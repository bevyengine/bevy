use super::{QueryData, QueryFilter, ReadOnlyQueryData};
use crate::{
    archetype::{Archetype, ArchetypeEntity, ArchetypeId, Archetypes},
    component::Tick,
    entity::{Entities, Entity, EntityBorrow, EntitySet, EntitySetIterator},
    query::{ArchetypeFilter, DebugCheckedUnwrap, QueryState, StorageId},
    storage::{Table, TableRow, Tables},
    world::unsafe_world_cell::UnsafeWorldCell,
};
use alloc::vec::Vec;
use core::{
    cmp::Ordering,
    fmt::{self, Debug, Formatter},
    iter::FusedIterator,
    mem::MaybeUninit,
    ops::Range,
};

/// An [`Iterator`] over query results of a [`Query`](crate::system::Query).
///
/// This struct is created by the [`Query::iter`](crate::system::Query::iter) and
/// [`Query::iter_mut`](crate::system::Query::iter_mut) methods.
pub struct QueryIter<'w, 's, D: QueryData, F: QueryFilter> {
    world: UnsafeWorldCell<'w>,
    tables: &'w Tables,
    archetypes: &'w Archetypes,
    query_state: &'s QueryState<D, F>,
    cursor: QueryIterationCursor<'w, 's, D, F>,
}

impl<'w, 's, D: QueryData, F: QueryFilter> QueryIter<'w, 's, D, F> {
    /// # Safety
    /// - `world` must have permission to access any of the components registered in `query_state`.
    /// - `world` must be the same one used to initialize `query_state`.
    pub(crate) unsafe fn new(
        world: UnsafeWorldCell<'w>,
        query_state: &'s QueryState<D, F>,
        last_run: Tick,
        this_run: Tick,
    ) -> Self {
        QueryIter {
            world,
            query_state,
            // SAFETY: We only access table data that has been registered in `query_state`.
            tables: unsafe { &world.storages().tables },
            archetypes: world.archetypes(),
            // SAFETY: The invariants are uphold by the caller.
            cursor: unsafe { QueryIterationCursor::init(world, query_state, last_run, this_run) },
        }
    }

    /// Creates a new separate iterator yielding the same remaining items of the current one.
    /// Advancing the new iterator will not advance the original one, which will resume at the
    /// point it was left at.
    ///
    /// Differently from [`remaining_mut`](QueryIter::remaining_mut) the new iterator does not
    /// borrow from the original one. However it can only be called from an iterator over read only
    /// items.
    ///
    /// # Example
    ///
    /// ```
    /// # use bevy_ecs::prelude::*;
    /// #
    /// # #[derive(Component)]
    /// # struct ComponentA;
    ///
    /// fn combinations(query: Query<&ComponentA>) {
    ///     let mut iter = query.iter();
    ///     while let Some(a) = iter.next() {
    ///         for b in iter.remaining() {
    ///             // Check every combination (a, b)
    ///         }
    ///     }
    /// }
    /// ```
    pub fn remaining(&self) -> QueryIter<'w, 's, D, F>
    where
        D: ReadOnlyQueryData,
    {
        QueryIter {
            world: self.world,
            tables: self.tables,
            archetypes: self.archetypes,
            query_state: self.query_state,
            cursor: self.cursor.clone(),
        }
    }

    /// Creates a new separate iterator yielding the same remaining items of the current one.
    /// Advancing the new iterator will not advance the original one, which will resume at the
    /// point it was left at.
    ///
    /// This method can be called on iterators over mutable items. However the original iterator
    /// will be borrowed while the new iterator exists and will thus not be usable in that timespan.
    ///
    /// # Example
    ///
    /// ```
    /// # use bevy_ecs::prelude::*;
    /// #
    /// # #[derive(Component)]
    /// # struct ComponentA;
    ///
    /// fn combinations(mut query: Query<&mut ComponentA>) {
    ///     let mut iter = query.iter_mut();
    ///     while let Some(a) = iter.next() {
    ///         for b in iter.remaining_mut() {
    ///             // Check every combination (a, b)
    ///         }
    ///     }
    /// }
    /// ```
    pub fn remaining_mut(&mut self) -> QueryIter<'_, 's, D, F> {
        QueryIter {
            world: self.world,
            tables: self.tables,
            archetypes: self.archetypes,
            query_state: self.query_state,
            cursor: self.cursor.reborrow(),
        }
    }

    /// Executes the equivalent of [`Iterator::fold`] over a contiguous segment
    /// from an storage.
    ///
    ///  # Safety
    ///  - `range` must be in `[0, storage::entity_count)` or None.
    #[inline]
    pub(super) unsafe fn fold_over_storage_range<B, Func>(
        &mut self,
        mut accum: B,
        func: &mut Func,
        storage: StorageId,
        range: Option<Range<usize>>,
    ) -> B
    where
        Func: FnMut(B, D::Item<'w>) -> B,
    {
        if self.cursor.is_dense {
            // SAFETY: `self.cursor.is_dense` is true, so storage ids are guaranteed to be table ids.
            let table_id = unsafe { storage.table_id };
            // SAFETY: Matched table IDs are guaranteed to still exist.
            let table = unsafe { self.tables.get(table_id).debug_checked_unwrap() };

            let range = range.unwrap_or(0..table.entity_count());
            accum =
                // SAFETY:
                // - The fetched table matches both D and F
                // - caller ensures `range` is within `[0, table.entity_count)`
                // - The if block ensures that the query iteration is dense
                unsafe { self.fold_over_table_range(accum, func, table, range) };
        } else {
            // SAFETY: `self.cursor.is_dense` is false, so storage ids are guaranteed to be archetype ids.
            let archetype_id = unsafe { storage.archetype_id };
            // SAFETY: Matched archetype IDs are guaranteed to still exist.
            let archetype = unsafe { self.archetypes.get(archetype_id).debug_checked_unwrap() };
            // SAFETY: Matched table IDs are guaranteed to still exist.
            let table = unsafe { self.tables.get(archetype.table_id()).debug_checked_unwrap() };

            let range = range.unwrap_or(0..archetype.len());

            // When an archetype and its table have equal entity counts, dense iteration can be safely used.
            // this leverages cache locality to optimize performance.
            if table.entity_count() == archetype.len() {
                accum =
                // SAFETY:
                // - The fetched archetype matches both D and F
                // - The provided archetype and its' table have the same length.
                // - caller ensures `range` is within `[0, archetype.len)`
                // - The if block ensures that the query iteration is not dense.
                unsafe { self.fold_over_dense_archetype_range(accum, func, archetype,range) };
            } else {
                accum =
                // SAFETY:
                // - The fetched archetype matches both D and F
                // - caller ensures `range` is within `[0, archetype.len)`
                // - The if block ensures that the query iteration is not dense.
                unsafe { self.fold_over_archetype_range(accum, func, archetype,range) };
            }
        }
        accum
    }

    /// Executes the equivalent of [`Iterator::fold`] over a contiguous segment
    /// from an table.
    ///
    /// # Safety
    ///  - all `rows` must be in `[0, table.entity_count)`.
    ///  - `table` must match D and F
    ///  - The query iteration must be dense (i.e. `self.query_state.is_dense` must be true).
    #[inline]
    pub(super) unsafe fn fold_over_table_range<B, Func>(
        &mut self,
        mut accum: B,
        func: &mut Func,
        table: &'w Table,
        rows: Range<usize>,
    ) -> B
    where
        Func: FnMut(B, D::Item<'w>) -> B,
    {
        if table.is_empty() {
            return accum;
        }
        debug_assert!(
            rows.end <= u32::MAX as usize,
            "TableRow is only valid up to u32::MAX"
        );

        D::set_table(&mut self.cursor.fetch, &self.query_state.fetch_state, table);
        F::set_table(
            &mut self.cursor.filter,
            &self.query_state.filter_state,
            table,
        );

        let entities = table.entities();
        for row in rows {
            // SAFETY: Caller assures `row` in range of the current archetype.
            let entity = unsafe { entities.get_unchecked(row) };
            let row = TableRow::from_usize(row);

            // SAFETY: set_table was called prior.
            // Caller assures `row` in range of the current archetype.
            let fetched = unsafe { !F::filter_fetch(&mut self.cursor.filter, *entity, row) };
            if fetched {
                continue;
            }

            // SAFETY: set_table was called prior.
            // Caller assures `row` in range of the current archetype.
            let item = D::fetch(&mut self.cursor.fetch, *entity, row);

            accum = func(accum, item);
        }
        accum
    }

    /// Executes the equivalent of [`Iterator::fold`] over a contiguous segment
    /// from an archetype.
    ///
    /// # Safety
    ///  - all `indices` must be in `[0, archetype.len())`.
    ///  - `archetype` must match D and F
    ///  - The query iteration must not be dense (i.e. `self.query_state.is_dense` must be false).
    #[inline]
    pub(super) unsafe fn fold_over_archetype_range<B, Func>(
        &mut self,
        mut accum: B,
        func: &mut Func,
        archetype: &'w Archetype,
        indices: Range<usize>,
    ) -> B
    where
        Func: FnMut(B, D::Item<'w>) -> B,
    {
        if archetype.is_empty() {
            return accum;
        }
        let table = self.tables.get(archetype.table_id()).debug_checked_unwrap();
        D::set_archetype(
            &mut self.cursor.fetch,
            &self.query_state.fetch_state,
            archetype,
            table,
        );
        F::set_archetype(
            &mut self.cursor.filter,
            &self.query_state.filter_state,
            archetype,
            table,
        );

        let entities = archetype.entities();
        for index in indices {
            // SAFETY: Caller assures `index` in range of the current archetype.
            let archetype_entity = unsafe { entities.get_unchecked(index) };

            // SAFETY: set_archetype was called prior.
            // Caller assures `index` in range of the current archetype.
            let fetched = unsafe {
                !F::filter_fetch(
                    &mut self.cursor.filter,
                    archetype_entity.id(),
                    archetype_entity.table_row(),
                )
            };
            if fetched {
                continue;
            }

            // SAFETY: set_archetype was called prior, `index` is an archetype index in range of the current archetype
            // Caller assures `index` in range of the current archetype.
            let item = unsafe {
                D::fetch(
                    &mut self.cursor.fetch,
                    archetype_entity.id(),
                    archetype_entity.table_row(),
                )
            };

            accum = func(accum, item);
        }
        accum
    }

    /// Executes the equivalent of [`Iterator::fold`] over a contiguous segment
    /// from an archetype which has the same entity count as its table.
    ///
    /// # Safety
    ///  - all `indices` must be in `[0, archetype.len())`.
    ///  - `archetype` must match D and F
    ///  - `archetype` must have the same length with it's table.
    ///  - The query iteration must not be dense (i.e. `self.query_state.is_dense` must be false).
    #[inline]
    pub(super) unsafe fn fold_over_dense_archetype_range<B, Func>(
        &mut self,
        mut accum: B,
        func: &mut Func,
        archetype: &'w Archetype,
        rows: Range<usize>,
    ) -> B
    where
        Func: FnMut(B, D::Item<'w>) -> B,
    {
        if archetype.is_empty() {
            return accum;
        }
        debug_assert!(
            rows.end <= u32::MAX as usize,
            "TableRow is only valid up to u32::MAX"
        );
        let table = self.tables.get(archetype.table_id()).debug_checked_unwrap();
        debug_assert!(
            archetype.len() == table.entity_count(),
            "archetype and it's table must have the same length. "
        );

        D::set_archetype(
            &mut self.cursor.fetch,
            &self.query_state.fetch_state,
            archetype,
            table,
        );
        F::set_archetype(
            &mut self.cursor.filter,
            &self.query_state.filter_state,
            archetype,
            table,
        );
        let entities = table.entities();
        for row in rows {
            // SAFETY: Caller assures `row` in range of the current archetype.
            let entity = unsafe { *entities.get_unchecked(row) };
            let row = TableRow::from_usize(row);

            // SAFETY: set_table was called prior.
            // Caller assures `row` in range of the current archetype.
            let filter_matched = unsafe { F::filter_fetch(&mut self.cursor.filter, entity, row) };
            if !filter_matched {
                continue;
            }

            // SAFETY: set_table was called prior.
            // Caller assures `row` in range of the current archetype.
            let item = D::fetch(&mut self.cursor.fetch, entity, row);

            accum = func(accum, item);
        }
        accum
    }

    /// Sorts all query items into a new iterator, using the query lens as a key.
    ///
    /// This sort is stable (i.e., does not reorder equal elements).
    ///
    /// This uses [`slice::sort`] internally.
    ///
    /// Defining the lens works like [`transmute_lens`](crate::system::Query::transmute_lens).
    /// This includes the allowed parameter type changes listed under [allowed transmutes].
    /// However, the lens uses the filter of the original query when present.
    ///
    /// The sort is not cached across system runs.
    ///
    /// [allowed transmutes]: crate::system::Query#allowed-transmutes
    ///
    /// # Panics
    ///
    /// This will panic if `next` has been called on `QueryIter` before, unless the underlying `Query` is empty.
    ///
    /// # Examples
    /// ```rust
    /// # use bevy_ecs::prelude::*;
    /// # use std::{ops::{Deref, DerefMut}, iter::Sum};
    /// #
    /// # #[derive(Component)]
    /// # struct PartMarker;
    /// #
    /// # #[derive(Component, PartialEq, Eq, PartialOrd, Ord)]
    /// # struct PartIndex(usize);
    /// #
    /// # #[derive(Component, Clone, Copy)]
    /// # struct PartValue(f32);
    /// #
    /// # impl Deref for PartValue {
    /// #     type Target = f32;
    /// #
    /// #     fn deref(&self) -> &Self::Target {
    /// #         &self.0
    /// #     }
    /// # }
    /// #
    /// # #[derive(Component)]
    /// # struct ParentValue(f32);
    /// #
    /// # impl Deref for ParentValue {
    /// #     type Target = f32;
    /// #
    /// #     fn deref(&self) -> &Self::Target {
    /// #         &self.0
    /// #     }
    /// # }
    /// #
    /// # impl DerefMut for ParentValue {
    /// #     fn deref_mut(&mut self) -> &mut Self::Target {
    /// #         &mut self.0
    /// #     }
    /// # }
    /// #
    /// # #[derive(Component, Debug, PartialEq, Eq, PartialOrd, Ord)]
    /// # struct Length(usize);
    /// #
    /// # #[derive(Component, Debug, PartialEq, Eq, PartialOrd, Ord)]
    /// # struct Width(usize);
    /// #
    /// # #[derive(Component, Debug, PartialEq, Eq, PartialOrd, Ord)]
    /// # struct Height(usize);
    /// #
    /// # #[derive(Component, PartialEq, Eq, PartialOrd, Ord)]
    /// # struct ParentEntity(Entity);
    /// #
    /// # #[derive(Component, Clone, Copy)]
    /// # struct ChildPartCount(usize);
    /// #
    /// # impl Deref for ChildPartCount {
    /// #     type Target = usize;
    /// #
    /// #     fn deref(&self) -> &Self::Target {
    /// #         &self.0
    /// #     }
    /// # }
    /// # let mut world = World::new();
    /// // We can ensure that a query always returns in the same order.
    /// fn system_1(query: Query<(Entity, &PartIndex)>) {
    ///     let parts: Vec<(Entity, &PartIndex)> = query.iter().sort::<&PartIndex>().collect();
    /// }
    ///
    /// // We can freely rearrange query components in the key.
    /// fn system_2(query: Query<(&Length, &Width, &Height), With<PartMarker>>) {
    ///     for (length, width, height) in query.iter().sort::<(&Height, &Length, &Width)>() {
    ///         println!("height: {height:?}, width: {width:?}, length: {length:?}")
    ///     }
    /// }
    ///
    /// // We can sort by Entity without including it in the original Query.
    /// // Here, we match iteration orders between query iterators.
    /// fn system_3(
    ///     part_query: Query<(&PartValue, &ParentEntity)>,
    ///     mut parent_query: Query<(&ChildPartCount, &mut ParentValue)>,
    /// ) {
    ///     let part_values = &mut part_query
    ///         .into_iter()
    ///         .sort::<&ParentEntity>()
    ///         .map(|(&value, parent_entity)| *value);
    ///
    ///     for (&child_count, mut parent_value) in parent_query.iter_mut().sort::<Entity>() {
    ///         **parent_value = part_values.take(*child_count).sum();
    ///     }
    /// }
    /// #
    /// # let mut schedule = Schedule::default();
    /// # schedule.add_systems((system_1, system_2, system_3));
    /// # schedule.run(&mut world);
    /// ```
    pub fn sort<L: ReadOnlyQueryData<Item<'w>: Ord> + 'w>(
        self,
    ) -> QuerySortedIter<
        'w,
        's,
        D,
        F,
        impl ExactSizeIterator<Item = Entity> + DoubleEndedIterator + FusedIterator + 'w,
    > {
        // On the first successful iteration of `QueryIterationCursor`, `archetype_entities` or `table_entities`
        // will be set to a non-zero value. The correctness of this method relies on this.
        // I.e. this sort method will execute if and only if `next` on `QueryIterationCursor` of a
        // non-empty `QueryIter` has not yet been called. When empty, this sort method will not panic.
        if !self.cursor.archetype_entities.is_empty() || !self.cursor.table_entities.is_empty() {
            panic!("it is not valid to call sort() after next()")
        }

        let world = self.world;

        let query_lens_state = self.query_state.transmute_filtered::<(L, Entity), F>(world);

        // SAFETY:
        // `self.world` has permission to access the required components.
        // The original query iter has not been iterated on, so no items are aliased from it.
        let query_lens = unsafe {
            query_lens_state.iter_unchecked_manual(
                world,
                world.last_change_tick(),
                world.change_tick(),
            )
        };
        let mut keyed_query: Vec<_> = query_lens
            .map(|(key, entity)| (key, NeutralOrd(entity)))
            .collect();
        keyed_query.sort();
        let entity_iter = keyed_query.into_iter().map(|(.., entity)| entity.0);
        // SAFETY:
        // `self.world` has permission to access the required components.
        // Each lens query item is dropped before the respective actual query item is accessed.
        unsafe {
            QuerySortedIter::new(
                world,
                self.query_state,
                entity_iter,
                world.last_change_tick(),
                world.change_tick(),
            )
        }
    }

    /// Sorts all query items into a new iterator, using the query lens as a key.
    ///
    /// This sort is unstable (i.e., may reorder equal elements).
    ///
    /// This uses [`slice::sort_unstable`] internally.
    ///
    /// Defining the lens works like [`transmute_lens`](crate::system::Query::transmute_lens).
    /// This includes the allowed parameter type changes listed under [allowed transmutes]..
    /// However, the lens uses the filter of the original query when present.
    ///
    /// The sort is not cached across system runs.
    ///
    /// [allowed transmutes]: crate::system::Query#allowed-transmutes
    ///
    /// # Panics
    ///
    /// This will panic if `next` has been called on `QueryIter` before, unless the underlying `Query` is empty.
    ///
    /// # Example
    /// ```
    /// # use bevy_ecs::prelude::*;
    /// #
    /// # let mut world = World::new();
    /// #
    /// # #[derive(Component)]
    /// # struct PartMarker;
    /// #
    /// #[derive(Component, PartialEq, Eq, PartialOrd, Ord)]
    /// enum Flying {
    ///     Enabled,
    ///     Disabled
    /// };
    ///
    /// // We perform an unstable sort by a Component with few values.
    /// fn system_1(query: Query<&Flying, With<PartMarker>>) {
    ///     let part_values: Vec<&Flying> = query.iter().sort_unstable::<&Flying>().collect();
    /// }
    /// #
    /// # let mut schedule = Schedule::default();
    /// # schedule.add_systems((system_1));
    /// # schedule.run(&mut world);
    /// ```
    pub fn sort_unstable<L: ReadOnlyQueryData<Item<'w>: Ord> + 'w>(
        self,
    ) -> QuerySortedIter<
        'w,
        's,
        D,
        F,
        impl ExactSizeIterator<Item = Entity> + DoubleEndedIterator + FusedIterator + 'w,
    > {
        // On the first successful iteration of `QueryIterationCursor`, `archetype_entities` or `table_entities`
        // will be set to a non-zero value. The correctness of this method relies on this.
        // I.e. this sort method will execute if and only if `next` on `QueryIterationCursor` of a
        // non-empty `QueryIter` has not yet been called. When empty, this sort method will not panic.
        if !self.cursor.archetype_entities.is_empty() || !self.cursor.table_entities.is_empty() {
            panic!("it is not valid to call sort() after next()")
        }

        let world = self.world;

        let query_lens_state = self.query_state.transmute_filtered::<(L, Entity), F>(world);

        // SAFETY:
        // `self.world` has permission to access the required components.
        // The original query iter has not been iterated on, so no items are aliased from it.
        let query_lens = unsafe {
            query_lens_state.iter_unchecked_manual(
                world,
                world.last_change_tick(),
                world.change_tick(),
            )
        };
        let mut keyed_query: Vec<_> = query_lens
            .map(|(key, entity)| (key, NeutralOrd(entity)))
            .collect();
        keyed_query.sort_unstable();
        let entity_iter = keyed_query.into_iter().map(|(.., entity)| entity.0);
        // SAFETY:
        // `self.world` has permission to access the required components.
        // Each lens query item is dropped before the respective actual query item is accessed.
        unsafe {
            QuerySortedIter::new(
                world,
                self.query_state,
                entity_iter,
                world.last_change_tick(),
                world.change_tick(),
            )
        }
    }

    /// Sorts all query items into a new iterator with a comparator function over the query lens.
    ///
    /// This sort is stable (i.e., does not reorder equal elements).
    ///
    /// This uses [`slice::sort_by`] internally.
    ///
    /// Defining the lens works like [`transmute_lens`](crate::system::Query::transmute_lens).
    /// This includes the allowed parameter type changes listed under [allowed transmutes].
    /// However, the lens uses the filter of the original query when present.
    ///
    /// The sort is not cached across system runs.
    ///
    /// [allowed transmutes]: crate::system::Query#allowed-transmutes
    ///
    /// # Panics
    ///
    /// This will panic if `next` has been called on `QueryIter` before, unless the underlying `Query` is empty.
    ///
    /// # Example
    /// ```
    /// # use bevy_ecs::prelude::*;
    /// # use std::ops::Deref;
    /// #
    /// # impl Deref for PartValue {
    /// #     type Target = f32;
    /// #
    /// #     fn deref(&self) -> &Self::Target {
    /// #         &self.0
    /// #     }
    /// # }
    /// #
    /// # let mut world = World::new();
    /// #
    /// #[derive(Component)]
    /// struct PartValue(f32);
    ///
    /// // We can use a cmp function on components do not implement Ord.
    /// fn system_1(query: Query<&PartValue>) {
    ///     // Sort part values according to `f32::total_comp`.
    ///     let part_values: Vec<&PartValue> = query
    ///         .iter()
    ///         .sort_by::<&PartValue>(|value_1, value_2| value_1.total_cmp(*value_2))
    ///         .collect();
    /// }
    /// #
    /// # let mut schedule = Schedule::default();
    /// # schedule.add_systems((system_1));
    /// # schedule.run(&mut world);
    /// ```
    pub fn sort_by<L: ReadOnlyQueryData + 'w>(
        self,
        mut compare: impl FnMut(&L::Item<'w>, &L::Item<'w>) -> Ordering,
    ) -> QuerySortedIter<
        'w,
        's,
        D,
        F,
        impl ExactSizeIterator<Item = Entity> + DoubleEndedIterator + FusedIterator + 'w,
    > {
        // On the first successful iteration of `QueryIterationCursor`, `archetype_entities` or `table_entities`
        // will be set to a non-zero value. The correctness of this method relies on this.
        // I.e. this sort method will execute if and only if `next` on `QueryIterationCursor` of a
        // non-empty `QueryIter` has not yet been called. When empty, this sort method will not panic.
        if !self.cursor.archetype_entities.is_empty() || !self.cursor.table_entities.is_empty() {
            panic!("it is not valid to call sort() after next()")
        }

        let world = self.world;

        let query_lens_state = self.query_state.transmute_filtered::<(L, Entity), F>(world);

        // SAFETY:
        // `self.world` has permission to access the required components.
        // The original query iter has not been iterated on, so no items are aliased from it.
        let query_lens = unsafe {
            query_lens_state.iter_unchecked_manual(
                world,
                world.last_change_tick(),
                world.change_tick(),
            )
        };
        let mut keyed_query: Vec<_> = query_lens.collect();
        keyed_query.sort_by(|(key_1, _), (key_2, _)| compare(key_1, key_2));
        let entity_iter = keyed_query.into_iter().map(|(.., entity)| entity);
        // SAFETY:
        // `self.world` has permission to access the required components.
        // Each lens query item is dropped before the respective actual query item is accessed.
        unsafe {
            QuerySortedIter::new(
                world,
                self.query_state,
                entity_iter,
                world.last_change_tick(),
                world.change_tick(),
            )
        }
    }

    /// Sorts all query items into a new iterator with a comparator function over the query lens.
    ///
    /// This sort is unstable (i.e., may reorder equal elements).
    ///
    /// This uses [`slice::sort_unstable_by`] internally.
    ///
    /// Defining the lens works like [`transmute_lens`](crate::system::Query::transmute_lens).
    /// This includes the allowed parameter type changes listed under [allowed transmutes].
    /// However, the lens uses the filter of the original query when present.
    ///
    /// The sort is not cached across system runs.
    ///
    /// [allowed transmutes]: crate::system::Query#allowed-transmutes
    ///
    /// # Panics
    ///
    /// This will panic if `next` has been called on `QueryIter` before, unless the underlying `Query` is empty.
    pub fn sort_unstable_by<L: ReadOnlyQueryData + 'w>(
        self,
        mut compare: impl FnMut(&L::Item<'w>, &L::Item<'w>) -> Ordering,
    ) -> QuerySortedIter<
        'w,
        's,
        D,
        F,
        impl ExactSizeIterator<Item = Entity> + DoubleEndedIterator + FusedIterator + 'w,
    > {
        // On the first successful iteration of `QueryIterationCursor`, `archetype_entities` or `table_entities`
        // will be set to a non-zero value. The correctness of this method relies on this.
        // I.e. this sort method will execute if and only if `next` on `QueryIterationCursor` of a
        // non-empty `QueryIter` has not yet been called. When empty, this sort method will not panic.
        if !self.cursor.archetype_entities.is_empty() || !self.cursor.table_entities.is_empty() {
            panic!("it is not valid to call sort() after next()")
        }

        let world = self.world;

        let query_lens_state = self.query_state.transmute_filtered::<(L, Entity), F>(world);

        // SAFETY:
        // `self.world` has permission to access the required components.
        // The original query iter has not been iterated on, so no items are aliased from it.
        let query_lens = unsafe {
            query_lens_state.iter_unchecked_manual(
                world,
                world.last_change_tick(),
                world.change_tick(),
            )
        };
        let mut keyed_query: Vec<_> = query_lens.collect();
        keyed_query.sort_unstable_by(|(key_1, _), (key_2, _)| compare(key_1, key_2));
        let entity_iter = keyed_query.into_iter().map(|(.., entity)| entity);
        // SAFETY:
        // `self.world` has permission to access the required components.
        // Each lens query item is dropped before the respective actual query item is accessed.
        unsafe {
            QuerySortedIter::new(
                world,
                self.query_state,
                entity_iter,
                world.last_change_tick(),
                world.change_tick(),
            )
        }
    }

    /// Sorts all query items into a new iterator with a key extraction function over the query lens.
    ///
    /// This sort is stable (i.e., does not reorder equal elements).
    ///
    /// This uses [`slice::sort_by_key`] internally.
    ///
    /// Defining the lens works like [`transmute_lens`](crate::system::Query::transmute_lens).
    /// This includes the allowed parameter type changes listed under [allowed transmutes].
    /// However, the lens uses the filter of the original query when present.
    ///
    /// The sort is not cached across system runs.
    ///
    /// [allowed transmutes]: crate::system::Query#allowed-transmutes
    ///
    /// # Panics
    ///
    /// This will panic if `next` has been called on `QueryIter` before, unless the underlying `Query` is empty.
    ///
    /// # Example
    /// ```
    /// # use bevy_ecs::prelude::*;
    /// # use std::ops::Deref;
    /// #
    /// # #[derive(Component)]
    /// # struct PartMarker;
    /// #
    /// # impl Deref for PartValue {
    /// #     type Target = f32;
    /// #
    /// #     fn deref(&self) -> &Self::Target {
    /// #         &self.0
    /// #     }
    /// # }
    /// #
    /// # let mut world = World::new();
    /// #
    /// #[derive(Component)]
    /// struct AvailableMarker;
    ///
    /// #[derive(Component, PartialEq, Eq, PartialOrd, Ord)]
    /// enum Rarity {
    ///   Common,
    ///   Rare,
    ///   Epic,
    ///   Legendary
    /// };
    ///
    /// #[derive(Component)]
    /// struct PartValue(f32);
    ///
    /// // We can sort with the internals of components that do not implement Ord.
    /// fn system_1(query: Query<(Entity, &PartValue)>) {
    ///     // Sort by the sines of the part values.
    ///     let parts: Vec<(Entity, &PartValue)> = query
    ///         .iter()
    ///         .sort_by_key::<&PartValue, _>(|value| value.sin() as usize)
    ///         .collect();
    /// }
    ///
    /// // We can define our own custom comparison functions over an EntityRef.
    /// fn system_2(query: Query<EntityRef, With<PartMarker>>) {
    ///     // Sort by whether parts are available and their rarity.
    ///     // We want the available legendaries to come first, so we reverse the iterator.
    ///     let parts: Vec<EntityRef> = query.iter()
    ///         .sort_by_key::<EntityRef, _>(|entity_ref| {
    ///             (
    ///                 entity_ref.contains::<AvailableMarker>(),
    ///                 entity_ref.get::<Rarity>()
    ///             )
    ///         })
    ///         .rev()
    ///         .collect();
    /// }
    /// # let mut schedule = Schedule::default();
    /// # schedule.add_systems((system_1, system_2));
    /// # schedule.run(&mut world);
    /// ```
    pub fn sort_by_key<L: ReadOnlyQueryData + 'w, K>(
        self,
        mut f: impl FnMut(&L::Item<'w>) -> K,
    ) -> QuerySortedIter<
        'w,
        's,
        D,
        F,
        impl ExactSizeIterator<Item = Entity> + DoubleEndedIterator + FusedIterator + 'w,
    >
    where
        K: Ord,
    {
        // On the first successful iteration of `QueryIterationCursor`, `archetype_entities` or `table_entities`
        // will be set to a non-zero value. The correctness of this method relies on this.
        // I.e. this sort method will execute if and only if `next` on `QueryIterationCursor` of a
        // non-empty `QueryIter` has not yet been called. When empty, this sort method will not panic.
        if !self.cursor.archetype_entities.is_empty() || !self.cursor.table_entities.is_empty() {
            panic!("it is not valid to call sort() after next()")
        }

        let world = self.world;

        let query_lens_state = self.query_state.transmute_filtered::<(L, Entity), F>(world);

        // SAFETY:
        // `self.world` has permission to access the required components.
        // The original query iter has not been iterated on, so no items are aliased from it.
        let query_lens = unsafe {
            query_lens_state.iter_unchecked_manual(
                world,
                world.last_change_tick(),
                world.change_tick(),
            )
        };
        let mut keyed_query: Vec<_> = query_lens.collect();
        keyed_query.sort_by_key(|(lens, _)| f(lens));
        let entity_iter = keyed_query.into_iter().map(|(.., entity)| entity);
        // SAFETY:
        // `self.world` has permission to access the required components.
        // Each lens query item is dropped before the respective actual query item is accessed.
        unsafe {
            QuerySortedIter::new(
                world,
                self.query_state,
                entity_iter,
                world.last_change_tick(),
                world.change_tick(),
            )
        }
    }

    /// Sorts all query items into a new iterator with a key extraction function over the query lens.
    ///
    /// This sort is unstable (i.e., may reorder equal elements).
    ///
    /// This uses [`slice::sort_unstable_by_key`] internally.
    ///
    /// Defining the lens works like [`transmute_lens`](crate::system::Query::transmute_lens).
    /// This includes the allowed parameter type changes listed under [allowed transmutes].
    /// However, the lens uses the filter of the original query when present.
    ///
    /// The sort is not cached across system runs.
    ///
    /// [allowed transmutes]: crate::system::Query#allowed-transmutes
    ///
    /// # Panics
    ///
    /// This will panic if `next` has been called on `QueryIter` before, unless the underlying `Query` is empty.
    pub fn sort_unstable_by_key<L: ReadOnlyQueryData + 'w, K>(
        self,
        mut f: impl FnMut(&L::Item<'w>) -> K,
    ) -> QuerySortedIter<
        'w,
        's,
        D,
        F,
        impl ExactSizeIterator<Item = Entity> + DoubleEndedIterator + FusedIterator + 'w,
    >
    where
        K: Ord,
    {
        // On the first successful iteration of `QueryIterationCursor`, `archetype_entities` or `table_entities`
        // will be set to a non-zero value. The correctness of this method relies on this.
        // I.e. this sort method will execute if and only if `next` on `QueryIterationCursor` of a
        // non-empty `QueryIter` has not yet been called. When empty, this sort method will not panic.
        if !self.cursor.archetype_entities.is_empty() || !self.cursor.table_entities.is_empty() {
            panic!("it is not valid to call sort() after next()")
        }

        let world = self.world;

        let query_lens_state = self.query_state.transmute_filtered::<(L, Entity), F>(world);

        // SAFETY:
        // `self.world` has permission to access the required components.
        // The original query iter has not been iterated on, so no items are aliased from it.
        let query_lens = unsafe {
            query_lens_state.iter_unchecked_manual(
                world,
                world.last_change_tick(),
                world.change_tick(),
            )
        };
        let mut keyed_query: Vec<_> = query_lens.collect();
        keyed_query.sort_unstable_by_key(|(lens, _)| f(lens));
        let entity_iter = keyed_query.into_iter().map(|(.., entity)| entity);
        // SAFETY:
        // `self.world` has permission to access the required components.
        // Each lens query item is dropped before the respective actual query item is accessed.
        unsafe {
            QuerySortedIter::new(
                world,
                self.query_state,
                entity_iter,
                world.last_change_tick(),
                world.change_tick(),
            )
        }
    }

    /// Sort all query items into a new iterator with a key extraction function over the query lens.
    ///
    /// This sort is stable (i.e., does not reorder equal elements).
    ///
    /// This uses [`slice::sort_by_cached_key`] internally.
    ///
    /// Defining the lens works like [`transmute_lens`](crate::system::Query::transmute_lens).
    /// This includes the allowed parameter type changes listed under [allowed transmutes].
    /// However, the lens uses the filter of the original query when present.
    ///
    /// The sort is not cached across system runs.
    ///
    /// [allowed transmutes]: crate::system::Query#allowed-transmutes
    ///
    /// # Panics
    ///
    /// This will panic if `next` has been called on `QueryIter` before, unless the underlying `Query` is empty.
    pub fn sort_by_cached_key<L: ReadOnlyQueryData + 'w, K>(
        self,
        mut f: impl FnMut(&L::Item<'w>) -> K,
    ) -> QuerySortedIter<
        'w,
        's,
        D,
        F,
        impl ExactSizeIterator<Item = Entity> + DoubleEndedIterator + FusedIterator + 'w,
    >
    where
        K: Ord,
    {
        // On the first successful iteration of `QueryIterationCursor`, `archetype_entities` or `table_entities`
        // will be set to a non-zero value. The correctness of this method relies on this.
        // I.e. this sort method will execute if and only if `next` on `QueryIterationCursor` of a
        // non-empty `QueryIter` has not yet been called. When empty, this sort method will not panic.
        if !self.cursor.archetype_entities.is_empty() || !self.cursor.table_entities.is_empty() {
            panic!("it is not valid to call sort() after next()")
        }

        let world = self.world;

        let query_lens_state = self.query_state.transmute_filtered::<(L, Entity), F>(world);

        // SAFETY:
        // `self.world` has permission to access the required components.
        // The original query iter has not been iterated on, so no items are aliased from it.
        let query_lens = unsafe {
            query_lens_state.iter_unchecked_manual(
                world,
                world.last_change_tick(),
                world.change_tick(),
            )
        };
        let mut keyed_query: Vec<_> = query_lens.collect();
        keyed_query.sort_by_cached_key(|(lens, _)| f(lens));
        let entity_iter = keyed_query.into_iter().map(|(.., entity)| entity);
        // SAFETY:
        // `self.world` has permission to access the required components.
        // Each lens query item is dropped before the respective actual query item is accessed.
        unsafe {
            QuerySortedIter::new(
                world,
                self.query_state,
                entity_iter,
                world.last_change_tick(),
                world.change_tick(),
            )
        }
    }
}

impl<'w, 's, D: QueryData, F: QueryFilter> Iterator for QueryIter<'w, 's, D, F> {
    type Item = D::Item<'w>;

    #[inline(always)]
    fn next(&mut self) -> Option<Self::Item> {
        // SAFETY:
        // `tables` and `archetypes` belong to the same world that the cursor was initialized for.
        // `query_state` is the state that was passed to `QueryIterationCursor::init`.
        unsafe {
            self.cursor
                .next(self.tables, self.archetypes, self.query_state)
        }
    }

    fn size_hint(&self) -> (usize, Option<usize>) {
        let max_size = self.cursor.max_remaining(self.tables, self.archetypes);
        let archetype_query = F::IS_ARCHETYPAL;
        let min_size = if archetype_query { max_size } else { 0 };
        (min_size, Some(max_size))
    }

    #[inline]
    fn fold<B, Func>(mut self, init: B, mut func: Func) -> B
    where
        Func: FnMut(B, Self::Item) -> B,
    {
        let mut accum = init;
        // Empty any remaining uniterated values from the current table/archetype
        while self.cursor.current_row != self.cursor.current_len {
            let Some(item) = self.next() else { break };
            accum = func(accum, item);
        }

        for id in self.cursor.storage_id_iter.clone().copied() {
            // SAFETY:
            // - The range(None) is equivalent to [0, storage.entity_count)
            accum = unsafe { self.fold_over_storage_range(accum, &mut func, id, None) };
        }
        accum
    }
}

// This is correct as [`QueryIter`] always returns `None` once exhausted.
impl<'w, 's, D: QueryData, F: QueryFilter> FusedIterator for QueryIter<'w, 's, D, F> {}

// SAFETY: [`QueryIter`] is guaranteed to return every matching entity once and only once.
unsafe impl<'w, 's, F: QueryFilter> EntitySetIterator for QueryIter<'w, 's, Entity, F> {}

impl<'w, 's, D: QueryData, F: QueryFilter> Debug for QueryIter<'w, 's, D, F> {
    fn fmt(&self, f: &mut Formatter<'_>) -> fmt::Result {
        f.debug_struct("QueryIter").finish()
    }
}

/// An [`Iterator`] over sorted query results of a [`Query`](crate::system::Query).
///
/// This struct is created by the [`QueryIter::sort`], [`QueryIter::sort_unstable`],
/// [`QueryIter::sort_by`], [`QueryIter::sort_unstable_by`], [`QueryIter::sort_by_key`],
/// [`QueryIter::sort_unstable_by_key`], and [`QueryIter::sort_by_cached_key`] methods.
pub struct QuerySortedIter<'w, 's, D: QueryData, F: QueryFilter, I>
where
    I: Iterator<Item = Entity>,
{
    entity_iter: I,
    entities: &'w Entities,
    tables: &'w Tables,
    archetypes: &'w Archetypes,
    previous_archetype_id: ArchetypeId,
    fetch: D::Fetch<'w>,
    query_state: &'s QueryState<D, F>,
}

impl<'w, 's, D: QueryData, F: QueryFilter, I: Iterator> QuerySortedIter<'w, 's, D, F, I>
where
    I: Iterator<Item = Entity>,
{
    /// # Safety
    /// - `world` must have permission to access any of the components registered in `query_state`.
    /// - `world` must be the same one used to initialize `query_state`.
    /// - `entity_list` must only contain unique entities or be empty.
    pub(crate) unsafe fn new<EntityList: IntoIterator<IntoIter = I>>(
        world: UnsafeWorldCell<'w>,
        query_state: &'s QueryState<D, F>,
        entity_list: EntityList,
        last_run: Tick,
        this_run: Tick,
    ) -> QuerySortedIter<'w, 's, D, F, I> {
        let fetch = D::init_fetch(world, &query_state.fetch_state, last_run, this_run);
        QuerySortedIter {
            query_state,
            entities: world.entities(),
            archetypes: world.archetypes(),
            // SAFETY: We only access table data that has been registered in `query_state`.
            // This means `world` has permission to access the data we use.
            tables: &world.storages().tables,
            fetch,
            entity_iter: entity_list.into_iter(),
            previous_archetype_id: ArchetypeId::INVALID,
        }
    }

    /// # Safety
    /// `entity` must stem from `self.entity_iter`, and not have been passed before.
    #[inline(always)]
    unsafe fn fetch_next(&mut self, entity: Entity) -> D::Item<'w> {
        let location = self.entities.get(entity).debug_checked_unwrap();

        if self.previous_archetype_id != location.archetype_id {
            self.previous_archetype_id = location.archetype_id;

            let (archetype, table);

            // SAFETY:
            // `tables` and `archetypes` belong to the same world that the [`QueryIter`]
            // was initialized for.
            unsafe {
                archetype = self
                    .archetypes
                    .get(location.archetype_id)
                    .debug_checked_unwrap();
                table = self.tables.get(location.table_id).debug_checked_unwrap();
            }

            // SAFETY: `archetype` is from the world that `fetch` was created for,
            // `fetch_state` is the state that `fetch` was initialized with
            unsafe {
                D::set_archetype(
                    &mut self.fetch,
                    &self.query_state.fetch_state,
                    archetype,
                    table,
                );
            }
        }

        // The entity list has already been filtered by the query lens, so we forego filtering here.
        // SAFETY:
        // - set_archetype was called prior, `location.archetype_row` is an archetype index in range of the current archetype
        // - fetch is only called once for each entity.
        unsafe { D::fetch(&mut self.fetch, entity, location.table_row) }
    }
}

impl<'w, 's, D: QueryData, F: QueryFilter, I: Iterator> Iterator
    for QuerySortedIter<'w, 's, D, F, I>
where
    I: Iterator<Item = Entity>,
{
    type Item = D::Item<'w>;

    #[inline(always)]
    fn next(&mut self) -> Option<Self::Item> {
        let entity = self.entity_iter.next()?;
        // SAFETY: `entity` is passed from `entity_iter` the first time.
        unsafe { self.fetch_next(entity).into() }
    }

    fn size_hint(&self) -> (usize, Option<usize>) {
        self.entity_iter.size_hint()
    }
}

impl<'w, 's, D: QueryData, F: QueryFilter, I: Iterator> DoubleEndedIterator
    for QuerySortedIter<'w, 's, D, F, I>
where
    I: DoubleEndedIterator<Item = Entity>,
{
    #[inline(always)]
    fn next_back(&mut self) -> Option<Self::Item> {
        let entity = self.entity_iter.next_back()?;
        // SAFETY: `entity` is passed from `entity_iter` the first time.
        unsafe { self.fetch_next(entity).into() }
    }
}

impl<'w, 's, D: QueryData, F: QueryFilter, I: Iterator> ExactSizeIterator
    for QuerySortedIter<'w, 's, D, F, I>
where
    I: ExactSizeIterator<Item = Entity>,
{
}

// This is correct as [`QuerySortedIter`] returns `None` once exhausted if `entity_iter` does.
impl<'w, 's, D: QueryData, F: QueryFilter, I: Iterator> FusedIterator
    for QuerySortedIter<'w, 's, D, F, I>
where
    I: FusedIterator<Item = Entity>,
{
}

// SAFETY:
// `I` stems from a collected and sorted `EntitySetIterator` ([`QueryIter`]).
// Fetching unique entities maintains uniqueness.
unsafe impl<'w, 's, F: QueryFilter, I: Iterator<Item = Entity>> EntitySetIterator
    for QuerySortedIter<'w, 's, Entity, F, I>
{
}

impl<'w, 's, D: QueryData, F: QueryFilter, I: Iterator<Item = Entity>> Debug
    for QuerySortedIter<'w, 's, D, F, I>
{
    fn fmt(&self, f: &mut Formatter<'_>) -> fmt::Result {
        f.debug_struct("QuerySortedIter").finish()
    }
}

/// An [`Iterator`] over the query items generated from an iterator of [`Entity`]s.
///
/// Items are returned in the order of the provided iterator.
/// Entities that don't match the query are skipped.
///
/// This struct is created by the [`Query::iter_many`](crate::system::Query::iter_many) and [`Query::iter_many_mut`](crate::system::Query::iter_many_mut) methods.
pub struct QueryManyIter<'w, 's, D: QueryData, F: QueryFilter, I: Iterator<Item: EntityBorrow>> {
    world: UnsafeWorldCell<'w>,
    entity_iter: I,
    entities: &'w Entities,
    tables: &'w Tables,
    archetypes: &'w Archetypes,
    previous_archetype_id: ArchetypeId,
    fetch: D::Fetch<'w>,
    filter: F::Fetch<'w>,
    query_state: &'s QueryState<D, F>,
}

impl<'w, 's, D: QueryData, F: QueryFilter, I: Iterator<Item: EntityBorrow>>
    QueryManyIter<'w, 's, D, F, I>
{
    /// # Safety
    /// - `world` must have permission to access any of the components registered in `query_state`.
    /// - `world` must be the same one used to initialize `query_state`.
    pub(crate) unsafe fn new<EntityList: IntoIterator<IntoIter = I>>(
        world: UnsafeWorldCell<'w>,
        query_state: &'s QueryState<D, F>,
        entity_list: EntityList,
        last_run: Tick,
        this_run: Tick,
    ) -> QueryManyIter<'w, 's, D, F, I> {
        let fetch = D::init_fetch(world, &query_state.fetch_state, last_run, this_run);
        let filter = F::init_fetch(world, &query_state.filter_state, last_run, this_run);
        QueryManyIter {
            world,
            query_state,
            entities: world.entities(),
            archetypes: world.archetypes(),
            // SAFETY: We only access table data that has been registered in `query_state`.
            // This means `world` has permission to access the data we use.
            tables: &world.storages().tables,
            previous_archetype_id: ArchetypeId::INVALID,
            fetch,
            filter,
            entity_iter: entity_list.into_iter(),
        }
    }

    /// # Safety
    /// All arguments must stem from the same valid `QueryManyIter`.
    ///
    /// The lifetime here is not restrictive enough for Fetch with &mut access,
    /// as calling `fetch_next_aliased_unchecked` multiple times can produce multiple
    /// references to the same component, leading to unique reference aliasing.
    ///
    /// It is always safe for shared access.
    #[expect(clippy::too_many_arguments)]
    #[inline(always)]
    unsafe fn fetch_next_aliased_unchecked(
        entity_iter: impl Iterator<Item: EntityBorrow>,
        entities: &'w Entities,
        tables: &'w Tables,
        archetypes: &'w Archetypes,
        previous_archetype_id: &mut ArchetypeId,
        fetch: &mut D::Fetch<'w>,
        filter: &mut F::Fetch<'w>,
        query_state: &'s QueryState<D, F>,
    ) -> Option<D::Item<'w>> {
        for entity_borrow in entity_iter {
            let entity = entity_borrow.entity();
            let Some(location) = entities.get(entity) else {
                continue;
            };

            if *previous_archetype_id != location.archetype_id {
                if !query_state
                    .matched_archetypes
                    .contains(location.archetype_id.index())
                {
                    continue;
                }

                *previous_archetype_id = location.archetype_id;

                let archetype = archetypes.get(location.archetype_id).debug_checked_unwrap();
                let table = tables.get(location.table_id).debug_checked_unwrap();

                // SAFETY: `archetype` is from the world that `fetch/filter` were created for,
                // `fetch_state`/`filter_state` are the states that `fetch/filter` were initialized with
                unsafe {
                    D::set_archetype(fetch, &query_state.fetch_state, archetype, table);
                }
                // SAFETY: `table` is from the world that `fetch/filter` were created for,
                // `fetch_state`/`filter_state` are the states that `fetch/filter` were initialized with
                unsafe {
                    F::set_archetype(filter, &query_state.filter_state, archetype, table);
                }
            }

            // SAFETY: set_archetype was called prior.
            // `location.archetype_row` is an archetype index row in range of the current archetype, because if it was not, the match above would have `continue`d
            if unsafe { F::filter_fetch(filter, entity, location.table_row) } {
                // SAFETY:
                // - set_archetype was called prior, `location.archetype_row` is an archetype index in range of the current archetype
                // - fetch is only called once for each entity.
                return Some(unsafe { D::fetch(fetch, entity, location.table_row) });
            }
        }
        None
    }

    /// Get next result from the query
    #[inline(always)]
    pub fn fetch_next(&mut self) -> Option<D::Item<'_>> {
        // SAFETY:
        // All arguments stem from self.
        // We are limiting the returned reference to self,
        // making sure this method cannot be called multiple times without getting rid
        // of any previously returned unique references first, thus preventing aliasing.
        unsafe {
            Self::fetch_next_aliased_unchecked(
                &mut self.entity_iter,
                self.entities,
                self.tables,
                self.archetypes,
                &mut self.previous_archetype_id,
                &mut self.fetch,
                &mut self.filter,
                self.query_state,
            )
            .map(D::shrink)
        }
    }

<<<<<<< HEAD
    /// Sorts all query items into a new iterator, using the query lens as a key.
    ///
    /// This sort is stable (i.e., does not reorder equal elements).
    ///
    /// This uses [`slice::sort`] internally.
    ///
    /// Defining the lens works like [`transmute_lens`](crate::system::Query::transmute_lens).
    /// This includes the allowed parameter type changes listed under [allowed transmutes].
    /// However, the lens uses the filter of the original query when present.
    ///
    /// The sort is not cached across system runs.
    ///
    /// [allowed transmutes]: crate::system::Query#allowed-transmutes
    ///
    /// Unlike the sort methods on [`QueryIter`], this does NOT panic if `next`/`fetch_next` has been
    /// called on [`QueryManyIter`] before.
    ///
    /// # Examples
    /// ```rust
    /// # use bevy_ecs::prelude::*;
    /// # use std::{ops::{Deref, DerefMut}, iter::Sum};
    /// #
    /// # #[derive(Component)]
    /// # struct PartMarker;
    /// #
    /// # #[derive(Component, PartialEq, Eq, PartialOrd, Ord)]
    /// # struct PartIndex(usize);
    /// #
    /// # #[derive(Component, Clone, Copy)]
    /// # struct PartValue(usize);
    /// #
    /// # impl Deref for PartValue {
    /// #     type Target = usize;
    /// #
    /// #     fn deref(&self) -> &Self::Target {
    /// #         &self.0
    /// #     }
    /// # }
    /// #
    /// # impl DerefMut for PartValue {
    /// #     fn deref_mut(&mut self) -> &mut Self::Target {
    /// #         &mut self.0
    /// #     }
    /// # }
    /// #
    /// # #[derive(Component, Debug, PartialEq, Eq, PartialOrd, Ord)]
    /// # struct Length(usize);
    /// #
    /// # #[derive(Component, Debug, PartialEq, Eq, PartialOrd, Ord)]
    /// # struct Width(usize);
    /// #
    /// # #[derive(Component, Debug, PartialEq, Eq, PartialOrd, Ord)]
    /// # struct Height(usize);
    /// #
    /// # #[derive(Component, PartialEq, Eq, PartialOrd, Ord)]
    /// # struct ParentEntity(Entity);
    /// #
    /// # let mut world = World::new();
    /// // We can ensure that a query always returns in the same order.
    /// fn system_1(query: Query<(Entity, &PartIndex)>) {
    /// #   let entity_list: Vec<Entity> = Vec::new();
    ///     let parts: Vec<(Entity, &PartIndex)> = query.iter_many(entity_list).sort::<&PartIndex>().collect();
    /// }
    ///
    /// // We can freely rearrange query components in the key.
    /// fn system_2(query: Query<(&Length, &Width, &Height), With<PartMarker>>) {
    /// #   let entity_list: Vec<Entity> = Vec::new();
    ///     for (length, width, height) in query.iter_many(entity_list).sort::<(&Height, &Length, &Width)>() {
    ///         println!("height: {height:?}, width: {width:?}, length: {length:?}")
    ///     }
    /// }
    ///
    /// // You can use `fetch_next_back` to obtain mutable references in reverse order.
    /// fn system_3(
    ///     mut query: Query<&mut PartValue>,
    /// ) {
    /// #   let entity_list: Vec<Entity> = Vec::new();
    ///     // We need to collect the internal iterator before iterating mutably
    ///     let mut parent_query_iter = query.iter_many_mut(entity_list)
    ///         .sort::<Entity>();
    ///     
    ///     let mut scratch_value = 0;
    ///     while let Some(mut part_value) = parent_query_iter.fetch_next_back()
    ///     {
    ///         // some order-dependent operation, here bitwise XOR
    ///         **part_value ^= scratch_value;
    ///         scratch_value = **part_value;
    ///     }
    /// }
    /// #
    /// # let mut schedule = Schedule::default();
    /// # schedule.add_systems((system_1, system_2, system_3));
    /// # schedule.run(&mut world);
    /// ```
    pub fn sort<L: ReadOnlyQueryData + 'w>(
        self,
    ) -> QuerySortedManyIter<
        'w,
        's,
        D,
        F,
        impl ExactSizeIterator<Item = Entity> + DoubleEndedIterator + FusedIterator + 'w,
    >
    where
        L::Item<'w>: Ord,
    {
        let world = self.world;
=======
impl<'w, 's, D: QueryData, F: QueryFilter, I: DoubleEndedIterator<Item: Borrow<Entity>>>
    QueryManyIter<'w, 's, D, F, I>
{
    /// Get next result from the back of the query
    #[inline(always)]
    pub fn fetch_next_back(&mut self) -> Option<D::Item<'_>> {
        // SAFETY:
        // All arguments stem from self.
        // We are limiting the returned reference to self,
        // making sure this method cannot be called multiple times without getting rid
        // of any previously returned unique references first, thus preventing aliasing.
        unsafe {
            Self::fetch_next_aliased_unchecked(
                self.entity_iter.by_ref().rev(),
                self.entities,
                self.tables,
                self.archetypes,
                &mut self.previous_archetype_id,
                &mut self.fetch,
                &mut self.filter,
                self.query_state,
            )
            .map(D::shrink)
        }
    }
}
>>>>>>> 33098b42

        let query_lens_state = self.query_state.transmute_filtered::<(L, Entity), F>(world);

        // SAFETY:
        // `self.world` has permission to access the required components.
        // The original query iter has not been iterated on, so no items are aliased from it.
        let query_lens = unsafe {
            query_lens_state.iter_many_unchecked_manual(
                self.entity_iter,
                world,
                world.last_change_tick(),
                world.change_tick(),
            )
        };
        let mut keyed_query: Vec<_> = query_lens
            .map(|(key, entity)| (key, NeutralOrd(entity)))
            .collect();
        keyed_query.sort();
        // Re-collect into a `Vec` to eagerly drop the lens items.
        // They must be dropped before `fetch_next` is called since they may alias
        // with other data items if there are duplicate entities in `entity_iter`.
        let entity_iter = keyed_query
            .into_iter()
            .map(|(.., entity)| entity.0)
            .collect::<Vec<_>>()
            .into_iter();
        // SAFETY:
        // `self.world` has permission to access the required components.
        // Each lens query item is dropped before the respective actual query item is accessed.
        unsafe {
<<<<<<< HEAD
            QuerySortedManyIter::new(
                world,
=======
            Self::fetch_next_aliased_unchecked(
                &mut self.entity_iter,
                self.entities,
                self.tables,
                self.archetypes,
                &mut self.previous_archetype_id,
                &mut self.fetch,
                &mut self.filter,
>>>>>>> 33098b42
                self.query_state,
                entity_iter,
                world.last_change_tick(),
                world.change_tick(),
            )
        }
    }

    /// Sorts all query items into a new iterator, using the query lens as a key.
    ///
    /// This sort is unstable (i.e., may reorder equal elements).
    ///
    /// This uses [`slice::sort_unstable`] internally.
    ///
    /// Defining the lens works like [`transmute_lens`](crate::system::Query::transmute_lens).
    /// This includes the allowed parameter type changes listed under [allowed transmutes]..
    /// However, the lens uses the filter of the original query when present.
    ///
    /// The sort is not cached across system runs.
    ///
    /// [allowed transmutes]: crate::system::Query#allowed-transmutes
    ///
    /// Unlike the sort methods on [`QueryIter`], this does NOT panic if `next`/`fetch_next` has been
    /// called on [`QueryManyIter`] before.
    ///
    /// # Example
    /// ```
    /// # use bevy_ecs::prelude::*;
    /// #
    /// # let mut world = World::new();
    /// #
    /// # #[derive(Component)]
    /// # struct PartMarker;
    /// #
    /// # let entity_list: Vec<Entity> = Vec::new();
    /// #[derive(Component, PartialEq, Eq, PartialOrd, Ord)]
    /// enum Flying {
    ///     Enabled,
    ///     Disabled
    /// };
    ///
    /// // We perform an unstable sort by a Component with few values.
    /// fn system_1(query: Query<&Flying, With<PartMarker>>) {
    /// #   let entity_list: Vec<Entity> = Vec::new();
    ///     let part_values: Vec<&Flying> = query.iter_many(entity_list).sort_unstable::<&Flying>().collect();
    /// }
    /// #
    /// # let mut schedule = Schedule::default();
    /// # schedule.add_systems((system_1));
    /// # schedule.run(&mut world);
    /// ```
    pub fn sort_unstable<L: ReadOnlyQueryData + 'w>(
        self,
    ) -> QuerySortedManyIter<
        'w,
        's,
        D,
        F,
        impl ExactSizeIterator<Item = Entity> + DoubleEndedIterator + FusedIterator + 'w,
    >
    where
        L::Item<'w>: Ord,
    {
        let world = self.world;

        let query_lens_state = self.query_state.transmute_filtered::<(L, Entity), F>(world);

        // SAFETY:
        // `self.world` has permission to access the required components.
        // The original query iter has not been iterated on, so no items are aliased from it.
        let query_lens = unsafe {
            query_lens_state.iter_many_unchecked_manual(
                self.entity_iter,
                world,
                world.last_change_tick(),
                world.change_tick(),
            )
        };
        let mut keyed_query: Vec<_> = query_lens
            .map(|(key, entity)| (key, NeutralOrd(entity)))
            .collect();
        keyed_query.sort_unstable();
        // Re-collect into a `Vec` to eagerly drop the lens items.
        // They must be dropped before `fetch_next` is called since they may alias
        // with other data items if there are duplicate entities in `entity_iter`.
        let entity_iter = keyed_query
            .into_iter()
            .map(|(.., entity)| entity.0)
            .collect::<Vec<_>>()
            .into_iter();
        // SAFETY:
        // `self.world` has permission to access the required components.
        // Each lens query item is dropped before the respective actual query item is accessed.
        unsafe {
<<<<<<< HEAD
            QuerySortedManyIter::new(
                world,
=======
            Self::fetch_next_aliased_unchecked(
                self.entity_iter.by_ref().rev(),
                self.entities,
                self.tables,
                self.archetypes,
                &mut self.previous_archetype_id,
                &mut self.fetch,
                &mut self.filter,
>>>>>>> 33098b42
                self.query_state,
                entity_iter,
                world.last_change_tick(),
                world.change_tick(),
            )
        }
    }

    /// Sorts all query items into a new iterator with a comparator function over the query lens.
    ///
    /// This sort is stable (i.e., does not reorder equal elements).
    ///
    /// This uses [`slice::sort_by`] internally.
    ///
    /// Defining the lens works like [`transmute_lens`](crate::system::Query::transmute_lens).
    /// This includes the allowed parameter type changes listed under [allowed transmutes].
    /// However, the lens uses the filter of the original query when present.
    ///
    /// The sort is not cached across system runs.
    ///
    /// [allowed transmutes]: crate::system::Query#allowed-transmutes
    ///
    /// Unlike the sort methods on [`QueryIter`], this does NOT panic if `next`/`fetch_next` has been
    /// called on [`QueryManyIter`] before.
    ///
    /// # Example
    /// ```
    /// # use bevy_ecs::prelude::*;
    /// # use std::ops::Deref;
    /// #
    /// # impl Deref for PartValue {
    /// #     type Target = f32;
    /// #
    /// #     fn deref(&self) -> &Self::Target {
    /// #         &self.0
    /// #     }
    /// # }
    /// #
    /// # let mut world = World::new();
    /// # let entity_list: Vec<Entity> = Vec::new();
    /// #
    /// #[derive(Component)]
    /// struct PartValue(f32);
    ///
    /// // We can use a cmp function on components do not implement Ord.
    /// fn system_1(query: Query<&PartValue>) {
    /// #   let entity_list: Vec<Entity> = Vec::new();
    ///     // Sort part values according to `f32::total_comp`.
    ///     let part_values: Vec<&PartValue> = query
    ///         .iter_many(entity_list)
    ///         .sort_by::<&PartValue>(|value_1, value_2| value_1.total_cmp(*value_2))
    ///         .collect();
    /// }
    /// #
    /// # let mut schedule = Schedule::default();
    /// # schedule.add_systems((system_1));
    /// # schedule.run(&mut world);
    /// ```
    pub fn sort_by<L: ReadOnlyQueryData + 'w>(
        self,
        mut compare: impl FnMut(&L::Item<'w>, &L::Item<'w>) -> Ordering,
    ) -> QuerySortedManyIter<
        'w,
        's,
        D,
        F,
        impl ExactSizeIterator<Item = Entity> + DoubleEndedIterator + FusedIterator + 'w,
    > {
        let world = self.world;

        let query_lens_state = self.query_state.transmute_filtered::<(L, Entity), F>(world);

        // SAFETY:
        // `self.world` has permission to access the required components.
        // The original query iter has not been iterated on, so no items are aliased from it.
        let query_lens = unsafe {
            query_lens_state.iter_many_unchecked_manual(
                self.entity_iter,
                world,
                world.last_change_tick(),
                world.change_tick(),
            )
        };
        let mut keyed_query: Vec<_> = query_lens.collect();
        keyed_query.sort_by(|(key_1, _), (key_2, _)| compare(key_1, key_2));
        // Re-collect into a `Vec` to eagerly drop the lens items.
        // They must be dropped before `fetch_next` is called since they may alias
        // with other data items if there are duplicate entities in `entity_iter`.
        let entity_iter = keyed_query
            .into_iter()
            .map(|(.., entity)| entity)
            .collect::<Vec<_>>()
            .into_iter();
        // SAFETY:
        // `self.world` has permission to access the required components.
        // Each lens query item is dropped before the respective actual query item is accessed.
        unsafe {
            QuerySortedManyIter::new(
                world,
                self.query_state,
                entity_iter,
                world.last_change_tick(),
                world.change_tick(),
            )
        }
    }

    /// Sorts all query items into a new iterator with a comparator function over the query lens.
    ///
    /// This sort is unstable (i.e., may reorder equal elements).
    ///
    /// This uses [`slice::sort_unstable_by`] internally.
    ///
    /// Defining the lens works like [`transmute_lens`](crate::system::Query::transmute_lens).
    /// This includes the allowed parameter type changes listed under [allowed transmutes].
    /// However, the lens uses the filter of the original query when present.
    ///
    /// The sort is not cached across system runs.
    ///
    /// [allowed transmutes]: crate::system::Query#allowed-transmutes
    ///
    /// Unlike the sort methods on [`QueryIter`], this does NOT panic if `next`/`fetch_next` has been
    /// called on [`QueryManyIter`] before.
    pub fn sort_unstable_by<L: ReadOnlyQueryData + 'w>(
        self,
        mut compare: impl FnMut(&L::Item<'w>, &L::Item<'w>) -> Ordering,
    ) -> QuerySortedManyIter<
        'w,
        's,
        D,
        F,
        impl ExactSizeIterator<Item = Entity> + DoubleEndedIterator + FusedIterator + 'w,
    > {
        let world = self.world;

        let query_lens_state = self.query_state.transmute_filtered::<(L, Entity), F>(world);

        // SAFETY:
        // `self.world` has permission to access the required components.
        // The original query iter has not been iterated on, so no items are aliased from it.
        let query_lens = unsafe {
            query_lens_state.iter_many_unchecked_manual(
                self.entity_iter,
                world,
                world.last_change_tick(),
                world.change_tick(),
            )
        };
        let mut keyed_query: Vec<_> = query_lens.collect();
        keyed_query.sort_unstable_by(|(key_1, _), (key_2, _)| compare(key_1, key_2));
        // Re-collect into a `Vec` to eagerly drop the lens items.
        // They must be dropped before `fetch_next` is called since they may alias
        // with other data items if there are duplicate entities in `entity_iter`.
        let entity_iter = keyed_query
            .into_iter()
            .map(|(.., entity)| entity)
            .collect::<Vec<_>>()
            .into_iter();
        // SAFETY:
        // `self.world` has permission to access the required components.
        // Each lens query item is dropped before the respective actual query item is accessed.
        unsafe {
            QuerySortedManyIter::new(
                world,
                self.query_state,
                entity_iter,
                world.last_change_tick(),
                world.change_tick(),
            )
        }
    }

    /// Sorts all query items into a new iterator with a key extraction function over the query lens.
    ///
    /// This sort is stable (i.e., does not reorder equal elements).
    ///
    /// This uses [`slice::sort_by_key`] internally.
    ///
    /// Defining the lens works like [`transmute_lens`](crate::system::Query::transmute_lens).
    /// This includes the allowed parameter type changes listed under [allowed transmutes].
    /// However, the lens uses the filter of the original query when present.
    ///
    /// The sort is not cached across system runs.
    ///
    /// [allowed transmutes]: crate::system::Query#allowed-transmutes
    ///
    /// Unlike the sort methods on [`QueryIter`], this does NOT panic if `next`/`fetch_next` has been
    /// called on [`QueryManyIter`] before.
    ///
    /// # Example
    /// ```
    /// # use bevy_ecs::prelude::*;
    /// # use std::ops::Deref;
    /// #
    /// # #[derive(Component)]
    /// # struct PartMarker;
    /// #
    /// # impl Deref for PartValue {
    /// #     type Target = f32;
    /// #
    /// #     fn deref(&self) -> &Self::Target {
    /// #         &self.0
    /// #     }
    /// # }
    /// #
    /// # let mut world = World::new();
    /// # let entity_list: Vec<Entity> = Vec::new();
    /// #
    /// #[derive(Component)]
    /// struct AvailableMarker;
    ///
    /// #[derive(Component, PartialEq, Eq, PartialOrd, Ord)]
    /// enum Rarity {
    ///   Common,
    ///   Rare,
    ///   Epic,
    ///   Legendary
    /// };
    ///
    /// #[derive(Component)]
    /// struct PartValue(f32);
    ///
    /// // We can sort with the internals of components that do not implement Ord.
    /// fn system_1(query: Query<(Entity, &PartValue)>) {
    /// #   let entity_list: Vec<Entity> = Vec::new();
    ///     // Sort by the sines of the part values.
    ///     let parts: Vec<(Entity, &PartValue)> = query
    ///         .iter_many(entity_list)
    ///         .sort_by_key::<&PartValue, _>(|value| value.sin() as usize)
    ///         .collect();
    /// }
    ///
    /// // We can define our own custom comparison functions over an EntityRef.
    /// fn system_2(query: Query<EntityRef, With<PartMarker>>) {
    /// #   let entity_list: Vec<Entity> = Vec::new();
    ///     // Sort by whether parts are available and their rarity.
    ///     // We want the available legendaries to come first, so we reverse the iterator.
    ///     let parts: Vec<EntityRef> = query.iter_many(entity_list)
    ///         .sort_by_key::<EntityRef, _>(|entity_ref| {
    ///             (
    ///                 entity_ref.contains::<AvailableMarker>(),
    ///                 entity_ref.get::<Rarity>()
    ///             )
    ///         })
    ///         .rev()
    ///         .collect();
    /// }
    /// # let mut schedule = Schedule::default();
    /// # schedule.add_systems((system_1, system_2));
    /// # schedule.run(&mut world);
    /// ```
    pub fn sort_by_key<L: ReadOnlyQueryData + 'w, K>(
        self,
        mut f: impl FnMut(&L::Item<'w>) -> K,
    ) -> QuerySortedManyIter<
        'w,
        's,
        D,
        F,
        impl ExactSizeIterator<Item = Entity> + DoubleEndedIterator + FusedIterator + 'w,
    >
    where
        K: Ord,
    {
        let world = self.world;

        let query_lens_state = self.query_state.transmute_filtered::<(L, Entity), F>(world);

        // SAFETY:
        // `self.world` has permission to access the required components.
        // The original query iter has not been iterated on, so no items are aliased from it.
        let query_lens = unsafe {
            query_lens_state.iter_many_unchecked_manual(
                self.entity_iter,
                world,
                world.last_change_tick(),
                world.change_tick(),
            )
        };
        let mut keyed_query: Vec<_> = query_lens.collect();
        keyed_query.sort_by_key(|(lens, _)| f(lens));
        // Re-collect into a `Vec` to eagerly drop the lens items.
        // They must be dropped before `fetch_next` is called since they may alias
        // with other data items if there are duplicate entities in `entity_iter`.
        let entity_iter = keyed_query
            .into_iter()
            .map(|(.., entity)| entity)
            .collect::<Vec<_>>()
            .into_iter();
        // SAFETY:
        // `self.world` has permission to access the required components.
        // Each lens query item is dropped before the respective actual query item is accessed.
        unsafe {
            QuerySortedManyIter::new(
                world,
                self.query_state,
                entity_iter,
                world.last_change_tick(),
                world.change_tick(),
            )
        }
    }

    /// Sorts all query items into a new iterator with a key extraction function over the query lens.
    ///
    /// This sort is unstable (i.e., may reorder equal elements).
    ///
    /// This uses [`slice::sort_unstable_by_key`] internally.
    ///
    /// Defining the lens works like [`transmute_lens`](crate::system::Query::transmute_lens).
    /// This includes the allowed parameter type changes listed under [allowed transmutes].
    /// However, the lens uses the filter of the original query when present.
    ///
    /// The sort is not cached across system runs.
    ///
    /// [allowed transmutes]: crate::system::Query#allowed-transmutes
    ///
    /// Unlike the sort methods on [`QueryIter`], this does NOT panic if `next`/`fetch_next` has been
    /// called on [`QueryManyIter`] before.
    pub fn sort_unstable_by_key<L: ReadOnlyQueryData + 'w, K>(
        self,
        mut f: impl FnMut(&L::Item<'w>) -> K,
    ) -> QuerySortedManyIter<
        'w,
        's,
        D,
        F,
        impl ExactSizeIterator<Item = Entity> + DoubleEndedIterator + FusedIterator + 'w,
    >
    where
        K: Ord,
    {
        let world = self.world;

        let query_lens_state = self.query_state.transmute_filtered::<(L, Entity), F>(world);

        // SAFETY:
        // `self.world` has permission to access the required components.
        // The original query iter has not been iterated on, so no items are aliased from it.
        let query_lens = unsafe {
            query_lens_state.iter_many_unchecked_manual(
                self.entity_iter,
                world,
                world.last_change_tick(),
                world.change_tick(),
            )
        };
        let mut keyed_query: Vec<_> = query_lens.collect();
        keyed_query.sort_unstable_by_key(|(lens, _)| f(lens));
        // Re-collect into a `Vec` to eagerly drop the lens items.
        // They must be dropped before `fetch_next` is called since they may alias
        // with other data items if there are duplicate entities in `entity_iter`.
        let entity_iter = keyed_query
            .into_iter()
            .map(|(.., entity)| entity)
            .collect::<Vec<_>>()
            .into_iter();
        // SAFETY:
        // `self.world` has permission to access the required components.
        // Each lens query item is dropped before the respective actual query item is accessed.
        unsafe {
            QuerySortedManyIter::new(
                world,
                self.query_state,
                entity_iter,
                world.last_change_tick(),
                world.change_tick(),
            )
        }
    }

    /// Sort all query items into a new iterator with a key extraction function over the query lens.
    ///
    /// This sort is stable (i.e., does not reorder equal elements).
    ///
    /// This uses [`slice::sort_by_cached_key`] internally.
    ///
    /// Defining the lens works like [`transmute_lens`](crate::system::Query::transmute_lens).
    /// This includes the allowed parameter type changes listed under [allowed transmutes].
    /// However, the lens uses the filter of the original query when present.
    ///
    /// The sort is not cached across system runs.
    ///
    /// [allowed transmutes]: crate::system::Query#allowed-transmutes
    ///
    /// Unlike the sort methods on [`QueryIter`], this does NOT panic if `next`/`fetch_next` has been
    /// called on [`QueryManyIter`] before.
    pub fn sort_by_cached_key<L: ReadOnlyQueryData + 'w, K>(
        self,
        mut f: impl FnMut(&L::Item<'w>) -> K,
    ) -> QuerySortedManyIter<
        'w,
        's,
        D,
        F,
        impl ExactSizeIterator<Item = Entity> + DoubleEndedIterator + FusedIterator + 'w,
    >
    where
        K: Ord,
    {
        let world = self.world;

        let query_lens_state = self.query_state.transmute_filtered::<(L, Entity), F>(world);

        // SAFETY:
        // `self.world` has permission to access the required components.
        // The original query iter has not been iterated on, so no items are aliased from it.
        let query_lens = unsafe {
            query_lens_state.iter_many_unchecked_manual(
                self.entity_iter,
                world,
                world.last_change_tick(),
                world.change_tick(),
            )
        };
        let mut keyed_query: Vec<_> = query_lens.collect();
        keyed_query.sort_by_cached_key(|(lens, _)| f(lens));
        // Re-collect into a `Vec` to eagerly drop the lens items.
        // They must be dropped before `fetch_next` is called since they may alias
        // with other data items if there are duplicate entities in `entity_iter`.
        let entity_iter = keyed_query
            .into_iter()
            .map(|(.., entity)| entity)
            .collect::<Vec<_>>()
            .into_iter();
        // SAFETY:
        // `self.world` has permission to access the required components.
        // Each lens query item is dropped before the respective actual query item is accessed.
        unsafe {
            QuerySortedManyIter::new(
                world,
                self.query_state,
                entity_iter,
                world.last_change_tick(),
                world.change_tick(),
            )
        }
    }
}

impl<'w, 's, D: QueryData, F: QueryFilter, I: DoubleEndedIterator<Item: EntityBorrow>>
    QueryManyIter<'w, 's, D, F, I>
{
    /// Get next result from the back of the query
    #[inline(always)]
    pub fn fetch_next_back(&mut self) -> Option<D::Item<'_>> {
        // SAFETY:
        // All arguments stem from self.
        // We are limiting the returned reference to self,
        // making sure this method cannot be called multiple times without getting rid
        // of any previously returned unique references first, thus preventing aliasing.
        unsafe {
            Self::fetch_next_aliased_unchecked(
                self.entity_iter.by_ref().rev(),
                self.entities,
                self.tables,
                self.archetypes,
                &mut self.fetch,
                &mut self.filter,
                self.query_state,
            )
            .map(D::shrink)
        }
    }
}

impl<'w, 's, D: ReadOnlyQueryData, F: QueryFilter, I: Iterator<Item: EntityBorrow>> Iterator
    for QueryManyIter<'w, 's, D, F, I>
{
    type Item = D::Item<'w>;

    #[inline(always)]
    fn next(&mut self) -> Option<Self::Item> {
        // SAFETY:
        // All arguments stem from self.
        // It is safe to alias for ReadOnlyWorldQuery.
        unsafe {
            Self::fetch_next_aliased_unchecked(
                &mut self.entity_iter,
                self.entities,
                self.tables,
                self.archetypes,
                &mut self.fetch,
                &mut self.filter,
                self.query_state,
            )
        }
    }

    fn size_hint(&self) -> (usize, Option<usize>) {
        let (_, max_size) = self.entity_iter.size_hint();
        (0, max_size)
    }
}

impl<'w, 's, D: ReadOnlyQueryData, F: QueryFilter, I: DoubleEndedIterator<Item: EntityBorrow>>
    DoubleEndedIterator for QueryManyIter<'w, 's, D, F, I>
{
    #[inline(always)]
    fn next_back(&mut self) -> Option<Self::Item> {
        // SAFETY:
        // All arguments stem from self.
        // It is safe to alias for ReadOnlyWorldQuery.
        unsafe {
            Self::fetch_next_aliased_unchecked(
                self.entity_iter.by_ref().rev(),
                self.entities,
                self.tables,
                self.archetypes,
                &mut self.fetch,
                &mut self.filter,
                self.query_state,
            )
        }
    }
}

// This is correct as [`QueryManyIter`] always returns `None` once exhausted.
impl<'w, 's, D: ReadOnlyQueryData, F: QueryFilter, I: Iterator<Item: EntityBorrow>> FusedIterator
    for QueryManyIter<'w, 's, D, F, I>
{
}

// SAFETY: Fetching unique entities maintains uniqueness.
unsafe impl<'w, 's, F: QueryFilter, I: EntitySetIterator> EntitySetIterator
    for QueryManyIter<'w, 's, Entity, F, I>
{
}

impl<'w, 's, D: QueryData, F: QueryFilter, I: Iterator<Item: EntityBorrow>> Debug
    for QueryManyIter<'w, 's, D, F, I>
{
    fn fmt(&self, f: &mut Formatter<'_>) -> fmt::Result {
        f.debug_struct("QueryManyIter").finish()
    }
}

/// An [`Iterator`] over the query items generated from an iterator of unique [`Entity`]s.
///
/// Items are returned in the order of the provided iterator.
/// Entities that don't match the query are skipped.
///
/// In contrast with [`QueryManyIter`], this allows for mutable iteration without a [`fetch_next`] method.
///
/// This struct is created by the [`iter_many_unique`] and [`iter_many_unique_mut`] methods on [`Query`].
///
/// [`fetch_next`]: QueryManyIter::fetch_next
/// [`iter_many_unique`]: crate::system::Query::iter_many
/// [`iter_many_unique_mut`]: crate::system::Query::iter_many_mut
/// [`Query`]: crate::system::Query
pub struct QueryManyUniqueIter<'w, 's, D: QueryData, F: QueryFilter, I: EntitySetIterator>(
    QueryManyIter<'w, 's, D, F, I>,
);

impl<'w, 's, D: QueryData, F: QueryFilter, I: EntitySetIterator>
    QueryManyUniqueIter<'w, 's, D, F, I>
{
    /// # Safety
    /// - `world` must have permission to access any of the components registered in `query_state`.
    /// - `world` must be the same one used to initialize `query_state`.
    pub(crate) unsafe fn new<EntityList: EntitySet<IntoIter = I>>(
        world: UnsafeWorldCell<'w>,
        query_state: &'s QueryState<D, F>,
        entity_list: EntityList,
        last_run: Tick,
        this_run: Tick,
    ) -> QueryManyUniqueIter<'w, 's, D, F, I> {
        QueryManyUniqueIter(QueryManyIter::new(
            world,
            query_state,
            entity_list,
            last_run,
            this_run,
        ))
    }
}

impl<'w, 's, D: QueryData, F: QueryFilter, I: EntitySetIterator> Iterator
    for QueryManyUniqueIter<'w, 's, D, F, I>
{
    type Item = D::Item<'w>;

    #[inline(always)]
    fn next(&mut self) -> Option<Self::Item> {
        // SAFETY: Entities are guaranteed to be unique, thus do not alias.
        unsafe {
            QueryManyIter::<'w, 's, D, F, I>::fetch_next_aliased_unchecked(
                &mut self.0.entity_iter,
                self.0.entities,
                self.0.tables,
                self.0.archetypes,
                &mut self.0.fetch,
                &mut self.0.filter,
                self.0.query_state,
            )
        }
    }

    fn size_hint(&self) -> (usize, Option<usize>) {
        let (_, max_size) = self.0.entity_iter.size_hint();
        (0, max_size)
    }
}

// This is correct as [`QueryManyIter`] always returns `None` once exhausted.
impl<'w, 's, D: QueryData, F: QueryFilter, I: EntitySetIterator> FusedIterator
    for QueryManyUniqueIter<'w, 's, D, F, I>
{
}

// SAFETY: Fetching unique entities maintains uniqueness.
unsafe impl<'w, 's, F: QueryFilter, I: EntitySetIterator> EntitySetIterator
    for QueryManyUniqueIter<'w, 's, Entity, F, I>
{
}

impl<'w, 's, D: QueryData, F: QueryFilter, I: EntitySetIterator> Debug
    for QueryManyUniqueIter<'w, 's, D, F, I>
{
    fn fmt(&self, f: &mut Formatter<'_>) -> fmt::Result {
        f.debug_struct("QueryManyUniqueIter").finish()
    }
}

/// An [`Iterator`] over sorted query results of a [`QueryManyIter`].
///
/// This struct is created by the [`sort`](QueryManyIter), [`sort_unstable`](QueryManyIter),
/// [`sort_by`](QueryManyIter), [`sort_unstable_by`](QueryManyIter), [`sort_by_key`](QueryManyIter),
/// [`sort_unstable_by_key`](QueryManyIter), and [`sort_by_cached_key`](QueryManyIter) methods of [`QueryManyIter`].
pub struct QuerySortedManyIter<'w, 's, D: QueryData, F: QueryFilter, I: Iterator<Item = Entity>> {
    entity_iter: I,
    entities: &'w Entities,
    tables: &'w Tables,
    archetypes: &'w Archetypes,
    fetch: D::Fetch<'w>,
    query_state: &'s QueryState<D, F>,
}

impl<'w, 's, D: QueryData, F: QueryFilter, I: Iterator<Item = Entity>>
    QuerySortedManyIter<'w, 's, D, F, I>
{
    /// # Safety
    /// - `world` must have permission to access any of the components registered in `query_state`.
    /// - `world` must be the same one used to initialize `query_state`.
    /// - `entity_list` must only contain unique entities or be empty.
    pub(crate) unsafe fn new<EntityList: IntoIterator<IntoIter = I>>(
        world: UnsafeWorldCell<'w>,
        query_state: &'s QueryState<D, F>,
        entity_list: EntityList,
        last_run: Tick,
        this_run: Tick,
    ) -> QuerySortedManyIter<'w, 's, D, F, I> {
        let fetch = D::init_fetch(world, &query_state.fetch_state, last_run, this_run);
        QuerySortedManyIter {
            query_state,
            entities: world.entities(),
            archetypes: world.archetypes(),
            // SAFETY: We only access table data that has been registered in `query_state`.
            // This means `world` has permission to access the data we use.
            tables: &world.storages().tables,
            fetch,
            entity_iter: entity_list.into_iter(),
        }
    }

    /// # Safety
    /// The lifetime here is not restrictive enough for Fetch with &mut access,
    /// as calling `fetch_next_aliased_unchecked` multiple times can produce multiple
    /// references to the same component, leading to unique reference aliasing.
    ///
    /// It is always safe for shared access.
    /// `entity` must stem from `self.entity_iter`, and not have been passed before.
    #[inline(always)]
    unsafe fn fetch_next_aliased_unchecked(&mut self, entity: Entity) -> D::Item<'w> {
        let (location, archetype, table);
        // SAFETY:
        // `tables` and `archetypes` belong to the same world that the [`QueryIter`]
        // was initialized for.
        unsafe {
            location = self.entities.get(entity).debug_checked_unwrap();
            archetype = self
                .archetypes
                .get(location.archetype_id)
                .debug_checked_unwrap();
            table = self.tables.get(location.table_id).debug_checked_unwrap();
        }

        // SAFETY: `archetype` is from the world that `fetch` was created for,
        // `fetch_state` is the state that `fetch` was initialized with
        unsafe {
            D::set_archetype(
                &mut self.fetch,
                &self.query_state.fetch_state,
                archetype,
                table,
            );
        }

        // The entity list has already been filtered by the query lens, so we forego filtering here.
        // SAFETY:
        // - set_archetype was called prior, `location.archetype_row` is an archetype index in range of the current archetype
        // - fetch is only called once for each entity.
        unsafe { D::fetch(&mut self.fetch, entity, location.table_row) }
    }

    /// Get next result from the query
    #[inline(always)]
    pub fn fetch_next(&mut self) -> Option<D::Item<'_>> {
        let entity = self.entity_iter.next()?;

        // SAFETY:
        // We have collected the entity_iter once to drop all internal lens query item
        // references.
        // We are limiting the returned reference to self,
        // making sure this method cannot be called multiple times without getting rid
        // of any previously returned unique references first, thus preventing aliasing.
        // `entity` is passed from `entity_iter` the first time.
        unsafe { D::shrink(self.fetch_next_aliased_unchecked(entity)).into() }
    }
}

impl<'w, 's, D: QueryData, F: QueryFilter, I: DoubleEndedIterator<Item = Entity>>
    QuerySortedManyIter<'w, 's, D, F, I>
{
    /// Get next result from the query
    #[inline(always)]
    pub fn fetch_next_back(&mut self) -> Option<D::Item<'_>> {
        let entity = self.entity_iter.next_back()?;

        // SAFETY:
        // We have collected the entity_iter once to drop all internal lens query item
        // references.
        // We are limiting the returned reference to self,
        // making sure this method cannot be called multiple times without getting rid
        // of any previously returned unique references first, thus preventing aliasing.
        // `entity` is passed from `entity_iter` the first time.
        unsafe { D::shrink(self.fetch_next_aliased_unchecked(entity)).into() }
    }
}

impl<'w, 's, D: ReadOnlyQueryData, F: QueryFilter, I: Iterator<Item = Entity>> Iterator
    for QuerySortedManyIter<'w, 's, D, F, I>
{
    type Item = D::Item<'w>;

    #[inline(always)]
    fn next(&mut self) -> Option<Self::Item> {
        let entity = self.entity_iter.next()?;
        // SAFETY:
        // It is safe to alias for ReadOnlyWorldQuery.
        // `entity` is passed from `entity_iter` the first time.
        unsafe { self.fetch_next_aliased_unchecked(entity).into() }
    }

    fn size_hint(&self) -> (usize, Option<usize>) {
        self.entity_iter.size_hint()
    }
}

impl<'w, 's, D: ReadOnlyQueryData, F: QueryFilter, I: DoubleEndedIterator<Item = Entity>>
    DoubleEndedIterator for QuerySortedManyIter<'w, 's, D, F, I>
{
    #[inline(always)]
    fn next_back(&mut self) -> Option<Self::Item> {
        let entity = self.entity_iter.next_back()?;
        // SAFETY:
        // It is safe to alias for ReadOnlyWorldQuery.
        // `entity` is passed from `entity_iter` the first time.
        unsafe { self.fetch_next_aliased_unchecked(entity).into() }
    }
}

impl<'w, 's, D: ReadOnlyQueryData, F: QueryFilter, I: ExactSizeIterator<Item = Entity>>
    ExactSizeIterator for QuerySortedManyIter<'w, 's, D, F, I>
{
}

impl<'w, 's, D: QueryData, F: QueryFilter, I: Iterator<Item = Entity>> Debug
    for QuerySortedManyIter<'w, 's, D, F, I>
{
    fn fmt(&self, f: &mut Formatter<'_>) -> fmt::Result {
        f.debug_struct("QuerySortedManyIter").finish()
    }
}

/// An iterator over `K`-sized combinations of query items without repetition.
///
/// A combination is an arrangement of a collection of items where order does not matter.
///
/// `K` is the number of items that make up each subset, and the number of items returned by the iterator.
/// `N` is the number of total entities output by the query.
///
/// For example, given the list [1, 2, 3, 4], where `K` is 2, the combinations without repeats are
/// [1, 2], [1, 3], [1, 4], [2, 3], [2, 4], [3, 4].
/// And in this case, `N` would be defined as 4 since the size of the input list is 4.
///
/// The number of combinations depend on how `K` relates to the number of entities matching the [`Query`]:
/// - if `K = N`, only one combination exists,
/// - if `K < N`, there are <sub>N</sub>C<sub>K</sub> combinations (see the [performance section] of `Query`),
/// - if `K > N`, there are no combinations.
///
/// The output combination is not guaranteed to have any order of iteration.
///
/// # Usage
///
/// This type is returned by calling [`Query::iter_combinations`] or [`Query::iter_combinations_mut`].
///
/// It implements [`Iterator`] only if it iterates over read-only query items ([learn more]).
///
/// In the case of mutable query items, it can be iterated by calling [`fetch_next`] in a `while let` loop.
///
/// # Examples
///
/// The following example shows how to traverse the iterator when the query items are read-only.
///
/// ```
/// # use bevy_ecs::prelude::*;
/// # #[derive(Component)]
/// # struct ComponentA;
/// #
/// fn some_system(query: Query<&ComponentA>) {
///     for [a1, a2] in query.iter_combinations() {
///         // ...
///     }
/// }
/// ```
///
/// The following example shows how `fetch_next` should be called with a `while let` loop to traverse the iterator when the query items are mutable.
///
/// ```
/// # use bevy_ecs::prelude::*;
/// # #[derive(Component)]
/// # struct ComponentA;
/// #
/// fn some_system(mut query: Query<&mut ComponentA>) {
///     let mut combinations = query.iter_combinations_mut();
///     while let Some([a1, a2]) = combinations.fetch_next() {
///         // ...
///     }
/// }
/// ```
///
/// [`fetch_next`]: Self::fetch_next
/// [learn more]: Self#impl-Iterator
/// [performance section]: crate::system::Query#performance
/// [`Query`]: crate::system::Query
/// [`Query::iter_combinations`]: crate::system::Query::iter_combinations
/// [`Query::iter_combinations_mut`]: crate::system::Query::iter_combinations_mut
pub struct QueryCombinationIter<'w, 's, D: QueryData, F: QueryFilter, const K: usize> {
    tables: &'w Tables,
    archetypes: &'w Archetypes,
    query_state: &'s QueryState<D, F>,
    cursors: [QueryIterationCursor<'w, 's, D, F>; K],
}

impl<'w, 's, D: QueryData, F: QueryFilter, const K: usize> QueryCombinationIter<'w, 's, D, F, K> {
    /// # Safety
    /// - `world` must have permission to access any of the components registered in `query_state`.
    /// - `world` must be the same one used to initialize `query_state`.
    pub(crate) unsafe fn new(
        world: UnsafeWorldCell<'w>,
        query_state: &'s QueryState<D, F>,
        last_run: Tick,
        this_run: Tick,
    ) -> Self {
        assert!(K != 0, "K should not equal to zero");
        // Initialize array with cursors.
        // There is no FromIterator on arrays, so instead initialize it manually with MaybeUninit

        let mut array: MaybeUninit<[QueryIterationCursor<'w, 's, D, F>; K]> = MaybeUninit::uninit();
        let ptr = array
            .as_mut_ptr()
            .cast::<QueryIterationCursor<'w, 's, D, F>>();
        ptr.write(QueryIterationCursor::init(
            world,
            query_state,
            last_run,
            this_run,
        ));
        for slot in (1..K).map(|offset| ptr.add(offset)) {
            slot.write(QueryIterationCursor::init_empty(
                world,
                query_state,
                last_run,
                this_run,
            ));
        }

        QueryCombinationIter {
            query_state,
            // SAFETY: We only access table data that has been registered in `query_state`.
            tables: unsafe { &world.storages().tables },
            archetypes: world.archetypes(),
            cursors: array.assume_init(),
        }
    }

    /// # Safety
    /// The lifetime here is not restrictive enough for Fetch with &mut access,
    /// as calling `fetch_next_aliased_unchecked` multiple times can produce multiple
    /// references to the same component, leading to unique reference aliasing.
    /// .
    /// It is always safe for shared access.
    #[inline]
    unsafe fn fetch_next_aliased_unchecked(&mut self) -> Option<[D::Item<'w>; K]> {
        // PERF: can speed up the following code using `cursor.remaining()` instead of `next_item.is_none()`
        // when D::IS_ARCHETYPAL && F::IS_ARCHETYPAL
        //
        // let `i` be the index of `c`, the last cursor in `self.cursors` that
        // returns `K-i` or more elements.
        // Make cursor in index `j` for all `j` in `[i, K)` a copy of `c` advanced `j-i+1` times.
        // If no such `c` exists, return `None`
        'outer: for i in (0..K).rev() {
            match self.cursors[i].next(self.tables, self.archetypes, self.query_state) {
                Some(_) => {
                    for j in (i + 1)..K {
                        self.cursors[j] = self.cursors[j - 1].clone();
                        match self.cursors[j].next(self.tables, self.archetypes, self.query_state) {
                            Some(_) => {}
                            None if i > 0 => continue 'outer,
                            None => return None,
                        }
                    }
                    break;
                }
                None if i > 0 => continue,
                None => return None,
            }
        }

        let mut values = MaybeUninit::<[D::Item<'w>; K]>::uninit();

        let ptr = values.as_mut_ptr().cast::<D::Item<'w>>();
        for (offset, cursor) in self.cursors.iter_mut().enumerate() {
            ptr.add(offset).write(cursor.peek_last().unwrap());
        }

        Some(values.assume_init())
    }

    /// Get next combination of queried components
    #[inline]
    pub fn fetch_next(&mut self) -> Option<[D::Item<'_>; K]> {
        // SAFETY: we are limiting the returned reference to self,
        // making sure this method cannot be called multiple times without getting rid
        // of any previously returned unique references first, thus preventing aliasing.
        unsafe {
            self.fetch_next_aliased_unchecked()
                .map(|array| array.map(D::shrink))
        }
    }
}

// Iterator type is intentionally implemented only for read-only access.
// Doing so for mutable references would be unsound, because calling `next`
// multiple times would allow multiple owned references to the same data to exist.
impl<'w, 's, D: ReadOnlyQueryData, F: QueryFilter, const K: usize> Iterator
    for QueryCombinationIter<'w, 's, D, F, K>
{
    type Item = [D::Item<'w>; K];

    #[inline]
    fn next(&mut self) -> Option<Self::Item> {
        // Safety: it is safe to alias for ReadOnlyWorldQuery
        unsafe { QueryCombinationIter::fetch_next_aliased_unchecked(self) }
    }

    fn size_hint(&self) -> (usize, Option<usize>) {
        // binomial coefficient: (n ; k) = n! / k!(n-k)! = (n*n-1*...*n-k+1) / k!
        // See https://en.wikipedia.org/wiki/Binomial_coefficient
        // See https://blog.plover.com/math/choose.html for implementation
        // It was chosen to reduce overflow potential.
        fn choose(n: usize, k: usize) -> Option<usize> {
            if k > n || n == 0 {
                return Some(0);
            }
            let k = k.min(n - k);
            let ks = 1..=k;
            let ns = (n - k + 1..=n).rev();
            ks.zip(ns)
                .try_fold(1_usize, |acc, (k, n)| Some(acc.checked_mul(n)? / k))
        }
        // sum_i=0..k choose(cursors[i].remaining, k-i)
        let max_combinations = self
            .cursors
            .iter()
            .enumerate()
            .try_fold(0, |acc, (i, cursor)| {
                let n = cursor.max_remaining(self.tables, self.archetypes);
                Some(acc + choose(n, K - i)?)
            });

        let archetype_query = F::IS_ARCHETYPAL;
        let known_max = max_combinations.unwrap_or(usize::MAX);
        let min_combinations = if archetype_query { known_max } else { 0 };
        (min_combinations, max_combinations)
    }
}

impl<'w, 's, D: QueryData, F: QueryFilter> ExactSizeIterator for QueryIter<'w, 's, D, F>
where
    F: ArchetypeFilter,
{
    fn len(&self) -> usize {
        self.size_hint().0
    }
}

// This is correct as [`QueryCombinationIter`] always returns `None` once exhausted.
impl<'w, 's, D: ReadOnlyQueryData, F: QueryFilter, const K: usize> FusedIterator
    for QueryCombinationIter<'w, 's, D, F, K>
{
}

impl<'w, 's, D: QueryData, F: QueryFilter, const K: usize> Debug
    for QueryCombinationIter<'w, 's, D, F, K>
{
    fn fmt(&self, f: &mut Formatter<'_>) -> fmt::Result {
        f.debug_struct("QueryCombinationIter").finish()
    }
}

struct QueryIterationCursor<'w, 's, D: QueryData, F: QueryFilter> {
    // whether the query iteration is dense or not. Mirrors QueryState's `is_dense` field.
    is_dense: bool,
    storage_id_iter: core::slice::Iter<'s, StorageId>,
    table_entities: &'w [Entity],
    archetype_entities: &'w [ArchetypeEntity],
    fetch: D::Fetch<'w>,
    filter: F::Fetch<'w>,
    // length of the table or length of the archetype, depending on whether both `D`'s and `F`'s fetches are dense
    current_len: usize,
    // either table row or archetype index, depending on whether both `D`'s and `F`'s fetches are dense
    current_row: usize,
}

impl<D: QueryData, F: QueryFilter> Clone for QueryIterationCursor<'_, '_, D, F> {
    fn clone(&self) -> Self {
        Self {
            is_dense: self.is_dense,
            storage_id_iter: self.storage_id_iter.clone(),
            table_entities: self.table_entities,
            archetype_entities: self.archetype_entities,
            fetch: self.fetch.clone(),
            filter: self.filter.clone(),
            current_len: self.current_len,
            current_row: self.current_row,
        }
    }
}

impl<'w, 's, D: QueryData, F: QueryFilter> QueryIterationCursor<'w, 's, D, F> {
    /// # Safety
    /// - `world` must have permission to access any of the components registered in `query_state`.
    /// - `world` must be the same one used to initialize `query_state`.
    unsafe fn init_empty(
        world: UnsafeWorldCell<'w>,
        query_state: &'s QueryState<D, F>,
        last_run: Tick,
        this_run: Tick,
    ) -> Self {
        QueryIterationCursor {
            storage_id_iter: [].iter(),
            ..Self::init(world, query_state, last_run, this_run)
        }
    }

    /// # Safety
    /// - `world` must have permission to access any of the components registered in `query_state`.
    /// - `world` must be the same one used to initialize `query_state`.
    unsafe fn init(
        world: UnsafeWorldCell<'w>,
        query_state: &'s QueryState<D, F>,
        last_run: Tick,
        this_run: Tick,
    ) -> Self {
        let fetch = D::init_fetch(world, &query_state.fetch_state, last_run, this_run);
        let filter = F::init_fetch(world, &query_state.filter_state, last_run, this_run);
        QueryIterationCursor {
            fetch,
            filter,
            table_entities: &[],
            archetype_entities: &[],
            storage_id_iter: query_state.matched_storage_ids.iter(),
            is_dense: query_state.is_dense,
            current_len: 0,
            current_row: 0,
        }
    }

    fn reborrow(&mut self) -> QueryIterationCursor<'_, 's, D, F> {
        QueryIterationCursor {
            is_dense: self.is_dense,
            fetch: D::shrink_fetch(self.fetch.clone()),
            filter: F::shrink_fetch(self.filter.clone()),
            table_entities: self.table_entities,
            archetype_entities: self.archetype_entities,
            storage_id_iter: self.storage_id_iter.clone(),
            current_len: self.current_len,
            current_row: self.current_row,
        }
    }

    /// Retrieve item returned from most recent `next` call again.
    ///
    /// # Safety
    /// The result of `next` and any previous calls to `peek_last` with this row must have been
    /// dropped to prevent aliasing mutable references.
    #[inline]
    unsafe fn peek_last(&mut self) -> Option<D::Item<'w>> {
        if self.current_row > 0 {
            let index = self.current_row - 1;
            if self.is_dense {
                // SAFETY: This must have been called previously in `next` as `current_row > 0`
                let entity = unsafe { self.table_entities.get_unchecked(index) };
                // SAFETY:
                //  - `set_table` must have been called previously either in `next` or before it.
                //  - `*entity` and `index` are in the current table.
                unsafe {
                    Some(D::fetch(
                        &mut self.fetch,
                        *entity,
                        TableRow::from_usize(index),
                    ))
                }
            } else {
                // SAFETY: This must have been called previously in `next` as `current_row > 0`
                let archetype_entity = unsafe { self.archetype_entities.get_unchecked(index) };
                // SAFETY:
                //  - `set_archetype` must have been called previously either in `next` or before it.
                //  - `archetype_entity.id()` and `archetype_entity.table_row()` are in the current archetype.
                unsafe {
                    Some(D::fetch(
                        &mut self.fetch,
                        archetype_entity.id(),
                        archetype_entity.table_row(),
                    ))
                }
            }
        } else {
            None
        }
    }

    /// How many values will this cursor return at most?
    ///
    /// Note that if `F::IS_ARCHETYPAL`, the return value
    /// will be **the exact count of remaining values**.
    fn max_remaining(&self, tables: &'w Tables, archetypes: &'w Archetypes) -> usize {
        let ids = self.storage_id_iter.clone();
        let remaining_matched: usize = if self.is_dense {
            // SAFETY: The if check ensures that storage_id_iter stores TableIds
            unsafe { ids.map(|id| tables[id.table_id].entity_count()).sum() }
        } else {
            // SAFETY: The if check ensures that storage_id_iter stores ArchetypeIds
            unsafe { ids.map(|id| archetypes[id.archetype_id].len()).sum() }
        };
        remaining_matched + self.current_len - self.current_row
    }

    // NOTE: If you are changing query iteration code, remember to update the following places, where relevant:
    // QueryIter, QueryIterationCursor, QuerySortedIter, QueryManyIter, QuerySortedManyIter, QueryCombinationIter, QueryState::par_fold_init_unchecked_manual
    /// # Safety
    /// `tables` and `archetypes` must belong to the same world that the [`QueryIterationCursor`]
    /// was initialized for.
    /// `query_state` must be the same [`QueryState`] that was passed to `init` or `init_empty`.
    #[inline(always)]
    unsafe fn next(
        &mut self,
        tables: &'w Tables,
        archetypes: &'w Archetypes,
        query_state: &'s QueryState<D, F>,
    ) -> Option<D::Item<'w>> {
        if self.is_dense {
            loop {
                // we are on the beginning of the query, or finished processing a table, so skip to the next
                if self.current_row == self.current_len {
                    let table_id = self.storage_id_iter.next()?.table_id;
                    let table = tables.get(table_id).debug_checked_unwrap();
                    if table.is_empty() {
                        continue;
                    }
                    // SAFETY: `table` is from the world that `fetch/filter` were created for,
                    // `fetch_state`/`filter_state` are the states that `fetch/filter` were initialized with
                    unsafe {
                        D::set_table(&mut self.fetch, &query_state.fetch_state, table);
                        F::set_table(&mut self.filter, &query_state.filter_state, table);
                    }
                    self.table_entities = table.entities();
                    self.current_len = table.entity_count();
                    self.current_row = 0;
                }

                // SAFETY: set_table was called prior.
                // `current_row` is a table row in range of the current table, because if it was not, then the above would have been executed.
                let entity = unsafe { self.table_entities.get_unchecked(self.current_row) };
                let row = TableRow::from_usize(self.current_row);
                if !F::filter_fetch(&mut self.filter, *entity, row) {
                    self.current_row += 1;
                    continue;
                }

                // SAFETY:
                // - set_table was called prior.
                // - `current_row` must be a table row in range of the current table,
                //   because if it was not, then the above would have been executed.
                // - fetch is only called once for each `entity`.
                let item = unsafe { D::fetch(&mut self.fetch, *entity, row) };

                self.current_row += 1;
                return Some(item);
            }
        } else {
            loop {
                if self.current_row == self.current_len {
                    let archetype_id = self.storage_id_iter.next()?.archetype_id;
                    let archetype = archetypes.get(archetype_id).debug_checked_unwrap();
                    if archetype.is_empty() {
                        continue;
                    }
                    let table = tables.get(archetype.table_id()).debug_checked_unwrap();
                    // SAFETY: `archetype` and `tables` are from the world that `fetch/filter` were created for,
                    // `fetch_state`/`filter_state` are the states that `fetch/filter` were initialized with
                    unsafe {
                        D::set_archetype(
                            &mut self.fetch,
                            &query_state.fetch_state,
                            archetype,
                            table,
                        );
                        F::set_archetype(
                            &mut self.filter,
                            &query_state.filter_state,
                            archetype,
                            table,
                        );
                    }
                    self.archetype_entities = archetype.entities();
                    self.current_len = archetype.len();
                    self.current_row = 0;
                }

                // SAFETY: set_archetype was called prior.
                // `current_row` is an archetype index row in range of the current archetype, because if it was not, then the if above would have been executed.
                let archetype_entity =
                    unsafe { self.archetype_entities.get_unchecked(self.current_row) };
                if !F::filter_fetch(
                    &mut self.filter,
                    archetype_entity.id(),
                    archetype_entity.table_row(),
                ) {
                    self.current_row += 1;
                    continue;
                }

                // SAFETY:
                // - set_archetype was called prior.
                // - `current_row` must be an archetype index row in range of the current archetype,
                //   because if it was not, then the if above would have been executed.
                // - fetch is only called once for each `archetype_entity`.
                let item = unsafe {
                    D::fetch(
                        &mut self.fetch,
                        archetype_entity.id(),
                        archetype_entity.table_row(),
                    )
                };
                self.current_row += 1;
                return Some(item);
            }
        }
    }
}

// A wrapper struct that gives its data a neutral ordering.
#[derive(Copy, Clone)]
struct NeutralOrd<T>(T);

impl<T> PartialEq for NeutralOrd<T> {
    fn eq(&self, _other: &Self) -> bool {
        true
    }
}

impl<T> Eq for NeutralOrd<T> {}

#[allow(clippy::non_canonical_partial_ord_impl)]
impl<T> PartialOrd for NeutralOrd<T> {
    fn partial_cmp(&self, _other: &Self) -> Option<Ordering> {
        Some(Ordering::Equal)
    }
}

impl<T> Ord for NeutralOrd<T> {
    fn cmp(&self, _other: &Self) -> Ordering {
        Ordering::Equal
    }
}

#[cfg(test)]
mod tests {
    #[allow(unused_imports)]
    use crate::component::Component;
    #[allow(unused_imports)]
    use crate::entity::Entity;
    #[allow(unused_imports)]
    use crate::prelude::World;
    #[allow(unused_imports)]
    use crate::{self as bevy_ecs};

    #[derive(Component, Debug, PartialEq, PartialOrd, Clone, Copy)]
    struct A(f32);
    #[derive(Component, Debug, Eq, PartialEq, Clone, Copy)]
    #[component(storage = "SparseSet")]
    struct Sparse(usize);

    #[allow(clippy::unnecessary_sort_by)]
    #[test]
    fn query_iter_sorts() {
        let mut world = World::new();

        let mut query = world.query::<Entity>();

        let sort = query.iter(&world).sort::<Entity>().collect::<Vec<_>>();

        let sort_unstable = query
            .iter(&world)
            .sort_unstable::<Entity>()
            .collect::<Vec<_>>();

        let sort_by = query
            .iter(&world)
            .sort_by::<Entity>(Ord::cmp)
            .collect::<Vec<_>>();

        let sort_unstable_by = query
            .iter(&world)
            .sort_unstable_by::<Entity>(Ord::cmp)
            .collect::<Vec<_>>();

        let sort_by_key = query
            .iter(&world)
            .sort_by_key::<Entity, _>(|&e| e)
            .collect::<Vec<_>>();

        let sort_unstable_by_key = query
            .iter(&world)
            .sort_unstable_by_key::<Entity, _>(|&e| e)
            .collect::<Vec<_>>();

        let sort_by_cached_key = query
            .iter(&world)
            .sort_by_cached_key::<Entity, _>(|&e| e)
            .collect::<Vec<_>>();

        let mut sort_v2 = query.iter(&world).collect::<Vec<_>>();
        sort_v2.sort();

        let mut sort_unstable_v2 = query.iter(&world).collect::<Vec<_>>();
        sort_unstable_v2.sort_unstable();

        let mut sort_by_v2 = query.iter(&world).collect::<Vec<_>>();
        sort_by_v2.sort_by(Ord::cmp);

        let mut sort_unstable_by_v2 = query.iter(&world).collect::<Vec<_>>();
        sort_unstable_by_v2.sort_unstable_by(Ord::cmp);

        let mut sort_by_key_v2 = query.iter(&world).collect::<Vec<_>>();
        sort_by_key_v2.sort_by_key(|&e| e);

        let mut sort_unstable_by_key_v2 = query.iter(&world).collect::<Vec<_>>();
        sort_unstable_by_key_v2.sort_unstable_by_key(|&e| e);

        let mut sort_by_cached_key_v2 = query.iter(&world).collect::<Vec<_>>();
        sort_by_cached_key_v2.sort_by_cached_key(|&e| e);

        assert_eq!(sort, sort_v2);
        assert_eq!(sort_unstable, sort_unstable_v2);
        assert_eq!(sort_by, sort_by_v2);
        assert_eq!(sort_unstable_by, sort_unstable_by_v2);
        assert_eq!(sort_by_key, sort_by_key_v2);
        assert_eq!(sort_unstable_by_key, sort_unstable_by_key_v2);
        assert_eq!(sort_by_cached_key, sort_by_cached_key_v2);
    }

    #[test]
    #[should_panic]
    fn query_iter_sort_after_next() {
        let mut world = World::new();
        world.spawn((A(0.),));
        world.spawn((A(1.1),));
        world.spawn((A(2.22),));

        {
            let mut query = world.query::<&A>();
            let mut iter = query.iter(&world);
            println!(
                "archetype_entities: {} table_entities: {} current_len: {} current_row: {}",
                iter.cursor.archetype_entities.len(),
                iter.cursor.table_entities.len(),
                iter.cursor.current_len,
                iter.cursor.current_row
            );
            _ = iter.next();
            println!(
                "archetype_entities: {} table_entities: {} current_len: {} current_row: {}",
                iter.cursor.archetype_entities.len(),
                iter.cursor.table_entities.len(),
                iter.cursor.current_len,
                iter.cursor.current_row
            );
            println!("{}", iter.sort::<Entity>().len());
        }
    }

    #[test]
    #[should_panic]
    fn query_iter_sort_after_next_dense() {
        let mut world = World::new();
        world.spawn((Sparse(11),));
        world.spawn((Sparse(22),));
        world.spawn((Sparse(33),));

        {
            let mut query = world.query::<&Sparse>();
            let mut iter = query.iter(&world);
            println!(
                "before_next_call: archetype_entities: {} table_entities: {} current_len: {} current_row: {}",
                iter.cursor.archetype_entities.len(),
                iter.cursor.table_entities.len(),
                iter.cursor.current_len,
                iter.cursor.current_row
            );
            _ = iter.next();
            println!(
                "after_next_call: archetype_entities: {} table_entities: {} current_len: {} current_row: {}",
                iter.cursor.archetype_entities.len(),
                iter.cursor.table_entities.len(),
                iter.cursor.current_len,
                iter.cursor.current_row
            );
            println!("{}", iter.sort::<Entity>().len());
        }
    }

    #[test]
    fn empty_query_iter_sort_after_next_does_not_panic() {
        let mut world = World::new();
        {
            let mut query = world.query::<(&A, &Sparse)>();
            let mut iter = query.iter(&world);
            println!(
                "before_next_call: archetype_entities: {} table_entities: {} current_len: {} current_row: {}",
                iter.cursor.archetype_entities.len(),
                iter.cursor.table_entities.len(),
                iter.cursor.current_len,
                iter.cursor.current_row
            );
            _ = iter.next();
            println!(
                "after_next_call: archetype_entities: {} table_entities: {} current_len: {} current_row: {}",
                iter.cursor.archetype_entities.len(),
                iter.cursor.table_entities.len(),
                iter.cursor.current_len,
                iter.cursor.current_row
            );
            println!("{}", iter.sort::<Entity>().len());
        }
    }

    #[test]
    fn query_iter_cursor_state_non_empty_after_next() {
        let mut world = World::new();
        world.spawn((A(0.), Sparse(11)));
        world.spawn((A(1.1), Sparse(22)));
        world.spawn((A(2.22), Sparse(33)));
        {
            let mut query = world.query::<(&A, &Sparse)>();
            let mut iter = query.iter(&world);
            println!(
                "before_next_call: archetype_entities: {} table_entities: {} current_len: {} current_row: {}",
                iter.cursor.archetype_entities.len(),
                iter.cursor.table_entities.len(),
                iter.cursor.current_len,
                iter.cursor.current_row
            );
            assert!(iter.cursor.table_entities.len() | iter.cursor.archetype_entities.len() == 0);
            _ = iter.next();
            println!(
                "after_next_call: archetype_entities: {} table_entities: {} current_len: {} current_row: {}",
                iter.cursor.archetype_entities.len(),
                iter.cursor.table_entities.len(),
                iter.cursor.current_len,
                iter.cursor.current_row
            );
            assert!(
                (
                    iter.cursor.table_entities.len(),
                    iter.cursor.archetype_entities.len()
                ) != (0, 0)
            );
        }
    }

    #[allow(clippy::unnecessary_sort_by)]
    #[test]
    fn query_iter_many_sorts() {
        let mut world = World::new();

        let entity_list: &Vec<_> = &world
            .spawn_batch([A(0.), A(1.), A(2.), A(3.), A(4.)])
            .collect();

        let mut query = world.query::<Entity>();

        let sort = query
            .iter_many(&world, entity_list)
            .sort::<Entity>()
            .collect::<Vec<_>>();

        let sort_unstable = query
            .iter_many(&world, entity_list)
            .sort_unstable::<Entity>()
            .collect::<Vec<_>>();

        let sort_by = query
            .iter_many(&world, entity_list)
            .sort_by::<Entity>(Ord::cmp)
            .collect::<Vec<_>>();

        let sort_unstable_by = query
            .iter_many(&world, entity_list)
            .sort_unstable_by::<Entity>(Ord::cmp)
            .collect::<Vec<_>>();

        let sort_by_key = query
            .iter_many(&world, entity_list)
            .sort_by_key::<Entity, _>(|&e| e)
            .collect::<Vec<_>>();

        let sort_unstable_by_key = query
            .iter_many(&world, entity_list)
            .sort_unstable_by_key::<Entity, _>(|&e| e)
            .collect::<Vec<_>>();

        let sort_by_cached_key = query
            .iter_many(&world, entity_list)
            .sort_by_cached_key::<Entity, _>(|&e| e)
            .collect::<Vec<_>>();

        let mut sort_v2 = query.iter_many(&world, entity_list).collect::<Vec<_>>();
        sort_v2.sort();

        let mut sort_unstable_v2 = query.iter_many(&world, entity_list).collect::<Vec<_>>();
        sort_unstable_v2.sort_unstable();

        let mut sort_by_v2 = query.iter_many(&world, entity_list).collect::<Vec<_>>();
        sort_by_v2.sort_by(Ord::cmp);

        let mut sort_unstable_by_v2 = query.iter_many(&world, entity_list).collect::<Vec<_>>();
        sort_unstable_by_v2.sort_unstable_by(Ord::cmp);

        let mut sort_by_key_v2 = query.iter_many(&world, entity_list).collect::<Vec<_>>();
        sort_by_key_v2.sort_by_key(|&e| e);

        let mut sort_unstable_by_key_v2 = query.iter_many(&world, entity_list).collect::<Vec<_>>();
        sort_unstable_by_key_v2.sort_unstable_by_key(|&e| e);

        let mut sort_by_cached_key_v2 = query.iter_many(&world, entity_list).collect::<Vec<_>>();
        sort_by_cached_key_v2.sort_by_cached_key(|&e| e);

        assert_eq!(sort, sort_v2);
        assert_eq!(sort_unstable, sort_unstable_v2);
        assert_eq!(sort_by, sort_by_v2);
        assert_eq!(sort_unstable_by, sort_unstable_by_v2);
        assert_eq!(sort_by_key, sort_by_key_v2);
        assert_eq!(sort_unstable_by_key, sort_unstable_by_key_v2);
        assert_eq!(sort_by_cached_key, sort_by_cached_key_v2);
    }

    #[test]
    fn query_iter_many_sort_doesnt_panic_after_next() {
        let mut world = World::new();

        let entity_list: &Vec<_> = &world
            .spawn_batch([A(0.), A(1.), A(2.), A(3.), A(4.)])
            .collect();

        let mut query = world.query::<Entity>();
        let mut iter = query.iter_many(&world, entity_list);

        _ = iter.next();

        iter.sort::<Entity>();

        let mut query_2 = world.query::<&mut A>();
        let mut iter_2 = query_2.iter_many_mut(&mut world, entity_list);

        _ = iter_2.fetch_next();

        iter_2.sort::<Entity>();
    }

    // This test should be run with miri to check for UB caused by aliasing.
    // The lens items created during the sort must not be live at the same time as the mutable references returned from the iterator.
    #[test]
    fn query_iter_many_sorts_duplicate_entities_no_ub() {
        #[derive(Component, Ord, PartialOrd, Eq, PartialEq)]
        struct C(usize);

        let mut world = World::new();
        let id = world.spawn(C(10)).id();
        let mut query_state = world.query::<&mut C>();

        {
            let mut query = query_state.iter_many_mut(&mut world, [id, id]).sort::<&C>();
            while query.fetch_next().is_some() {}
        }
        {
            let mut query = query_state
                .iter_many_mut(&mut world, [id, id])
                .sort_unstable::<&C>();
            while query.fetch_next().is_some() {}
        }
        {
            let mut query = query_state
                .iter_many_mut(&mut world, [id, id])
                .sort_by::<&C>(Ord::cmp);
            while query.fetch_next().is_some() {}
        }
        {
            let mut query = query_state
                .iter_many_mut(&mut world, [id, id])
                .sort_unstable_by::<&C>(Ord::cmp);
            while query.fetch_next().is_some() {}
        }
        {
            let mut query = query_state
                .iter_many_mut(&mut world, [id, id])
                .sort_by_key::<&C, _>(|d| d.0);
            while query.fetch_next().is_some() {}
        }
        {
            let mut query = query_state
                .iter_many_mut(&mut world, [id, id])
                .sort_unstable_by_key::<&C, _>(|d| d.0);
            while query.fetch_next().is_some() {}
        }
        {
            let mut query = query_state
                .iter_many_mut(&mut world, [id, id])
                .sort_by_cached_key::<&C, _>(|d| d.0);
            while query.fetch_next().is_some() {}
        }
    }
}<|MERGE_RESOLUTION|>--- conflicted
+++ resolved
@@ -1397,7 +1397,6 @@
         }
     }
 
-<<<<<<< HEAD
     /// Sorts all query items into a new iterator, using the query lens as a key.
     ///
     /// This sort is stable (i.e., does not reorder equal elements).
@@ -1505,34 +1504,6 @@
         L::Item<'w>: Ord,
     {
         let world = self.world;
-=======
-impl<'w, 's, D: QueryData, F: QueryFilter, I: DoubleEndedIterator<Item: Borrow<Entity>>>
-    QueryManyIter<'w, 's, D, F, I>
-{
-    /// Get next result from the back of the query
-    #[inline(always)]
-    pub fn fetch_next_back(&mut self) -> Option<D::Item<'_>> {
-        // SAFETY:
-        // All arguments stem from self.
-        // We are limiting the returned reference to self,
-        // making sure this method cannot be called multiple times without getting rid
-        // of any previously returned unique references first, thus preventing aliasing.
-        unsafe {
-            Self::fetch_next_aliased_unchecked(
-                self.entity_iter.by_ref().rev(),
-                self.entities,
-                self.tables,
-                self.archetypes,
-                &mut self.previous_archetype_id,
-                &mut self.fetch,
-                &mut self.filter,
-                self.query_state,
-            )
-            .map(D::shrink)
-        }
-    }
-}
->>>>>>> 33098b42
 
         let query_lens_state = self.query_state.transmute_filtered::<(L, Entity), F>(world);
 
@@ -1563,19 +1534,8 @@
         // `self.world` has permission to access the required components.
         // Each lens query item is dropped before the respective actual query item is accessed.
         unsafe {
-<<<<<<< HEAD
             QuerySortedManyIter::new(
                 world,
-=======
-            Self::fetch_next_aliased_unchecked(
-                &mut self.entity_iter,
-                self.entities,
-                self.tables,
-                self.archetypes,
-                &mut self.previous_archetype_id,
-                &mut self.fetch,
-                &mut self.filter,
->>>>>>> 33098b42
                 self.query_state,
                 entity_iter,
                 world.last_change_tick(),
@@ -1670,19 +1630,8 @@
         // `self.world` has permission to access the required components.
         // Each lens query item is dropped before the respective actual query item is accessed.
         unsafe {
-<<<<<<< HEAD
             QuerySortedManyIter::new(
                 world,
-=======
-            Self::fetch_next_aliased_unchecked(
-                self.entity_iter.by_ref().rev(),
-                self.entities,
-                self.tables,
-                self.archetypes,
-                &mut self.previous_archetype_id,
-                &mut self.fetch,
-                &mut self.filter,
->>>>>>> 33098b42
                 self.query_state,
                 entity_iter,
                 world.last_change_tick(),
@@ -2140,6 +2089,7 @@
                 self.entities,
                 self.tables,
                 self.archetypes,
+                &mut self.previous_archetype_id,
                 &mut self.fetch,
                 &mut self.filter,
                 self.query_state,
@@ -2165,6 +2115,7 @@
                 self.entities,
                 self.tables,
                 self.archetypes,
+                &mut self.previous_archetype_id,
                 &mut self.fetch,
                 &mut self.filter,
                 self.query_state,
@@ -2192,6 +2143,7 @@
                 self.entities,
                 self.tables,
                 self.archetypes,
+                &mut self.previous_archetype_id,
                 &mut self.fetch,
                 &mut self.filter,
                 self.query_state,
