--- conflicted
+++ resolved
@@ -1,12 +1,12 @@
 use crate::{
     archetype::{ArchetypeId, Archetypes},
-    query::{Fetch, FilterFetch, QueryState, ReadOnlyQuery, WorldQuery},
+    query::{Fetch, FilterFetch, QueryState, WorldQuery},
     storage::{TableId, Tables},
     world::World,
 };
 use std::{marker::PhantomData, mem::MaybeUninit};
 
-use super::{FetchInit, QueryFetch, QueryItem};
+use super::{QueryFetch, QueryItem, ReadOnlyFetch};
 
 /// An [`Iterator`] over query results of a [`Query`](crate::system::Query).
 ///
@@ -22,25 +22,16 @@
     world: &'w World,
     table_id_iter: std::slice::Iter<'s, TableId>,
     archetype_id_iter: std::slice::Iter<'s, ArchetypeId>,
-<<<<<<< HEAD
-    fetch: QueryFetch<'w, 's, Q>,
+    fetch: QF,
     filter: QueryFetch<'w, 's, F>,
-=======
-    fetch: QF,
-    filter: F::Fetch,
->>>>>>> 6bc5c609
     current_len: usize,
     current_index: usize,
 }
 
 impl<'w, 's, Q: WorldQuery, QF, F: WorldQuery> QueryIter<'w, 's, Q, QF, F>
 where
-<<<<<<< HEAD
-    for<'x, 'y> QueryFetch<'x, 'y, F>: FilterFetch<'x, 'y>,
-=======
-    F::Fetch: FilterFetch,
-    QF: Fetch<'w, 's, State = Q::State>,
->>>>>>> 6bc5c609
+    for<'x, 'y> QueryFetch<'x, 'y, F>: FilterFetch<'x, 'y>,
+    QF: Fetch<'w, 's, State = Q::State>,
 {
     /// # Safety
     /// This does not check for mutable query correctness. To be safe, make sure mutable queries
@@ -53,27 +44,12 @@
         last_change_tick: u32,
         change_tick: u32,
     ) -> Self {
-<<<<<<< HEAD
         let fetch = query_state
             .fetch_state
             .fetch_init(world, last_change_tick, change_tick);
         let filter = query_state
             .filter_state
             .fetch_init(world, last_change_tick, change_tick);
-=======
-        let fetch = QF::init(
-            world,
-            &query_state.fetch_state,
-            last_change_tick,
-            change_tick,
-        );
-        let filter = <F::Fetch as Fetch>::init(
-            world,
-            &query_state.filter_state,
-            last_change_tick,
-            change_tick,
-        );
->>>>>>> 6bc5c609
 
         QueryIter {
             world,
@@ -88,79 +64,13 @@
             current_index: 0,
         }
     }
-<<<<<<< HEAD
-
-    /// Consumes `self` and returns true if there were no elements remaining in this iterator.
-    #[inline(always)]
-    pub(crate) fn none_remaining(mut self) -> bool {
-        // NOTE: this mimics the behavior of `QueryIter::next()`, except that it
-        // never gets a `Self::Item`.
-        unsafe {
-            if Q::IS_DENSE && F::IS_DENSE {
-                loop {
-                    if self.current_index == self.current_len {
-                        let table_id = match self.table_id_iter.next() {
-                            Some(table_id) => table_id,
-                            None => return true,
-                        };
-                        let table = &self.tables[*table_id];
-                        self.filter.set_table(&self.query_state.filter_state, table);
-                        self.current_len = table.len();
-                        self.current_index = 0;
-                        continue;
-                    }
-
-                    if !self.filter.table_filter_fetch(self.current_index) {
-                        self.current_index += 1;
-                        continue;
-                    }
-
-                    return false;
-                }
-            } else {
-                loop {
-                    if self.current_index == self.current_len {
-                        let archetype_id = match self.archetype_id_iter.next() {
-                            Some(archetype_id) => archetype_id,
-                            None => return true,
-                        };
-                        let archetype = &self.archetypes[*archetype_id];
-                        self.filter.set_archetype(
-                            &self.query_state.filter_state,
-                            archetype,
-                            self.tables,
-                        );
-                        self.current_len = archetype.len();
-                        self.current_index = 0;
-                        continue;
-                    }
-
-                    if !self.filter.archetype_filter_fetch(self.current_index) {
-                        self.current_index += 1;
-                        continue;
-                    }
-
-                    return false;
-                }
-            }
-        }
-    }
-=======
->>>>>>> 6bc5c609
 }
 
 impl<'w, 's, Q: WorldQuery, QF, F: WorldQuery> Iterator for QueryIter<'w, 's, Q, QF, F>
 where
-<<<<<<< HEAD
     for<'x, 'y> QueryFetch<'x, 'y, F>: FilterFetch<'x, 'y>,
 {
     type Item = QueryItem<'w, 's, Q>;
-=======
-    F::Fetch: FilterFetch,
-    QF: Fetch<'w, 's, State = Q::State>,
-{
-    type Item = QF::Item;
->>>>>>> 6bc5c609
 
     // NOTE: If you are changing query iteration code, remember to update the following places, where relevant:
     // QueryIter, QueryIterationCursor, QueryState::for_each_unchecked_manual, QueryState::par_for_each_unchecked_manual
@@ -168,11 +78,7 @@
     #[inline(always)]
     fn next(&mut self) -> Option<Self::Item> {
         unsafe {
-<<<<<<< HEAD
-            if Q::IS_DENSE && F::IS_DENSE {
-=======
             if QF::IS_DENSE && F::Fetch::IS_DENSE {
->>>>>>> 6bc5c609
                 loop {
                     if self.current_index == self.current_len {
                         let table_id = self.table_id_iter.next()?;
@@ -244,33 +150,21 @@
 
 pub struct QueryCombinationIter<'w, 's, Q: WorldQuery, QF, F: WorldQuery, const K: usize>
 where
-<<<<<<< HEAD
-    for<'x, 'y> QueryFetch<'x, 'y, F>: FilterFetch<'x, 'y>,
-=======
-    QF: Fetch<'w, 's, State = Q::State>,
-    F::Fetch: FilterFetch,
->>>>>>> 6bc5c609
+    for<'x, 'y> QueryFetch<'x, 'y, F>: FilterFetch<'x, 'y>,
+    QF: Fetch<'w, 's, State = Q::State>,
 {
     tables: &'w Tables,
     archetypes: &'w Archetypes,
     query_state: &'s QueryState<Q, F>,
     world: &'w World,
-<<<<<<< HEAD
-    cursors: [QueryIterationCursor<'w, 's, Q, F>; K],
-=======
     cursors: [QueryIterationCursor<'w, 's, Q, QF, F>; K],
->>>>>>> 6bc5c609
 }
 
 impl<'w, 's, Q: WorldQuery, QF, F: WorldQuery, const K: usize>
     QueryCombinationIter<'w, 's, Q, QF, F, K>
 where
-<<<<<<< HEAD
-    for<'x, 'y> QueryFetch<'x, 'y, F>: FilterFetch<'x, 'y>,
-=======
-    QF: Fetch<'w, 's, State = Q::State>,
-    F::Fetch: FilterFetch,
->>>>>>> 6bc5c609
+    for<'x, 'y> QueryFetch<'x, 'y, F>: FilterFetch<'x, 'y>,
+    QF: Fetch<'w, 's, State = Q::State>,
 {
     /// # Safety
     /// This does not check for mutable query correctness. To be safe, make sure mutable queries
@@ -287,11 +181,7 @@
         // There is no FromIterator on arrays, so instead initialize it manually with MaybeUninit
 
         // TODO: use MaybeUninit::uninit_array if it stabilizes
-<<<<<<< HEAD
-        let mut cursors: [MaybeUninit<QueryIterationCursor<'w, 's, Q, F>>; K] =
-=======
         let mut cursors: [MaybeUninit<QueryIterationCursor<'w, 's, Q, QF, F>>; K] =
->>>>>>> 6bc5c609
             MaybeUninit::uninit().assume_init();
         for (i, cursor) in cursors.iter_mut().enumerate() {
             match i {
@@ -311,13 +201,8 @@
         }
 
         // TODO: use MaybeUninit::array_assume_init if it stabilizes
-<<<<<<< HEAD
-        let cursors: [QueryIterationCursor<'w, 's, Q, F>; K] =
-            (&cursors as *const _ as *const [QueryIterationCursor<'w, 's, Q, F>; K]).read();
-=======
         let cursors: [QueryIterationCursor<'w, 's, Q, QF, F>; K] =
             (&cursors as *const _ as *const [QueryIterationCursor<'w, 's, Q, QF, F>; K]).read();
->>>>>>> 6bc5c609
 
         QueryCombinationIter {
             world,
@@ -334,17 +219,10 @@
     /// references to the same component, leading to unique reference aliasing.
     ///.
     /// It is always safe for shared access.
-<<<<<<< HEAD
-    unsafe fn fetch_next_aliased_unchecked(&mut self) -> Option<[QueryItem<'w, 's, Q>; K]>
-    where
-        for<'x, 'y> QueryFetch<'x, 'y, Q>: Clone,
-        for<'x, 'y> QueryFetch<'x, 'y, F>: Clone,
-=======
     unsafe fn fetch_next_aliased_unchecked(&mut self) -> Option<[QF::Item; K]>
     where
         QF: Clone,
-        F::Fetch: Clone,
->>>>>>> 6bc5c609
+        for<'x, 'y> QueryFetch<'x, 'y, F>: Clone,
     {
         if K == 0 {
             return None;
@@ -371,42 +249,24 @@
         }
 
         // TODO: use MaybeUninit::uninit_array if it stabilizes
-<<<<<<< HEAD
-        let mut values: [MaybeUninit<QueryItem<'w, 's, Q>>; K] =
-            MaybeUninit::uninit().assume_init();
-=======
         let mut values: [MaybeUninit<QF::Item>; K] = MaybeUninit::uninit().assume_init();
->>>>>>> 6bc5c609
 
         for (value, cursor) in values.iter_mut().zip(&mut self.cursors) {
             value.as_mut_ptr().write(cursor.peek_last().unwrap());
         }
 
         // TODO: use MaybeUninit::array_assume_init if it stabilizes
-<<<<<<< HEAD
-        let values: [QueryItem<'w, 's, Q>; K] =
-            (&values as *const _ as *const [QueryItem<'w, 's, Q>; K]).read();
-=======
         let values: [QF::Item; K] = (&values as *const _ as *const [QF::Item; K]).read();
->>>>>>> 6bc5c609
 
         Some(values)
     }
 
     /// Get next combination of queried components
     #[inline]
-<<<<<<< HEAD
-    pub fn fetch_next<'a>(&'a mut self) -> Option<[QueryItem<'a, 's, Q>; K]>
-    where
-        'w: 'a,
-        for<'x, 'y> QueryFetch<'x, 'y, Q>: Clone,
-        for<'x, 'y> QueryFetch<'x, 'y, F>: Clone,
-=======
     pub fn fetch_next(&mut self) -> Option<[QF::Item; K]>
     where
         QF: Clone,
-        F::Fetch: Clone,
->>>>>>> 6bc5c609
+        for<'x, 'y> QueryFetch<'x, 'y, F>: Clone,
     {
         // safety: we are limiting the returned reference to self,
         // making sure this method cannot be called multiple times without getting rid
@@ -421,24 +281,13 @@
 // Iterator type is intentionally implemented only for read-only access.
 // Doing so for mutable references would be unsound, because  calling `next`
 // multiple times would allow multiple owned references to the same data to exist.
-<<<<<<< HEAD
-impl<'w, 's, Q, F, const K: usize> Iterator for QueryCombinationIter<'w, 's, Q, F, K>
-where
-    for<'x, 'y> QueryFetch<'x, 'y, Q>: Clone,
-    for<'x, 'y> QueryFetch<'x, 'y, F>: Clone + FilterFetch<'x, 'y>,
-    Q: WorldQuery + ReadOnlyQuery,
-    F: WorldQuery + ReadOnlyQuery,
-{
-    type Item = [QueryItem<'w, 's, Q>; K];
-=======
 impl<'w, 's, Q: WorldQuery, QF, F: WorldQuery, const K: usize> Iterator
     for QueryCombinationIter<'w, 's, Q, QF, F, K>
 where
     QF: Fetch<'w, 's, State = Q::State> + Clone + ReadOnlyFetch,
-    F::Fetch: Clone + FilterFetch + ReadOnlyFetch,
-{
-    type Item = [QF::Item; K];
->>>>>>> 6bc5c609
+    for<'x, 'y> QueryFetch<'x, 'y, F>: Clone + FilterFetch<'x, 'y> + ReadOnlyFetch,
+{
+    type Item = [<QF as Fetch<'w, 's>>::Item; K];
 
     #[inline]
     fn next(&mut self) -> Option<Self::Item> {
@@ -495,13 +344,6 @@
     }
 }
 
-<<<<<<< HEAD
-struct QueryIterationCursor<'w, 's, Q: WorldQuery, F: WorldQuery> {
-    table_id_iter: std::slice::Iter<'s, TableId>,
-    archetype_id_iter: std::slice::Iter<'s, ArchetypeId>,
-    fetch: QueryFetch<'w, 's, Q>,
-    filter: QueryFetch<'w, 's, F>,
-=======
 struct QueryIterationCursor<
     'w,
     's,
@@ -512,24 +354,16 @@
     table_id_iter: std::slice::Iter<'s, TableId>,
     archetype_id_iter: std::slice::Iter<'s, ArchetypeId>,
     fetch: QF,
-    filter: F::Fetch,
->>>>>>> 6bc5c609
+    filter: QueryFetch<'w, 's, F>,
     current_len: usize,
     current_index: usize,
     phantom: PhantomData<&'w Q>,
 }
 
-<<<<<<< HEAD
-impl<'w, 's, Q: WorldQuery, F: WorldQuery> Clone for QueryIterationCursor<'w, 's, Q, F>
-where
-    for<'x, 'y> QueryFetch<'x, 'y, Q>: Clone,
+impl<'w, 's, Q: WorldQuery, QF, F: WorldQuery> Clone for QueryIterationCursor<'w, 's, Q, QF, F>
+where
+    QF: Fetch<'w, 's, State = Q::State> + Clone,
     for<'x, 'y> QueryFetch<'x, 'y, F>: Clone,
-=======
-impl<'w, 's, Q: WorldQuery, QF, F: WorldQuery> Clone for QueryIterationCursor<'w, 's, Q, QF, F>
-where
-    QF: Fetch<'w, 's, State = Q::State> + Clone,
-    F::Fetch: Clone,
->>>>>>> 6bc5c609
 {
     fn clone(&self) -> Self {
         Self {
@@ -544,16 +378,10 @@
     }
 }
 
-<<<<<<< HEAD
-impl<'w, 's, Q: WorldQuery, F: WorldQuery> QueryIterationCursor<'w, 's, Q, F>
-where
-    for<'x, 'y> QueryFetch<'x, 'y, F>: FilterFetch<'x, 'y>,
-=======
 impl<'w, 's, Q: WorldQuery, QF, F: WorldQuery> QueryIterationCursor<'w, 's, Q, QF, F>
 where
     QF: Fetch<'w, 's, State = Q::State>,
-    F::Fetch: FilterFetch,
->>>>>>> 6bc5c609
+    for<'x, 'y> QueryFetch<'x, 'y, F>: FilterFetch<'x, 'y>,
 {
     unsafe fn init_empty(
         world: &'w World,
@@ -574,27 +402,12 @@
         last_change_tick: u32,
         change_tick: u32,
     ) -> Self {
-<<<<<<< HEAD
         let fetch = query_state
             .fetch_state
             .fetch_init(world, last_change_tick, change_tick);
         let filter = query_state
             .filter_state
             .fetch_init(world, last_change_tick, change_tick);
-=======
-        let fetch = QF::init(
-            world,
-            &query_state.fetch_state,
-            last_change_tick,
-            change_tick,
-        );
-        let filter = <F::Fetch as Fetch>::init(
-            world,
-            &query_state.filter_state,
-            last_change_tick,
-            change_tick,
-        );
->>>>>>> 6bc5c609
         QueryIterationCursor {
             fetch,
             filter,
@@ -608,15 +421,9 @@
 
     /// retrieve item returned from most recent `next` call again.
     #[inline]
-<<<<<<< HEAD
-    unsafe fn peek_last(&mut self) -> Option<QueryItem<'w, 's, Q>> {
-        if self.current_index > 0 {
-            if Q::IS_DENSE && F::IS_DENSE {
-=======
     unsafe fn peek_last(&mut self) -> Option<QF::Item> {
         if self.current_index > 0 {
             if QF::IS_DENSE && F::Fetch::IS_DENSE {
->>>>>>> 6bc5c609
                 Some(self.fetch.table_fetch(self.current_index - 1))
             } else {
                 Some(self.fetch.archetype_fetch(self.current_index - 1))
@@ -635,13 +442,8 @@
         tables: &'w Tables,
         archetypes: &'w Archetypes,
         query_state: &'s QueryState<Q, F>,
-<<<<<<< HEAD
-    ) -> Option<QueryItem<'w, 's, Q>> {
-        if Q::IS_DENSE && F::IS_DENSE {
-=======
     ) -> Option<QF::Item> {
         if QF::IS_DENSE && F::Fetch::IS_DENSE {
->>>>>>> 6bc5c609
             loop {
                 if self.current_index == self.current_len {
                     let table_id = self.table_id_iter.next()?;
