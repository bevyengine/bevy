--- conflicted
+++ resolved
@@ -493,11 +493,7 @@
         archetypes: &'w Archetypes,
         query_state: &'s QueryState<Q, F>,
     ) -> Option<<Q::Fetch as Fetch<'w, 's>>::Item> {
-<<<<<<< HEAD
-        if self.is_dense {
-=======
         if Q::Fetch::IS_DENSE && F::Fetch::IS_DENSE {
->>>>>>> 997eae61
             loop {
                 if self.current_index == self.current_len {
                     let table_id = self.table_id_iter.next()?;
