use super::{QueryData, QueryFilter, ReadOnlyQueryData};
use crate::{
    archetype::{Archetype, ArchetypeEntity, Archetypes},
    bundle::Bundle,
    component::Tick,
    entity::{Entities, Entity, EntityBorrow, EntitySet, EntitySetIterator},
    query::{ArchetypeFilter, DebugCheckedUnwrap, QueryState, StorageId},
    storage::{Table, TableRow, Tables},
    world::{
        unsafe_world_cell::UnsafeWorldCell, EntityMut, EntityMutExcept, EntityRef, EntityRefExcept,
        FilteredEntityMut, FilteredEntityRef,
    },
};
use alloc::vec::Vec;
use core::{
    cmp::Ordering,
    fmt::{self, Debug, Formatter},
    iter::FusedIterator,
    mem::MaybeUninit,
    ops::Range,
};

/// An [`Iterator`] over query results of a [`Query`](crate::system::Query).
///
/// This struct is created by the [`Query::iter`](crate::system::Query::iter) and
/// [`Query::iter_mut`](crate::system::Query::iter_mut) methods.
pub struct QueryIter<'w, 's, D: QueryData, F: QueryFilter> {
    world: UnsafeWorldCell<'w>,
    tables: &'w Tables,
    archetypes: &'w Archetypes,
    query_state: &'s QueryState<D, F>,
    cursor: QueryIterationCursor<'w, 's, D, F>,
}

impl<'w, 's, D: QueryData, F: QueryFilter> QueryIter<'w, 's, D, F> {
    /// # Safety
    /// - `world` must have permission to access any of the components registered in `query_state`.
    /// - `world` must be the same one used to initialize `query_state`.
    pub(crate) unsafe fn new(
        world: UnsafeWorldCell<'w>,
        query_state: &'s QueryState<D, F>,
        last_run: Tick,
        this_run: Tick,
    ) -> Self {
        QueryIter {
            world,
            query_state,
            // SAFETY: We only access table data that has been registered in `query_state`.
            tables: unsafe { &world.storages().tables },
            archetypes: world.archetypes(),
            // SAFETY: The invariants are upheld by the caller.
            cursor: unsafe { QueryIterationCursor::init(world, query_state, last_run, this_run) },
        }
    }

    /// Creates a new separate iterator yielding the same remaining items of the current one.
    /// Advancing the new iterator will not advance the original one, which will resume at the
    /// point it was left at.
    ///
    /// Differently from [`remaining_mut`](QueryIter::remaining_mut) the new iterator does not
    /// borrow from the original one. However it can only be called from an iterator over read only
    /// items.
    ///
    /// # Example
    ///
    /// ```
    /// # use bevy_ecs::prelude::*;
    /// #
    /// # #[derive(Component)]
    /// # struct ComponentA;
    ///
    /// fn combinations(query: Query<&ComponentA>) {
    ///     let mut iter = query.iter();
    ///     while let Some(a) = iter.next() {
    ///         for b in iter.remaining() {
    ///             // Check every combination (a, b)
    ///         }
    ///     }
    /// }
    /// ```
    pub fn remaining(&self) -> QueryIter<'w, 's, D, F>
    where
        D: ReadOnlyQueryData,
    {
        QueryIter {
            world: self.world,
            tables: self.tables,
            archetypes: self.archetypes,
            query_state: self.query_state,
            cursor: self.cursor.clone(),
        }
    }

    /// Creates a new separate iterator yielding the same remaining items of the current one.
    /// Advancing the new iterator will not advance the original one, which will resume at the
    /// point it was left at.
    ///
    /// This method can be called on iterators over mutable items. However the original iterator
    /// will be borrowed while the new iterator exists and will thus not be usable in that timespan.
    ///
    /// # Example
    ///
    /// ```
    /// # use bevy_ecs::prelude::*;
    /// #
    /// # #[derive(Component)]
    /// # struct ComponentA;
    ///
    /// fn combinations(mut query: Query<&mut ComponentA>) {
    ///     let mut iter = query.iter_mut();
    ///     while let Some(a) = iter.next() {
    ///         for b in iter.remaining_mut() {
    ///             // Check every combination (a, b)
    ///         }
    ///     }
    /// }
    /// ```
    pub fn remaining_mut(&mut self) -> QueryIter<'_, 's, D, F> {
        QueryIter {
            world: self.world,
            tables: self.tables,
            archetypes: self.archetypes,
            query_state: self.query_state,
            cursor: self.cursor.reborrow(),
        }
    }

    /// Executes the equivalent of [`Iterator::fold`] over a contiguous segment
    /// from a storage.
    ///
    ///  # Safety
    ///  - `range` must be in `[0, storage::entity_count)` or None.
    #[inline]
    pub(super) unsafe fn fold_over_storage_range<B, Func>(
        &mut self,
        mut accum: B,
        func: &mut Func,
        storage: StorageId,
        range: Option<Range<usize>>,
    ) -> B
    where
        Func: FnMut(B, D::Item<'w, 's>) -> B,
    {
        if self.cursor.is_dense {
            // SAFETY: `self.cursor.is_dense` is true, so storage ids are guaranteed to be table ids.
            let table_id = unsafe { storage.table_id };
            // SAFETY: Matched table IDs are guaranteed to still exist.
            let table = unsafe { self.tables.get(table_id).debug_checked_unwrap() };

            let range = range.unwrap_or(0..table.entity_count());
            accum =
                // SAFETY:
                // - The fetched table matches both D and F
                // - caller ensures `range` is within `[0, table.entity_count)`
                // - The if block ensures that the query iteration is dense
                unsafe { self.fold_over_table_range(accum, func, table, range) };
        } else {
            // SAFETY: `self.cursor.is_dense` is false, so storage ids are guaranteed to be archetype ids.
            let archetype_id = unsafe { storage.archetype_id };
            // SAFETY: Matched archetype IDs are guaranteed to still exist.
            let archetype = unsafe { self.archetypes.get(archetype_id).debug_checked_unwrap() };
            // SAFETY: Matched table IDs are guaranteed to still exist.
            let table = unsafe { self.tables.get(archetype.table_id()).debug_checked_unwrap() };

            let range = range.unwrap_or(0..archetype.len());

            // When an archetype and its table have equal entity counts, dense iteration can be safely used.
            // this leverages cache locality to optimize performance.
            if table.entity_count() == archetype.len() {
                accum =
                // SAFETY:
                // - The fetched archetype matches both D and F
                // - The provided archetype and its' table have the same length.
                // - caller ensures `range` is within `[0, archetype.len)`
                // - The if block ensures that the query iteration is not dense.
                unsafe { self.fold_over_dense_archetype_range(accum, func, archetype,range) };
            } else {
                accum =
                // SAFETY:
                // - The fetched archetype matches both D and F
                // - caller ensures `range` is within `[0, archetype.len)`
                // - The if block ensures that the query iteration is not dense.
                unsafe { self.fold_over_archetype_range(accum, func, archetype,range) };
            }
        }
        accum
    }

    /// Executes the equivalent of [`Iterator::fold`] over a contiguous segment
    /// from a table.
    ///
    /// # Safety
    ///  - all `rows` must be in `[0, table.entity_count)`.
    ///  - `table` must match D and F
    ///  - The query iteration must be dense (i.e. `self.query_state.is_dense` must be true).
    #[inline]
    pub(super) unsafe fn fold_over_table_range<B, Func>(
        &mut self,
        mut accum: B,
        func: &mut Func,
        table: &'w Table,
        rows: Range<usize>,
    ) -> B
    where
        Func: FnMut(B, D::Item<'w, 's>) -> B,
    {
        if table.is_empty() {
            return accum;
        }
        debug_assert!(
            rows.end <= u32::MAX as usize,
            "TableRow is only valid up to u32::MAX"
        );

        D::set_table(&mut self.cursor.fetch, &self.query_state.fetch_state, table);
        F::set_table(
            &mut self.cursor.filter,
            &self.query_state.filter_state,
            table,
        );

        let entities = table.entities();
        for row in rows {
            // SAFETY: Caller assures `row` in range of the current archetype.
            let entity = unsafe { entities.get_unchecked(row) };
            let row = TableRow::from_usize(row);

            // SAFETY: set_table was called prior.
            // Caller assures `row` in range of the current archetype.
            let fetched = unsafe { !F::filter_fetch(&mut self.cursor.filter, *entity, row) };
            if fetched {
                continue;
            }

            // SAFETY: set_table was called prior.
            // Caller assures `row` in range of the current archetype.
            let item = D::fetch(&mut self.cursor.fetch, *entity, row);

            accum = func(accum, item);
        }
        accum
    }

    /// Executes the equivalent of [`Iterator::fold`] over a contiguous segment
    /// from an archetype.
    ///
    /// # Safety
    ///  - all `indices` must be in `[0, archetype.len())`.
    ///  - `archetype` must match D and F
    ///  - The query iteration must not be dense (i.e. `self.query_state.is_dense` must be false).
    #[inline]
    pub(super) unsafe fn fold_over_archetype_range<B, Func>(
        &mut self,
        mut accum: B,
        func: &mut Func,
        archetype: &'w Archetype,
        indices: Range<usize>,
    ) -> B
    where
        Func: FnMut(B, D::Item<'w, 's>) -> B,
    {
        if archetype.is_empty() {
            return accum;
        }
        let table = self.tables.get(archetype.table_id()).debug_checked_unwrap();
        D::set_archetype(
            &mut self.cursor.fetch,
            &self.query_state.fetch_state,
            archetype,
            table,
        );
        F::set_archetype(
            &mut self.cursor.filter,
            &self.query_state.filter_state,
            archetype,
            table,
        );

        let entities = archetype.entities();
        for index in indices {
            // SAFETY: Caller assures `index` in range of the current archetype.
            let archetype_entity = unsafe { entities.get_unchecked(index) };

            // SAFETY: set_archetype was called prior.
            // Caller assures `index` in range of the current archetype.
            let fetched = unsafe {
                !F::filter_fetch(
                    &mut self.cursor.filter,
                    archetype_entity.id(),
                    archetype_entity.table_row(),
                )
            };
            if fetched {
                continue;
            }

            // SAFETY: set_archetype was called prior, `index` is an archetype index in range of the current archetype
            // Caller assures `index` in range of the current archetype.
            let item = unsafe {
                D::fetch(
                    &mut self.cursor.fetch,
                    archetype_entity.id(),
                    archetype_entity.table_row(),
                )
            };

            accum = func(accum, item);
        }
        accum
    }

    /// Executes the equivalent of [`Iterator::fold`] over a contiguous segment
    /// from an archetype which has the same entity count as its table.
    ///
    /// # Safety
    ///  - all `indices` must be in `[0, archetype.len())`.
    ///  - `archetype` must match D and F
    ///  - `archetype` must have the same length with it's table.
    ///  - The query iteration must not be dense (i.e. `self.query_state.is_dense` must be false).
    #[inline]
    pub(super) unsafe fn fold_over_dense_archetype_range<B, Func>(
        &mut self,
        mut accum: B,
        func: &mut Func,
        archetype: &'w Archetype,
        rows: Range<usize>,
    ) -> B
    where
        Func: FnMut(B, D::Item<'w, 's>) -> B,
    {
        if archetype.is_empty() {
            return accum;
        }
        debug_assert!(
            rows.end <= u32::MAX as usize,
            "TableRow is only valid up to u32::MAX"
        );
        let table = self.tables.get(archetype.table_id()).debug_checked_unwrap();
        debug_assert!(
            archetype.len() == table.entity_count(),
            "archetype and it's table must have the same length. "
        );

        D::set_archetype(
            &mut self.cursor.fetch,
            &self.query_state.fetch_state,
            archetype,
            table,
        );
        F::set_archetype(
            &mut self.cursor.filter,
            &self.query_state.filter_state,
            archetype,
            table,
        );
        let entities = table.entities();
        for row in rows {
            // SAFETY: Caller assures `row` in range of the current archetype.
            let entity = unsafe { *entities.get_unchecked(row) };
            let row = TableRow::from_usize(row);

            // SAFETY: set_table was called prior.
            // Caller assures `row` in range of the current archetype.
            let filter_matched = unsafe { F::filter_fetch(&mut self.cursor.filter, entity, row) };
            if !filter_matched {
                continue;
            }

            // SAFETY: set_table was called prior.
            // Caller assures `row` in range of the current archetype.
            let item = D::fetch(&mut self.cursor.fetch, entity, row);

            accum = func(accum, item);
        }
        accum
    }

    /// Sorts all query items into a new iterator, using the query lens as a key.
    ///
    /// This sort is stable (i.e., does not reorder equal elements).
    ///
    /// This uses [`slice::sort`] internally.
    ///
    /// Defining the lens works like [`transmute_lens`](crate::system::Query::transmute_lens).
    /// This includes the allowed parameter type changes listed under [allowed transmutes].
    /// However, the lens uses the filter of the original query when present.
    ///
    /// The sort is not cached across system runs.
    ///
    /// [allowed transmutes]: crate::system::Query#allowed-transmutes
    ///
    /// # Panics
    ///
    /// This will panic if `next` has been called on `QueryIter` before, unless the underlying `Query` is empty.
    ///
    /// # Examples
    /// ```rust
    /// # use bevy_ecs::prelude::*;
    /// # use std::{ops::{Deref, DerefMut}, iter::Sum};
    /// #
    /// # #[derive(Component)]
    /// # struct PartMarker;
    /// #
    /// # #[derive(Component, PartialEq, Eq, PartialOrd, Ord)]
    /// # struct PartIndex(usize);
    /// #
    /// # #[derive(Component, Clone, Copy)]
    /// # struct PartValue(f32);
    /// #
    /// # impl Deref for PartValue {
    /// #     type Target = f32;
    /// #
    /// #     fn deref(&self) -> &Self::Target {
    /// #         &self.0
    /// #     }
    /// # }
    /// #
    /// # #[derive(Component)]
    /// # struct ParentValue(f32);
    /// #
    /// # impl Deref for ParentValue {
    /// #     type Target = f32;
    /// #
    /// #     fn deref(&self) -> &Self::Target {
    /// #         &self.0
    /// #     }
    /// # }
    /// #
    /// # impl DerefMut for ParentValue {
    /// #     fn deref_mut(&mut self) -> &mut Self::Target {
    /// #         &mut self.0
    /// #     }
    /// # }
    /// #
    /// # #[derive(Component, Debug, PartialEq, Eq, PartialOrd, Ord)]
    /// # struct Length(usize);
    /// #
    /// # #[derive(Component, Debug, PartialEq, Eq, PartialOrd, Ord)]
    /// # struct Width(usize);
    /// #
    /// # #[derive(Component, Debug, PartialEq, Eq, PartialOrd, Ord)]
    /// # struct Height(usize);
    /// #
    /// # #[derive(Component, PartialEq, Eq, PartialOrd, Ord)]
    /// # struct ParentEntity(Entity);
    /// #
    /// # #[derive(Component, Clone, Copy)]
    /// # struct ChildPartCount(usize);
    /// #
    /// # impl Deref for ChildPartCount {
    /// #     type Target = usize;
    /// #
    /// #     fn deref(&self) -> &Self::Target {
    /// #         &self.0
    /// #     }
    /// # }
    /// # let mut world = World::new();
    /// // We can ensure that a query always returns in the same order.
    /// fn system_1(query: Query<(Entity, &PartIndex)>) {
    ///     let parts: Vec<(Entity, &PartIndex)> = query.iter().sort::<&PartIndex>().collect();
    /// }
    ///
    /// // We can freely rearrange query components in the key.
    /// fn system_2(query: Query<(&Length, &Width, &Height), With<PartMarker>>) {
    ///     for (length, width, height) in query.iter().sort::<(&Height, &Length, &Width)>() {
    ///         println!("height: {height:?}, width: {width:?}, length: {length:?}")
    ///     }
    /// }
    ///
    /// // We can sort by Entity without including it in the original Query.
    /// // Here, we match iteration orders between query iterators.
    /// fn system_3(
    ///     part_query: Query<(&PartValue, &ParentEntity)>,
    ///     mut parent_query: Query<(&ChildPartCount, &mut ParentValue)>,
    /// ) {
    ///     let part_values = &mut part_query
    ///         .into_iter()
    ///         .sort::<&ParentEntity>()
    ///         .map(|(&value, parent_entity)| *value);
    ///
    ///     for (&child_count, mut parent_value) in parent_query.iter_mut().sort::<Entity>() {
    ///         **parent_value = part_values.take(*child_count).sum();
    ///     }
    /// }
    /// #
    /// # let mut schedule = Schedule::default();
    /// # schedule.add_systems((system_1, system_2, system_3));
    /// # schedule.run(&mut world);
    /// ```
    pub fn sort<L: ReadOnlyQueryData + 'w>(
        self,
    ) -> QuerySortedIter<
        'w,
        's,
        D,
        F,
        impl ExactSizeIterator<Item = Entity> + DoubleEndedIterator + FusedIterator + 'w,
    >
    where
<<<<<<< HEAD
        for<'l> L::Item<'w, 'l>: Ord,
=======
        for<'lw> L::Item<'lw>: Ord,
>>>>>>> edba54ad
    {
        self.sort_impl::<L>(|keyed_query| keyed_query.sort())
    }

    /// Sorts all query items into a new iterator, using the query lens as a key.
    ///
    /// This sort is unstable (i.e., may reorder equal elements).
    ///
    /// This uses [`slice::sort_unstable`] internally.
    ///
    /// Defining the lens works like [`transmute_lens`](crate::system::Query::transmute_lens).
    /// This includes the allowed parameter type changes listed under [allowed transmutes]..
    /// However, the lens uses the filter of the original query when present.
    ///
    /// The sort is not cached across system runs.
    ///
    /// [allowed transmutes]: crate::system::Query#allowed-transmutes
    ///
    /// # Panics
    ///
    /// This will panic if `next` has been called on `QueryIter` before, unless the underlying `Query` is empty.
    ///
    /// # Example
    /// ```
    /// # use bevy_ecs::prelude::*;
    /// #
    /// # let mut world = World::new();
    /// #
    /// # #[derive(Component)]
    /// # struct PartMarker;
    /// #
    /// #[derive(Component, PartialEq, Eq, PartialOrd, Ord)]
    /// enum Flying {
    ///     Enabled,
    ///     Disabled
    /// };
    ///
    /// // We perform an unstable sort by a Component with few values.
    /// fn system_1(query: Query<&Flying, With<PartMarker>>) {
    ///     let part_values: Vec<&Flying> = query.iter().sort_unstable::<&Flying>().collect();
    /// }
    /// #
    /// # let mut schedule = Schedule::default();
    /// # schedule.add_systems((system_1));
    /// # schedule.run(&mut world);
    /// ```
    pub fn sort_unstable<L: ReadOnlyQueryData + 'w>(
        self,
    ) -> QuerySortedIter<
        'w,
        's,
        D,
        F,
        impl ExactSizeIterator<Item = Entity> + DoubleEndedIterator + FusedIterator + 'w,
    >
    where
<<<<<<< HEAD
        for<'l> L::Item<'w, 'l>: Ord,
=======
        for<'lw> L::Item<'lw>: Ord,
>>>>>>> edba54ad
    {
        self.sort_impl::<L>(|keyed_query| keyed_query.sort_unstable())
    }

    /// Sorts all query items into a new iterator with a comparator function over the query lens.
    ///
    /// This sort is stable (i.e., does not reorder equal elements).
    ///
    /// This uses [`slice::sort_by`] internally.
    ///
    /// Defining the lens works like [`transmute_lens`](crate::system::Query::transmute_lens).
    /// This includes the allowed parameter type changes listed under [allowed transmutes].
    /// However, the lens uses the filter of the original query when present.
    ///
    /// The sort is not cached across system runs.
    ///
    /// [allowed transmutes]: crate::system::Query#allowed-transmutes
    ///
    /// # Panics
    ///
    /// This will panic if `next` has been called on `QueryIter` before, unless the underlying `Query` is empty.
    ///
    /// # Example
    /// ```
    /// # use bevy_ecs::prelude::*;
    /// # use std::ops::Deref;
    /// #
    /// # impl Deref for PartValue {
    /// #     type Target = f32;
    /// #
    /// #     fn deref(&self) -> &Self::Target {
    /// #         &self.0
    /// #     }
    /// # }
    /// #
    /// # let mut world = World::new();
    /// #
    /// #[derive(Component)]
    /// struct PartValue(f32);
    ///
    /// // We can use a cmp function on components do not implement Ord.
    /// fn system_1(query: Query<&PartValue>) {
    ///     // Sort part values according to `f32::total_comp`.
    ///     let part_values: Vec<&PartValue> = query
    ///         .iter()
    ///         .sort_by::<&PartValue>(|value_1, value_2| value_1.total_cmp(*value_2))
    ///         .collect();
    /// }
    /// #
    /// # let mut schedule = Schedule::default();
    /// # schedule.add_systems((system_1));
    /// # schedule.run(&mut world);
    /// ```
    pub fn sort_by<L: ReadOnlyQueryData + 'w>(
        self,
<<<<<<< HEAD
        mut compare: impl FnMut(&L::Item<'w, '_>, &L::Item<'w, '_>) -> Ordering,
=======
        mut compare: impl FnMut(&L::Item<'_>, &L::Item<'_>) -> Ordering,
>>>>>>> edba54ad
    ) -> QuerySortedIter<
        'w,
        's,
        D,
        F,
        impl ExactSizeIterator<Item = Entity> + DoubleEndedIterator + FusedIterator + 'w,
    > {
        self.sort_impl::<L>(move |keyed_query| {
            keyed_query.sort_by(|(key_1, _), (key_2, _)| compare(key_1, key_2));
        })
    }

    /// Sorts all query items into a new iterator with a comparator function over the query lens.
    ///
    /// This sort is unstable (i.e., may reorder equal elements).
    ///
    /// This uses [`slice::sort_unstable_by`] internally.
    ///
    /// Defining the lens works like [`transmute_lens`](crate::system::Query::transmute_lens).
    /// This includes the allowed parameter type changes listed under [allowed transmutes].
    /// However, the lens uses the filter of the original query when present.
    ///
    /// The sort is not cached across system runs.
    ///
    /// [allowed transmutes]: crate::system::Query#allowed-transmutes
    ///
    /// # Panics
    ///
    /// This will panic if `next` has been called on `QueryIter` before, unless the underlying `Query` is empty.
    pub fn sort_unstable_by<L: ReadOnlyQueryData + 'w>(
        self,
<<<<<<< HEAD
        mut compare: impl FnMut(&L::Item<'w, '_>, &L::Item<'w, '_>) -> Ordering,
=======
        mut compare: impl FnMut(&L::Item<'_>, &L::Item<'_>) -> Ordering,
>>>>>>> edba54ad
    ) -> QuerySortedIter<
        'w,
        's,
        D,
        F,
        impl ExactSizeIterator<Item = Entity> + DoubleEndedIterator + FusedIterator + 'w,
    > {
        self.sort_impl::<L>(move |keyed_query| {
            keyed_query.sort_unstable_by(|(key_1, _), (key_2, _)| compare(key_1, key_2));
        })
    }

    /// Sorts all query items into a new iterator with a key extraction function over the query lens.
    ///
    /// This sort is stable (i.e., does not reorder equal elements).
    ///
    /// This uses [`slice::sort_by_key`] internally.
    ///
    /// Defining the lens works like [`transmute_lens`](crate::system::Query::transmute_lens).
    /// This includes the allowed parameter type changes listed under [allowed transmutes].
    /// However, the lens uses the filter of the original query when present.
    ///
    /// The sort is not cached across system runs.
    ///
    /// [allowed transmutes]: crate::system::Query#allowed-transmutes
    ///
    /// # Panics
    ///
    /// This will panic if `next` has been called on `QueryIter` before, unless the underlying `Query` is empty.
    ///
    /// # Example
    /// ```
    /// # use bevy_ecs::prelude::*;
    /// # use std::ops::Deref;
    /// #
    /// # #[derive(Component)]
    /// # struct PartMarker;
    /// #
    /// # impl Deref for PartValue {
    /// #     type Target = f32;
    /// #
    /// #     fn deref(&self) -> &Self::Target {
    /// #         &self.0
    /// #     }
    /// # }
    /// #
    /// # let mut world = World::new();
    /// #
    /// #[derive(Component)]
    /// struct AvailableMarker;
    ///
    /// #[derive(Component, PartialEq, Eq, PartialOrd, Ord, Copy, Clone)]
    /// enum Rarity {
    ///   Common,
    ///   Rare,
    ///   Epic,
    ///   Legendary
    /// };
    ///
    /// #[derive(Component)]
    /// struct PartValue(f32);
    ///
    /// // We can sort with the internals of components that do not implement Ord.
    /// fn system_1(query: Query<(Entity, &PartValue)>) {
    ///     // Sort by the sines of the part values.
    ///     let parts: Vec<(Entity, &PartValue)> = query
    ///         .iter()
    ///         .sort_by_key::<&PartValue, _>(|value| value.sin() as usize)
    ///         .collect();
    /// }
    ///
    /// // We can define our own custom comparison functions over an EntityRef.
    /// fn system_2(query: Query<EntityRef, With<PartMarker>>) {
    ///     // Sort by whether parts are available and their rarity.
    ///     // We want the available legendaries to come first, so we reverse the iterator.
    ///     let parts: Vec<EntityRef> = query.iter()
    ///         .sort_by_key::<EntityRef, _>(|entity_ref| {
    ///             (
    ///                 entity_ref.contains::<AvailableMarker>(),
    ///                 entity_ref.get::<Rarity>().copied()
    ///             )
    ///         })
    ///         .rev()
    ///         .collect();
    /// }
    /// # let mut schedule = Schedule::default();
    /// # schedule.add_systems((system_1, system_2));
    /// # schedule.run(&mut world);
    /// ```
    pub fn sort_by_key<L: ReadOnlyQueryData + 'w, K>(
        self,
<<<<<<< HEAD
        mut f: impl FnMut(&L::Item<'w, '_>) -> K,
=======
        mut f: impl FnMut(&L::Item<'_>) -> K,
>>>>>>> edba54ad
    ) -> QuerySortedIter<
        'w,
        's,
        D,
        F,
        impl ExactSizeIterator<Item = Entity> + DoubleEndedIterator + FusedIterator + 'w,
    >
    where
        K: Ord,
    {
        self.sort_impl::<L>(move |keyed_query| keyed_query.sort_by_key(|(lens, _)| f(lens)))
    }

    /// Sorts all query items into a new iterator with a key extraction function over the query lens.
    ///
    /// This sort is unstable (i.e., may reorder equal elements).
    ///
    /// This uses [`slice::sort_unstable_by_key`] internally.
    ///
    /// Defining the lens works like [`transmute_lens`](crate::system::Query::transmute_lens).
    /// This includes the allowed parameter type changes listed under [allowed transmutes].
    /// However, the lens uses the filter of the original query when present.
    ///
    /// The sort is not cached across system runs.
    ///
    /// [allowed transmutes]: crate::system::Query#allowed-transmutes
    ///
    /// # Panics
    ///
    /// This will panic if `next` has been called on `QueryIter` before, unless the underlying `Query` is empty.
    pub fn sort_unstable_by_key<L: ReadOnlyQueryData + 'w, K>(
        self,
<<<<<<< HEAD
        mut f: impl FnMut(&L::Item<'w, '_>) -> K,
=======
        mut f: impl FnMut(&L::Item<'_>) -> K,
>>>>>>> edba54ad
    ) -> QuerySortedIter<
        'w,
        's,
        D,
        F,
        impl ExactSizeIterator<Item = Entity> + DoubleEndedIterator + FusedIterator + 'w,
    >
    where
        K: Ord,
    {
        self.sort_impl::<L>(move |keyed_query| {
            keyed_query.sort_unstable_by_key(|(lens, _)| f(lens));
        })
    }

    /// Sort all query items into a new iterator with a key extraction function over the query lens.
    ///
    /// This sort is stable (i.e., does not reorder equal elements).
    ///
    /// This uses [`slice::sort_by_cached_key`] internally.
    ///
    /// Defining the lens works like [`transmute_lens`](crate::system::Query::transmute_lens).
    /// This includes the allowed parameter type changes listed under [allowed transmutes].
    /// However, the lens uses the filter of the original query when present.
    ///
    /// The sort is not cached across system runs.
    ///
    /// [allowed transmutes]: crate::system::Query#allowed-transmutes
    ///
    /// # Panics
    ///
    /// This will panic if `next` has been called on `QueryIter` before, unless the underlying `Query` is empty.
    pub fn sort_by_cached_key<L: ReadOnlyQueryData + 'w, K>(
        self,
<<<<<<< HEAD
        mut f: impl FnMut(&L::Item<'w, '_>) -> K,
=======
        mut f: impl FnMut(&L::Item<'_>) -> K,
>>>>>>> edba54ad
    ) -> QuerySortedIter<
        'w,
        's,
        D,
        F,
        impl ExactSizeIterator<Item = Entity> + DoubleEndedIterator + FusedIterator + 'w,
    >
    where
        K: Ord,
    {
        self.sort_impl::<L>(move |keyed_query| keyed_query.sort_by_cached_key(|(lens, _)| f(lens)))
    }

    /// Shared implementation for the various `sort` methods.
    /// This uses the lens to collect the items for sorting, but delegates the actual sorting to the provided closure.
    ///
    /// Defining the lens works like [`transmute_lens`](crate::system::Query::transmute_lens).
    /// This includes the allowed parameter type changes listed under [allowed transmutes].
    /// However, the lens uses the filter of the original query when present.
    ///
    /// The sort is not cached across system runs.
    ///
    /// [allowed transmutes]: crate::system::Query#allowed-transmutes
    ///
    /// # Panics
    ///
    /// This will panic if `next` has been called on `QueryIter` before, unless the underlying `Query` is empty.
    fn sort_impl<L: ReadOnlyQueryData + 'w>(
        self,
<<<<<<< HEAD
        f: impl FnOnce(&mut Vec<(L::Item<'w, '_>, NeutralOrd<Entity>)>),
=======
        f: impl FnOnce(&mut Vec<(L::Item<'_>, NeutralOrd<Entity>)>),
>>>>>>> edba54ad
    ) -> QuerySortedIter<
        'w,
        's,
        D,
        F,
        impl ExactSizeIterator<Item = Entity> + DoubleEndedIterator + FusedIterator + 'w,
    > {
        // On the first successful iteration of `QueryIterationCursor`, `archetype_entities` or `table_entities`
        // will be set to a non-zero value. The correctness of this method relies on this.
        // I.e. this sort method will execute if and only if `next` on `QueryIterationCursor` of a
        // non-empty `QueryIter` has not yet been called. When empty, this sort method will not panic.
        if !self.cursor.archetype_entities.is_empty() || !self.cursor.table_entities.is_empty() {
            panic!("it is not valid to call sort() after next()")
        }

        let world = self.world;

        let query_lens_state = self.query_state.transmute_filtered::<(L, Entity), F>(world);

        // SAFETY:
        // `self.world` has permission to access the required components.
        // The original query iter has not been iterated on, so no items are aliased from it.
        // `QueryIter::new` ensures `world` is the same one used to initialize `query_state`.
        let query_lens = unsafe { query_lens_state.query_unchecked_manual(world) }.into_iter();
        let mut keyed_query: Vec<_> = query_lens
            .map(|(key, entity)| (key, NeutralOrd(entity)))
            .collect();
        f(&mut keyed_query);
        let entity_iter = keyed_query
            .into_iter()
            .map(|(.., entity)| entity.0)
            .collect::<Vec<_>>()
            .into_iter();
        // SAFETY:
        // `self.world` has permission to access the required components.
        // Each lens query item is dropped before the respective actual query item is accessed.
        unsafe {
            QuerySortedIter::new(
                world,
                self.query_state,
                entity_iter,
                world.last_change_tick(),
                world.change_tick(),
            )
        }
    }
}

impl<'w, 's, D: QueryData, F: QueryFilter> Iterator for QueryIter<'w, 's, D, F> {
    type Item = D::Item<'w, 's>;

    #[inline(always)]
    fn next(&mut self) -> Option<Self::Item> {
        // SAFETY:
        // `tables` and `archetypes` belong to the same world that the cursor was initialized for.
        // `query_state` is the state that was passed to `QueryIterationCursor::init`.
        unsafe {
            self.cursor
                .next(self.tables, self.archetypes, self.query_state)
        }
    }

    fn size_hint(&self) -> (usize, Option<usize>) {
        let max_size = self.cursor.max_remaining(self.tables, self.archetypes);
        let archetype_query = F::IS_ARCHETYPAL;
        let min_size = if archetype_query { max_size } else { 0 };
        (min_size, Some(max_size))
    }

    #[inline]
    fn fold<B, Func>(mut self, init: B, mut func: Func) -> B
    where
        Func: FnMut(B, Self::Item) -> B,
    {
        let mut accum = init;
        // Empty any remaining uniterated values from the current table/archetype
        while self.cursor.current_row != self.cursor.current_len {
            let Some(item) = self.next() else { break };
            accum = func(accum, item);
        }

        for id in self.cursor.storage_id_iter.clone().copied() {
            // SAFETY:
            // - The range(None) is equivalent to [0, storage.entity_count)
            accum = unsafe { self.fold_over_storage_range(accum, &mut func, id, None) };
        }
        accum
    }
}

// This is correct as [`QueryIter`] always returns `None` once exhausted.
impl<'w, 's, D: QueryData, F: QueryFilter> FusedIterator for QueryIter<'w, 's, D, F> {}

// SAFETY: [`QueryIter`] is guaranteed to return every matching entity once and only once.
unsafe impl<'w, 's, F: QueryFilter> EntitySetIterator for QueryIter<'w, 's, Entity, F> {}

// SAFETY: [`QueryIter`] is guaranteed to return every matching entity once and only once.
unsafe impl<'w, 's, F: QueryFilter> EntitySetIterator for QueryIter<'w, 's, EntityRef<'_>, F> {}

// SAFETY: [`QueryIter`] is guaranteed to return every matching entity once and only once.
unsafe impl<'w, 's, F: QueryFilter> EntitySetIterator for QueryIter<'w, 's, EntityMut<'_>, F> {}

// SAFETY: [`QueryIter`] is guaranteed to return every matching entity once and only once.
unsafe impl<'w, 's, F: QueryFilter> EntitySetIterator
    for QueryIter<'w, 's, FilteredEntityRef<'_>, F>
{
}

// SAFETY: [`QueryIter`] is guaranteed to return every matching entity once and only once.
unsafe impl<'w, 's, F: QueryFilter> EntitySetIterator
    for QueryIter<'w, 's, FilteredEntityMut<'_>, F>
{
}

// SAFETY: [`QueryIter`] is guaranteed to return every matching entity once and only once.
unsafe impl<'w, 's, F: QueryFilter, B: Bundle> EntitySetIterator
    for QueryIter<'w, 's, EntityRefExcept<'_, B>, F>
{
}

// SAFETY: [`QueryIter`] is guaranteed to return every matching entity once and only once.
unsafe impl<'w, 's, F: QueryFilter, B: Bundle> EntitySetIterator
    for QueryIter<'w, 's, EntityMutExcept<'_, B>, F>
{
}

impl<'w, 's, D: QueryData, F: QueryFilter> Debug for QueryIter<'w, 's, D, F> {
    fn fmt(&self, f: &mut Formatter<'_>) -> fmt::Result {
        f.debug_struct("QueryIter").finish()
    }
}

impl<'w, 's, D: ReadOnlyQueryData, F: QueryFilter> Clone for QueryIter<'w, 's, D, F> {
    fn clone(&self) -> Self {
        self.remaining()
    }
}

/// An [`Iterator`] over sorted query results of a [`Query`](crate::system::Query).
///
/// This struct is created by the [`QueryIter::sort`], [`QueryIter::sort_unstable`],
/// [`QueryIter::sort_by`], [`QueryIter::sort_unstable_by`], [`QueryIter::sort_by_key`],
/// [`QueryIter::sort_unstable_by_key`], and [`QueryIter::sort_by_cached_key`] methods.
pub struct QuerySortedIter<'w, 's, D: QueryData, F: QueryFilter, I>
where
    I: Iterator<Item = Entity>,
{
    entity_iter: I,
    entities: &'w Entities,
    tables: &'w Tables,
    archetypes: &'w Archetypes,
    fetch: D::Fetch<'w, 's>,
    query_state: &'s QueryState<D, F>,
}

impl<'w, 's, D: QueryData, F: QueryFilter, I: Iterator> QuerySortedIter<'w, 's, D, F, I>
where
    I: Iterator<Item = Entity>,
{
    /// # Safety
    /// - `world` must have permission to access any of the components registered in `query_state`.
    /// - `world` must be the same one used to initialize `query_state`.
    /// - `entity_list` must only contain unique entities or be empty.
    pub(crate) unsafe fn new<EntityList: IntoIterator<IntoIter = I>>(
        world: UnsafeWorldCell<'w>,
        query_state: &'s QueryState<D, F>,
        entity_list: EntityList,
        last_run: Tick,
        this_run: Tick,
    ) -> QuerySortedIter<'w, 's, D, F, I> {
        let fetch = D::init_fetch(world, &query_state.fetch_state, last_run, this_run);
        QuerySortedIter {
            query_state,
            entities: world.entities(),
            archetypes: world.archetypes(),
            // SAFETY: We only access table data that has been registered in `query_state`.
            // This means `world` has permission to access the data we use.
            tables: &world.storages().tables,
            fetch,
            entity_iter: entity_list.into_iter(),
        }
    }

    /// # Safety
    /// `entity` must stem from `self.entity_iter`, and not have been passed before.
    #[inline(always)]
    unsafe fn fetch_next(&mut self, entity: Entity) -> D::Item<'w, 's> {
        let (location, archetype, table);
        // SAFETY:
        // `tables` and `archetypes` belong to the same world that the [`QueryIter`]
        // was initialized for.
        unsafe {
            location = self.entities.get(entity).debug_checked_unwrap();
            archetype = self
                .archetypes
                .get(location.archetype_id)
                .debug_checked_unwrap();
            table = self.tables.get(location.table_id).debug_checked_unwrap();
        }

        // SAFETY: `archetype` is from the world that `fetch` was created for,
        // `fetch_state` is the state that `fetch` was initialized with
        unsafe {
            D::set_archetype(
                &mut self.fetch,
                &self.query_state.fetch_state,
                archetype,
                table,
            );
        }

        // The entity list has already been filtered by the query lens, so we forego filtering here.
        // SAFETY:
        // - set_archetype was called prior, `location.archetype_row` is an archetype index in range of the current archetype
        // - fetch is only called once for each entity.
        unsafe { D::fetch(&mut self.fetch, entity, location.table_row) }
    }
}

impl<'w, 's, D: QueryData, F: QueryFilter, I: Iterator> Iterator
    for QuerySortedIter<'w, 's, D, F, I>
where
    I: Iterator<Item = Entity>,
{
    type Item = D::Item<'w, 's>;

    #[inline(always)]
    fn next(&mut self) -> Option<Self::Item> {
        let entity = self.entity_iter.next()?;
        // SAFETY: `entity` is passed from `entity_iter` the first time.
        unsafe { self.fetch_next(entity).into() }
    }

    fn size_hint(&self) -> (usize, Option<usize>) {
        self.entity_iter.size_hint()
    }
}

impl<'w, 's, D: QueryData, F: QueryFilter, I: Iterator> DoubleEndedIterator
    for QuerySortedIter<'w, 's, D, F, I>
where
    I: DoubleEndedIterator<Item = Entity>,
{
    #[inline(always)]
    fn next_back(&mut self) -> Option<Self::Item> {
        let entity = self.entity_iter.next_back()?;
        // SAFETY: `entity` is passed from `entity_iter` the first time.
        unsafe { self.fetch_next(entity).into() }
    }
}

impl<'w, 's, D: QueryData, F: QueryFilter, I: Iterator> ExactSizeIterator
    for QuerySortedIter<'w, 's, D, F, I>
where
    I: ExactSizeIterator<Item = Entity>,
{
}

// This is correct as [`QuerySortedIter`] returns `None` once exhausted if `entity_iter` does.
impl<'w, 's, D: QueryData, F: QueryFilter, I: Iterator> FusedIterator
    for QuerySortedIter<'w, 's, D, F, I>
where
    I: FusedIterator<Item = Entity>,
{
}

// SAFETY:
// `I` stems from a collected and sorted `EntitySetIterator` ([`QueryIter`]).
// Fetching unique entities maintains uniqueness.
unsafe impl<'w, 's, F: QueryFilter, I: Iterator<Item = Entity>> EntitySetIterator
    for QuerySortedIter<'w, 's, Entity, F, I>
{
}

impl<'w, 's, D: QueryData, F: QueryFilter, I: Iterator<Item = Entity>> Debug
    for QuerySortedIter<'w, 's, D, F, I>
{
    fn fmt(&self, f: &mut Formatter<'_>) -> fmt::Result {
        f.debug_struct("QuerySortedIter").finish()
    }
}

/// An [`Iterator`] over the query items generated from an iterator of [`Entity`]s.
///
/// Items are returned in the order of the provided iterator.
/// Entities that don't match the query are skipped.
///
/// This struct is created by the [`Query::iter_many`](crate::system::Query::iter_many) and [`Query::iter_many_mut`](crate::system::Query::iter_many_mut) methods.
pub struct QueryManyIter<'w, 's, D: QueryData, F: QueryFilter, I: Iterator<Item: EntityBorrow>> {
    world: UnsafeWorldCell<'w>,
    entity_iter: I,
    entities: &'w Entities,
    tables: &'w Tables,
    archetypes: &'w Archetypes,
    fetch: D::Fetch<'w, 's>,
    filter: F::Fetch<'w, 's>,
    query_state: &'s QueryState<D, F>,
}

impl<'w, 's, D: QueryData, F: QueryFilter, I: Iterator<Item: EntityBorrow>>
    QueryManyIter<'w, 's, D, F, I>
{
    /// # Safety
    /// - `world` must have permission to access any of the components registered in `query_state`.
    /// - `world` must be the same one used to initialize `query_state`.
    pub(crate) unsafe fn new<EntityList: IntoIterator<IntoIter = I>>(
        world: UnsafeWorldCell<'w>,
        query_state: &'s QueryState<D, F>,
        entity_list: EntityList,
        last_run: Tick,
        this_run: Tick,
    ) -> QueryManyIter<'w, 's, D, F, I> {
        let fetch = D::init_fetch(world, &query_state.fetch_state, last_run, this_run);
        let filter = F::init_fetch(world, &query_state.filter_state, last_run, this_run);
        QueryManyIter {
            world,
            query_state,
            entities: world.entities(),
            archetypes: world.archetypes(),
            // SAFETY: We only access table data that has been registered in `query_state`.
            // This means `world` has permission to access the data we use.
            tables: &world.storages().tables,
            fetch,
            filter,
            entity_iter: entity_list.into_iter(),
        }
    }

    /// # Safety
    /// All arguments must stem from the same valid `QueryManyIter`.
    ///
    /// The lifetime here is not restrictive enough for Fetch with &mut access,
    /// as calling `fetch_next_aliased_unchecked` multiple times can produce multiple
    /// references to the same component, leading to unique reference aliasing.
    ///
    /// It is always safe for shared access.
    #[inline(always)]
    unsafe fn fetch_next_aliased_unchecked(
        entity_iter: impl Iterator<Item: EntityBorrow>,
        entities: &'w Entities,
        tables: &'w Tables,
        archetypes: &'w Archetypes,
        fetch: &mut D::Fetch<'w, 's>,
        filter: &mut F::Fetch<'w, 's>,
        query_state: &'s QueryState<D, F>,
    ) -> Option<D::Item<'w, 's>> {
        for entity_borrow in entity_iter {
            let entity = entity_borrow.entity();
            let Some(location) = entities.get(entity) else {
                continue;
            };

            if !query_state
                .matched_archetypes
                .contains(location.archetype_id.index())
            {
                continue;
            }

            let archetype = archetypes.get(location.archetype_id).debug_checked_unwrap();
            let table = tables.get(location.table_id).debug_checked_unwrap();

            // SAFETY: `archetype` is from the world that `fetch/filter` were created for,
            // `fetch_state`/`filter_state` are the states that `fetch/filter` were initialized with
            unsafe {
                D::set_archetype(fetch, &query_state.fetch_state, archetype, table);
            }
            // SAFETY: `table` is from the world that `fetch/filter` were created for,
            // `fetch_state`/`filter_state` are the states that `fetch/filter` were initialized with
            unsafe {
                F::set_archetype(filter, &query_state.filter_state, archetype, table);
            }

            // SAFETY: set_archetype was called prior.
            // `location.archetype_row` is an archetype index row in range of the current archetype, because if it was not, the match above would have `continue`d
            if unsafe { F::filter_fetch(filter, entity, location.table_row) } {
                // SAFETY:
                // - set_archetype was called prior, `location.archetype_row` is an archetype index in range of the current archetype
                // - fetch is only called once for each entity.
                return Some(unsafe { D::fetch(fetch, entity, location.table_row) });
            }
        }
        None
    }

    /// Get next result from the query
    #[inline(always)]
    pub fn fetch_next(&mut self) -> Option<D::Item<'_, 's>> {
        // SAFETY:
        // All arguments stem from self.
        // We are limiting the returned reference to self,
        // making sure this method cannot be called multiple times without getting rid
        // of any previously returned unique references first, thus preventing aliasing.
        unsafe {
            Self::fetch_next_aliased_unchecked(
                &mut self.entity_iter,
                self.entities,
                self.tables,
                self.archetypes,
                &mut self.fetch,
                &mut self.filter,
                self.query_state,
            )
            .map(D::shrink)
        }
    }

    /// Sorts all query items into a new iterator, using the query lens as a key.
    ///
    /// This sort is stable (i.e., does not reorder equal elements).
    ///
    /// This uses [`slice::sort`] internally.
    ///
    /// Defining the lens works like [`transmute_lens`](crate::system::Query::transmute_lens).
    /// This includes the allowed parameter type changes listed under [allowed transmutes].
    /// However, the lens uses the filter of the original query when present.
    ///
    /// The sort is not cached across system runs.
    ///
    /// [allowed transmutes]: crate::system::Query#allowed-transmutes
    ///
    /// Unlike the sort methods on [`QueryIter`], this does NOT panic if `next`/`fetch_next` has been
    /// called on [`QueryManyIter`] before.
    ///
    /// # Examples
    /// ```rust
    /// # use bevy_ecs::prelude::*;
    /// # use std::{ops::{Deref, DerefMut}, iter::Sum};
    /// #
    /// # #[derive(Component)]
    /// # struct PartMarker;
    /// #
    /// # #[derive(Component, PartialEq, Eq, PartialOrd, Ord)]
    /// # struct PartIndex(usize);
    /// #
    /// # #[derive(Component, Clone, Copy)]
    /// # struct PartValue(usize);
    /// #
    /// # impl Deref for PartValue {
    /// #     type Target = usize;
    /// #
    /// #     fn deref(&self) -> &Self::Target {
    /// #         &self.0
    /// #     }
    /// # }
    /// #
    /// # impl DerefMut for PartValue {
    /// #     fn deref_mut(&mut self) -> &mut Self::Target {
    /// #         &mut self.0
    /// #     }
    /// # }
    /// #
    /// # #[derive(Component, Debug, PartialEq, Eq, PartialOrd, Ord)]
    /// # struct Length(usize);
    /// #
    /// # #[derive(Component, Debug, PartialEq, Eq, PartialOrd, Ord)]
    /// # struct Width(usize);
    /// #
    /// # #[derive(Component, Debug, PartialEq, Eq, PartialOrd, Ord)]
    /// # struct Height(usize);
    /// #
    /// # #[derive(Component, PartialEq, Eq, PartialOrd, Ord)]
    /// # struct ParentEntity(Entity);
    /// #
    /// # let mut world = World::new();
    /// // We can ensure that a query always returns in the same order.
    /// fn system_1(query: Query<(Entity, &PartIndex)>) {
    /// #   let entity_list: Vec<Entity> = Vec::new();
    ///     let parts: Vec<(Entity, &PartIndex)> = query.iter_many(entity_list).sort::<&PartIndex>().collect();
    /// }
    ///
    /// // We can freely rearrange query components in the key.
    /// fn system_2(query: Query<(&Length, &Width, &Height), With<PartMarker>>) {
    /// #   let entity_list: Vec<Entity> = Vec::new();
    ///     for (length, width, height) in query.iter_many(entity_list).sort::<(&Height, &Length, &Width)>() {
    ///         println!("height: {height:?}, width: {width:?}, length: {length:?}")
    ///     }
    /// }
    ///
    /// // You can use `fetch_next_back` to obtain mutable references in reverse order.
    /// fn system_3(
    ///     mut query: Query<&mut PartValue>,
    /// ) {
    /// #   let entity_list: Vec<Entity> = Vec::new();
    ///     // We need to collect the internal iterator before iterating mutably
    ///     let mut parent_query_iter = query.iter_many_mut(entity_list)
    ///         .sort::<Entity>();
    ///
    ///     let mut scratch_value = 0;
    ///     while let Some(mut part_value) = parent_query_iter.fetch_next_back()
    ///     {
    ///         // some order-dependent operation, here bitwise XOR
    ///         **part_value ^= scratch_value;
    ///         scratch_value = **part_value;
    ///     }
    /// }
    /// #
    /// # let mut schedule = Schedule::default();
    /// # schedule.add_systems((system_1, system_2, system_3));
    /// # schedule.run(&mut world);
    /// ```
    pub fn sort<L: ReadOnlyQueryData + 'w>(
        self,
    ) -> QuerySortedManyIter<
        'w,
        's,
        D,
        F,
        impl ExactSizeIterator<Item = Entity> + DoubleEndedIterator + FusedIterator + 'w,
    >
    where
<<<<<<< HEAD
        for<'l> L::Item<'w, 'l>: Ord,
=======
        for<'lw> L::Item<'lw>: Ord,
>>>>>>> edba54ad
    {
        self.sort_impl::<L>(|keyed_query| keyed_query.sort())
    }

    /// Sorts all query items into a new iterator, using the query lens as a key.
    ///
    /// This sort is unstable (i.e., may reorder equal elements).
    ///
    /// This uses [`slice::sort_unstable`] internally.
    ///
    /// Defining the lens works like [`transmute_lens`](crate::system::Query::transmute_lens).
    /// This includes the allowed parameter type changes listed under [allowed transmutes]..
    /// However, the lens uses the filter of the original query when present.
    ///
    /// The sort is not cached across system runs.
    ///
    /// [allowed transmutes]: crate::system::Query#allowed-transmutes
    ///
    /// Unlike the sort methods on [`QueryIter`], this does NOT panic if `next`/`fetch_next` has been
    /// called on [`QueryManyIter`] before.
    ///
    /// # Example
    /// ```
    /// # use bevy_ecs::prelude::*;
    /// #
    /// # let mut world = World::new();
    /// #
    /// # #[derive(Component)]
    /// # struct PartMarker;
    /// #
    /// # let entity_list: Vec<Entity> = Vec::new();
    /// #[derive(Component, PartialEq, Eq, PartialOrd, Ord)]
    /// enum Flying {
    ///     Enabled,
    ///     Disabled
    /// };
    ///
    /// // We perform an unstable sort by a Component with few values.
    /// fn system_1(query: Query<&Flying, With<PartMarker>>) {
    /// #   let entity_list: Vec<Entity> = Vec::new();
    ///     let part_values: Vec<&Flying> = query.iter_many(entity_list).sort_unstable::<&Flying>().collect();
    /// }
    /// #
    /// # let mut schedule = Schedule::default();
    /// # schedule.add_systems((system_1));
    /// # schedule.run(&mut world);
    /// ```
    pub fn sort_unstable<L: ReadOnlyQueryData + 'w>(
        self,
    ) -> QuerySortedManyIter<
        'w,
        's,
        D,
        F,
        impl ExactSizeIterator<Item = Entity> + DoubleEndedIterator + FusedIterator + 'w,
    >
    where
<<<<<<< HEAD
        for<'l> L::Item<'w, 'l>: Ord,
=======
        for<'lw> L::Item<'lw>: Ord,
>>>>>>> edba54ad
    {
        self.sort_impl::<L>(|keyed_query| keyed_query.sort_unstable())
    }

    /// Sorts all query items into a new iterator with a comparator function over the query lens.
    ///
    /// This sort is stable (i.e., does not reorder equal elements).
    ///
    /// This uses [`slice::sort_by`] internally.
    ///
    /// Defining the lens works like [`transmute_lens`](crate::system::Query::transmute_lens).
    /// This includes the allowed parameter type changes listed under [allowed transmutes].
    /// However, the lens uses the filter of the original query when present.
    ///
    /// The sort is not cached across system runs.
    ///
    /// [allowed transmutes]: crate::system::Query#allowed-transmutes
    ///
    /// Unlike the sort methods on [`QueryIter`], this does NOT panic if `next`/`fetch_next` has been
    /// called on [`QueryManyIter`] before.
    ///
    /// # Example
    /// ```
    /// # use bevy_ecs::prelude::*;
    /// # use std::ops::Deref;
    /// #
    /// # impl Deref for PartValue {
    /// #     type Target = f32;
    /// #
    /// #     fn deref(&self) -> &Self::Target {
    /// #         &self.0
    /// #     }
    /// # }
    /// #
    /// # let mut world = World::new();
    /// # let entity_list: Vec<Entity> = Vec::new();
    /// #
    /// #[derive(Component)]
    /// struct PartValue(f32);
    ///
    /// // We can use a cmp function on components do not implement Ord.
    /// fn system_1(query: Query<&PartValue>) {
    /// #   let entity_list: Vec<Entity> = Vec::new();
    ///     // Sort part values according to `f32::total_comp`.
    ///     let part_values: Vec<&PartValue> = query
    ///         .iter_many(entity_list)
    ///         .sort_by::<&PartValue>(|value_1, value_2| value_1.total_cmp(*value_2))
    ///         .collect();
    /// }
    /// #
    /// # let mut schedule = Schedule::default();
    /// # schedule.add_systems((system_1));
    /// # schedule.run(&mut world);
    /// ```
    pub fn sort_by<L: ReadOnlyQueryData + 'w>(
        self,
<<<<<<< HEAD
        mut compare: impl FnMut(&L::Item<'w, '_>, &L::Item<'w, '_>) -> Ordering,
=======
        mut compare: impl FnMut(&L::Item<'_>, &L::Item<'_>) -> Ordering,
>>>>>>> edba54ad
    ) -> QuerySortedManyIter<
        'w,
        's,
        D,
        F,
        impl ExactSizeIterator<Item = Entity> + DoubleEndedIterator + FusedIterator + 'w,
    > {
        self.sort_impl::<L>(move |keyed_query| {
            keyed_query.sort_by(|(key_1, _), (key_2, _)| compare(key_1, key_2));
        })
    }

    /// Sorts all query items into a new iterator with a comparator function over the query lens.
    ///
    /// This sort is unstable (i.e., may reorder equal elements).
    ///
    /// This uses [`slice::sort_unstable_by`] internally.
    ///
    /// Defining the lens works like [`transmute_lens`](crate::system::Query::transmute_lens).
    /// This includes the allowed parameter type changes listed under [allowed transmutes].
    /// However, the lens uses the filter of the original query when present.
    ///
    /// The sort is not cached across system runs.
    ///
    /// [allowed transmutes]: crate::system::Query#allowed-transmutes
    ///
    /// Unlike the sort methods on [`QueryIter`], this does NOT panic if `next`/`fetch_next` has been
    /// called on [`QueryManyIter`] before.
    pub fn sort_unstable_by<L: ReadOnlyQueryData + 'w>(
        self,
<<<<<<< HEAD
        mut compare: impl FnMut(&L::Item<'w, '_>, &L::Item<'w, '_>) -> Ordering,
=======
        mut compare: impl FnMut(&L::Item<'_>, &L::Item<'_>) -> Ordering,
>>>>>>> edba54ad
    ) -> QuerySortedManyIter<
        'w,
        's,
        D,
        F,
        impl ExactSizeIterator<Item = Entity> + DoubleEndedIterator + FusedIterator + 'w,
    > {
        self.sort_impl::<L>(move |keyed_query| {
            keyed_query.sort_unstable_by(|(key_1, _), (key_2, _)| compare(key_1, key_2));
        })
    }

    /// Sorts all query items into a new iterator with a key extraction function over the query lens.
    ///
    /// This sort is stable (i.e., does not reorder equal elements).
    ///
    /// This uses [`slice::sort_by_key`] internally.
    ///
    /// Defining the lens works like [`transmute_lens`](crate::system::Query::transmute_lens).
    /// This includes the allowed parameter type changes listed under [allowed transmutes].
    /// However, the lens uses the filter of the original query when present.
    ///
    /// The sort is not cached across system runs.
    ///
    /// [allowed transmutes]: crate::system::Query#allowed-transmutes
    ///
    /// Unlike the sort methods on [`QueryIter`], this does NOT panic if `next`/`fetch_next` has been
    /// called on [`QueryManyIter`] before.
    ///
    /// # Example
    /// ```
    /// # use bevy_ecs::prelude::*;
    /// # use std::ops::Deref;
    /// #
    /// # #[derive(Component)]
    /// # struct PartMarker;
    /// #
    /// # impl Deref for PartValue {
    /// #     type Target = f32;
    /// #
    /// #     fn deref(&self) -> &Self::Target {
    /// #         &self.0
    /// #     }
    /// # }
    /// #
    /// # let mut world = World::new();
    /// # let entity_list: Vec<Entity> = Vec::new();
    /// #
    /// #[derive(Component)]
    /// struct AvailableMarker;
    ///
    /// #[derive(Component, PartialEq, Eq, PartialOrd, Ord, Copy, Clone)]
    /// enum Rarity {
    ///   Common,
    ///   Rare,
    ///   Epic,
    ///   Legendary
    /// };
    ///
    /// #[derive(Component)]
    /// struct PartValue(f32);
    ///
    /// // We can sort with the internals of components that do not implement Ord.
    /// fn system_1(query: Query<(Entity, &PartValue)>) {
    /// #   let entity_list: Vec<Entity> = Vec::new();
    ///     // Sort by the sines of the part values.
    ///     let parts: Vec<(Entity, &PartValue)> = query
    ///         .iter_many(entity_list)
    ///         .sort_by_key::<&PartValue, _>(|value| value.sin() as usize)
    ///         .collect();
    /// }
    ///
    /// // We can define our own custom comparison functions over an EntityRef.
    /// fn system_2(query: Query<EntityRef, With<PartMarker>>) {
    /// #   let entity_list: Vec<Entity> = Vec::new();
    ///     // Sort by whether parts are available and their rarity.
    ///     // We want the available legendaries to come first, so we reverse the iterator.
    ///     let parts: Vec<EntityRef> = query.iter_many(entity_list)
    ///         .sort_by_key::<EntityRef, _>(|entity_ref| {
    ///             (
    ///                 entity_ref.contains::<AvailableMarker>(),
    //                  entity_ref.get::<Rarity>().copied()
    ///             )
    ///         })
    ///         .rev()
    ///         .collect();
    /// }
    /// # let mut schedule = Schedule::default();
    /// # schedule.add_systems((system_1, system_2));
    /// # schedule.run(&mut world);
    /// ```
    pub fn sort_by_key<L: ReadOnlyQueryData + 'w, K>(
        self,
<<<<<<< HEAD
        mut f: impl FnMut(&L::Item<'w, '_>) -> K,
=======
        mut f: impl FnMut(&L::Item<'_>) -> K,
>>>>>>> edba54ad
    ) -> QuerySortedManyIter<
        'w,
        's,
        D,
        F,
        impl ExactSizeIterator<Item = Entity> + DoubleEndedIterator + FusedIterator + 'w,
    >
    where
        K: Ord,
    {
        self.sort_impl::<L>(move |keyed_query| keyed_query.sort_by_key(|(lens, _)| f(lens)))
    }

    /// Sorts all query items into a new iterator with a key extraction function over the query lens.
    ///
    /// This sort is unstable (i.e., may reorder equal elements).
    ///
    /// This uses [`slice::sort_unstable_by_key`] internally.
    ///
    /// Defining the lens works like [`transmute_lens`](crate::system::Query::transmute_lens).
    /// This includes the allowed parameter type changes listed under [allowed transmutes].
    /// However, the lens uses the filter of the original query when present.
    ///
    /// The sort is not cached across system runs.
    ///
    /// [allowed transmutes]: crate::system::Query#allowed-transmutes
    ///
    /// Unlike the sort methods on [`QueryIter`], this does NOT panic if `next`/`fetch_next` has been
    /// called on [`QueryManyIter`] before.
    pub fn sort_unstable_by_key<L: ReadOnlyQueryData + 'w, K>(
        self,
<<<<<<< HEAD
        mut f: impl FnMut(&L::Item<'w, '_>) -> K,
=======
        mut f: impl FnMut(&L::Item<'_>) -> K,
>>>>>>> edba54ad
    ) -> QuerySortedManyIter<
        'w,
        's,
        D,
        F,
        impl ExactSizeIterator<Item = Entity> + DoubleEndedIterator + FusedIterator + 'w,
    >
    where
        K: Ord,
    {
        self.sort_impl::<L>(move |keyed_query| {
            keyed_query.sort_unstable_by_key(|(lens, _)| f(lens));
        })
    }

    /// Sort all query items into a new iterator with a key extraction function over the query lens.
    ///
    /// This sort is stable (i.e., does not reorder equal elements).
    ///
    /// This uses [`slice::sort_by_cached_key`] internally.
    ///
    /// Defining the lens works like [`transmute_lens`](crate::system::Query::transmute_lens).
    /// This includes the allowed parameter type changes listed under [allowed transmutes].
    /// However, the lens uses the filter of the original query when present.
    ///
    /// The sort is not cached across system runs.
    ///
    /// [allowed transmutes]: crate::system::Query#allowed-transmutes
    ///
    /// Unlike the sort methods on [`QueryIter`], this does NOT panic if `next`/`fetch_next` has been
    /// called on [`QueryManyIter`] before.
    pub fn sort_by_cached_key<L: ReadOnlyQueryData + 'w, K>(
        self,
<<<<<<< HEAD
        mut f: impl FnMut(&L::Item<'w, '_>) -> K,
=======
        mut f: impl FnMut(&L::Item<'_>) -> K,
>>>>>>> edba54ad
    ) -> QuerySortedManyIter<
        'w,
        's,
        D,
        F,
        impl ExactSizeIterator<Item = Entity> + DoubleEndedIterator + FusedIterator + 'w,
    >
    where
        K: Ord,
    {
        self.sort_impl::<L>(move |keyed_query| keyed_query.sort_by_cached_key(|(lens, _)| f(lens)))
    }

    /// Shared implementation for the various `sort` methods.
    /// This uses the lens to collect the items for sorting, but delegates the actual sorting to the provided closure.
    ///
    /// Defining the lens works like [`transmute_lens`](crate::system::Query::transmute_lens).
    /// This includes the allowed parameter type changes listed under [allowed transmutes].
    /// However, the lens uses the filter of the original query when present.
    ///
    /// The sort is not cached across system runs.
    ///
    /// [allowed transmutes]: crate::system::Query#allowed-transmutes
    ///
    /// Unlike the sort methods on [`QueryIter`], this does NOT panic if `next`/`fetch_next` has been
    /// called on [`QueryManyIter`] before.
    fn sort_impl<L: ReadOnlyQueryData + 'w>(
        self,
<<<<<<< HEAD
        f: impl FnOnce(&mut Vec<(L::Item<'w, '_>, NeutralOrd<Entity>)>),
=======
        f: impl FnOnce(&mut Vec<(L::Item<'_>, NeutralOrd<Entity>)>),
>>>>>>> edba54ad
    ) -> QuerySortedManyIter<
        'w,
        's,
        D,
        F,
        impl ExactSizeIterator<Item = Entity> + DoubleEndedIterator + FusedIterator + 'w,
    > {
        let world = self.world;

        let query_lens_state = self.query_state.transmute_filtered::<(L, Entity), F>(world);

        // SAFETY:
        // `self.world` has permission to access the required components.
        // The original query iter has not been iterated on, so no items are aliased from it.
        // `QueryIter::new` ensures `world` is the same one used to initialize `query_state`.
        let query_lens = unsafe { query_lens_state.query_unchecked_manual(world) }
            .iter_many_inner(self.entity_iter);
        let mut keyed_query: Vec<_> = query_lens
            .map(|(key, entity)| (key, NeutralOrd(entity)))
            .collect();
        f(&mut keyed_query);
        // Re-collect into a `Vec` to eagerly drop the lens items.
        // They must be dropped before `fetch_next` is called since they may alias
        // with other data items if there are duplicate entities in `entity_iter`.
        let entity_iter = keyed_query
            .into_iter()
            .map(|(.., entity)| entity.0)
            .collect::<Vec<_>>()
            .into_iter();
        // SAFETY:
        // `self.world` has permission to access the required components.
        // Each lens query item is dropped before the respective actual query item is accessed.
        unsafe {
            QuerySortedManyIter::new(
                world,
                self.query_state,
                entity_iter,
                world.last_change_tick(),
                world.change_tick(),
            )
        }
    }
}

impl<'w, 's, D: QueryData, F: QueryFilter, I: DoubleEndedIterator<Item: EntityBorrow>>
    QueryManyIter<'w, 's, D, F, I>
{
    /// Get next result from the back of the query
    #[inline(always)]
    pub fn fetch_next_back(&mut self) -> Option<D::Item<'_, 's>> {
        // SAFETY:
        // All arguments stem from self.
        // We are limiting the returned reference to self,
        // making sure this method cannot be called multiple times without getting rid
        // of any previously returned unique references first, thus preventing aliasing.
        unsafe {
            Self::fetch_next_aliased_unchecked(
                self.entity_iter.by_ref().rev(),
                self.entities,
                self.tables,
                self.archetypes,
                &mut self.fetch,
                &mut self.filter,
                self.query_state,
            )
            .map(D::shrink)
        }
    }
}

impl<'w, 's, D: ReadOnlyQueryData, F: QueryFilter, I: Iterator<Item: EntityBorrow>> Iterator
    for QueryManyIter<'w, 's, D, F, I>
{
    type Item = D::Item<'w, 's>;

    #[inline(always)]
    fn next(&mut self) -> Option<Self::Item> {
        // SAFETY:
        // All arguments stem from self.
        // It is safe to alias for ReadOnlyWorldQuery.
        unsafe {
            Self::fetch_next_aliased_unchecked(
                &mut self.entity_iter,
                self.entities,
                self.tables,
                self.archetypes,
                &mut self.fetch,
                &mut self.filter,
                self.query_state,
            )
        }
    }

    fn size_hint(&self) -> (usize, Option<usize>) {
        let (_, max_size) = self.entity_iter.size_hint();
        (0, max_size)
    }
}

impl<'w, 's, D: ReadOnlyQueryData, F: QueryFilter, I: DoubleEndedIterator<Item: EntityBorrow>>
    DoubleEndedIterator for QueryManyIter<'w, 's, D, F, I>
{
    #[inline(always)]
    fn next_back(&mut self) -> Option<Self::Item> {
        // SAFETY:
        // All arguments stem from self.
        // It is safe to alias for ReadOnlyWorldQuery.
        unsafe {
            Self::fetch_next_aliased_unchecked(
                self.entity_iter.by_ref().rev(),
                self.entities,
                self.tables,
                self.archetypes,
                &mut self.fetch,
                &mut self.filter,
                self.query_state,
            )
        }
    }
}

// This is correct as [`QueryManyIter`] always returns `None` once exhausted.
impl<'w, 's, D: ReadOnlyQueryData, F: QueryFilter, I: Iterator<Item: EntityBorrow>> FusedIterator
    for QueryManyIter<'w, 's, D, F, I>
{
}

// SAFETY: Fetching unique entities maintains uniqueness.
unsafe impl<'w, 's, F: QueryFilter, I: EntitySetIterator> EntitySetIterator
    for QueryManyIter<'w, 's, Entity, F, I>
{
}

impl<'w, 's, D: QueryData, F: QueryFilter, I: Iterator<Item: EntityBorrow>> Debug
    for QueryManyIter<'w, 's, D, F, I>
{
    fn fmt(&self, f: &mut Formatter<'_>) -> fmt::Result {
        f.debug_struct("QueryManyIter").finish()
    }
}

/// An [`Iterator`] over the query items generated from an iterator of unique [`Entity`]s.
///
/// Items are returned in the order of the provided iterator.
/// Entities that don't match the query are skipped.
///
/// In contrast with [`QueryManyIter`], this allows for mutable iteration without a [`fetch_next`] method.
///
/// This struct is created by the [`iter_many_unique`] and [`iter_many_unique_mut`] methods on [`Query`].
///
/// [`fetch_next`]: QueryManyIter::fetch_next
/// [`iter_many_unique`]: crate::system::Query::iter_many
/// [`iter_many_unique_mut`]: crate::system::Query::iter_many_mut
/// [`Query`]: crate::system::Query
pub struct QueryManyUniqueIter<'w, 's, D: QueryData, F: QueryFilter, I: EntitySetIterator>(
    QueryManyIter<'w, 's, D, F, I>,
);

impl<'w, 's, D: QueryData, F: QueryFilter, I: EntitySetIterator>
    QueryManyUniqueIter<'w, 's, D, F, I>
{
    /// # Safety
    /// - `world` must have permission to access any of the components registered in `query_state`.
    /// - `world` must be the same one used to initialize `query_state`.
    pub(crate) unsafe fn new<EntityList: EntitySet<IntoIter = I>>(
        world: UnsafeWorldCell<'w>,
        query_state: &'s QueryState<D, F>,
        entity_list: EntityList,
        last_run: Tick,
        this_run: Tick,
    ) -> QueryManyUniqueIter<'w, 's, D, F, I> {
        QueryManyUniqueIter(QueryManyIter::new(
            world,
            query_state,
            entity_list,
            last_run,
            this_run,
        ))
    }
}

impl<'w, 's, D: QueryData, F: QueryFilter, I: EntitySetIterator> Iterator
    for QueryManyUniqueIter<'w, 's, D, F, I>
{
    type Item = D::Item<'w, 's>;

    #[inline(always)]
    fn next(&mut self) -> Option<Self::Item> {
        // SAFETY: Entities are guaranteed to be unique, thus do not alias.
        unsafe {
            QueryManyIter::<'w, 's, D, F, I>::fetch_next_aliased_unchecked(
                &mut self.0.entity_iter,
                self.0.entities,
                self.0.tables,
                self.0.archetypes,
                &mut self.0.fetch,
                &mut self.0.filter,
                self.0.query_state,
            )
        }
    }

    fn size_hint(&self) -> (usize, Option<usize>) {
        let (_, max_size) = self.0.entity_iter.size_hint();
        (0, max_size)
    }
}

// This is correct as [`QueryManyIter`] always returns `None` once exhausted.
impl<'w, 's, D: QueryData, F: QueryFilter, I: EntitySetIterator> FusedIterator
    for QueryManyUniqueIter<'w, 's, D, F, I>
{
}

// SAFETY: Fetching unique entities maintains uniqueness.
unsafe impl<'w, 's, F: QueryFilter, I: EntitySetIterator> EntitySetIterator
    for QueryManyUniqueIter<'w, 's, Entity, F, I>
{
}

impl<'w, 's, D: QueryData, F: QueryFilter, I: EntitySetIterator> Debug
    for QueryManyUniqueIter<'w, 's, D, F, I>
{
    fn fmt(&self, f: &mut Formatter<'_>) -> fmt::Result {
        f.debug_struct("QueryManyUniqueIter").finish()
    }
}

/// An [`Iterator`] over sorted query results of a [`QueryManyIter`].
///
/// This struct is created by the [`sort`](QueryManyIter), [`sort_unstable`](QueryManyIter),
/// [`sort_by`](QueryManyIter), [`sort_unstable_by`](QueryManyIter), [`sort_by_key`](QueryManyIter),
/// [`sort_unstable_by_key`](QueryManyIter), and [`sort_by_cached_key`](QueryManyIter) methods of [`QueryManyIter`].
pub struct QuerySortedManyIter<'w, 's, D: QueryData, F: QueryFilter, I: Iterator<Item = Entity>> {
    entity_iter: I,
    entities: &'w Entities,
    tables: &'w Tables,
    archetypes: &'w Archetypes,
    fetch: D::Fetch<'w, 's>,
    query_state: &'s QueryState<D, F>,
}

impl<'w, 's, D: QueryData, F: QueryFilter, I: Iterator<Item = Entity>>
    QuerySortedManyIter<'w, 's, D, F, I>
{
    /// # Safety
    /// - `world` must have permission to access any of the components registered in `query_state`.
    /// - `world` must be the same one used to initialize `query_state`.
    /// - `entity_list` must only contain unique entities or be empty.
    pub(crate) unsafe fn new<EntityList: IntoIterator<IntoIter = I>>(
        world: UnsafeWorldCell<'w>,
        query_state: &'s QueryState<D, F>,
        entity_list: EntityList,
        last_run: Tick,
        this_run: Tick,
    ) -> QuerySortedManyIter<'w, 's, D, F, I> {
        let fetch = D::init_fetch(world, &query_state.fetch_state, last_run, this_run);
        QuerySortedManyIter {
            query_state,
            entities: world.entities(),
            archetypes: world.archetypes(),
            // SAFETY: We only access table data that has been registered in `query_state`.
            // This means `world` has permission to access the data we use.
            tables: &world.storages().tables,
            fetch,
            entity_iter: entity_list.into_iter(),
        }
    }

    /// # Safety
    /// The lifetime here is not restrictive enough for Fetch with &mut access,
    /// as calling `fetch_next_aliased_unchecked` multiple times can produce multiple
    /// references to the same component, leading to unique reference aliasing.
    ///
    /// It is always safe for shared access.
    /// `entity` must stem from `self.entity_iter`, and not have been passed before.
    #[inline(always)]
    unsafe fn fetch_next_aliased_unchecked(&mut self, entity: Entity) -> D::Item<'w, 's> {
        let (location, archetype, table);
        // SAFETY:
        // `tables` and `archetypes` belong to the same world that the [`QueryIter`]
        // was initialized for.
        unsafe {
            location = self.entities.get(entity).debug_checked_unwrap();
            archetype = self
                .archetypes
                .get(location.archetype_id)
                .debug_checked_unwrap();
            table = self.tables.get(location.table_id).debug_checked_unwrap();
        }

        // SAFETY: `archetype` is from the world that `fetch` was created for,
        // `fetch_state` is the state that `fetch` was initialized with
        unsafe {
            D::set_archetype(
                &mut self.fetch,
                &self.query_state.fetch_state,
                archetype,
                table,
            );
        }

        // The entity list has already been filtered by the query lens, so we forego filtering here.
        // SAFETY:
        // - set_archetype was called prior, `location.archetype_row` is an archetype index in range of the current archetype
        // - fetch is only called once for each entity.
        unsafe { D::fetch(&mut self.fetch, entity, location.table_row) }
    }

    /// Get next result from the query
    #[inline(always)]
    pub fn fetch_next(&mut self) -> Option<D::Item<'_, 's>> {
        let entity = self.entity_iter.next()?;

        // SAFETY:
        // We have collected the entity_iter once to drop all internal lens query item
        // references.
        // We are limiting the returned reference to self,
        // making sure this method cannot be called multiple times without getting rid
        // of any previously returned unique references first, thus preventing aliasing.
        // `entity` is passed from `entity_iter` the first time.
        unsafe { D::shrink(self.fetch_next_aliased_unchecked(entity)).into() }
    }
}

impl<'w, 's, D: QueryData, F: QueryFilter, I: DoubleEndedIterator<Item = Entity>>
    QuerySortedManyIter<'w, 's, D, F, I>
{
    /// Get next result from the query
    #[inline(always)]
    pub fn fetch_next_back(&mut self) -> Option<D::Item<'_, 's>> {
        let entity = self.entity_iter.next_back()?;

        // SAFETY:
        // We have collected the entity_iter once to drop all internal lens query item
        // references.
        // We are limiting the returned reference to self,
        // making sure this method cannot be called multiple times without getting rid
        // of any previously returned unique references first, thus preventing aliasing.
        // `entity` is passed from `entity_iter` the first time.
        unsafe { D::shrink(self.fetch_next_aliased_unchecked(entity)).into() }
    }
}

impl<'w, 's, D: ReadOnlyQueryData, F: QueryFilter, I: Iterator<Item = Entity>> Iterator
    for QuerySortedManyIter<'w, 's, D, F, I>
{
    type Item = D::Item<'w, 's>;

    #[inline(always)]
    fn next(&mut self) -> Option<Self::Item> {
        let entity = self.entity_iter.next()?;
        // SAFETY:
        // It is safe to alias for ReadOnlyWorldQuery.
        // `entity` is passed from `entity_iter` the first time.
        unsafe { self.fetch_next_aliased_unchecked(entity).into() }
    }

    fn size_hint(&self) -> (usize, Option<usize>) {
        self.entity_iter.size_hint()
    }
}

impl<'w, 's, D: ReadOnlyQueryData, F: QueryFilter, I: DoubleEndedIterator<Item = Entity>>
    DoubleEndedIterator for QuerySortedManyIter<'w, 's, D, F, I>
{
    #[inline(always)]
    fn next_back(&mut self) -> Option<Self::Item> {
        let entity = self.entity_iter.next_back()?;
        // SAFETY:
        // It is safe to alias for ReadOnlyWorldQuery.
        // `entity` is passed from `entity_iter` the first time.
        unsafe { self.fetch_next_aliased_unchecked(entity).into() }
    }
}

impl<'w, 's, D: ReadOnlyQueryData, F: QueryFilter, I: ExactSizeIterator<Item = Entity>>
    ExactSizeIterator for QuerySortedManyIter<'w, 's, D, F, I>
{
}

impl<'w, 's, D: QueryData, F: QueryFilter, I: Iterator<Item = Entity>> Debug
    for QuerySortedManyIter<'w, 's, D, F, I>
{
    fn fmt(&self, f: &mut Formatter<'_>) -> fmt::Result {
        f.debug_struct("QuerySortedManyIter").finish()
    }
}

/// An iterator over `K`-sized combinations of query items without repetition.
///
/// A combination is an arrangement of a collection of items where order does not matter.
///
/// `K` is the number of items that make up each subset, and the number of items returned by the iterator.
/// `N` is the number of total entities output by the query.
///
/// For example, given the list [1, 2, 3, 4], where `K` is 2, the combinations without repeats are
/// [1, 2], [1, 3], [1, 4], [2, 3], [2, 4], [3, 4].
/// And in this case, `N` would be defined as 4 since the size of the input list is 4.
///
/// The number of combinations depend on how `K` relates to the number of entities matching the [`Query`]:
/// - if `K = N`, only one combination exists,
/// - if `K < N`, there are <sub>N</sub>C<sub>K</sub> combinations (see the [performance section] of `Query`),
/// - if `K > N`, there are no combinations.
///
/// The output combination is not guaranteed to have any order of iteration.
///
/// # Usage
///
/// This type is returned by calling [`Query::iter_combinations`] or [`Query::iter_combinations_mut`].
///
/// It implements [`Iterator`] only if it iterates over read-only query items ([learn more]).
///
/// In the case of mutable query items, it can be iterated by calling [`fetch_next`] in a `while let` loop.
///
/// # Examples
///
/// The following example shows how to traverse the iterator when the query items are read-only.
///
/// ```
/// # use bevy_ecs::prelude::*;
/// # #[derive(Component)]
/// # struct ComponentA;
/// #
/// fn some_system(query: Query<&ComponentA>) {
///     for [a1, a2] in query.iter_combinations() {
///         // ...
///     }
/// }
/// ```
///
/// The following example shows how `fetch_next` should be called with a `while let` loop to traverse the iterator when the query items are mutable.
///
/// ```
/// # use bevy_ecs::prelude::*;
/// # #[derive(Component)]
/// # struct ComponentA;
/// #
/// fn some_system(mut query: Query<&mut ComponentA>) {
///     let mut combinations = query.iter_combinations_mut();
///     while let Some([a1, a2]) = combinations.fetch_next() {
///         // ...
///     }
/// }
/// ```
///
/// [`fetch_next`]: Self::fetch_next
/// [learn more]: Self#impl-Iterator
/// [performance section]: crate::system::Query#performance
/// [`Query`]: crate::system::Query
/// [`Query::iter_combinations`]: crate::system::Query::iter_combinations
/// [`Query::iter_combinations_mut`]: crate::system::Query::iter_combinations_mut
pub struct QueryCombinationIter<'w, 's, D: QueryData, F: QueryFilter, const K: usize> {
    tables: &'w Tables,
    archetypes: &'w Archetypes,
    query_state: &'s QueryState<D, F>,
    cursors: [QueryIterationCursor<'w, 's, D, F>; K],
}

impl<'w, 's, D: QueryData, F: QueryFilter, const K: usize> QueryCombinationIter<'w, 's, D, F, K> {
    /// # Safety
    /// - `world` must have permission to access any of the components registered in `query_state`.
    /// - `world` must be the same one used to initialize `query_state`.
    pub(crate) unsafe fn new(
        world: UnsafeWorldCell<'w>,
        query_state: &'s QueryState<D, F>,
        last_run: Tick,
        this_run: Tick,
    ) -> Self {
        assert!(K != 0, "K should not equal to zero");
        // Initialize array with cursors.
        // There is no FromIterator on arrays, so instead initialize it manually with MaybeUninit

        let mut array: MaybeUninit<[QueryIterationCursor<'w, 's, D, F>; K]> = MaybeUninit::uninit();
        let ptr = array
            .as_mut_ptr()
            .cast::<QueryIterationCursor<'w, 's, D, F>>();
        ptr.write(QueryIterationCursor::init(
            world,
            query_state,
            last_run,
            this_run,
        ));
        for slot in (1..K).map(|offset| ptr.add(offset)) {
            slot.write(QueryIterationCursor::init_empty(
                world,
                query_state,
                last_run,
                this_run,
            ));
        }

        QueryCombinationIter {
            query_state,
            // SAFETY: We only access table data that has been registered in `query_state`.
            tables: unsafe { &world.storages().tables },
            archetypes: world.archetypes(),
            cursors: array.assume_init(),
        }
    }

    /// # Safety
    /// The lifetime here is not restrictive enough for Fetch with &mut access,
    /// as calling `fetch_next_aliased_unchecked` multiple times can produce multiple
    /// references to the same component, leading to unique reference aliasing.
    /// .
    /// It is always safe for shared access.
    #[inline]
    unsafe fn fetch_next_aliased_unchecked(&mut self) -> Option<[D::Item<'w, 's>; K]> {
        // PERF: can speed up the following code using `cursor.remaining()` instead of `next_item.is_none()`
        // when D::IS_ARCHETYPAL && F::IS_ARCHETYPAL
        //
        // let `i` be the index of `c`, the last cursor in `self.cursors` that
        // returns `K-i` or more elements.
        // Make cursor in index `j` for all `j` in `[i, K)` a copy of `c` advanced `j-i+1` times.
        // If no such `c` exists, return `None`
        'outer: for i in (0..K).rev() {
            match self.cursors[i].next(self.tables, self.archetypes, self.query_state) {
                Some(_) => {
                    for j in (i + 1)..K {
                        self.cursors[j] = self.cursors[j - 1].clone();
                        match self.cursors[j].next(self.tables, self.archetypes, self.query_state) {
                            Some(_) => {}
                            None if i > 0 => continue 'outer,
                            None => return None,
                        }
                    }
                    break;
                }
                None if i > 0 => continue,
                None => return None,
            }
        }

        let mut values = MaybeUninit::<[D::Item<'w, 's>; K]>::uninit();

        let ptr = values.as_mut_ptr().cast::<D::Item<'w, 's>>();
        for (offset, cursor) in self.cursors.iter_mut().enumerate() {
            ptr.add(offset).write(cursor.peek_last().unwrap());
        }

        Some(values.assume_init())
    }

    /// Get next combination of queried components
    #[inline]
    pub fn fetch_next(&mut self) -> Option<[D::Item<'_, 's>; K]> {
        // SAFETY: we are limiting the returned reference to self,
        // making sure this method cannot be called multiple times without getting rid
        // of any previously returned unique references first, thus preventing aliasing.
        unsafe {
            self.fetch_next_aliased_unchecked()
                .map(|array| array.map(D::shrink))
        }
    }
}

// Iterator type is intentionally implemented only for read-only access.
// Doing so for mutable references would be unsound, because calling `next`
// multiple times would allow multiple owned references to the same data to exist.
impl<'w, 's, D: ReadOnlyQueryData, F: QueryFilter, const K: usize> Iterator
    for QueryCombinationIter<'w, 's, D, F, K>
{
    type Item = [D::Item<'w, 's>; K];

    #[inline]
    fn next(&mut self) -> Option<Self::Item> {
        // Safety: it is safe to alias for ReadOnlyWorldQuery
        unsafe { QueryCombinationIter::fetch_next_aliased_unchecked(self) }
    }

    fn size_hint(&self) -> (usize, Option<usize>) {
        // binomial coefficient: (n ; k) = n! / k!(n-k)! = (n*n-1*...*n-k+1) / k!
        // See https://en.wikipedia.org/wiki/Binomial_coefficient
        // See https://blog.plover.com/math/choose.html for implementation
        // It was chosen to reduce overflow potential.
        fn choose(n: usize, k: usize) -> Option<usize> {
            if k > n || n == 0 {
                return Some(0);
            }
            let k = k.min(n - k);
            let ks = 1..=k;
            let ns = (n - k + 1..=n).rev();
            ks.zip(ns)
                .try_fold(1_usize, |acc, (k, n)| Some(acc.checked_mul(n)? / k))
        }
        // sum_i=0..k choose(cursors[i].remaining, k-i)
        let max_combinations = self
            .cursors
            .iter()
            .enumerate()
            .try_fold(0, |acc, (i, cursor)| {
                let n = cursor.max_remaining(self.tables, self.archetypes);
                Some(acc + choose(n, K - i)?)
            });

        let archetype_query = F::IS_ARCHETYPAL;
        let known_max = max_combinations.unwrap_or(usize::MAX);
        let min_combinations = if archetype_query { known_max } else { 0 };
        (min_combinations, max_combinations)
    }
}

impl<'w, 's, D: QueryData, F: QueryFilter> ExactSizeIterator for QueryIter<'w, 's, D, F>
where
    F: ArchetypeFilter,
{
    fn len(&self) -> usize {
        self.size_hint().0
    }
}

// This is correct as [`QueryCombinationIter`] always returns `None` once exhausted.
impl<'w, 's, D: ReadOnlyQueryData, F: QueryFilter, const K: usize> FusedIterator
    for QueryCombinationIter<'w, 's, D, F, K>
{
}

impl<'w, 's, D: QueryData, F: QueryFilter, const K: usize> Debug
    for QueryCombinationIter<'w, 's, D, F, K>
{
    fn fmt(&self, f: &mut Formatter<'_>) -> fmt::Result {
        f.debug_struct("QueryCombinationIter").finish()
    }
}

struct QueryIterationCursor<'w, 's, D: QueryData, F: QueryFilter> {
    // whether the query iteration is dense or not. Mirrors QueryState's `is_dense` field.
    is_dense: bool,
    storage_id_iter: core::slice::Iter<'s, StorageId>,
    table_entities: &'w [Entity],
    archetype_entities: &'w [ArchetypeEntity],
    fetch: D::Fetch<'w, 's>,
    filter: F::Fetch<'w, 's>,
    // length of the table or length of the archetype, depending on whether both `D`'s and `F`'s fetches are dense
    current_len: usize,
    // either table row or archetype index, depending on whether both `D`'s and `F`'s fetches are dense
    current_row: usize,
}

impl<D: QueryData, F: QueryFilter> Clone for QueryIterationCursor<'_, '_, D, F> {
    fn clone(&self) -> Self {
        Self {
            is_dense: self.is_dense,
            storage_id_iter: self.storage_id_iter.clone(),
            table_entities: self.table_entities,
            archetype_entities: self.archetype_entities,
            fetch: self.fetch.clone(),
            filter: self.filter.clone(),
            current_len: self.current_len,
            current_row: self.current_row,
        }
    }
}

impl<'w, 's, D: QueryData, F: QueryFilter> QueryIterationCursor<'w, 's, D, F> {
    /// # Safety
    /// - `world` must have permission to access any of the components registered in `query_state`.
    /// - `world` must be the same one used to initialize `query_state`.
    unsafe fn init_empty(
        world: UnsafeWorldCell<'w>,
        query_state: &'s QueryState<D, F>,
        last_run: Tick,
        this_run: Tick,
    ) -> Self {
        QueryIterationCursor {
            storage_id_iter: [].iter(),
            ..Self::init(world, query_state, last_run, this_run)
        }
    }

    /// # Safety
    /// - `world` must have permission to access any of the components registered in `query_state`.
    /// - `world` must be the same one used to initialize `query_state`.
    unsafe fn init(
        world: UnsafeWorldCell<'w>,
        query_state: &'s QueryState<D, F>,
        last_run: Tick,
        this_run: Tick,
    ) -> Self {
        let fetch = D::init_fetch(world, &query_state.fetch_state, last_run, this_run);
        let filter = F::init_fetch(world, &query_state.filter_state, last_run, this_run);
        QueryIterationCursor {
            fetch,
            filter,
            table_entities: &[],
            archetype_entities: &[],
            storage_id_iter: query_state.matched_storage_ids.iter(),
            is_dense: query_state.is_dense,
            current_len: 0,
            current_row: 0,
        }
    }

    fn reborrow(&mut self) -> QueryIterationCursor<'_, 's, D, F> {
        QueryIterationCursor {
            is_dense: self.is_dense,
            fetch: D::shrink_fetch(self.fetch.clone()),
            filter: F::shrink_fetch(self.filter.clone()),
            table_entities: self.table_entities,
            archetype_entities: self.archetype_entities,
            storage_id_iter: self.storage_id_iter.clone(),
            current_len: self.current_len,
            current_row: self.current_row,
        }
    }

    /// Retrieve item returned from most recent `next` call again.
    ///
    /// # Safety
    /// The result of `next` and any previous calls to `peek_last` with this row must have been
    /// dropped to prevent aliasing mutable references.
    #[inline]
    unsafe fn peek_last(&mut self) -> Option<D::Item<'w, 's>> {
        if self.current_row > 0 {
            let index = self.current_row - 1;
            if self.is_dense {
                // SAFETY: This must have been called previously in `next` as `current_row > 0`
                let entity = unsafe { self.table_entities.get_unchecked(index) };
                // SAFETY:
                //  - `set_table` must have been called previously either in `next` or before it.
                //  - `*entity` and `index` are in the current table.
                unsafe {
                    Some(D::fetch(
                        &mut self.fetch,
                        *entity,
                        TableRow::from_usize(index),
                    ))
                }
            } else {
                // SAFETY: This must have been called previously in `next` as `current_row > 0`
                let archetype_entity = unsafe { self.archetype_entities.get_unchecked(index) };
                // SAFETY:
                //  - `set_archetype` must have been called previously either in `next` or before it.
                //  - `archetype_entity.id()` and `archetype_entity.table_row()` are in the current archetype.
                unsafe {
                    Some(D::fetch(
                        &mut self.fetch,
                        archetype_entity.id(),
                        archetype_entity.table_row(),
                    ))
                }
            }
        } else {
            None
        }
    }

    /// How many values will this cursor return at most?
    ///
    /// Note that if `F::IS_ARCHETYPAL`, the return value
    /// will be **the exact count of remaining values**.
    fn max_remaining(&self, tables: &'w Tables, archetypes: &'w Archetypes) -> usize {
        let ids = self.storage_id_iter.clone();
        let remaining_matched: usize = if self.is_dense {
            // SAFETY: The if check ensures that storage_id_iter stores TableIds
            unsafe { ids.map(|id| tables[id.table_id].entity_count()).sum() }
        } else {
            // SAFETY: The if check ensures that storage_id_iter stores ArchetypeIds
            unsafe { ids.map(|id| archetypes[id.archetype_id].len()).sum() }
        };
        remaining_matched + self.current_len - self.current_row
    }

    // NOTE: If you are changing query iteration code, remember to update the following places, where relevant:
    // QueryIter, QueryIterationCursor, QuerySortedIter, QueryManyIter, QuerySortedManyIter, QueryCombinationIter,
    // QueryState::par_fold_init_unchecked_manual, QueryState::par_many_fold_init_unchecked_manual,
    // QueryState::par_many_unique_fold_init_unchecked_manual
    /// # Safety
    /// `tables` and `archetypes` must belong to the same world that the [`QueryIterationCursor`]
    /// was initialized for.
    /// `query_state` must be the same [`QueryState`] that was passed to `init` or `init_empty`.
    #[inline(always)]
    unsafe fn next(
        &mut self,
        tables: &'w Tables,
        archetypes: &'w Archetypes,
        query_state: &'s QueryState<D, F>,
    ) -> Option<D::Item<'w, 's>> {
        if self.is_dense {
            loop {
                // we are on the beginning of the query, or finished processing a table, so skip to the next
                if self.current_row == self.current_len {
                    let table_id = self.storage_id_iter.next()?.table_id;
                    let table = tables.get(table_id).debug_checked_unwrap();
                    if table.is_empty() {
                        continue;
                    }
                    // SAFETY: `table` is from the world that `fetch/filter` were created for,
                    // `fetch_state`/`filter_state` are the states that `fetch/filter` were initialized with
                    unsafe {
                        D::set_table(&mut self.fetch, &query_state.fetch_state, table);
                        F::set_table(&mut self.filter, &query_state.filter_state, table);
                    }
                    self.table_entities = table.entities();
                    self.current_len = table.entity_count();
                    self.current_row = 0;
                }

                // SAFETY: set_table was called prior.
                // `current_row` is a table row in range of the current table, because if it was not, then the above would have been executed.
                let entity = unsafe { self.table_entities.get_unchecked(self.current_row) };
                let row = TableRow::from_usize(self.current_row);
                if !F::filter_fetch(&mut self.filter, *entity, row) {
                    self.current_row += 1;
                    continue;
                }

                // SAFETY:
                // - set_table was called prior.
                // - `current_row` must be a table row in range of the current table,
                //   because if it was not, then the above would have been executed.
                // - fetch is only called once for each `entity`.
                let item = unsafe { D::fetch(&mut self.fetch, *entity, row) };

                self.current_row += 1;
                return Some(item);
            }
        } else {
            loop {
                if self.current_row == self.current_len {
                    let archetype_id = self.storage_id_iter.next()?.archetype_id;
                    let archetype = archetypes.get(archetype_id).debug_checked_unwrap();
                    if archetype.is_empty() {
                        continue;
                    }
                    let table = tables.get(archetype.table_id()).debug_checked_unwrap();
                    // SAFETY: `archetype` and `tables` are from the world that `fetch/filter` were created for,
                    // `fetch_state`/`filter_state` are the states that `fetch/filter` were initialized with
                    unsafe {
                        D::set_archetype(
                            &mut self.fetch,
                            &query_state.fetch_state,
                            archetype,
                            table,
                        );
                        F::set_archetype(
                            &mut self.filter,
                            &query_state.filter_state,
                            archetype,
                            table,
                        );
                    }
                    self.archetype_entities = archetype.entities();
                    self.current_len = archetype.len();
                    self.current_row = 0;
                }

                // SAFETY: set_archetype was called prior.
                // `current_row` is an archetype index row in range of the current archetype, because if it was not, then the if above would have been executed.
                let archetype_entity =
                    unsafe { self.archetype_entities.get_unchecked(self.current_row) };
                if !F::filter_fetch(
                    &mut self.filter,
                    archetype_entity.id(),
                    archetype_entity.table_row(),
                ) {
                    self.current_row += 1;
                    continue;
                }

                // SAFETY:
                // - set_archetype was called prior.
                // - `current_row` must be an archetype index row in range of the current archetype,
                //   because if it was not, then the if above would have been executed.
                // - fetch is only called once for each `archetype_entity`.
                let item = unsafe {
                    D::fetch(
                        &mut self.fetch,
                        archetype_entity.id(),
                        archetype_entity.table_row(),
                    )
                };
                self.current_row += 1;
                return Some(item);
            }
        }
    }
}

// A wrapper struct that gives its data a neutral ordering.
#[derive(Copy, Clone)]
struct NeutralOrd<T>(T);

impl<T> PartialEq for NeutralOrd<T> {
    fn eq(&self, _other: &Self) -> bool {
        true
    }
}

impl<T> Eq for NeutralOrd<T> {}

#[expect(
    clippy::non_canonical_partial_ord_impl,
    reason = "`PartialOrd` and `Ord` on this struct must only ever return `Ordering::Equal`, so we prefer clarity"
)]
impl<T> PartialOrd for NeutralOrd<T> {
    fn partial_cmp(&self, _other: &Self) -> Option<Ordering> {
        Some(Ordering::Equal)
    }
}

impl<T> Ord for NeutralOrd<T> {
    fn cmp(&self, _other: &Self) -> Ordering {
        Ordering::Equal
    }
}

#[cfg(test)]
mod tests {
    use alloc::vec::Vec;
    use std::println;

    use crate::component::Component;
    use crate::entity::Entity;
    use crate::prelude::World;

    #[derive(Component, Debug, PartialEq, PartialOrd, Clone, Copy)]
    struct A(f32);
    #[derive(Component, Debug, Eq, PartialEq, Clone, Copy)]
    #[component(storage = "SparseSet")]
    struct Sparse(usize);

    #[test]
    fn query_iter_sorts() {
        let mut world = World::new();
        for i in 0..100 {
            world.spawn(A(i as f32));
            world.spawn((A(i as f32), Sparse(i)));
            world.spawn(Sparse(i));
        }

        let mut query = world.query::<Entity>();

        let sort = query.iter(&world).sort::<Entity>().collect::<Vec<_>>();
        assert_eq!(sort.len(), 300);

        let sort_unstable = query
            .iter(&world)
            .sort_unstable::<Entity>()
            .collect::<Vec<_>>();

        let sort_by = query
            .iter(&world)
            .sort_by::<Entity>(Ord::cmp)
            .collect::<Vec<_>>();

        let sort_unstable_by = query
            .iter(&world)
            .sort_unstable_by::<Entity>(Ord::cmp)
            .collect::<Vec<_>>();

        let sort_by_key = query
            .iter(&world)
            .sort_by_key::<Entity, _>(|&e| e)
            .collect::<Vec<_>>();

        let sort_unstable_by_key = query
            .iter(&world)
            .sort_unstable_by_key::<Entity, _>(|&e| e)
            .collect::<Vec<_>>();

        let sort_by_cached_key = query
            .iter(&world)
            .sort_by_cached_key::<Entity, _>(|&e| e)
            .collect::<Vec<_>>();

        let mut sort_v2 = query.iter(&world).collect::<Vec<_>>();
        sort_v2.sort();

        let mut sort_unstable_v2 = query.iter(&world).collect::<Vec<_>>();
        sort_unstable_v2.sort_unstable();

        let mut sort_by_v2 = query.iter(&world).collect::<Vec<_>>();
        sort_by_v2.sort_by(Ord::cmp);

        let mut sort_unstable_by_v2 = query.iter(&world).collect::<Vec<_>>();
        sort_unstable_by_v2.sort_unstable_by(Ord::cmp);

        let mut sort_by_key_v2 = query.iter(&world).collect::<Vec<_>>();
        sort_by_key_v2.sort_by_key(|&e| e);

        let mut sort_unstable_by_key_v2 = query.iter(&world).collect::<Vec<_>>();
        sort_unstable_by_key_v2.sort_unstable_by_key(|&e| e);

        let mut sort_by_cached_key_v2 = query.iter(&world).collect::<Vec<_>>();
        sort_by_cached_key_v2.sort_by_cached_key(|&e| e);

        assert_eq!(sort, sort_v2);
        assert_eq!(sort_unstable, sort_unstable_v2);
        assert_eq!(sort_by, sort_by_v2);
        assert_eq!(sort_unstable_by, sort_unstable_by_v2);
        assert_eq!(sort_by_key, sort_by_key_v2);
        assert_eq!(sort_unstable_by_key, sort_unstable_by_key_v2);
        assert_eq!(sort_by_cached_key, sort_by_cached_key_v2);
    }

    #[test]
    #[should_panic]
    fn query_iter_sort_after_next() {
        let mut world = World::new();
        world.spawn((A(0.),));
        world.spawn((A(1.1),));
        world.spawn((A(2.22),));

        {
            let mut query = world.query::<&A>();
            let mut iter = query.iter(&world);
            println!(
                "archetype_entities: {} table_entities: {} current_len: {} current_row: {}",
                iter.cursor.archetype_entities.len(),
                iter.cursor.table_entities.len(),
                iter.cursor.current_len,
                iter.cursor.current_row
            );
            _ = iter.next();
            println!(
                "archetype_entities: {} table_entities: {} current_len: {} current_row: {}",
                iter.cursor.archetype_entities.len(),
                iter.cursor.table_entities.len(),
                iter.cursor.current_len,
                iter.cursor.current_row
            );
            println!("{}", iter.sort::<Entity>().len());
        }
    }

    #[test]
    #[should_panic]
    fn query_iter_sort_after_next_dense() {
        let mut world = World::new();
        world.spawn((Sparse(11),));
        world.spawn((Sparse(22),));
        world.spawn((Sparse(33),));

        {
            let mut query = world.query::<&Sparse>();
            let mut iter = query.iter(&world);
            println!(
                "before_next_call: archetype_entities: {} table_entities: {} current_len: {} current_row: {}",
                iter.cursor.archetype_entities.len(),
                iter.cursor.table_entities.len(),
                iter.cursor.current_len,
                iter.cursor.current_row
            );
            _ = iter.next();
            println!(
                "after_next_call: archetype_entities: {} table_entities: {} current_len: {} current_row: {}",
                iter.cursor.archetype_entities.len(),
                iter.cursor.table_entities.len(),
                iter.cursor.current_len,
                iter.cursor.current_row
            );
            println!("{}", iter.sort::<Entity>().len());
        }
    }

    #[test]
    fn empty_query_iter_sort_after_next_does_not_panic() {
        let mut world = World::new();
        {
            let mut query = world.query::<(&A, &Sparse)>();
            let mut iter = query.iter(&world);
            println!(
                "before_next_call: archetype_entities: {} table_entities: {} current_len: {} current_row: {}",
                iter.cursor.archetype_entities.len(),
                iter.cursor.table_entities.len(),
                iter.cursor.current_len,
                iter.cursor.current_row
            );
            _ = iter.next();
            println!(
                "after_next_call: archetype_entities: {} table_entities: {} current_len: {} current_row: {}",
                iter.cursor.archetype_entities.len(),
                iter.cursor.table_entities.len(),
                iter.cursor.current_len,
                iter.cursor.current_row
            );
            println!("{}", iter.sort::<Entity>().len());
        }
    }

    #[test]
    fn query_iter_cursor_state_non_empty_after_next() {
        let mut world = World::new();
        world.spawn((A(0.), Sparse(11)));
        world.spawn((A(1.1), Sparse(22)));
        world.spawn((A(2.22), Sparse(33)));
        {
            let mut query = world.query::<(&A, &Sparse)>();
            let mut iter = query.iter(&world);
            println!(
                "before_next_call: archetype_entities: {} table_entities: {} current_len: {} current_row: {}",
                iter.cursor.archetype_entities.len(),
                iter.cursor.table_entities.len(),
                iter.cursor.current_len,
                iter.cursor.current_row
            );
            assert!(iter.cursor.table_entities.len() | iter.cursor.archetype_entities.len() == 0);
            _ = iter.next();
            println!(
                "after_next_call: archetype_entities: {} table_entities: {} current_len: {} current_row: {}",
                iter.cursor.archetype_entities.len(),
                iter.cursor.table_entities.len(),
                iter.cursor.current_len,
                iter.cursor.current_row
            );
            assert!(
                (
                    iter.cursor.table_entities.len(),
                    iter.cursor.archetype_entities.len()
                ) != (0, 0)
            );
        }
    }

    #[test]
    fn query_iter_many_sorts() {
        let mut world = World::new();

        let entity_list: &Vec<_> = &world
            .spawn_batch([A(0.), A(1.), A(2.), A(3.), A(4.)])
            .collect();

        let mut query = world.query::<Entity>();

        let sort = query
            .iter_many(&world, entity_list)
            .sort::<Entity>()
            .collect::<Vec<_>>();

        let sort_unstable = query
            .iter_many(&world, entity_list)
            .sort_unstable::<Entity>()
            .collect::<Vec<_>>();

        let sort_by = query
            .iter_many(&world, entity_list)
            .sort_by::<Entity>(Ord::cmp)
            .collect::<Vec<_>>();

        let sort_unstable_by = query
            .iter_many(&world, entity_list)
            .sort_unstable_by::<Entity>(Ord::cmp)
            .collect::<Vec<_>>();

        let sort_by_key = query
            .iter_many(&world, entity_list)
            .sort_by_key::<Entity, _>(|&e| e)
            .collect::<Vec<_>>();

        let sort_unstable_by_key = query
            .iter_many(&world, entity_list)
            .sort_unstable_by_key::<Entity, _>(|&e| e)
            .collect::<Vec<_>>();

        let sort_by_cached_key = query
            .iter_many(&world, entity_list)
            .sort_by_cached_key::<Entity, _>(|&e| e)
            .collect::<Vec<_>>();

        let mut sort_v2 = query.iter_many(&world, entity_list).collect::<Vec<_>>();
        sort_v2.sort();

        let mut sort_unstable_v2 = query.iter_many(&world, entity_list).collect::<Vec<_>>();
        sort_unstable_v2.sort_unstable();

        let mut sort_by_v2 = query.iter_many(&world, entity_list).collect::<Vec<_>>();
        sort_by_v2.sort_by(Ord::cmp);

        let mut sort_unstable_by_v2 = query.iter_many(&world, entity_list).collect::<Vec<_>>();
        sort_unstable_by_v2.sort_unstable_by(Ord::cmp);

        let mut sort_by_key_v2 = query.iter_many(&world, entity_list).collect::<Vec<_>>();
        sort_by_key_v2.sort_by_key(|&e| e);

        let mut sort_unstable_by_key_v2 = query.iter_many(&world, entity_list).collect::<Vec<_>>();
        sort_unstable_by_key_v2.sort_unstable_by_key(|&e| e);

        let mut sort_by_cached_key_v2 = query.iter_many(&world, entity_list).collect::<Vec<_>>();
        sort_by_cached_key_v2.sort_by_cached_key(|&e| e);

        assert_eq!(sort, sort_v2);
        assert_eq!(sort_unstable, sort_unstable_v2);
        assert_eq!(sort_by, sort_by_v2);
        assert_eq!(sort_unstable_by, sort_unstable_by_v2);
        assert_eq!(sort_by_key, sort_by_key_v2);
        assert_eq!(sort_unstable_by_key, sort_unstable_by_key_v2);
        assert_eq!(sort_by_cached_key, sort_by_cached_key_v2);
    }

    #[test]
    fn query_iter_many_sort_doesnt_panic_after_next() {
        let mut world = World::new();

        let entity_list: &Vec<_> = &world
            .spawn_batch([A(0.), A(1.), A(2.), A(3.), A(4.)])
            .collect();

        let mut query = world.query::<Entity>();
        let mut iter = query.iter_many(&world, entity_list);

        _ = iter.next();

        iter.sort::<Entity>();

        let mut query_2 = world.query::<&mut A>();
        let mut iter_2 = query_2.iter_many_mut(&mut world, entity_list);

        _ = iter_2.fetch_next();

        iter_2.sort::<Entity>();
    }

    // This test should be run with miri to check for UB caused by aliasing.
    // The lens items created during the sort must not be live at the same time as the mutable references returned from the iterator.
    #[test]
    fn query_iter_many_sorts_duplicate_entities_no_ub() {
        #[derive(Component, Ord, PartialOrd, Eq, PartialEq)]
        struct C(usize);

        let mut world = World::new();
        let id = world.spawn(C(10)).id();
        let mut query_state = world.query::<&mut C>();

        {
            let mut query = query_state.iter_many_mut(&mut world, [id, id]).sort::<&C>();
            while query.fetch_next().is_some() {}
        }
        {
            let mut query = query_state
                .iter_many_mut(&mut world, [id, id])
                .sort_unstable::<&C>();
            while query.fetch_next().is_some() {}
        }
        {
            let mut query = query_state
                .iter_many_mut(&mut world, [id, id])
                .sort_by::<&C>(|l, r| Ord::cmp(l, r));
            while query.fetch_next().is_some() {}
        }
        {
            let mut query = query_state
                .iter_many_mut(&mut world, [id, id])
                .sort_unstable_by::<&C>(|l, r| Ord::cmp(l, r));
            while query.fetch_next().is_some() {}
        }
        {
            let mut query = query_state
                .iter_many_mut(&mut world, [id, id])
                .sort_by_key::<&C, _>(|d| d.0);
            while query.fetch_next().is_some() {}
        }
        {
            let mut query = query_state
                .iter_many_mut(&mut world, [id, id])
                .sort_unstable_by_key::<&C, _>(|d| d.0);
            while query.fetch_next().is_some() {}
        }
        {
            let mut query = query_state
                .iter_many_mut(&mut world, [id, id])
                .sort_by_cached_key::<&C, _>(|d| d.0);
            while query.fetch_next().is_some() {}
        }
    }
}<|MERGE_RESOLUTION|>--- conflicted
+++ resolved
@@ -497,11 +497,7 @@
         impl ExactSizeIterator<Item = Entity> + DoubleEndedIterator + FusedIterator + 'w,
     >
     where
-<<<<<<< HEAD
-        for<'l> L::Item<'w, 'l>: Ord,
-=======
-        for<'lw> L::Item<'lw>: Ord,
->>>>>>> edba54ad
+        for<'lw, 'ls> L::Item<'lw, 'ls>: Ord,
     {
         self.sort_impl::<L>(|keyed_query| keyed_query.sort())
     }
@@ -558,11 +554,7 @@
         impl ExactSizeIterator<Item = Entity> + DoubleEndedIterator + FusedIterator + 'w,
     >
     where
-<<<<<<< HEAD
-        for<'l> L::Item<'w, 'l>: Ord,
-=======
-        for<'lw> L::Item<'lw>: Ord,
->>>>>>> edba54ad
+        for<'lw, 'ls> L::Item<'lw, 'ls>: Ord,
     {
         self.sort_impl::<L>(|keyed_query| keyed_query.sort_unstable())
     }
@@ -618,11 +610,7 @@
     /// ```
     pub fn sort_by<L: ReadOnlyQueryData + 'w>(
         self,
-<<<<<<< HEAD
-        mut compare: impl FnMut(&L::Item<'w, '_>, &L::Item<'w, '_>) -> Ordering,
-=======
-        mut compare: impl FnMut(&L::Item<'_>, &L::Item<'_>) -> Ordering,
->>>>>>> edba54ad
+        mut compare: impl FnMut(&L::Item<'_, '_>, &L::Item<'_, '_>) -> Ordering,
     ) -> QuerySortedIter<
         'w,
         's,
@@ -654,11 +642,7 @@
     /// This will panic if `next` has been called on `QueryIter` before, unless the underlying `Query` is empty.
     pub fn sort_unstable_by<L: ReadOnlyQueryData + 'w>(
         self,
-<<<<<<< HEAD
-        mut compare: impl FnMut(&L::Item<'w, '_>, &L::Item<'w, '_>) -> Ordering,
-=======
-        mut compare: impl FnMut(&L::Item<'_>, &L::Item<'_>) -> Ordering,
->>>>>>> edba54ad
+        mut compare: impl FnMut(&L::Item<'_, '_>, &L::Item<'_, '_>) -> Ordering,
     ) -> QuerySortedIter<
         'w,
         's,
@@ -750,11 +734,7 @@
     /// ```
     pub fn sort_by_key<L: ReadOnlyQueryData + 'w, K>(
         self,
-<<<<<<< HEAD
-        mut f: impl FnMut(&L::Item<'w, '_>) -> K,
-=======
-        mut f: impl FnMut(&L::Item<'_>) -> K,
->>>>>>> edba54ad
+        mut f: impl FnMut(&L::Item<'_, '_>) -> K,
     ) -> QuerySortedIter<
         'w,
         's,
@@ -787,11 +767,7 @@
     /// This will panic if `next` has been called on `QueryIter` before, unless the underlying `Query` is empty.
     pub fn sort_unstable_by_key<L: ReadOnlyQueryData + 'w, K>(
         self,
-<<<<<<< HEAD
-        mut f: impl FnMut(&L::Item<'w, '_>) -> K,
-=======
-        mut f: impl FnMut(&L::Item<'_>) -> K,
->>>>>>> edba54ad
+        mut f: impl FnMut(&L::Item<'_, '_>) -> K,
     ) -> QuerySortedIter<
         'w,
         's,
@@ -826,11 +802,7 @@
     /// This will panic if `next` has been called on `QueryIter` before, unless the underlying `Query` is empty.
     pub fn sort_by_cached_key<L: ReadOnlyQueryData + 'w, K>(
         self,
-<<<<<<< HEAD
-        mut f: impl FnMut(&L::Item<'w, '_>) -> K,
-=======
-        mut f: impl FnMut(&L::Item<'_>) -> K,
->>>>>>> edba54ad
+        mut f: impl FnMut(&L::Item<'_, '_>) -> K,
     ) -> QuerySortedIter<
         'w,
         's,
@@ -860,11 +832,7 @@
     /// This will panic if `next` has been called on `QueryIter` before, unless the underlying `Query` is empty.
     fn sort_impl<L: ReadOnlyQueryData + 'w>(
         self,
-<<<<<<< HEAD
-        f: impl FnOnce(&mut Vec<(L::Item<'w, '_>, NeutralOrd<Entity>)>),
-=======
-        f: impl FnOnce(&mut Vec<(L::Item<'_>, NeutralOrd<Entity>)>),
->>>>>>> edba54ad
+        f: impl FnOnce(&mut Vec<(L::Item<'_, '_>, NeutralOrd<Entity>)>),
     ) -> QuerySortedIter<
         'w,
         's,
@@ -1376,11 +1344,7 @@
         impl ExactSizeIterator<Item = Entity> + DoubleEndedIterator + FusedIterator + 'w,
     >
     where
-<<<<<<< HEAD
-        for<'l> L::Item<'w, 'l>: Ord,
-=======
-        for<'lw> L::Item<'lw>: Ord,
->>>>>>> edba54ad
+        for<'lw, 'ls> L::Item<'lw, 'ls>: Ord,
     {
         self.sort_impl::<L>(|keyed_query| keyed_query.sort())
     }
@@ -1438,11 +1402,7 @@
         impl ExactSizeIterator<Item = Entity> + DoubleEndedIterator + FusedIterator + 'w,
     >
     where
-<<<<<<< HEAD
-        for<'l> L::Item<'w, 'l>: Ord,
-=======
-        for<'lw> L::Item<'lw>: Ord,
->>>>>>> edba54ad
+        for<'lw, 'ls> L::Item<'lw, 'ls>: Ord,
     {
         self.sort_impl::<L>(|keyed_query| keyed_query.sort_unstable())
     }
@@ -1499,11 +1459,7 @@
     /// ```
     pub fn sort_by<L: ReadOnlyQueryData + 'w>(
         self,
-<<<<<<< HEAD
-        mut compare: impl FnMut(&L::Item<'w, '_>, &L::Item<'w, '_>) -> Ordering,
-=======
-        mut compare: impl FnMut(&L::Item<'_>, &L::Item<'_>) -> Ordering,
->>>>>>> edba54ad
+        mut compare: impl FnMut(&L::Item<'_, '_>, &L::Item<'_, '_>) -> Ordering,
     ) -> QuerySortedManyIter<
         'w,
         's,
@@ -1534,11 +1490,7 @@
     /// called on [`QueryManyIter`] before.
     pub fn sort_unstable_by<L: ReadOnlyQueryData + 'w>(
         self,
-<<<<<<< HEAD
-        mut compare: impl FnMut(&L::Item<'w, '_>, &L::Item<'w, '_>) -> Ordering,
-=======
-        mut compare: impl FnMut(&L::Item<'_>, &L::Item<'_>) -> Ordering,
->>>>>>> edba54ad
+        mut compare: impl FnMut(&L::Item<'_, '_>, &L::Item<'_, '_>) -> Ordering,
     ) -> QuerySortedManyIter<
         'w,
         's,
@@ -1632,11 +1584,7 @@
     /// ```
     pub fn sort_by_key<L: ReadOnlyQueryData + 'w, K>(
         self,
-<<<<<<< HEAD
-        mut f: impl FnMut(&L::Item<'w, '_>) -> K,
-=======
-        mut f: impl FnMut(&L::Item<'_>) -> K,
->>>>>>> edba54ad
+        mut f: impl FnMut(&L::Item<'_, '_>) -> K,
     ) -> QuerySortedManyIter<
         'w,
         's,
@@ -1668,11 +1616,7 @@
     /// called on [`QueryManyIter`] before.
     pub fn sort_unstable_by_key<L: ReadOnlyQueryData + 'w, K>(
         self,
-<<<<<<< HEAD
-        mut f: impl FnMut(&L::Item<'w, '_>) -> K,
-=======
-        mut f: impl FnMut(&L::Item<'_>) -> K,
->>>>>>> edba54ad
+        mut f: impl FnMut(&L::Item<'_, '_>) -> K,
     ) -> QuerySortedManyIter<
         'w,
         's,
@@ -1706,11 +1650,7 @@
     /// called on [`QueryManyIter`] before.
     pub fn sort_by_cached_key<L: ReadOnlyQueryData + 'w, K>(
         self,
-<<<<<<< HEAD
-        mut f: impl FnMut(&L::Item<'w, '_>) -> K,
-=======
-        mut f: impl FnMut(&L::Item<'_>) -> K,
->>>>>>> edba54ad
+        mut f: impl FnMut(&L::Item<'_, '_>) -> K,
     ) -> QuerySortedManyIter<
         'w,
         's,
@@ -1739,11 +1679,7 @@
     /// called on [`QueryManyIter`] before.
     fn sort_impl<L: ReadOnlyQueryData + 'w>(
         self,
-<<<<<<< HEAD
-        f: impl FnOnce(&mut Vec<(L::Item<'w, '_>, NeutralOrd<Entity>)>),
-=======
-        f: impl FnOnce(&mut Vec<(L::Item<'_>, NeutralOrd<Entity>)>),
->>>>>>> edba54ad
+        f: impl FnOnce(&mut Vec<(L::Item<'_, '_>, NeutralOrd<Entity>)>),
     ) -> QuerySortedManyIter<
         'w,
         's,
