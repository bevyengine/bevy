use crate::{
    archetype::{Archetype, ArchetypeEntity, Archetypes},
    component::Tick,
    entity::{Entities, Entity},
    query::{ArchetypeFilter, DebugCheckedUnwrap, QueryState, StorageId},
    storage::{Table, TableRow, Tables},
    world::unsafe_world_cell::UnsafeWorldCell,
};
use std::{borrow::Borrow, iter::FusedIterator, mem::MaybeUninit, ops::Range};

use super::{QueryData, QueryFilter, ReadOnlyQueryData};

/// An [`Iterator`] over query results of a [`Query`](crate::system::Query).
///
/// This struct is created by the [`Query::iter`](crate::system::Query::iter) and
/// [`Query::iter_mut`](crate::system::Query::iter_mut) methods.
pub struct QueryIter<'w, 's, D: QueryData, F: QueryFilter> {
    tables: &'w Tables,
    archetypes: &'w Archetypes,
    query_state: &'s QueryState<D, F>,
    cursor: QueryIterationCursor<'w, 's, D, F>,
}

impl<'w, 's, D: QueryData, F: QueryFilter> QueryIter<'w, 's, D, F> {
    /// # Safety
    /// - `world` must have permission to access any of the components registered in `query_state`.
    /// - `world` must be the same one used to initialize `query_state`.
    pub(crate) unsafe fn new(
        world: UnsafeWorldCell<'w>,
        query_state: &'s QueryState<D, F>,
        last_run: Tick,
        this_run: Tick,
    ) -> Self {
        QueryIter {
            query_state,
            // SAFETY: We only access table data that has been registered in `query_state`.
            tables: unsafe { &world.storages().tables },
            archetypes: world.archetypes(),
            // SAFETY: The invariants are uphold by the caller.
            cursor: unsafe { QueryIterationCursor::init(world, query_state, last_run, this_run) },
        }
    }

<<<<<<< HEAD
    /// Executes the equivalent of [`Iterator::for_each`] over a contiguous segment
    /// from a table.
    ///
    /// # Safety
    ///  - all `rows` must be in `[0, table.entity_count)`.
    ///  - `table` must match D and F
    ///  - Both `D::IS_DENSE` and `F::IS_DENSE` must be true.
    #[inline]
    #[cfg(all(not(target_arch = "wasm32"), feature = "multi_threaded"))]
    pub(super) unsafe fn for_each_in_table_range<Func>(
        &mut self,
        func: &mut Func,
        table: &'w Table,
        rows: Range<usize>,
    ) where
        Func: FnMut(D::Item<'w>),
    {
        // SAFETY: Caller assures that D::IS_DENSE and F::IS_DENSE are true, that table matches D and F
        // and all indices in rows are in range.
        unsafe {
            self.fold_over_table_range((), &mut |_, item| func(item), table, rows);
        }
    }

    /// Executes the equivalent of [`Iterator::for_each`] over a contiguous segment
    /// from an archetype.
    ///
    /// # Safety
    ///  - all `indices` must be in `[0, archetype.len())`.
    ///  - `archetype` must match D and F
    ///  - Either `D::IS_DENSE` or `F::IS_DENSE` must be false.
    #[inline]
    #[cfg(all(not(target_arch = "wasm32"), feature = "multi_threaded"))]
    pub(super) unsafe fn for_each_in_archetype_range<Func>(
        &mut self,
        func: &mut Func,
        archetype: &'w Archetype,
        rows: Range<usize>,
    ) where
        Func: FnMut(D::Item<'w>),
    {
        // SAFETY: Caller assures that either D::IS_DENSE or F::IS_DENSE are false, that archetype matches D and F
        // and all indices in rows are in range.
        unsafe {
            self.fold_over_archetype_range((), &mut |_, item| func(item), archetype, rows);
        }
    }

=======
>>>>>>> ade70b39
    /// Executes the equivalent of [`Iterator::fold`] over a contiguous segment
    /// from an table.
    ///
    /// # Safety
    ///  - all `rows` must be in `[0, table.entity_count)`.
    ///  - `table` must match D and F
    ///  - Both `D::IS_DENSE` and `F::IS_DENSE` must be true.
    #[inline]
    pub(super) unsafe fn fold_over_table_range<B, Func>(
        &mut self,
        mut accum: B,
        func: &mut Func,
        table: &'w Table,
        rows: Range<usize>,
    ) -> B
    where
        Func: FnMut(B, D::Item<'w>) -> B,
    {
        assert!(
            rows.end <= u32::MAX as usize,
            "TableRow is only valid up to u32::MAX"
        );

        D::set_table(&mut self.cursor.fetch, &self.query_state.fetch_state, table);
        F::set_table(
            &mut self.cursor.filter,
            &self.query_state.filter_state,
            table,
        );

        let entities = table.entities();
        for row in rows {
            // SAFETY: Caller assures `row` in range of the current archetype.
            let entity = unsafe { entities.get_unchecked(row) };
            let row = TableRow::from_usize(row);

            // SAFETY: set_table was called prior.
            // Caller assures `row` in range of the current archetype.
            let fetched = unsafe { !F::filter_fetch(&mut self.cursor.filter, *entity, row) };
            if fetched {
                continue;
            }

            // SAFETY: set_table was called prior.
            // Caller assures `row` in range of the current archetype.
            let item = D::fetch(&mut self.cursor.fetch, *entity, row);

            accum = func(accum, item);
        }
        accum
    }

    /// Executes the equivalent of [`Iterator::fold`] over a contiguous segment
    /// from an archetype.
    ///
    /// # Safety
    ///  - all `indices` must be in `[0, archetype.len())`.
    ///  - `archetype` must match D and F
    ///  - Either `D::IS_DENSE` or `F::IS_DENSE` must be false.
    #[inline]
    pub(super) unsafe fn fold_over_archetype_range<B, Func>(
        &mut self,
        mut accum: B,
        func: &mut Func,
        archetype: &'w Archetype,
        indices: Range<usize>,
    ) -> B
    where
        Func: FnMut(B, D::Item<'w>) -> B,
    {
        let table = self.tables.get(archetype.table_id()).debug_checked_unwrap();
        D::set_archetype(
            &mut self.cursor.fetch,
            &self.query_state.fetch_state,
            archetype,
            table,
        );
        F::set_archetype(
            &mut self.cursor.filter,
            &self.query_state.filter_state,
            archetype,
            table,
        );

        let entities = archetype.entities();
        for index in indices {
            // SAFETY: Caller assures `index` in range of the current archetype.
            let archetype_entity = unsafe { entities.get_unchecked(index) };

            // SAFETY: set_archetype was called prior.
            // Caller assures `index` in range of the current archetype.
            let fetched = unsafe {
                !F::filter_fetch(
                    &mut self.cursor.filter,
                    archetype_entity.id(),
                    archetype_entity.table_row(),
                )
            };
            if fetched {
                continue;
            }

            // SAFETY: set_archetype was called prior, `index` is an archetype index in range of the current archetype
            // Caller assures `index` in range of the current archetype.
            let item = unsafe {
                D::fetch(
                    &mut self.cursor.fetch,
                    archetype_entity.id(),
                    archetype_entity.table_row(),
                )
            };

            accum = func(accum, item);
        }
        accum
    }
}

impl<'w, 's, D: QueryData, F: QueryFilter> Iterator for QueryIter<'w, 's, D, F> {
    type Item = D::Item<'w>;

    #[inline(always)]
    fn next(&mut self) -> Option<Self::Item> {
        // SAFETY:
        // `tables` and `archetypes` belong to the same world that the cursor was initialized for.
        // `query_state` is the state that was passed to `QueryIterationCursor::init`.
        unsafe {
            self.cursor
                .next(self.tables, self.archetypes, self.query_state)
        }
    }

    fn size_hint(&self) -> (usize, Option<usize>) {
        let max_size = self.cursor.max_remaining(self.tables, self.archetypes);
        let archetype_query = F::IS_ARCHETYPAL;
        let min_size = if archetype_query { max_size } else { 0 };
        (min_size, Some(max_size))
    }

    #[inline]
    fn fold<B, Func>(mut self, init: B, mut func: Func) -> B
    where
        Func: FnMut(B, Self::Item) -> B,
    {
        let mut accum = init;
        // Empty any remaining uniterated values from the current table/archetype
        while self.cursor.current_row != self.cursor.current_len {
            let Some(item) = self.next() else { break };
            accum = func(accum, item);
        }
        for id in self.cursor.storage_id_iter.clone() {
            if D::IS_DENSE && F::IS_DENSE {
                // SAFETY: Matched table IDs are guaranteed to still exist.
                let table = unsafe { self.tables.get(id.table_id).debug_checked_unwrap() };
                accum =
                    // SAFETY: 
                    // - The fetched table matches both D and F
                    // - The provided range is equivalent to [0, table.entity_count)
                    // - The if block ensures that D::IS_DENSE and F::IS_DENSE are both true
                    unsafe { self.fold_over_table_range(accum, &mut func, table, 0..table.entity_count()) };
            } else {
                let archetype =
                    // SAFETY: Matched archetype IDs are guaranteed to still exist.
                    unsafe { self.archetypes.get(id.archetype_id).debug_checked_unwrap() };
                accum =
                    // SAFETY:
                    // - The fetched archetype matches both D and F
                    // - The provided range is equivalent to [0, archetype.len)
                    // - The if block ensures that ether D::IS_DENSE or F::IS_DENSE are false
                    unsafe { self.fold_over_archetype_range(accum, &mut func, archetype, 0..archetype.len()) };
            }
        }
        accum
    }
}

// This is correct as [`QueryIter`] always returns `None` once exhausted.
impl<'w, 's, D: QueryData, F: QueryFilter> FusedIterator for QueryIter<'w, 's, D, F> {}

/// An [`Iterator`] over the query items generated from an iterator of [`Entity`]s.
///
/// Items are returned in the order of the provided iterator.
/// Entities that don't match the query are skipped.
///
/// This struct is created by the [`Query::iter_many`](crate::system::Query::iter_many) and [`Query::iter_many_mut`](crate::system::Query::iter_many_mut) methods.
pub struct QueryManyIter<'w, 's, D: QueryData, F: QueryFilter, I: Iterator>
where
    I::Item: Borrow<Entity>,
{
    entity_iter: I,
    entities: &'w Entities,
    tables: &'w Tables,
    archetypes: &'w Archetypes,
    fetch: D::Fetch<'w>,
    filter: F::Fetch<'w>,
    query_state: &'s QueryState<D, F>,
}

impl<'w, 's, D: QueryData, F: QueryFilter, I: Iterator> QueryManyIter<'w, 's, D, F, I>
where
    I::Item: Borrow<Entity>,
{
    /// # Safety
    /// - `world` must have permission to access any of the components registered in `query_state`.
    /// - `world` must be the same one used to initialize `query_state`.
    pub(crate) unsafe fn new<EntityList: IntoIterator<IntoIter = I>>(
        world: UnsafeWorldCell<'w>,
        query_state: &'s QueryState<D, F>,
        entity_list: EntityList,
        last_run: Tick,
        this_run: Tick,
    ) -> QueryManyIter<'w, 's, D, F, I> {
        let fetch = D::init_fetch(world, &query_state.fetch_state, last_run, this_run);
        let filter = F::init_fetch(world, &query_state.filter_state, last_run, this_run);
        QueryManyIter {
            query_state,
            entities: world.entities(),
            archetypes: world.archetypes(),
            // SAFETY: We only access table data that has been registered in `query_state`.
            // This means `world` has permission to access the data we use.
            tables: &world.storages().tables,
            fetch,
            filter,
            entity_iter: entity_list.into_iter(),
        }
    }

    /// Safety:
    /// The lifetime here is not restrictive enough for Fetch with &mut access,
    /// as calling `fetch_next_aliased_unchecked` multiple times can produce multiple
    /// references to the same component, leading to unique reference aliasing.
    ///
    /// It is always safe for shared access.
    #[inline(always)]
    unsafe fn fetch_next_aliased_unchecked(&mut self) -> Option<D::Item<'w>> {
        for entity in self.entity_iter.by_ref() {
            let entity = *entity.borrow();
            let Some(location) = self.entities.get(entity) else {
                continue;
            };

            if !self
                .query_state
                .matched_archetypes
                .contains(location.archetype_id.index())
            {
                continue;
            }

            let archetype = self
                .archetypes
                .get(location.archetype_id)
                .debug_checked_unwrap();
            let table = self.tables.get(location.table_id).debug_checked_unwrap();

            // SAFETY: `archetype` is from the world that `fetch/filter` were created for,
            // `fetch_state`/`filter_state` are the states that `fetch/filter` were initialized with
            unsafe {
                D::set_archetype(
                    &mut self.fetch,
                    &self.query_state.fetch_state,
                    archetype,
                    table,
                );
            }
            // SAFETY: `table` is from the world that `fetch/filter` were created for,
            // `fetch_state`/`filter_state` are the states that `fetch/filter` were initialized with
            unsafe {
                F::set_archetype(
                    &mut self.filter,
                    &self.query_state.filter_state,
                    archetype,
                    table,
                );
            }

            // SAFETY: set_archetype was called prior.
            // `location.archetype_row` is an archetype index row in range of the current archetype, because if it was not, the match above would have `continue`d
            if unsafe { F::filter_fetch(&mut self.filter, entity, location.table_row) } {
                // SAFETY:
                // - set_archetype was called prior, `location.archetype_row` is an archetype index in range of the current archetype
                // - fetch is only called once for each entity.
                return Some(unsafe { D::fetch(&mut self.fetch, entity, location.table_row) });
            }
        }
        None
    }

    /// Get next result from the query
    #[inline(always)]
    pub fn fetch_next(&mut self) -> Option<D::Item<'_>> {
        // SAFETY: we are limiting the returned reference to self,
        // making sure this method cannot be called multiple times without getting rid
        // of any previously returned unique references first, thus preventing aliasing.
        unsafe { self.fetch_next_aliased_unchecked().map(D::shrink) }
    }
}

impl<'w, 's, D: ReadOnlyQueryData, F: QueryFilter, I: Iterator> Iterator
    for QueryManyIter<'w, 's, D, F, I>
where
    I::Item: Borrow<Entity>,
{
    type Item = D::Item<'w>;

    #[inline(always)]
    fn next(&mut self) -> Option<Self::Item> {
        // SAFETY: It is safe to alias for ReadOnlyWorldQuery.
        unsafe { self.fetch_next_aliased_unchecked() }
    }

    fn size_hint(&self) -> (usize, Option<usize>) {
        let (_, max_size) = self.entity_iter.size_hint();
        (0, max_size)
    }
}

// This is correct as [`QueryManyIter`] always returns `None` once exhausted.
impl<'w, 's, D: ReadOnlyQueryData, F: QueryFilter, I: Iterator> FusedIterator
    for QueryManyIter<'w, 's, D, F, I>
where
    I::Item: Borrow<Entity>,
{
}

/// An iterator over `K`-sized combinations of query items without repetition.
///
/// A combination is an arrangement of a collection of items where order does not matter.
///
/// `K` is the number of items that make up each subset, and the number of items returned by the iterator.
/// `N` is the number of total entities output by the query.
///
/// For example, given the list [1, 2, 3, 4], where `K` is 2, the combinations without repeats are
/// [1, 2], [1, 3], [1, 4], [2, 3], [2, 4], [3, 4].
/// And in this case, `N` would be defined as 4 since the size of the input list is 4.
///
/// The number of combinations depend on how `K` relates to the number of entities matching the [`Query`]:
/// - if `K = N`, only one combination exists,
/// - if `K < N`, there are <sub>N</sub>C<sub>K</sub> combinations (see the [performance section] of `Query`),
/// - if `K > N`, there are no combinations.
///
/// The output combination is not guaranteed to have any order of iteration.
///
/// # Usage
///
/// This type is returned by calling [`Query::iter_combinations`] or [`Query::iter_combinations_mut`].
///
/// It implements [`Iterator`] only if it iterates over read-only query items ([learn more]).
///
/// In the case of mutable query items, it can be iterated by calling [`fetch_next`] in a `while let` loop.
///
/// # Examples
///
/// The following example shows how to traverse the iterator when the query items are read-only.
///
/// ```
/// # use bevy_ecs::prelude::*;
/// # #[derive(Component)]
/// # struct ComponentA;
/// #
/// fn some_system(query: Query<&ComponentA>) {
///     for [a1, a2] in query.iter_combinations() {
///         // ...
///     }
/// }
/// ```
///
/// The following example shows how `fetch_next` should be called with a `while let` loop to traverse the iterator when the query items are mutable.
///
/// ```
/// # use bevy_ecs::prelude::*;
/// # #[derive(Component)]
/// # struct ComponentA;
/// #
/// fn some_system(mut query: Query<&mut ComponentA>) {
///     let mut combinations = query.iter_combinations_mut();
///     while let Some([a1, a2]) = combinations.fetch_next() {
///         // ...
///     }
/// }
/// ```
///
/// [`fetch_next`]: Self::fetch_next
/// [learn more]: Self#impl-Iterator
/// [performance section]: crate::system::Query#performance
/// [`Query`]: crate::system::Query
/// [`Query::iter_combinations`]: crate::system::Query::iter_combinations
/// [`Query::iter_combinations_mut`]: crate::system::Query::iter_combinations_mut
pub struct QueryCombinationIter<'w, 's, D: QueryData, F: QueryFilter, const K: usize> {
    tables: &'w Tables,
    archetypes: &'w Archetypes,
    query_state: &'s QueryState<D, F>,
    cursors: [QueryIterationCursor<'w, 's, D, F>; K],
}

impl<'w, 's, D: QueryData, F: QueryFilter, const K: usize> QueryCombinationIter<'w, 's, D, F, K> {
    /// # Safety
    /// - `world` must have permission to access any of the components registered in `query_state`.
    /// - `world` must be the same one used to initialize `query_state`.
    pub(crate) unsafe fn new(
        world: UnsafeWorldCell<'w>,
        query_state: &'s QueryState<D, F>,
        last_run: Tick,
        this_run: Tick,
    ) -> Self {
        // Initialize array with cursors.
        // There is no FromIterator on arrays, so instead initialize it manually with MaybeUninit

        let mut array: MaybeUninit<[QueryIterationCursor<'w, 's, D, F>; K]> = MaybeUninit::uninit();
        let ptr = array
            .as_mut_ptr()
            .cast::<QueryIterationCursor<'w, 's, D, F>>();
        if K != 0 {
            ptr.write(QueryIterationCursor::init(
                world,
                query_state,
                last_run,
                this_run,
            ));
        }
        for slot in (1..K).map(|offset| ptr.add(offset)) {
            slot.write(QueryIterationCursor::init_empty(
                world,
                query_state,
                last_run,
                this_run,
            ));
        }

        QueryCombinationIter {
            query_state,
            // SAFETY: We only access table data that has been registered in `query_state`.
            tables: unsafe { &world.storages().tables },
            archetypes: world.archetypes(),
            cursors: array.assume_init(),
        }
    }

    /// Safety:
    /// The lifetime here is not restrictive enough for Fetch with &mut access,
    /// as calling `fetch_next_aliased_unchecked` multiple times can produce multiple
    /// references to the same component, leading to unique reference aliasing.
    ///.
    /// It is always safe for shared access.
    unsafe fn fetch_next_aliased_unchecked(&mut self) -> Option<[D::Item<'w>; K]> {
        if K == 0 {
            return None;
        }

        // PERF: can speed up the following code using `cursor.remaining()` instead of `next_item.is_none()`
        // when D::IS_ARCHETYPAL && F::IS_ARCHETYPAL
        //
        // let `i` be the index of `c`, the last cursor in `self.cursors` that
        // returns `K-i` or more elements.
        // Make cursor in index `j` for all `j` in `[i, K)` a copy of `c` advanced `j-i+1` times.
        // If no such `c` exists, return `None`
        'outer: for i in (0..K).rev() {
            match self.cursors[i].next(self.tables, self.archetypes, self.query_state) {
                Some(_) => {
                    for j in (i + 1)..K {
                        self.cursors[j] = self.cursors[j - 1].clone();
                        match self.cursors[j].next(self.tables, self.archetypes, self.query_state) {
                            Some(_) => {}
                            None if i > 0 => continue 'outer,
                            None => return None,
                        }
                    }
                    break;
                }
                None if i > 0 => continue,
                None => return None,
            }
        }

        let mut values = MaybeUninit::<[D::Item<'w>; K]>::uninit();

        let ptr = values.as_mut_ptr().cast::<D::Item<'w>>();
        for (offset, cursor) in self.cursors.iter_mut().enumerate() {
            ptr.add(offset).write(cursor.peek_last().unwrap());
        }

        Some(values.assume_init())
    }

    /// Get next combination of queried components
    #[inline]
    pub fn fetch_next(&mut self) -> Option<[D::Item<'_>; K]> {
        // SAFETY: we are limiting the returned reference to self,
        // making sure this method cannot be called multiple times without getting rid
        // of any previously returned unique references first, thus preventing aliasing.
        unsafe {
            self.fetch_next_aliased_unchecked()
                .map(|array| array.map(D::shrink))
        }
    }
}

// Iterator type is intentionally implemented only for read-only access.
// Doing so for mutable references would be unsound, because calling `next`
// multiple times would allow multiple owned references to the same data to exist.
impl<'w, 's, D: ReadOnlyQueryData, F: QueryFilter, const K: usize> Iterator
    for QueryCombinationIter<'w, 's, D, F, K>
{
    type Item = [D::Item<'w>; K];

    #[inline]
    fn next(&mut self) -> Option<Self::Item> {
        // Safety: it is safe to alias for ReadOnlyWorldQuery
        unsafe { QueryCombinationIter::fetch_next_aliased_unchecked(self) }
    }

    fn size_hint(&self) -> (usize, Option<usize>) {
        // binomial coefficient: (n ; k) = n! / k!(n-k)! = (n*n-1*...*n-k+1) / k!
        // See https://en.wikipedia.org/wiki/Binomial_coefficient
        // See https://blog.plover.com/math/choose.html for implementation
        // It was chosen to reduce overflow potential.
        fn choose(n: usize, k: usize) -> Option<usize> {
            if k > n || n == 0 {
                return Some(0);
            }
            let k = k.min(n - k);
            let ks = 1..=k;
            let ns = (n - k + 1..=n).rev();
            ks.zip(ns)
                .try_fold(1_usize, |acc, (k, n)| Some(acc.checked_mul(n)? / k))
        }
        // sum_i=0..k choose(cursors[i].remaining, k-i)
        let max_combinations = self
            .cursors
            .iter()
            .enumerate()
            .try_fold(0, |acc, (i, cursor)| {
                let n = cursor.max_remaining(self.tables, self.archetypes);
                Some(acc + choose(n, K - i)?)
            });

        let archetype_query = F::IS_ARCHETYPAL;
        let known_max = max_combinations.unwrap_or(usize::MAX);
        let min_combinations = if archetype_query { known_max } else { 0 };
        (min_combinations, max_combinations)
    }
}

impl<'w, 's, D: QueryData, F: QueryFilter> ExactSizeIterator for QueryIter<'w, 's, D, F>
where
    F: ArchetypeFilter,
{
    fn len(&self) -> usize {
        self.size_hint().0
    }
}

// This is correct as [`QueryCombinationIter`] always returns `None` once exhausted.
impl<'w, 's, D: ReadOnlyQueryData, F: QueryFilter, const K: usize> FusedIterator
    for QueryCombinationIter<'w, 's, D, F, K>
{
}

struct QueryIterationCursor<'w, 's, D: QueryData, F: QueryFilter> {
    storage_id_iter: std::slice::Iter<'s, StorageId>,
    table_entities: &'w [Entity],
    archetype_entities: &'w [ArchetypeEntity],
    fetch: D::Fetch<'w>,
    filter: F::Fetch<'w>,
    // length of the table or length of the archetype, depending on whether both `D`'s and `F`'s fetches are dense
    current_len: usize,
    // either table row or archetype index, depending on whether both `D`'s and `F`'s fetches are dense
    current_row: usize,
}

impl<D: QueryData, F: QueryFilter> Clone for QueryIterationCursor<'_, '_, D, F> {
    fn clone(&self) -> Self {
        Self {
            storage_id_iter: self.storage_id_iter.clone(),
            table_entities: self.table_entities,
            archetype_entities: self.archetype_entities,
            fetch: self.fetch.clone(),
            filter: self.filter.clone(),
            current_len: self.current_len,
            current_row: self.current_row,
        }
    }
}

impl<'w, 's, D: QueryData, F: QueryFilter> QueryIterationCursor<'w, 's, D, F> {
    const IS_DENSE: bool = D::IS_DENSE && F::IS_DENSE;

    unsafe fn init_empty(
        world: UnsafeWorldCell<'w>,
        query_state: &'s QueryState<D, F>,
        last_run: Tick,
        this_run: Tick,
    ) -> Self {
        QueryIterationCursor {
            storage_id_iter: [].iter(),
            ..Self::init(world, query_state, last_run, this_run)
        }
    }

    /// # Safety
    /// - `world` must have permission to access any of the components registered in `query_state`.
    /// - `world` must be the same one used to initialize `query_state`.
    unsafe fn init(
        world: UnsafeWorldCell<'w>,
        query_state: &'s QueryState<D, F>,
        last_run: Tick,
        this_run: Tick,
    ) -> Self {
        let fetch = D::init_fetch(world, &query_state.fetch_state, last_run, this_run);
        let filter = F::init_fetch(world, &query_state.filter_state, last_run, this_run);
        QueryIterationCursor {
            fetch,
            filter,
            table_entities: &[],
            archetype_entities: &[],
            storage_id_iter: query_state.matched_storage_ids.iter(),
            current_len: 0,
            current_row: 0,
        }
    }

    /// retrieve item returned from most recent `next` call again.
    #[inline]
    unsafe fn peek_last(&mut self) -> Option<D::Item<'w>> {
        if self.current_row > 0 {
            let index = self.current_row - 1;
            if Self::IS_DENSE {
                let entity = self.table_entities.get_unchecked(index);
                Some(D::fetch(
                    &mut self.fetch,
                    *entity,
                    TableRow::from_usize(index),
                ))
            } else {
                let archetype_entity = self.archetype_entities.get_unchecked(index);
                Some(D::fetch(
                    &mut self.fetch,
                    archetype_entity.id(),
                    archetype_entity.table_row(),
                ))
            }
        } else {
            None
        }
    }

    /// How many values will this cursor return at most?
    ///
    /// Note that if `F::IS_ARCHETYPAL`, the return value
    /// will be **the exact count of remaining values**.
    fn max_remaining(&self, tables: &'w Tables, archetypes: &'w Archetypes) -> usize {
        let ids = self.storage_id_iter.clone();
        let remaining_matched: usize = if Self::IS_DENSE {
            // SAFETY: The if check ensures that storage_id_iter stores TableIds
            unsafe { ids.map(|id| tables[id.table_id].entity_count()).sum() }
        } else {
            // SAFETY: The if check ensures that storage_id_iter stores ArchetypeIds
            unsafe { ids.map(|id| archetypes[id.archetype_id].len()).sum() }
        };
        remaining_matched + self.current_len - self.current_row
    }

    // NOTE: If you are changing query iteration code, remember to update the following places, where relevant:
    // QueryIter, QueryIterationCursor, QueryManyIter, QueryCombinationIter, QueryState::par_fold_init_unchecked_manual
    /// # Safety
    /// `tables` and `archetypes` must belong to the same world that the [`QueryIterationCursor`]
    /// was initialized for.
    /// `query_state` must be the same [`QueryState`] that was passed to `init` or `init_empty`.
    #[inline(always)]
    unsafe fn next(
        &mut self,
        tables: &'w Tables,
        archetypes: &'w Archetypes,
        query_state: &'s QueryState<D, F>,
    ) -> Option<D::Item<'w>> {
        if Self::IS_DENSE {
            loop {
                // we are on the beginning of the query, or finished processing a table, so skip to the next
                if self.current_row == self.current_len {
                    let table_id = self.storage_id_iter.next()?.table_id;
                    let table = tables.get(table_id).debug_checked_unwrap();
                    // SAFETY: `table` is from the world that `fetch/filter` were created for,
                    // `fetch_state`/`filter_state` are the states that `fetch/filter` were initialized with
                    unsafe {
                        D::set_table(&mut self.fetch, &query_state.fetch_state, table);
                        F::set_table(&mut self.filter, &query_state.filter_state, table);
                    }
                    self.table_entities = table.entities();
                    self.current_len = table.entity_count();
                    self.current_row = 0;
                    continue;
                }

                // SAFETY: set_table was called prior.
                // `current_row` is a table row in range of the current table, because if it was not, then the above would have been executed.
                let entity = unsafe { self.table_entities.get_unchecked(self.current_row) };
                let row = TableRow::from_usize(self.current_row);
                if !F::filter_fetch(&mut self.filter, *entity, row) {
                    self.current_row += 1;
                    continue;
                }

                // SAFETY:
                // - set_table was called prior.
                // - `current_row` must be a table row in range of the current table,
                //   because if it was not, then the above would have been executed.
                // - fetch is only called once for each `entity`.
                let item = unsafe { D::fetch(&mut self.fetch, *entity, row) };

                self.current_row += 1;
                return Some(item);
            }
        } else {
            loop {
                if self.current_row == self.current_len {
                    let archetype_id = self.storage_id_iter.next()?.archetype_id;
                    let archetype = archetypes.get(archetype_id).debug_checked_unwrap();
                    let table = tables.get(archetype.table_id()).debug_checked_unwrap();
                    // SAFETY: `archetype` and `tables` are from the world that `fetch/filter` were created for,
                    // `fetch_state`/`filter_state` are the states that `fetch/filter` were initialized with
                    unsafe {
                        D::set_archetype(
                            &mut self.fetch,
                            &query_state.fetch_state,
                            archetype,
                            table,
                        );
                        F::set_archetype(
                            &mut self.filter,
                            &query_state.filter_state,
                            archetype,
                            table,
                        );
                    }
                    self.archetype_entities = archetype.entities();
                    self.current_len = archetype.len();
                    self.current_row = 0;
                    continue;
                }

                // SAFETY: set_archetype was called prior.
                // `current_row` is an archetype index row in range of the current archetype, because if it was not, then the if above would have been executed.
                let archetype_entity =
                    unsafe { self.archetype_entities.get_unchecked(self.current_row) };
                if !F::filter_fetch(
                    &mut self.filter,
                    archetype_entity.id(),
                    archetype_entity.table_row(),
                ) {
                    self.current_row += 1;
                    continue;
                }

                // SAFETY:
                // - set_archetype was called prior.
                // - `current_row` must be an archetype index row in range of the current archetype,
                //   because if it was not, then the if above would have been executed.
                // - fetch is only called once for each `archetype_entity`.
                let item = unsafe {
                    D::fetch(
                        &mut self.fetch,
                        archetype_entity.id(),
                        archetype_entity.table_row(),
                    )
                };
                self.current_row += 1;
                return Some(item);
            }
        }
    }
}<|MERGE_RESOLUTION|>--- conflicted
+++ resolved
@@ -41,57 +41,6 @@
         }
     }
 
-<<<<<<< HEAD
-    /// Executes the equivalent of [`Iterator::for_each`] over a contiguous segment
-    /// from a table.
-    ///
-    /// # Safety
-    ///  - all `rows` must be in `[0, table.entity_count)`.
-    ///  - `table` must match D and F
-    ///  - Both `D::IS_DENSE` and `F::IS_DENSE` must be true.
-    #[inline]
-    #[cfg(all(not(target_arch = "wasm32"), feature = "multi_threaded"))]
-    pub(super) unsafe fn for_each_in_table_range<Func>(
-        &mut self,
-        func: &mut Func,
-        table: &'w Table,
-        rows: Range<usize>,
-    ) where
-        Func: FnMut(D::Item<'w>),
-    {
-        // SAFETY: Caller assures that D::IS_DENSE and F::IS_DENSE are true, that table matches D and F
-        // and all indices in rows are in range.
-        unsafe {
-            self.fold_over_table_range((), &mut |_, item| func(item), table, rows);
-        }
-    }
-
-    /// Executes the equivalent of [`Iterator::for_each`] over a contiguous segment
-    /// from an archetype.
-    ///
-    /// # Safety
-    ///  - all `indices` must be in `[0, archetype.len())`.
-    ///  - `archetype` must match D and F
-    ///  - Either `D::IS_DENSE` or `F::IS_DENSE` must be false.
-    #[inline]
-    #[cfg(all(not(target_arch = "wasm32"), feature = "multi_threaded"))]
-    pub(super) unsafe fn for_each_in_archetype_range<Func>(
-        &mut self,
-        func: &mut Func,
-        archetype: &'w Archetype,
-        rows: Range<usize>,
-    ) where
-        Func: FnMut(D::Item<'w>),
-    {
-        // SAFETY: Caller assures that either D::IS_DENSE or F::IS_DENSE are false, that archetype matches D and F
-        // and all indices in rows are in range.
-        unsafe {
-            self.fold_over_archetype_range((), &mut |_, item| func(item), archetype, rows);
-        }
-    }
-
-=======
->>>>>>> ade70b39
     /// Executes the equivalent of [`Iterator::fold`] over a contiguous segment
     /// from an table.
     ///
