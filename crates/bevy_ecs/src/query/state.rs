use crate::{
    archetype::{Archetype, ArchetypeComponentId, ArchetypeGeneration, ArchetypeId},
    component::ComponentId,
    entity::Entity,
    prelude::FromWorld,
    query::{
        Access, Fetch, FetchState, FilteredAccess, NopFetch, QueryCombinationIter, QueryIter,
        WorldQuery,
    },
    storage::TableId,
    world::{World, WorldId},
};
use bevy_tasks::ComputeTaskPool;
#[cfg(feature = "trace")]
use bevy_utils::tracing::Instrument;
use fixedbitset::FixedBitSet;
<<<<<<< HEAD
use std::fmt;
=======
use std::{borrow::Borrow, fmt, ops::Deref};
>>>>>>> 5ace79ff

use super::{QueryFetch, QueryItem, QueryManyIter, ROQueryFetch, ROQueryItem};

/// Provides scoped access to a [`World`] state according to a given [`WorldQuery`] and query filter.
pub struct QueryState<Q: WorldQuery, F: WorldQuery = ()> {
    world_id: WorldId,
    pub(crate) archetype_generation: ArchetypeGeneration,
    pub(crate) matched_tables: FixedBitSet,
    pub(crate) matched_archetypes: FixedBitSet,
    pub(crate) archetype_component_access: Access<ArchetypeComponentId>,
    pub(crate) component_access: FilteredAccess<ComponentId>,
    // NOTE: we maintain both a TableId bitset and a vec because iterating the vec is faster
    pub(crate) matched_table_ids: Vec<TableId>,
    // NOTE: we maintain both a ArchetypeId bitset and a vec because iterating the vec is faster
    pub(crate) matched_archetype_ids: Vec<ArchetypeId>,
    pub(crate) fetch_state: Q::State,
    pub(crate) filter_state: F::State,
}

impl<Q: WorldQuery, F: WorldQuery> FromWorld for QueryState<Q, F> {
    fn from_world(world: &mut World) -> Self {
        world.query_filtered()
    }
}

impl<Q: WorldQuery, F: WorldQuery> QueryState<Q, F> {
    /// Creates a new [`QueryState`] from a given [`World`] and inherits the result of `world.id()`.
    pub fn new(world: &mut World) -> Self {
        let fetch_state = <Q::State as FetchState>::init(world);
        let filter_state = <F::State as FetchState>::init(world);

        let mut component_access = FilteredAccess::default();
        fetch_state.update_component_access(&mut component_access);

        // Use a temporary empty FilteredAccess for filters. This prevents them from conflicting with the
        // main Query's `fetch_state` access. Filters are allowed to conflict with the main query fetch
        // because they are evaluated *before* a specific reference is constructed.
        let mut filter_component_access = FilteredAccess::default();
        filter_state.update_component_access(&mut filter_component_access);

        // Merge the temporary filter access with the main access. This ensures that filter access is
        // properly considered in a global "cross-query" context (both within systems and across systems).
        component_access.extend(&filter_component_access);

        let mut state = Self {
            world_id: world.id(),
            archetype_generation: ArchetypeGeneration::initial(),
            matched_table_ids: Vec::new(),
            matched_archetype_ids: Vec::new(),
            fetch_state,
            filter_state,
            component_access,
            matched_tables: Default::default(),
            matched_archetypes: Default::default(),
            archetype_component_access: Default::default(),
        };
        state.update_archetypes(world);
        state
    }

    /// Checks if the query is empty for the given [`World`], where the last change and current tick are given.
    #[inline]
    pub fn is_empty(&self, world: &World, last_change_tick: u32, change_tick: u32) -> bool {
        // SAFE: NopFetch does not access any members while &self ensures no one has exclusive access
        unsafe {
            self.iter_unchecked_manual::<NopFetch<Q::State>>(world, last_change_tick, change_tick)
                .next()
                .is_none()
        }
    }

    /// Takes a query for the given [`World`], checks if the given world is the same as the query, and
    /// generates new archetypes for the given world.
    ///
    /// # Panics
    ///
    /// Panics if the `world.id()` does not equal the current [`QueryState`] internal id.
    pub fn update_archetypes(&mut self, world: &World) {
        self.validate_world(world);
        let archetypes = world.archetypes();
        let new_generation = archetypes.generation();
        let old_generation = std::mem::replace(&mut self.archetype_generation, new_generation);
        let archetype_index_range = old_generation.value()..new_generation.value();

        for archetype_index in archetype_index_range {
            self.new_archetype(&archetypes[ArchetypeId::new(archetype_index)]);
        }
    }

    #[inline]
    pub fn validate_world(&self, world: &World) {
        assert!(
            world.id() == self.world_id,
            "Attempted to use {} with a mismatched World. QueryStates can only be used with the World they were created from.",
                std::any::type_name::<Self>(),
        );
    }

    /// Creates a new [`Archetype`].
    pub fn new_archetype(&mut self, archetype: &Archetype) {
        if self
            .fetch_state
            .matches_component_set(&|id| archetype.contains(id))
            && self
                .filter_state
                .matches_component_set(&|id| archetype.contains(id))
        {
            self.fetch_state
                .update_archetype_component_access(archetype, &mut self.archetype_component_access);
            self.filter_state
                .update_archetype_component_access(archetype, &mut self.archetype_component_access);
            let archetype_index = archetype.id().index();
            if !self.matched_archetypes.contains(archetype_index) {
                self.matched_archetypes.grow(archetype_index + 1);
                self.matched_archetypes.set(archetype_index, true);
                self.matched_archetype_ids.push(archetype.id());
            }
            let table_index = archetype.table_id().index();
            if !self.matched_tables.contains(table_index) {
                self.matched_tables.grow(table_index + 1);
                self.matched_tables.set(table_index, true);
                self.matched_table_ids.push(archetype.table_id());
            }
        }
    }

    /// Gets the query result for the given [`World`] and [`Entity`].
    ///
    /// This can only be called for read-only queries, see [`Self::get_mut`] for write-queries.
    #[inline]
    pub fn get<'w>(
        &mut self,
        world: &'w World,
        entity: Entity,
    ) -> Result<ROQueryItem<'w, Q>, QueryEntityError> {
        self.update_archetypes(world);
        // SAFETY: query is read only
        unsafe {
            self.get_unchecked_manual::<ROQueryFetch<'w, Q>>(
                world,
                entity,
                world.last_change_tick(),
                world.read_change_tick(),
            )
        }
    }

    /// Returns the read-only query results for the given array of [`Entity`].
    ///
    /// In case of a nonexisting entity or mismatched component, a [`QueryEntityError`] is
    /// returned instead.
    ///
    /// Note that the unlike [`QueryState::get_many_mut`], the entities passed in do not need to be unique.
    ///
    /// # Examples
    ///
    /// ```rust
    /// use bevy_ecs::prelude::*;
    /// use bevy_ecs::query::QueryEntityError;
    ///
    /// #[derive(Component, PartialEq, Debug)]
    /// struct A(usize);
    ///
    /// let mut world = World::new();
    /// let entity_vec: Vec<Entity> = (0..3).map(|i|world.spawn().insert(A(i)).id()).collect();
    /// let entities: [Entity; 3] = entity_vec.try_into().unwrap();
    ///
    /// world.spawn().insert(A(73));
    ///
    /// let mut query_state = world.query::<&A>();
    ///
    /// let component_values = query_state.get_many(&world, entities).unwrap();
    ///
    /// assert_eq!(component_values, [&A(0), &A(1), &A(2)]);
    ///
    /// let wrong_entity = Entity::from_raw(365);
    ///
    /// assert_eq!(query_state.get_many(&world, [wrong_entity]), Err(QueryEntityError::NoSuchEntity(wrong_entity)));
    /// ```
    #[inline]
    pub fn get_many<'w, const N: usize>(
        &mut self,
        world: &'w World,
        entities: [Entity; N],
    ) -> Result<[ROQueryItem<'w, Q>; N], QueryEntityError> {
        self.update_archetypes(world);

        // SAFE: update_archetypes validates the `World` matches
        unsafe {
            self.get_many_read_only_manual(
                world,
                entities,
                world.last_change_tick(),
                world.read_change_tick(),
            )
        }
    }

    /// Gets the query result for the given [`World`] and [`Entity`].
    #[inline]
    pub fn get_mut<'w>(
        &mut self,
        world: &'w mut World,
        entity: Entity,
    ) -> Result<QueryItem<'w, Q>, QueryEntityError> {
        self.update_archetypes(world);
        // SAFETY: query has unique world access
        unsafe {
            self.get_unchecked_manual::<QueryFetch<'w, Q>>(
                world,
                entity,
                world.last_change_tick(),
                world.read_change_tick(),
            )
        }
    }

    /// Returns the query results for the given array of [`Entity`].
    ///
    /// In case of a nonexisting entity or mismatched component, a [`QueryEntityError`] is
    /// returned instead.
    ///
    /// ```rust
    /// use bevy_ecs::prelude::*;
    /// use bevy_ecs::query::QueryEntityError;
    ///
    /// #[derive(Component, PartialEq, Debug)]
    /// struct A(usize);
    ///
    /// let mut world = World::new();
    ///
    /// let entities: Vec<Entity> = (0..3).map(|i|world.spawn().insert(A(i)).id()).collect();
    /// let entities: [Entity; 3] = entities.try_into().unwrap();
    ///
    /// world.spawn().insert(A(73));
    ///
    /// let mut query_state = world.query::<&mut A>();
    ///
    /// let mut mutable_component_values = query_state.get_many_mut(&mut world, entities).unwrap();
    ///
    /// for mut a in mutable_component_values.iter_mut(){
    ///     a.0 += 5;
    /// }
    ///
    /// let component_values = query_state.get_many(&world, entities).unwrap();
    ///
    /// assert_eq!(component_values, [&A(5), &A(6), &A(7)]);
    ///
    /// let wrong_entity = Entity::from_raw(57);
    /// let invalid_entity = world.spawn().id();
    ///
    /// assert_eq!(query_state.get_many_mut(&mut world, [wrong_entity]).unwrap_err(), QueryEntityError::NoSuchEntity(wrong_entity));
    /// assert_eq!(query_state.get_many_mut(&mut world, [invalid_entity]).unwrap_err(), QueryEntityError::QueryDoesNotMatch(invalid_entity));
    /// assert_eq!(query_state.get_many_mut(&mut world, [entities[0], entities[0]]).unwrap_err(), QueryEntityError::AliasedMutability(entities[0]));
    /// ```
    #[inline]
    pub fn get_many_mut<'w, const N: usize>(
        &mut self,
        world: &'w mut World,
        entities: [Entity; N],
    ) -> Result<[QueryItem<'w, Q>; N], QueryEntityError> {
        self.update_archetypes(world);

        // SAFE: method requires exclusive world access
        // and world has been validated via update_archetypes
        unsafe {
            self.get_many_unchecked_manual(
                world,
                entities,
                world.last_change_tick(),
                world.read_change_tick(),
            )
        }
    }

    #[inline]
    pub fn get_manual<'w>(
        &self,
        world: &'w World,
        entity: Entity,
    ) -> Result<ROQueryItem<'w, Q>, QueryEntityError> {
        self.validate_world(world);
        // SAFETY: query is read only and world is validated
        unsafe {
            self.get_unchecked_manual::<ROQueryFetch<'w, Q>>(
                world,
                entity,
                world.last_change_tick(),
                world.read_change_tick(),
            )
        }
    }

    /// Gets the query result for the given [`World`] and [`Entity`].
    ///
    /// # Safety
    ///
    /// This does not check for mutable query correctness. To be safe, make sure mutable queries
    /// have unique access to the components they query.
    #[inline]
    pub unsafe fn get_unchecked<'w>(
        &mut self,
        world: &'w World,
        entity: Entity,
    ) -> Result<QueryItem<'w, Q>, QueryEntityError> {
        self.update_archetypes(world);
        self.get_unchecked_manual::<QueryFetch<'w, Q>>(
            world,
            entity,
            world.last_change_tick(),
            world.read_change_tick(),
        )
    }

    /// Gets the query result for the given [`World`] and [`Entity`], where the last change and
    /// the current change tick are given.
    ///
    /// # Safety
    ///
    /// This does not check for mutable query correctness. To be safe, make sure mutable queries
    /// have unique access to the components they query.
    ///
    /// This must be called on the same `World` that the `Query` was generated from:
    /// use `QueryState::validate_world` to verify this.
    pub(crate) unsafe fn get_unchecked_manual<'w, QF: Fetch<'w, State = Q::State>>(
        &self,
        world: &'w World,
        entity: Entity,
        last_change_tick: u32,
        change_tick: u32,
    ) -> Result<QF::Item, QueryEntityError> {
        let location = world
            .entities
            .get(entity)
            .ok_or(QueryEntityError::NoSuchEntity(entity))?;
        if !self
            .matched_archetypes
            .contains(location.archetype_id.index())
        {
            return Err(QueryEntityError::QueryDoesNotMatch(entity));
        }
        let archetype = &world.archetypes[location.archetype_id];
        let mut fetch = QF::init(world, &self.fetch_state, last_change_tick, change_tick);
        let mut filter = <QueryFetch<F> as Fetch>::init(
            world,
            &self.filter_state,
            last_change_tick,
            change_tick,
        );

        fetch.set_archetype(&self.fetch_state, archetype, &world.storages().tables);
        filter.set_archetype(&self.filter_state, archetype, &world.storages().tables);
        if filter.archetype_filter_fetch(location.index) {
            Ok(fetch.archetype_fetch(location.index))
        } else {
            Err(QueryEntityError::QueryDoesNotMatch(entity))
        }
    }

    /// Gets the read-only query results for the given [`World`] and array of [`Entity`], where the last change and
    /// the current change tick are given.
    ///
    /// # Safety
    ///
    /// This must be called on the same `World` that the `Query` was generated from:
    /// use `QueryState::validate_world` to verify this.
    pub(crate) unsafe fn get_many_read_only_manual<'w, const N: usize>(
        &self,
        world: &'w World,
        entities: [Entity; N],
        last_change_tick: u32,
        change_tick: u32,
    ) -> Result<[ROQueryItem<'w, Q>; N], QueryEntityError> {
        // SAFE: fetch is read-only
        // and world must be validated
        let array_of_results = entities.map(|entity| {
            self.get_unchecked_manual::<ROQueryFetch<'w, Q>>(
                world,
                entity,
                last_change_tick,
                change_tick,
            )
        });

        // TODO: Replace with TryMap once https://github.com/rust-lang/rust/issues/79711 is stabilized
        // If any of the get calls failed, bubble up the error
        for result in &array_of_results {
            match result {
                Ok(_) => (),
                Err(error) => return Err(*error),
            }
        }

        // Since we have verified that all entities are present, we can safely unwrap
        Ok(array_of_results.map(|result| result.unwrap()))
    }

    /// Gets the query results for the given [`World`] and array of [`Entity`], where the last change and
    /// the current change tick are given.
    ///
    /// # Safety
    ///
    /// This does not check for unique access to subsets of the entity-component data.
    /// To be safe, make sure mutable queries have unique access to the components they query.
    ///
    /// This must be called on the same `World` that the `Query` was generated from:
    /// use `QueryState::validate_world` to verify this.
    pub(crate) unsafe fn get_many_unchecked_manual<'w, const N: usize>(
        &self,
        world: &'w World,
        entities: [Entity; N],
        last_change_tick: u32,
        change_tick: u32,
    ) -> Result<[QueryItem<'w, Q>; N], QueryEntityError> {
        // Verify that all entities are unique
        for i in 0..N {
            for j in 0..i {
                if entities[i] == entities[j] {
                    return Err(QueryEntityError::AliasedMutability(entities[i]));
                }
            }
        }

        let array_of_results = entities.map(|entity| {
            self.get_unchecked_manual::<QueryFetch<'w, Q>>(
                world,
                entity,
                last_change_tick,
                change_tick,
            )
        });

        // If any of the get calls failed, bubble up the error
        for result in &array_of_results {
            match result {
                Ok(_) => (),
                Err(error) => return Err(*error),
            }
        }

        // Since we have verified that all entities are present, we can safely unwrap
        Ok(array_of_results.map(|result| result.unwrap()))
    }

    /// Returns an [`Iterator`] over the query results for the given [`World`].
    ///
    /// This can only be called for read-only queries, see [`Self::iter_mut`] for write-queries.
    #[inline]
    pub fn iter<'w, 's>(
        &'s mut self,
        world: &'w World,
    ) -> QueryIter<'w, 's, Q, ROQueryFetch<'w, Q>, F> {
        // SAFETY: query is read only
        unsafe {
            self.update_archetypes(world);
            self.iter_unchecked_manual(world, world.last_change_tick(), world.read_change_tick())
        }
    }

    /// Returns an [`Iterator`] over the query results for the given [`World`].
    #[inline]
    pub fn iter_mut<'w, 's>(
        &'s mut self,
        world: &'w mut World,
    ) -> QueryIter<'w, 's, Q, QueryFetch<'w, Q>, F> {
        // SAFETY: query has unique world access
        unsafe {
            self.update_archetypes(world);
            self.iter_unchecked_manual(world, world.last_change_tick(), world.read_change_tick())
        }
    }

    /// Returns an [`Iterator`] over the query results for the given [`World`] without updating the query's archetypes.
    /// Archetypes must be manually updated before by using [`Self::update_archetypes`].
    ///
    /// This can only be called for read-only queries.
    #[inline]
    pub fn iter_manual<'w, 's>(
        &'s self,
        world: &'w World,
    ) -> QueryIter<'w, 's, Q, ROQueryFetch<'w, Q>, F> {
        self.validate_world(world);
        // SAFETY: query is read only and world is validated
        unsafe {
            self.iter_unchecked_manual(world, world.last_change_tick(), world.read_change_tick())
        }
    }

    /// Returns an [`Iterator`] over all possible combinations of `K` query results without repetition.
    /// This can only be called for read-only queries.
    ///
    ///  For permutations of size K of query returning N results, you will get:
    /// - if K == N: one permutation of all query results
    /// - if K < N: all possible K-sized combinations of query results, without repetition
    /// - if K > N: empty set (no K-sized combinations exist)
    ///
    /// This can only be called for read-only queries, see [`Self::iter_combinations_mut`] for
    /// write-queries.
    #[inline]
    pub fn iter_combinations<'w, 's, const K: usize>(
        &'s mut self,
        world: &'w World,
    ) -> QueryCombinationIter<'w, 's, Q, F, K> {
        // SAFE: query is read only
        unsafe {
            self.update_archetypes(world);
            self.iter_combinations_unchecked_manual(
                world,
                world.last_change_tick(),
                world.read_change_tick(),
            )
        }
    }

    /// Iterates over all possible combinations of `K` query results for the given [`World`]
    /// without repetition.
    ///
    ///  For permutations of size K of query returning N results, you will get:
    /// - if K == N: one permutation of all query results
    /// - if K < N: all possible K-sized combinations of query results, without repetition
    /// - if K > N: empty set (no K-sized combinations exist)
    #[inline]
    pub fn iter_combinations_mut<'w, 's, const K: usize>(
        &'s mut self,
        world: &'w mut World,
    ) -> QueryCombinationIter<'w, 's, Q, F, K> {
        // SAFE: query has unique world access
        unsafe {
            self.update_archetypes(world);
            self.iter_combinations_unchecked_manual(
                world,
                world.last_change_tick(),
                world.read_change_tick(),
            )
        }
    }

    /// Returns an [`Iterator`] over the query results of a list of [`Entity`]'s.
    ///
    /// This can only return immutable data (mutable data will be cast to an immutable form).
    /// See [`Self::many_for_each_mut`] for queries that contain at least one mutable component.
    ///
    #[inline]
    pub fn iter_many<'w, 's, EntityList: IntoIterator>(
        &'s mut self,
        world: &'w World,
        entities: EntityList,
    ) -> QueryManyIter<'w, 's, Q, ROQueryFetch<'w, Q>, F, EntityList::IntoIter>
    where
        EntityList::Item: Borrow<Entity>,
    {
        // SAFETY: query is read only
        unsafe {
            self.update_archetypes(world);
            self.iter_many_unchecked_manual(
                entities,
                world,
                world.last_change_tick(),
                world.read_change_tick(),
            )
        }
    }

    /// Returns an [`Iterator`] over the query results for the given [`World`].
    ///
    /// # Safety
    ///
    /// This does not check for mutable query correctness. To be safe, make sure mutable queries
    /// have unique access to the components they query.
    #[inline]
    pub unsafe fn iter_unchecked<'w, 's>(
        &'s mut self,
        world: &'w World,
    ) -> QueryIter<'w, 's, Q, QueryFetch<'w, Q>, F> {
        self.update_archetypes(world);
        self.iter_unchecked_manual(world, world.last_change_tick(), world.read_change_tick())
    }

    /// Returns an [`Iterator`] over all possible combinations of `K` query results for the
    /// given [`World`] without repetition.
    /// This can only be called for read-only queries.
    ///
    /// # Safety
    ///
    /// This does not check for mutable query correctness. To be safe, make sure mutable queries
    /// have unique access to the components they query.
    #[inline]
    pub unsafe fn iter_combinations_unchecked<'w, 's, const K: usize>(
        &'s mut self,
        world: &'w World,
    ) -> QueryCombinationIter<'w, 's, Q, F, K> {
        self.update_archetypes(world);
        self.iter_combinations_unchecked_manual(
            world,
            world.last_change_tick(),
            world.read_change_tick(),
        )
    }

    /// Returns an [`Iterator`] for the given [`World`], where the last change and
    /// the current change tick are given.
    ///
    /// # Safety
    ///
    /// This does not check for mutable query correctness. To be safe, make sure mutable queries
    /// have unique access to the components they query.
    /// This does not validate that `world.id()` matches `self.world_id`. Calling this on a `world`
    /// with a mismatched [`WorldId`] is unsound.
    #[inline]
    pub(crate) unsafe fn iter_unchecked_manual<'w, 's, QF: Fetch<'w, State = Q::State>>(
        &'s self,
        world: &'w World,
        last_change_tick: u32,
        change_tick: u32,
    ) -> QueryIter<'w, 's, Q, QF, F> {
        QueryIter::new(world, self, last_change_tick, change_tick)
    }

    /// Returns an [`Iterator`] for the given [`World`] and list of [`Entity`]'s, where the last change and
    /// the current change tick are given.
    ///
    /// # Safety
    ///
    /// This does not check for mutable query correctness. To be safe, make sure mutable queries
    /// have unique access to the components they query.
    /// this does not check for entity uniqueness
    /// This does not validate that `world.id()` matches `self.world_id`. Calling this on a `world`
    /// with a mismatched [`WorldId`] is unsound.
    #[inline]
    pub(crate) unsafe fn iter_many_unchecked_manual<
        'w,
        's,
        QF: Fetch<'w, State = Q::State>,
        EntityList: IntoIterator,
    >(
        &'s self,
        entities: EntityList,
        world: &'w World,
        last_change_tick: u32,
        change_tick: u32,
    ) -> QueryManyIter<'w, 's, Q, QF, F, EntityList::IntoIter>
    where
        EntityList::Item: Borrow<Entity>,
    {
        QueryManyIter::new(world, self, entities, last_change_tick, change_tick)
    }

    /// Returns an [`Iterator`] over all possible combinations of `K` query results for the
    /// given [`World`] without repetition.
    /// This can only be called for read-only queries.
    ///
    /// # Safety
    ///
    /// This does not check for mutable query correctness. To be safe, make sure mutable queries
    /// have unique access to the components they query.
    /// This does not validate that `world.id()` matches `self.world_id`. Calling this on a `world`
    /// with a mismatched [`WorldId`] is unsound.
    #[inline]
    pub(crate) unsafe fn iter_combinations_unchecked_manual<'w, 's, const K: usize>(
        &'s self,
        world: &'w World,
        last_change_tick: u32,
        change_tick: u32,
    ) -> QueryCombinationIter<'w, 's, Q, F, K> {
        QueryCombinationIter::new(world, self, last_change_tick, change_tick)
    }

    /// Runs `func` on each query result for the given [`World`]. This is faster than the equivalent
    /// iter() method, but cannot be chained like a normal [`Iterator`].
    ///
    /// This can only be called for read-only queries, see [`Self::for_each_mut`] for write-queries.
    #[inline]
    pub fn for_each<'w, FN: FnMut(ROQueryItem<'w, Q>)>(&mut self, world: &'w World, func: FN) {
        // SAFETY: query is read only
        unsafe {
            self.update_archetypes(world);
            self.for_each_unchecked_manual::<ROQueryFetch<Q>, FN>(
                world,
                func,
                world.last_change_tick(),
                world.read_change_tick(),
            );
        }
    }

    /// Runs `func` on each query result for the given [`World`]. This is faster than the equivalent
    /// `iter_mut()` method, but cannot be chained like a normal [`Iterator`].
    #[inline]
    pub fn for_each_mut<'w, FN: FnMut(QueryItem<'w, Q>)>(
        &mut self,
        world: &'w mut World,
        func: FN,
    ) {
        // SAFETY: query has unique world access
        unsafe {
            self.update_archetypes(world);
            self.for_each_unchecked_manual::<QueryFetch<Q>, FN>(
                world,
                func,
                world.last_change_tick(),
                world.read_change_tick(),
            );
        }
    }

    /// Runs `func` on each query result for the given [`World`]. This is faster than the equivalent
    /// iter() method, but cannot be chained like a normal [`Iterator`].
    ///
    /// This can only be called for read-only queries.
    ///
    /// # Safety
    ///
    /// This does not check for mutable query correctness. To be safe, make sure mutable queries
    /// have unique access to the components they query.
    #[inline]
    pub unsafe fn for_each_unchecked<'w, FN: FnMut(QueryItem<'w, Q>)>(
        &mut self,
        world: &'w World,
        func: FN,
    ) {
        self.update_archetypes(world);
        self.for_each_unchecked_manual::<QueryFetch<Q>, FN>(
            world,
            func,
            world.last_change_tick(),
            world.read_change_tick(),
        );
    }

    /// Runs `func` on each query result in parallel.
    ///
    /// This can only be called for read-only queries, see [`Self::par_for_each_mut`] for
    /// write-queries.
    ///
    /// # Panics
    /// The [`ComputeTaskPool`] is not initialized. If using this from a query that is being
    /// initialized and run from the ECS scheduler, this should never panic.
    #[inline]
    pub fn par_for_each<'w, FN: Fn(ROQueryItem<'w, Q>) + Send + Sync + Clone>(
        &mut self,
        world: &'w World,
        batch_size: usize,
        func: FN,
    ) {
        // SAFETY: query is read only
        unsafe {
            self.update_archetypes(world);
            self.par_for_each_unchecked_manual::<ROQueryFetch<Q>, FN>(
                world,
                batch_size,
                func,
                world.last_change_tick(),
                world.read_change_tick(),
            );
        }
    }

    /// Runs `func` on each query result in parallel.
    ///
    /// # Panics
    /// The [`ComputeTaskPool`] is not initialized. If using this from a query that is being
    /// initialized and run from the ECS scheduler, this should never panic.
    #[inline]
    pub fn par_for_each_mut<'w, FN: Fn(QueryItem<'w, Q>) + Send + Sync + Clone>(
        &mut self,
        world: &'w mut World,
        batch_size: usize,
        func: FN,
    ) {
        // SAFETY: query has unique world access
        unsafe {
            self.update_archetypes(world);
            self.par_for_each_unchecked_manual::<QueryFetch<Q>, FN>(
                world,
                batch_size,
                func,
                world.last_change_tick(),
                world.read_change_tick(),
            );
        }
    }

    /// Runs `func` on each query result in parallel.
    ///
    /// This can only be called for read-only queries.
    ///
    /// # Panics
    /// The [`ComputeTaskPool`] is not initialized. If using this from a query that is being
    /// initialized and run from the ECS scheduler, this should never panic.
    ///
    /// # Safety
    ///
    /// This does not check for mutable query correctness. To be safe, make sure mutable queries
    /// have unique access to the components they query.
    #[inline]
    pub unsafe fn par_for_each_unchecked<'w, FN: Fn(QueryItem<'w, Q>) + Send + Sync + Clone>(
        &mut self,
        world: &'w World,
        batch_size: usize,
        func: FN,
    ) {
        self.update_archetypes(world);
        self.par_for_each_unchecked_manual::<QueryFetch<Q>, FN>(
            world,
            batch_size,
            func,
            world.last_change_tick(),
            world.read_change_tick(),
        );
    }

    /// Runs `func` on each query result where the entities match.
    #[inline]
    pub fn many_for_each_mut<EntityList: IntoIterator>(
        &mut self,
        world: &mut World,
        entities: EntityList,
        func: impl FnMut(QueryItem<'_, Q>),
    ) where
        EntityList::Item: Borrow<Entity>,
    {
        // SAFETY: query has unique world access
        unsafe {
            self.update_archetypes(world);
            self.many_for_each_unchecked_manual(
                world,
                entities,
                func,
                world.last_change_tick(),
                world.read_change_tick(),
            );
        };
    }

    /// Runs `func` on each query result for the given [`World`], where the last change and
    /// the current change tick are given. This is faster than the equivalent
    /// iter() method, but cannot be chained like a normal [`Iterator`].
    ///
    /// # Safety
    ///
    /// This does not check for mutable query correctness. To be safe, make sure mutable queries
    /// have unique access to the components they query.
    /// This does not validate that `world.id()` matches `self.world_id`. Calling this on a `world`
    /// with a mismatched [`WorldId`] is unsound.
    pub(crate) unsafe fn for_each_unchecked_manual<
        'w,
        QF: Fetch<'w, State = Q::State>,
        FN: FnMut(QF::Item),
    >(
        &self,
        world: &'w World,
        mut func: FN,
        last_change_tick: u32,
        change_tick: u32,
    ) {
        // NOTE: If you are changing query iteration code, remember to update the following places, where relevant:
        // QueryIter, QueryIterationCursor, QueryState::for_each_unchecked_manual, QueryState::many_for_each_unchecked_manual, QueryState::par_for_each_unchecked_manual
        let mut fetch = QF::init(world, &self.fetch_state, last_change_tick, change_tick);
        let mut filter = <QueryFetch<F> as Fetch>::init(
            world,
            &self.filter_state,
            last_change_tick,
            change_tick,
        );

        if <QueryFetch<'static, Q>>::IS_DENSE && <QueryFetch<'static, F>>::IS_DENSE {
            let tables = &world.storages().tables;
            for table_id in &self.matched_table_ids {
                let table = &tables[*table_id];
                fetch.set_table(&self.fetch_state, table);
                filter.set_table(&self.filter_state, table);

                for table_index in 0..table.len() {
                    if !filter.table_filter_fetch(table_index) {
                        continue;
                    }
                    let item = fetch.table_fetch(table_index);
                    func(item);
                }
            }
        } else {
            let archetypes = &world.archetypes;
            let tables = &world.storages().tables;
            for archetype_id in &self.matched_archetype_ids {
                let archetype = &archetypes[*archetype_id];
                fetch.set_archetype(&self.fetch_state, archetype, tables);
                filter.set_archetype(&self.filter_state, archetype, tables);

                for archetype_index in 0..archetype.len() {
                    if !filter.archetype_filter_fetch(archetype_index) {
                        continue;
                    }
                    func(fetch.archetype_fetch(archetype_index));
                }
            }
        }
    }

    /// Runs `func` on each query result in parallel for the given [`World`], where the last change and
    /// the current change tick are given. This is faster than the equivalent
    /// iter() method, but cannot be chained like a normal [`Iterator`].
    ///
    /// # Panics
    /// The [`ComputeTaskPool`] is not initialized. If using this from a query that is being
    /// initialized and run from the ECS scheduler, this should never panic.
    ///
    /// # Safety
    ///
    /// This does not check for mutable query correctness. To be safe, make sure mutable queries
    /// have unique access to the components they query.
    /// This does not validate that `world.id()` matches `self.world_id`. Calling this on a `world`
    /// with a mismatched [`WorldId`] is unsound.
    pub(crate) unsafe fn par_for_each_unchecked_manual<
        'w,
        QF: Fetch<'w, State = Q::State>,
        FN: Fn(QF::Item) + Send + Sync + Clone,
    >(
        &self,
        world: &'w World,
        batch_size: usize,
        func: FN,
        last_change_tick: u32,
        change_tick: u32,
    ) {
        // NOTE: If you are changing query iteration code, remember to update the following places, where relevant:
<<<<<<< HEAD
        // QueryIter, QueryIterationCursor, QueryState::for_each_unchecked_manual, QueryState::par_for_each_unchecked_manual
        ComputeTaskPool::get().scope(|scope| {
            if QF::IS_DENSE && <QueryFetch<'static, F>>::IS_DENSE {
                let tables = &world.storages().tables;
                for table_id in &self.matched_table_ids {
                    let table = &tables[*table_id];
                    let mut offset = 0;
                    while offset < table.len() {
                        let func = func.clone();
                        let len = batch_size.min(table.len() - offset);
                        let task = async move {
                            let mut fetch =
                                QF::init(world, &self.fetch_state, last_change_tick, change_tick);
                            let mut filter = <QueryFetch<F> as Fetch>::init(
                                world,
                                &self.filter_state,
                                last_change_tick,
                                change_tick,
=======
        // QueryIter, QueryIterationCursor, QueryState::for_each_unchecked_manual, QueryState::many_for_each_unchecked_manual, QueryState::par_for_each_unchecked_manual
        self.task_pool
            .as_ref()
            .expect("Cannot iterate query in parallel. No ComputeTaskPool initialized.")
            .scope(|scope| {
                if QF::IS_DENSE && <QueryFetch<'static, F>>::IS_DENSE {
                    let tables = &world.storages().tables;
                    for table_id in &self.matched_table_ids {
                        let table = &tables[*table_id];
                        let mut offset = 0;
                        while offset < table.len() {
                            let func = func.clone();
                            let len = batch_size.min(table.len() - offset);
                            let task = async move {
                                let mut fetch = QF::init(
                                    world,
                                    &self.fetch_state,
                                    last_change_tick,
                                    change_tick,
                                );
                                let mut filter = <QueryFetch<F> as Fetch>::init(
                                    world,
                                    &self.filter_state,
                                    last_change_tick,
                                    change_tick,
                                );
                                let tables = &world.storages().tables;
                                let table = &tables[*table_id];
                                fetch.set_table(&self.fetch_state, table);
                                filter.set_table(&self.filter_state, table);
                                for table_index in offset..offset + len {
                                    if !filter.table_filter_fetch(table_index) {
                                        continue;
                                    }
                                    let item = fetch.table_fetch(table_index);
                                    func(item);
                                }
                            };
                            #[cfg(feature = "trace")]
                            let span = bevy_utils::tracing::info_span!(
                                "par_for_each",
                                query = std::any::type_name::<Q>(),
                                filter = std::any::type_name::<F>(),
                                count = len,
>>>>>>> 5ace79ff
                            );
                            let tables = &world.storages().tables;
                            let table = &tables[*table_id];
                            fetch.set_table(&self.fetch_state, table);
                            filter.set_table(&self.filter_state, table);
                            for table_index in offset..offset + len {
                                if !filter.table_filter_fetch(table_index) {
                                    continue;
                                }
                                let item = fetch.table_fetch(table_index);
                                func(item);
                            }
                        };
                        #[cfg(feature = "trace")]
                        let span = bevy_utils::tracing::info_span!(
                            "par_for_each",
                            query = std::any::type_name::<Q>(),
                            filter = std::any::type_name::<F>(),
                            count = len,
                        );
                        #[cfg(feature = "trace")]
                        let task = task.instrument(span);
                        scope.spawn(task);
                        offset += batch_size;
                    }
                }
            } else {
                let archetypes = &world.archetypes;
                for archetype_id in &self.matched_archetype_ids {
                    let mut offset = 0;
                    let archetype = &archetypes[*archetype_id];
                    while offset < archetype.len() {
                        let func = func.clone();
                        let len = batch_size.min(archetype.len() - offset);
                        let task = async move {
                            let mut fetch =
                                QF::init(world, &self.fetch_state, last_change_tick, change_tick);
                            let mut filter = <QueryFetch<F> as Fetch>::init(
                                world,
                                &self.filter_state,
                                last_change_tick,
                                change_tick,
                            );
                            let tables = &world.storages().tables;
                            let archetype = &world.archetypes[*archetype_id];
                            fetch.set_archetype(&self.fetch_state, archetype, tables);
                            filter.set_archetype(&self.filter_state, archetype, tables);

                            for archetype_index in offset..offset + len {
                                if !filter.archetype_filter_fetch(archetype_index) {
                                    continue;
                                }
                                func(fetch.archetype_fetch(archetype_index));
                            }
                        };

                        #[cfg(feature = "trace")]
                        let span = bevy_utils::tracing::info_span!(
                            "par_for_each",
                            query = std::any::type_name::<Q>(),
                            filter = std::any::type_name::<F>(),
                            count = len,
                        );
                        #[cfg(feature = "trace")]
                        let task = task.instrument(span);

                        scope.spawn(task);
                        offset += batch_size;
                    }
                }
            }
        });
    }

    /// Runs `func` on each query result for the given [`World`] and list of [`Entity`]'s, where the last change and
    /// the current change tick are given. This is faster than the equivalent
    /// iter() method, but cannot be chained like a normal [`Iterator`].
    ///
    /// # Safety
    ///
    /// This does not check for mutable query correctness. To be safe, make sure mutable queries
    /// have unique access to the components they query.
    /// This does not validate that `world.id()` matches `self.world_id`. Calling this on a `world`
    /// with a mismatched [`WorldId`] is unsound.
    pub(crate) unsafe fn many_for_each_unchecked_manual<EntityList: IntoIterator>(
        &self,
        world: &World,
        entity_list: EntityList,
        mut func: impl FnMut(QueryItem<'_, Q>),
        last_change_tick: u32,
        change_tick: u32,
    ) where
        EntityList::Item: Borrow<Entity>,
    {
        // NOTE: If you are changing query iteration code, remember to update the following places, where relevant:
        // QueryIter, QueryIterationCursor, QueryState::for_each_unchecked_manual, QueryState::many_for_each_unchecked_manual, QueryState::par_for_each_unchecked_manual
        let mut fetch =
            <QueryFetch<Q> as Fetch>::init(world, &self.fetch_state, last_change_tick, change_tick);
        let mut filter = <QueryFetch<F> as Fetch>::init(
            world,
            &self.filter_state,
            last_change_tick,
            change_tick,
        );

        let tables = &world.storages.tables;

        for entity in entity_list.into_iter() {
            let location = match world.entities.get(*entity.borrow()) {
                Some(location) => location,
                None => continue,
            };

            if !self
                .matched_archetypes
                .contains(location.archetype_id.index())
            {
                continue;
            }

            let archetype = &world.archetypes[location.archetype_id];

            fetch.set_archetype(&self.fetch_state, archetype, tables);
            filter.set_archetype(&self.filter_state, archetype, tables);
            if filter.archetype_filter_fetch(location.index) {
                func(fetch.archetype_fetch(location.index));
            }
        }
    }

    /// Returns a single immutable query result when there is exactly one entity matching
    /// the query.
    ///
    /// This can only be called for read-only queries,
    /// see [`single_mut`](Self::single_mut) for write-queries.
    ///
    /// # Panics
    ///
    /// Panics if the number of query results is not exactly one. Use
    /// [`get_single`](Self::get_single) to return a `Result` instead of panicking.
    #[track_caller]
    #[inline]
    pub fn single<'w>(&mut self, world: &'w World) -> ROQueryItem<'w, Q> {
        self.get_single(world).unwrap()
    }

    /// Returns a single immutable query result when there is exactly one entity matching
    /// the query.
    ///
    /// This can only be called for read-only queries,
    /// see [`get_single_mut`](Self::get_single_mut) for write-queries.
    ///
    /// If the number of query results is not exactly one, a [`QuerySingleError`] is returned
    /// instead.
    #[inline]
    pub fn get_single<'w>(
        &mut self,
        world: &'w World,
    ) -> Result<ROQueryItem<'w, Q>, QuerySingleError> {
        self.update_archetypes(world);

        // SAFETY: query is read only
        unsafe {
            self.get_single_unchecked_manual::<ROQueryFetch<'w, Q>>(
                world,
                world.last_change_tick(),
                world.read_change_tick(),
            )
        }
    }

    /// Returns a single mutable query result when there is exactly one entity matching
    /// the query.
    ///
    /// # Panics
    ///
    /// Panics if the number of query results is not exactly one. Use
    /// [`get_single_mut`](Self::get_single_mut) to return a `Result` instead of panicking.
    #[track_caller]
    #[inline]
    pub fn single_mut<'w>(&mut self, world: &'w mut World) -> QueryItem<'w, Q> {
        // SAFETY: query has unique world access
        self.get_single_mut(world).unwrap()
    }

    /// Returns a single mutable query result when there is exactly one entity matching
    /// the query.
    ///
    /// If the number of query results is not exactly one, a [`QuerySingleError`] is returned
    /// instead.
    #[inline]
    pub fn get_single_mut<'w>(
        &mut self,
        world: &'w mut World,
    ) -> Result<QueryItem<'w, Q>, QuerySingleError> {
        self.update_archetypes(world);

        // SAFETY: query has unique world access
        unsafe {
            self.get_single_unchecked_manual::<QueryFetch<'w, Q>>(
                world,
                world.last_change_tick(),
                world.read_change_tick(),
            )
        }
    }

    /// Returns a query result when there is exactly one entity matching the query.
    ///
    /// If the number of query results is not exactly one, a [`QuerySingleError`] is returned
    /// instead.
    ///
    /// # Safety
    ///
    /// This does not check for mutable query correctness. To be safe, make sure mutable queries
    /// have unique access to the components they query.
    #[inline]
    pub unsafe fn get_single_unchecked<'w>(
        &mut self,
        world: &'w World,
    ) -> Result<QueryItem<'w, Q>, QuerySingleError> {
        self.update_archetypes(world);

        self.get_single_unchecked_manual::<QueryFetch<'w, Q>>(
            world,
            world.last_change_tick(),
            world.read_change_tick(),
        )
    }

    /// Returns a query result when there is exactly one entity matching the query,
    /// where the last change and the current change tick are given.
    ///
    /// If the number of query results is not exactly one, a [`QuerySingleError`] is returned
    /// instead.
    ///
    /// # Safety
    ///
    /// This does not check for mutable query correctness. To be safe, make sure mutable queries
    /// have unique access to the components they query.
    #[inline]
    pub unsafe fn get_single_unchecked_manual<'w, QF: Fetch<'w, State = Q::State>>(
        &self,
        world: &'w World,
        last_change_tick: u32,
        change_tick: u32,
    ) -> Result<QF::Item, QuerySingleError> {
        let mut query = self.iter_unchecked_manual::<QF>(world, last_change_tick, change_tick);
        let first = query.next();
        let extra = query.next().is_some();

        match (first, extra) {
            (Some(r), false) => Ok(r),
            (None, _) => Err(QuerySingleError::NoEntities(std::any::type_name::<Self>())),
            (Some(_), _) => Err(QuerySingleError::MultipleEntities(std::any::type_name::<
                Self,
            >())),
        }
    }
}

/// An error that occurs when retrieving a specific [`Entity`]'s query result.
// TODO: return the type_name as part of this error
#[derive(Debug, PartialEq, Clone, Copy)]
pub enum QueryEntityError {
    QueryDoesNotMatch(Entity),
    NoSuchEntity(Entity),
    AliasedMutability(Entity),
}

impl std::error::Error for QueryEntityError {}

impl fmt::Display for QueryEntityError {
    fn fmt(&self, f: &mut fmt::Formatter) -> fmt::Result {
        match self {
            QueryEntityError::QueryDoesNotMatch(_) => {
                write!(f, "The given entity does not have the requested component.")
            }
            QueryEntityError::NoSuchEntity(_) => write!(f, "The requested entity does not exist."),
            QueryEntityError::AliasedMutability(_) => {
                write!(f, "The entity was requested mutably more than once.")
            }
        }
    }
}

#[cfg(test)]
mod tests {
    use crate::{prelude::*, query::QueryEntityError};

    #[test]
    fn get_many_unchecked_manual_uniqueness() {
        let mut world = World::new();

        let entities: Vec<Entity> = (0..10).map(|_| world.spawn().id()).collect();

        let query_state = world.query::<Entity>();

        // These don't matter for the test
        let last_change_tick = world.last_change_tick();
        let change_tick = world.read_change_tick();

        // It's best to test get_many_unchecked_manual directly,
        // as it is shared and unsafe
        // We don't care about aliased mutabilty for the read-only equivalent
        assert!(unsafe {
            query_state
                .get_many_unchecked_manual::<10>(
                    &world,
                    entities.clone().try_into().unwrap(),
                    last_change_tick,
                    change_tick,
                )
                .is_ok()
        });

        assert_eq!(
            unsafe {
                query_state
                    .get_many_unchecked_manual(
                        &world,
                        [entities[0], entities[0]],
                        last_change_tick,
                        change_tick,
                    )
                    .unwrap_err()
            },
            QueryEntityError::AliasedMutability(entities[0])
        );

        assert_eq!(
            unsafe {
                query_state
                    .get_many_unchecked_manual(
                        &world,
                        [entities[0], entities[1], entities[0]],
                        last_change_tick,
                        change_tick,
                    )
                    .unwrap_err()
            },
            QueryEntityError::AliasedMutability(entities[0])
        );

        assert_eq!(
            unsafe {
                query_state
                    .get_many_unchecked_manual(
                        &world,
                        [entities[9], entities[9]],
                        last_change_tick,
                        change_tick,
                    )
                    .unwrap_err()
            },
            QueryEntityError::AliasedMutability(entities[9])
        );
    }

    #[test]
    #[should_panic]
    fn right_world_get() {
        let mut world_1 = World::new();
        let world_2 = World::new();

        let mut query_state = world_1.query::<Entity>();
        let _panics = query_state.get(&world_2, Entity::from_raw(0));
    }

    #[test]
    #[should_panic]
    fn right_world_get_many() {
        let mut world_1 = World::new();
        let world_2 = World::new();

        let mut query_state = world_1.query::<Entity>();
        let _panics = query_state.get_many(&world_2, []);
    }

    #[test]
    #[should_panic]
    fn right_world_get_many_mut() {
        let mut world_1 = World::new();
        let mut world_2 = World::new();

        let mut query_state = world_1.query::<Entity>();
        let _panics = query_state.get_many_mut(&mut world_2, []);
    }
}

/// An error that occurs when evaluating a [`QueryState`] as a single expected resulted via
/// [`QueryState::single`] or [`QueryState::single_mut`].
#[derive(Debug)]
pub enum QuerySingleError {
    NoEntities(&'static str),
    MultipleEntities(&'static str),
}

impl std::error::Error for QuerySingleError {}

impl std::fmt::Display for QuerySingleError {
    fn fmt(&self, f: &mut std::fmt::Formatter) -> std::fmt::Result {
        match self {
            QuerySingleError::NoEntities(query) => write!(f, "No entities fit the query {}", query),
            QuerySingleError::MultipleEntities(query) => {
                write!(f, "Multiple entities fit the query {}!", query)
            }
        }
    }
}<|MERGE_RESOLUTION|>--- conflicted
+++ resolved
@@ -14,11 +14,7 @@
 #[cfg(feature = "trace")]
 use bevy_utils::tracing::Instrument;
 use fixedbitset::FixedBitSet;
-<<<<<<< HEAD
-use std::fmt;
-=======
-use std::{borrow::Borrow, fmt, ops::Deref};
->>>>>>> 5ace79ff
+use std::{borrow::Borrow, fmt};
 
 use super::{QueryFetch, QueryItem, QueryManyIter, ROQueryFetch, ROQueryItem};
 
@@ -944,8 +940,7 @@
         change_tick: u32,
     ) {
         // NOTE: If you are changing query iteration code, remember to update the following places, where relevant:
-<<<<<<< HEAD
-        // QueryIter, QueryIterationCursor, QueryState::for_each_unchecked_manual, QueryState::par_for_each_unchecked_manual
+        // QueryIter, QueryIterationCursor, QueryState::for_each_unchecked_manual, QueryState::many_for_each_unchecked_manual, QueryState::par_for_each_unchecked_manual
         ComputeTaskPool::get().scope(|scope| {
             if QF::IS_DENSE && <QueryFetch<'static, F>>::IS_DENSE {
                 let tables = &world.storages().tables;
@@ -963,52 +958,6 @@
                                 &self.filter_state,
                                 last_change_tick,
                                 change_tick,
-=======
-        // QueryIter, QueryIterationCursor, QueryState::for_each_unchecked_manual, QueryState::many_for_each_unchecked_manual, QueryState::par_for_each_unchecked_manual
-        self.task_pool
-            .as_ref()
-            .expect("Cannot iterate query in parallel. No ComputeTaskPool initialized.")
-            .scope(|scope| {
-                if QF::IS_DENSE && <QueryFetch<'static, F>>::IS_DENSE {
-                    let tables = &world.storages().tables;
-                    for table_id in &self.matched_table_ids {
-                        let table = &tables[*table_id];
-                        let mut offset = 0;
-                        while offset < table.len() {
-                            let func = func.clone();
-                            let len = batch_size.min(table.len() - offset);
-                            let task = async move {
-                                let mut fetch = QF::init(
-                                    world,
-                                    &self.fetch_state,
-                                    last_change_tick,
-                                    change_tick,
-                                );
-                                let mut filter = <QueryFetch<F> as Fetch>::init(
-                                    world,
-                                    &self.filter_state,
-                                    last_change_tick,
-                                    change_tick,
-                                );
-                                let tables = &world.storages().tables;
-                                let table = &tables[*table_id];
-                                fetch.set_table(&self.fetch_state, table);
-                                filter.set_table(&self.filter_state, table);
-                                for table_index in offset..offset + len {
-                                    if !filter.table_filter_fetch(table_index) {
-                                        continue;
-                                    }
-                                    let item = fetch.table_fetch(table_index);
-                                    func(item);
-                                }
-                            };
-                            #[cfg(feature = "trace")]
-                            let span = bevy_utils::tracing::info_span!(
-                                "par_for_each",
-                                query = std::any::type_name::<Q>(),
-                                filter = std::any::type_name::<F>(),
-                                count = len,
->>>>>>> 5ace79ff
                             );
                             let tables = &world.storages().tables;
                             let table = &tables[*table_id];
