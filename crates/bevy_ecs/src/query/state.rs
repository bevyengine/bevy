--- conflicted
+++ resolved
@@ -1419,20 +1419,9 @@
             // SAFETY: We only access table data that has been registered in `self.component_access`.
             let tables = unsafe { &world.storages().tables };
             let archetypes = world.archetypes();
-<<<<<<< HEAD
-            for storage_id in &self.matched_storage_ids {
-                if D::IS_DENSE && F::IS_DENSE {
-                    let table_id = storage_id.table_id;
-                    // SAFETY: The table has been matched with the query and tables cannot be deleted,
-                    // and so table_id must be valid.
-                    let table = unsafe { tables.get(table_id).debug_checked_unwrap() };
-                    if table.is_empty() {
-                        continue;
-                    }
-=======
+
             let mut batch_queue = ArrayVec::new();
             let mut queue_entity_count = 0;
->>>>>>> a76e0a20
 
             // submit a list of storages which smaller than batch_size as single task
             let submit_batch_queue = |queue: &mut ArrayVec<StorageId, 128>| {
@@ -1477,19 +1466,11 @@
                 if self.is_dense {
                     tables[storage_id.table_id].entity_count()
                 } else {
-<<<<<<< HEAD
-                    let archetype_id = storage_id.archetype_id;
                     // SAFETY: The table has been matched with the query and tables cannot be deleted,
                     // and so archetype_id must be valid.
-                    let archetype = unsafe { archetypes.get(archetype_id).debug_checked_unwrap() };
-                    if archetype.is_empty() {
-                        continue;
-                    }
-=======
-                    archetypes[storage_id.archetype_id].len()
+                    unsafe { archetypes.get(archetype_id).debug_checked_unwrap().len() };
                 }
             };
->>>>>>> a76e0a20
 
             for storage_id in &self.matched_storage_ids {
                 let count = storage_entity_count(*storage_id);
