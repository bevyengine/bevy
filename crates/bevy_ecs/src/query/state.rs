--- conflicted
+++ resolved
@@ -781,16 +781,7 @@
     /// Shorthand for `query.iter_mut(world).for_each(..)`.
     #[inline]
     pub fn for_each_mut<'w, FN: FnMut(Q::Item<'w>)>(&mut self, world: &'w mut World, func: FN) {
-<<<<<<< HEAD
         self.iter_mut(world).for_each(func);
-=======
-        let change_tick = world.change_tick();
-        // SAFETY: query has unique world access
-        unsafe {
-            self.update_archetypes(world);
-            self.for_each_unchecked_manual(world, func, world.last_change_tick(), change_tick);
-        }
->>>>>>> 3dd8b42f
     }
 
     /// Runs `func` on each query result for the given [`World`]. This is faster than the equivalent
@@ -896,76 +887,6 @@
         );
     }
 
-<<<<<<< HEAD
-=======
-    /// Runs `func` on each query result for the given [`World`], where the last change and
-    /// the current change tick are given. This is faster than the equivalent
-    /// iter() method, but cannot be chained like a normal [`Iterator`].
-    ///
-    /// # Safety
-    ///
-    /// This does not check for mutable query correctness. To be safe, make sure mutable queries
-    /// have unique access to the components they query.
-    /// This does not validate that `world.id()` matches `self.world_id`. Calling this on a `world`
-    /// with a mismatched [`WorldId`] is unsound.
-    pub(crate) unsafe fn for_each_unchecked_manual<'w, FN: FnMut(Q::Item<'w>)>(
-        &self,
-        world: &'w World,
-        mut func: FN,
-        last_change_tick: u32,
-        change_tick: u32,
-    ) {
-        // NOTE: If you are changing query iteration code, remember to update the following places, where relevant:
-        // QueryIter, QueryIterationCursor, QueryManyIter, QueryCombinationIter, QueryState::for_each_unchecked_manual, QueryState::par_for_each_unchecked_manual
-        let mut fetch = Q::init_fetch(world, &self.fetch_state, last_change_tick, change_tick);
-        let mut filter = F::init_fetch(world, &self.filter_state, last_change_tick, change_tick);
-
-        let tables = &world.storages().tables;
-        if Q::IS_DENSE && F::IS_DENSE {
-            for table_id in &self.matched_table_ids {
-                let table = tables.get(*table_id).debug_checked_unwrap();
-                Q::set_table(&mut fetch, &self.fetch_state, table);
-                F::set_table(&mut filter, &self.filter_state, table);
-
-                let entities = table.entities();
-                for row in 0..table.entity_count() {
-                    let entity = entities.get_unchecked(row);
-                    let row = TableRow::new(row);
-                    if !F::filter_fetch(&mut filter, *entity, row) {
-                        continue;
-                    }
-                    func(Q::fetch(&mut fetch, *entity, row));
-                }
-            }
-        } else {
-            let archetypes = &world.archetypes;
-            for archetype_id in &self.matched_archetype_ids {
-                let archetype = archetypes.get(*archetype_id).debug_checked_unwrap();
-                let table = tables.get(archetype.table_id()).debug_checked_unwrap();
-                Q::set_archetype(&mut fetch, &self.fetch_state, archetype, table);
-                F::set_archetype(&mut filter, &self.filter_state, archetype, table);
-
-                let entities = archetype.entities();
-                for idx in 0..archetype.len() {
-                    let archetype_entity = entities.get_unchecked(idx);
-                    if !F::filter_fetch(
-                        &mut filter,
-                        archetype_entity.entity(),
-                        archetype_entity.table_row(),
-                    ) {
-                        continue;
-                    }
-                    func(Q::fetch(
-                        &mut fetch,
-                        archetype_entity.entity(),
-                        archetype_entity.table_row(),
-                    ));
-                }
-            }
-        }
-    }
-
->>>>>>> 3dd8b42f
     /// Runs `func` on each query result in parallel for the given [`World`], where the last change and
     /// the current change tick are given. This is faster than the equivalent
     /// iter() method, but cannot be chained like a normal [`Iterator`].
@@ -1007,7 +928,6 @@
                         let mut func = func.clone();
                         let len = batch_size.min(table.entity_count() - offset);
                         let task = async move {
-<<<<<<< HEAD
                             let table = &world
                                 .storages()
                                 .tables
@@ -1016,33 +936,6 @@
                             let batch = offset..offset + len;
                             self.iter_unchecked_manual(world, last_change_tick, change_tick)
                                 .for_each_table(&mut func, table, batch);
-=======
-                            let mut fetch = Q::init_fetch(
-                                world,
-                                &self.fetch_state,
-                                last_change_tick,
-                                change_tick,
-                            );
-                            let mut filter = F::init_fetch(
-                                world,
-                                &self.filter_state,
-                                last_change_tick,
-                                change_tick,
-                            );
-                            let tables = &world.storages().tables;
-                            let table = tables.get(*table_id).debug_checked_unwrap();
-                            let entities = table.entities();
-                            Q::set_table(&mut fetch, &self.fetch_state, table);
-                            F::set_table(&mut filter, &self.filter_state, table);
-                            for row in offset..offset + len {
-                                let entity = entities.get_unchecked(row);
-                                let row = TableRow::new(row);
-                                if !F::filter_fetch(&mut filter, *entity, row) {
-                                    continue;
-                                }
-                                func(Q::fetch(&mut fetch, *entity, row));
-                            }
->>>>>>> 3dd8b42f
                         };
                         #[cfg(feature = "trace")]
                         let span = bevy_utils::tracing::info_span!(
@@ -1072,32 +965,9 @@
                         let task = async move {
                             let archetype =
                                 world.archetypes.get(*archetype_id).debug_checked_unwrap();
-<<<<<<< HEAD
                             let batch = offset..offset + len;
                             self.iter_unchecked_manual(world, last_change_tick, change_tick)
                                 .for_each_archetype(&mut func, archetype, batch);
-=======
-                            let table = tables.get(archetype.table_id()).debug_checked_unwrap();
-                            Q::set_archetype(&mut fetch, &self.fetch_state, archetype, table);
-                            F::set_archetype(&mut filter, &self.filter_state, archetype, table);
-
-                            let entities = archetype.entities();
-                            for archetype_row in offset..offset + len {
-                                let archetype_entity = entities.get_unchecked(archetype_row);
-                                if !F::filter_fetch(
-                                    &mut filter,
-                                    archetype_entity.entity(),
-                                    archetype_entity.table_row(),
-                                ) {
-                                    continue;
-                                }
-                                func(Q::fetch(
-                                    &mut fetch,
-                                    archetype_entity.entity(),
-                                    archetype_entity.table_row(),
-                                ));
-                            }
->>>>>>> 3dd8b42f
                         };
 
                         #[cfg(feature = "trace")]
