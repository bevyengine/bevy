--- conflicted
+++ resolved
@@ -10,13 +10,9 @@
     storage::TableId,
     world::{World, WorldId},
 };
-<<<<<<< HEAD
-use bevy_tasks::ComputeTaskPool;
-=======
-use bevy_tasks::TaskPool;
+use bevy_tasks::{ComputeTaskPool, TaskPool};
 #[cfg(feature = "trace")]
 use bevy_utils::tracing::Instrument;
->>>>>>> 7cb4d3cb
 use fixedbitset::FixedBitSet;
 use std::fmt;
 
