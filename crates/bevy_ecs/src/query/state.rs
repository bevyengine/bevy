--- conflicted
+++ resolved
@@ -425,17 +425,12 @@
             archetype,
             &world.storages().tables,
         );
-<<<<<<< HEAD
 
         let table = &world.storages().tables[archetype.table_id()];
         fetch.set_archetype(&self.fetch_state, archetype, table);
         filter.set_archetype(&self.filter_state, archetype, table);
-        if filter.filter_fetch(entity, location.index) {
-            Ok(fetch.fetch(entity, location.index))
-=======
-        if F::archetype_filter_fetch(&mut filter, location.index) {
-            Ok(Q::archetype_fetch(&mut fetch, location.index))
->>>>>>> 3c13c750
+        if F::filter_fetch(&mut filter, entity, location.index) {
+            Ok(Q::fetch(&mut fetch, entity, location.index))
         } else {
             Err(QueryEntityError::QueryDoesNotMatch(entity))
         }
@@ -933,62 +928,45 @@
         let mut fetch = Q::init_fetch(world, &self.fetch_state, last_change_tick, change_tick);
         let mut filter = F::init_fetch(world, &self.filter_state, last_change_tick, change_tick);
 
-<<<<<<< HEAD
         let tables = &world.storages().tables;
-        if <QueryFetch<'static, Q>>::IS_DENSE && <QueryFetch<'static, F>>::IS_DENSE {
-=======
         if Q::IS_DENSE && F::IS_DENSE {
-            let tables = &world.storages().tables;
->>>>>>> 3c13c750
             for table_id in &self.matched_table_ids {
                 let table = &tables[*table_id];
                 Q::set_table(&mut fetch, &self.fetch_state, table);
                 F::set_table(&mut filter, &self.filter_state, table);
 
-<<<<<<< HEAD
                 let entities = table.entities();
-                for row in 0..table.len() {
+                for row in 0..table.entity_count() {
                     let entity = entities.get_unchecked(row);
-                    if !filter.filter_fetch(*entity, row) {
+                    if !F::filter_fetch(&mut filter, *entity, row) {
                         continue;
                     }
-                    func(fetch.fetch(*entity, row));
-=======
-                for table_index in 0..table.entity_count() {
-                    if !F::table_filter_fetch(&mut filter, table_index) {
-                        continue;
-                    }
-                    let item = Q::table_fetch(&mut fetch, table_index);
-                    func(item);
->>>>>>> 3c13c750
+                    func(Q::fetch(&mut fetch, *entity, row));
                 }
             }
         } else {
             let archetypes = &world.archetypes;
             for archetype_id in &self.matched_archetype_ids {
                 let archetype = &archetypes[*archetype_id];
-<<<<<<< HEAD
                 let table = &tables[archetype.table_id()];
-                fetch.set_archetype(&self.fetch_state, archetype, table);
-                filter.set_archetype(&self.filter_state, archetype, table);
+                Q::set_archetype(&mut fetch, &self.fetch_state, archetype, table);
+                F::set_archetype(&mut filter, &self.filter_state, archetype, table);
 
                 let entities = archetype.entities();
                 for idx in 0..archetype.len() {
                     let archetype_entity = entities.get_unchecked(idx);
-                    if !filter.filter_fetch(archetype_entity.entity, archetype_entity.table_row) {
+                    if !F::filter_fetch(
+                        &mut filter,
+                        archetype_entity.entity,
+                        archetype_entity.table_row,
+                    ) {
                         continue;
                     }
-                    func(fetch.fetch(archetype_entity.entity, archetype_entity.table_row));
-=======
-                Q::set_archetype(&mut fetch, &self.fetch_state, archetype, tables);
-                F::set_archetype(&mut filter, &self.filter_state, archetype, tables);
-
-                for archetype_index in 0..archetype.len() {
-                    if !F::archetype_filter_fetch(&mut filter, archetype_index) {
-                        continue;
-                    }
-                    func(Q::archetype_fetch(&mut fetch, archetype_index));
->>>>>>> 3c13c750
+                    func(Q::fetch(
+                        &mut fetch,
+                        archetype_entity.entity,
+                        archetype_entity.table_row,
+                    ));
                 }
             }
         }
@@ -1049,26 +1027,15 @@
                             );
                             let tables = &world.storages().tables;
                             let table = &tables[*table_id];
-<<<<<<< HEAD
                             let entities = table.entities();
-                            fetch.set_table(&self.fetch_state, table);
-                            filter.set_table(&self.filter_state, table);
+                            Q::set_table(&mut fetch, &self.fetch_state, table);
+                            F::set_table(&mut filter, &self.filter_state, table);
                             for row in offset..offset + len {
                                 let entity = entities.get_unchecked(row);
-                                if !filter.filter_fetch(*entity, row) {
+                                if !F::filter_fetch(&mut filter, *entity, row) {
                                     continue;
                                 }
-                                let item = fetch.fetch(*entity, row);
-=======
-                            Q::set_table(&mut fetch, &self.fetch_state, table);
-                            F::set_table(&mut filter, &self.filter_state, table);
-                            for table_index in offset..offset + len {
-                                if !F::table_filter_fetch(&mut filter, table_index) {
-                                    continue;
-                                }
-                                let item = Q::table_fetch(&mut fetch, table_index);
->>>>>>> 3c13c750
-                                func(item);
+                                func(Q::table_fetch(&mut fetch, *entity, row));
                             }
                         };
                         #[cfg(feature = "trace")]
@@ -1111,34 +1078,25 @@
                             );
                             let tables = &world.storages().tables;
                             let archetype = &world.archetypes[*archetype_id];
-<<<<<<< HEAD
                             let table = &tables[archetype.table_id()];
-                            fetch.set_archetype(&self.fetch_state, archetype, table);
-                            filter.set_archetype(&self.filter_state, archetype, table);
-=======
-                            Q::set_archetype(&mut fetch, &self.fetch_state, archetype, tables);
-                            F::set_archetype(&mut filter, &self.filter_state, archetype, tables);
->>>>>>> 3c13c750
+                            Q::set_archetype(&mut fetch, &self.fetch_state, archetype, table);
+                            F::set_archetype(&mut filter, &self.filter_state, archetype, table);
 
                             let entities = archetype.entities();
                             for archetype_index in offset..offset + len {
-<<<<<<< HEAD
                                 let archetype_entity = entities.get_unchecked(archetype_index);
-                                if !filter.filter_fetch(
+                                if !F::filter_fetch(
+                                    &mut filter,
                                     archetype_entity.entity,
                                     archetype_entity.table_row,
                                 ) {
                                     continue;
                                 }
-                                let result = fetch
-                                    .fetch(archetype_entity.entity, archetype_entity.table_row);
-                                func(result);
-=======
-                                if !F::archetype_filter_fetch(&mut filter, archetype_index) {
-                                    continue;
-                                }
-                                func(Q::archetype_fetch(&mut fetch, archetype_index));
->>>>>>> 3c13c750
+                                func(Q::archetype_fetch(
+                                    &mut fetch,
+                                    archetype_entity.entity,
+                                    archetype_entity.table_row,
+                                ));
                             }
                         };
 
@@ -1160,67 +1118,6 @@
         });
     }
 
-<<<<<<< HEAD
-    /// Runs `func` on each query result for the given [`World`] and list of [`Entity`]'s, where the last change and
-    /// the current change tick are given. This is faster than the equivalent
-    /// iter() method, but cannot be chained like a normal [`Iterator`].
-    ///
-    /// # Safety
-    ///
-    /// This does not check for mutable query correctness. To be safe, make sure mutable queries
-    /// have unique access to the components they query.
-    /// This does not validate that `world.id()` matches `self.world_id`. Calling this on a `world`
-    /// with a mismatched [`WorldId`] is unsound.
-    pub(crate) unsafe fn many_for_each_unchecked_manual<EntityList: IntoIterator>(
-        &self,
-        world: &World,
-        entity_list: EntityList,
-        mut func: impl FnMut(QueryItem<'_, Q>),
-        last_change_tick: u32,
-        change_tick: u32,
-    ) where
-        EntityList::Item: Borrow<Entity>,
-    {
-        // NOTE: If you are changing query iteration code, remember to update the following places, where relevant:
-        // QueryIter, QueryIterationCursor, QueryState::for_each_unchecked_manual, QueryState::many_for_each_unchecked_manual, QueryState::par_for_each_unchecked_manual
-        let mut fetch =
-            <QueryFetch<Q> as Fetch>::init(world, &self.fetch_state, last_change_tick, change_tick);
-        let mut filter = <QueryFetch<F> as Fetch>::init(
-            world,
-            &self.filter_state,
-            last_change_tick,
-            change_tick,
-        );
-
-        let tables = &world.storages.tables;
-
-        for entity in entity_list.into_iter() {
-            let location = match world.entities.get(*entity.borrow()) {
-                Some(location) => location,
-                None => continue,
-            };
-
-            if !self
-                .matched_archetypes
-                .contains(location.archetype_id.index())
-            {
-                continue;
-            }
-
-            let archetype = &world.archetypes[location.archetype_id];
-            let table = &tables[archetype.table_id()];
-            let entity = &archetype.entities().get_unchecked(location.index);
-
-            fetch.set_archetype(&self.fetch_state, archetype, table);
-            filter.set_archetype(&self.filter_state, archetype, table);
-            if filter.filter_fetch(entity.entity, entity.table_row) {
-                func(fetch.fetch(entity.entity, entity.table_row));
-            }
-        }
-    }
-
-=======
->>>>>>> 3c13c750
     /// Returns a single immutable query result when there is exactly one entity matching
     /// the query.
     ///
