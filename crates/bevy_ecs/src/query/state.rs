--- conflicted
+++ resolved
@@ -1,11 +1,7 @@
 use crate::{
     archetype::{Archetype, ArchetypeComponentId, ArchetypeGeneration, ArchetypeId},
     component::{ComponentId, Tick},
-<<<<<<< HEAD
-    entity::{unique_array::UniqueEntityArray, Entity, EntityEquivalent, EntitySet},
-=======
-    entity::{Entity, EntityBorrow, EntitySet, UniqueEntityArray},
->>>>>>> f57c7a43
+    entity::{Entity, EntityEquivalent, EntitySet, UniqueEntityArray},
     entity_disabling::DefaultQueryFilters,
     prelude::FromWorld,
     query::{Access, FilteredAccess, QueryCombinationIter, QueryIter, QueryParIter, WorldQuery},
@@ -15,11 +11,7 @@
 };
 
 #[cfg(all(not(target_arch = "wasm32"), feature = "multi_threaded"))]
-<<<<<<< HEAD
-use crate::entity::unique_slice::UniqueEntitySlice;
-=======
-use crate::entity::{TrustedEntityBorrow, UniqueEntitySlice};
->>>>>>> f57c7a43
+use crate::entity::UniqueEntitySlice;
 
 use alloc::vec::Vec;
 use core::{fmt, ptr};
