--- conflicted
+++ resolved
@@ -1006,15 +1006,9 @@
         change_tick: u32,
     ) {
         // NOTE: If you are changing query iteration code, remember to update the following places, where relevant:
-<<<<<<< HEAD
-        // QueryIter, QueryIterationCursor, QueryState::for_each_unchecked_manual, QueryState::many_for_each_unchecked_manual, QueryState::par_for_each_unchecked_manual
+        // QueryIter, QueryIterationCursor, QueryManyIter, QueryCombinationIter, QueryState::for_each_unchecked_manual, QueryState::par_for_each_unchecked_manual
         TaskPool::get().scope(TaskGroup::Compute, |scope| {
-            if QF::IS_DENSE && <QueryFetch<'static, F>>::IS_DENSE {
-=======
-        // QueryIter, QueryIterationCursor, QueryManyIter, QueryCombinationIter, QueryState::for_each_unchecked_manual, QueryState::par_for_each_unchecked_manual
-        ComputeTaskPool::get().scope(|scope| {
             if Q::IS_DENSE && F::IS_DENSE {
->>>>>>> 1fe3589a
                 let tables = &world.storages().tables;
                 for table_id in &self.matched_table_ids {
                     let table = &tables[*table_id];
