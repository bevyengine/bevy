use crate::{
    archetype::{Archetype, ArchetypeComponentId, ArchetypeGeneration, ArchetypeId},
    component::{ComponentId, Tick},
    entity::{Entity, EntityBorrow, EntityDoesNotExistError, EntitySet},
    entity_disabling::DefaultQueryFilters,
    prelude::FromWorld,
    query::{Access, FilteredAccess, QueryCombinationIter, QueryIter, QueryParIter, WorldQuery},
    storage::{SparseSetIndex, TableId},
    system::Query,
    world::{unsafe_world_cell::UnsafeWorldCell, World, WorldId},
};

#[cfg(all(not(target_arch = "wasm32"), feature = "multi_threaded"))]
use crate::entity::{TrustedEntityBorrow, UniqueEntitySlice};

use alloc::vec::Vec;
use core::{fmt, ptr};
use fixedbitset::FixedBitSet;
use log::warn;
#[cfg(feature = "trace")]
use tracing::Span;

use super::{
    NopWorldQuery, QueryBuilder, QueryData, QueryEntityError, QueryFilter, QueryManyIter,
    QueryManyUniqueIter, QuerySingleError, ROQueryItem, ReadOnlyQueryData,
};

/// An ID for either a table or an archetype. Used for Query iteration.
///
/// Query iteration is exclusively dense (over tables) or archetypal (over archetypes) based on whether
/// the query filters are dense or not. This is represented by the [`QueryState::is_dense`] field.
///
/// Note that `D::IS_DENSE` and `F::IS_DENSE` have no relationship with `QueryState::is_dense` and
/// any combination of their values can happen.
///
/// This is a union instead of an enum as the usage is determined at compile time, as all [`StorageId`]s for
/// a [`QueryState`] will be all [`TableId`]s or all [`ArchetypeId`]s, and not a mixture of both. This
/// removes the need for discriminator to minimize memory usage and branching during iteration, but requires
/// a safety invariant be verified when disambiguating them.
///
/// # Safety
/// Must be initialized and accessed as a [`TableId`], if both generic parameters to the query are dense.
/// Must be initialized and accessed as an [`ArchetypeId`] otherwise.
#[derive(Clone, Copy)]
pub(super) union StorageId {
    pub(super) table_id: TableId,
    pub(super) archetype_id: ArchetypeId,
}

/// Provides scoped access to a [`World`] state according to a given [`QueryData`] and [`QueryFilter`].
///
/// This data is cached between system runs, and is used to:
/// - store metadata about which [`Table`] or [`Archetype`] are matched by the query. "Matched" means
///     that the query will iterate over the data in the matched table/archetype.
/// - cache the [`State`] needed to compute the [`Fetch`] struct used to retrieve data
///     from a specific [`Table`] or [`Archetype`]
/// - build iterators that can iterate over the query results
///
/// [`State`]: crate::query::world_query::WorldQuery::State
/// [`Fetch`]: crate::query::world_query::WorldQuery::Fetch
/// [`Table`]: crate::storage::Table
#[repr(C)]
// SAFETY NOTE:
// Do not add any new fields that use the `D` or `F` generic parameters as this may
// make `QueryState::as_transmuted_state` unsound if not done with care.
pub struct QueryState<D: QueryData, F: QueryFilter = ()> {
    world_id: WorldId,
    pub(crate) archetype_generation: ArchetypeGeneration,
    /// Metadata about the [`Table`](crate::storage::Table)s matched by this query.
    pub(crate) matched_tables: FixedBitSet,
    /// Metadata about the [`Archetype`]s matched by this query.
    pub(crate) matched_archetypes: FixedBitSet,
    /// [`FilteredAccess`] computed by combining the `D` and `F` access. Used to check which other queries
    /// this query can run in parallel with.
    pub(crate) component_access: FilteredAccess<ComponentId>,
    // NOTE: we maintain both a bitset and a vec because iterating the vec is faster
    pub(super) matched_storage_ids: Vec<StorageId>,
    // Represents whether this query iteration is dense or not. When this is true
    // `matched_storage_ids` stores `TableId`s, otherwise it stores `ArchetypeId`s.
    pub(super) is_dense: bool,
    pub(crate) fetch_state: D::State,
    pub(crate) filter_state: F::State,
    #[cfg(feature = "trace")]
    par_iter_span: Span,
}

impl<D: QueryData, F: QueryFilter> fmt::Debug for QueryState<D, F> {
    fn fmt(&self, f: &mut fmt::Formatter<'_>) -> fmt::Result {
        f.debug_struct("QueryState")
            .field("world_id", &self.world_id)
            .field("matched_table_count", &self.matched_tables.count_ones(..))
            .field(
                "matched_archetype_count",
                &self.matched_archetypes.count_ones(..),
            )
            .finish_non_exhaustive()
    }
}

impl<D: QueryData, F: QueryFilter> FromWorld for QueryState<D, F> {
    fn from_world(world: &mut World) -> Self {
        world.query_filtered()
    }
}

impl<D: QueryData, F: QueryFilter> QueryState<D, F> {
    /// Converts this `QueryState` reference to a `QueryState` that does not access anything mutably.
    pub fn as_readonly(&self) -> &QueryState<D::ReadOnly, F> {
        // SAFETY: invariant on `WorldQuery` trait upholds that `D::ReadOnly` and `F::ReadOnly`
        // have a subset of the access, and match the exact same archetypes/tables as `D`/`F` respectively.
        unsafe { self.as_transmuted_state::<D::ReadOnly, F>() }
    }

    /// Converts this `QueryState` reference to a `QueryState` that does not return any data
    /// which can be faster.
    ///
    /// This doesn't use `NopWorldQuery` as it loses filter functionality, for example
    /// `NopWorldQuery<Changed<T>>` is functionally equivalent to `With<T>`.
    pub(crate) fn as_nop(&self) -> &QueryState<NopWorldQuery<D>, F> {
        // SAFETY: `NopWorldQuery` doesn't have any accesses and defers to
        // `D` for table/archetype matching
        unsafe { self.as_transmuted_state::<NopWorldQuery<D>, F>() }
    }

    /// Converts this `QueryState` reference to any other `QueryState` with
    /// the same `WorldQuery::State` associated types.
    ///
    /// Consider using `as_readonly` or `as_nop` instead which are safe functions.
    ///
    /// # Safety
    ///
    /// `NewD` must have a subset of the access that `D` does and match the exact same archetypes/tables
    /// `NewF` must have a subset of the access that `F` does and match the exact same archetypes/tables
    pub(crate) unsafe fn as_transmuted_state<
        NewD: QueryData<State = D::State>,
        NewF: QueryFilter<State = F::State>,
    >(
        &self,
    ) -> &QueryState<NewD, NewF> {
        &*ptr::from_ref(self).cast::<QueryState<NewD, NewF>>()
    }

    /// Returns the components accessed by this query.
    pub fn component_access(&self) -> &FilteredAccess<ComponentId> {
        &self.component_access
    }

    /// Returns the tables matched by this query.
    pub fn matched_tables(&self) -> impl Iterator<Item = TableId> + '_ {
        self.matched_tables.ones().map(TableId::from_usize)
    }

    /// Returns the archetypes matched by this query.
    pub fn matched_archetypes(&self) -> impl Iterator<Item = ArchetypeId> + '_ {
        self.matched_archetypes.ones().map(ArchetypeId::new)
    }

    /// Creates a new [`QueryState`] from a given [`World`] and inherits the result of `world.id()`.
    pub fn new(world: &mut World) -> Self {
        let mut state = Self::new_uninitialized(world);
        state.update_archetypes(world);
        state
    }

    /// Creates a new [`QueryState`] from an immutable [`World`] reference and inherits the result of `world.id()`.
    ///
    /// This function may fail if, for example,
    /// the components that make up this query have not been registered into the world.
    pub fn try_new(world: &World) -> Option<Self> {
        let mut state = Self::try_new_uninitialized(world)?;
        state.update_archetypes(world);
        Some(state)
    }

    /// Identical to `new`, but it populates the provided `access` with the matched results.
    pub(crate) fn new_with_access(
        world: &mut World,
        access: &mut Access<ArchetypeComponentId>,
    ) -> Self {
        let mut state = Self::new_uninitialized(world);
        for archetype in world.archetypes.iter() {
            // SAFETY: The state was just initialized from the `world` above, and the archetypes being added
            // come directly from the same world.
            unsafe {
                if state.new_archetype_internal(archetype) {
                    state.update_archetype_component_access(archetype, access);
                }
            }
        }
        state.archetype_generation = world.archetypes.generation();

        // Resource access is not part of any archetype and must be handled separately
        if state.component_access.access().has_read_all_resources() {
            access.read_all_resources();
        } else {
            for component_id in state.component_access.access().resource_reads() {
                access.add_resource_read(world.initialize_resource_internal(component_id).id());
            }
        }

        debug_assert!(
            !state.component_access.access().has_any_resource_write(),
            "Mutable resource access in queries is not allowed"
        );

        state
    }

    /// Creates a new [`QueryState`] but does not populate it with the matched results from the World yet
    ///
    /// `new_archetype` and its variants must be called on all of the World's archetypes before the
    /// state can return valid query results.
    fn new_uninitialized(world: &mut World) -> Self {
        let fetch_state = D::init_state(world);
        let filter_state = F::init_state(world);
        Self::from_states_uninitialized(world, fetch_state, filter_state)
    }

    /// Creates a new [`QueryState`] but does not populate it with the matched results from the World yet
    ///
    /// `new_archetype` and its variants must be called on all of the World's archetypes before the
    /// state can return valid query results.
    fn try_new_uninitialized(world: &World) -> Option<Self> {
        let fetch_state = D::get_state(world.components())?;
        let filter_state = F::get_state(world.components())?;
        Some(Self::from_states_uninitialized(
            world,
            fetch_state,
            filter_state,
        ))
    }

    /// Creates a new [`QueryState`] but does not populate it with the matched results from the World yet
    ///
    /// `new_archetype` and its variants must be called on all of the World's archetypes before the
    /// state can return valid query results.
    fn from_states_uninitialized(
        world: &World,
        fetch_state: <D as WorldQuery>::State,
        filter_state: <F as WorldQuery>::State,
    ) -> Self {
        let mut component_access = FilteredAccess::default();
        D::update_component_access(&fetch_state, &mut component_access);

        // Use a temporary empty FilteredAccess for filters. This prevents them from conflicting with the
        // main Query's `fetch_state` access. Filters are allowed to conflict with the main query fetch
        // because they are evaluated *before* a specific reference is constructed.
        let mut filter_component_access = FilteredAccess::default();
        F::update_component_access(&filter_state, &mut filter_component_access);

        // Merge the temporary filter access with the main access. This ensures that filter access is
        // properly considered in a global "cross-query" context (both within systems and across systems).
        component_access.extend(&filter_component_access);

        // For queries without dynamic filters the dense-ness of the query is equal to the dense-ness
        // of its static type parameters.
        let mut is_dense = D::IS_DENSE && F::IS_DENSE;

        if let Some(default_filters) = world.get_resource::<DefaultQueryFilters>() {
            default_filters.modify_access(&mut component_access);
            is_dense &= default_filters.is_dense(world.components());
        }

        Self {
            world_id: world.id(),
            archetype_generation: ArchetypeGeneration::initial(),
            matched_storage_ids: Vec::new(),
            is_dense,
            fetch_state,
            filter_state,
            component_access,
            matched_tables: Default::default(),
            matched_archetypes: Default::default(),
            #[cfg(feature = "trace")]
            par_iter_span: tracing::info_span!(
                "par_for_each",
                query = core::any::type_name::<D>(),
                filter = core::any::type_name::<F>(),
            ),
        }
    }

    /// Creates a new [`QueryState`] from a given [`QueryBuilder`] and inherits its [`FilteredAccess`].
    pub fn from_builder(builder: &mut QueryBuilder<D, F>) -> Self {
        let mut fetch_state = D::init_state(builder.world_mut());
        let filter_state = F::init_state(builder.world_mut());
        D::set_access(&mut fetch_state, builder.access());

        let mut component_access = builder.access().clone();

        // For dynamic queries the dense-ness is given by the query builder.
        let mut is_dense = builder.is_dense();

        if let Some(default_filters) = builder.world().get_resource::<DefaultQueryFilters>() {
            default_filters.modify_access(&mut component_access);
            is_dense &= default_filters.is_dense(builder.world().components());
        }

        let mut state = Self {
            world_id: builder.world().id(),
            archetype_generation: ArchetypeGeneration::initial(),
            matched_storage_ids: Vec::new(),
            is_dense,
            fetch_state,
            filter_state,
            component_access,
            matched_tables: Default::default(),
            matched_archetypes: Default::default(),
            #[cfg(feature = "trace")]
            par_iter_span: tracing::info_span!(
                "par_for_each",
                data = core::any::type_name::<D>(),
                filter = core::any::type_name::<F>(),
            ),
        };
        state.update_archetypes(builder.world());
        state
    }

    /// Creates a [`Query`] from the given [`QueryState`] and [`World`].
    ///
    /// This will create read-only queries, see [`Self::query_mut`] for mutable queries.
    pub fn query<'w, 's>(&'s mut self, world: &'w World) -> Query<'w, 's, D::ReadOnly, F> {
        self.update_archetypes(world);
        self.query_manual(world)
    }

    /// Creates a [`Query`] from the given [`QueryState`] and [`World`].
    ///
    /// This method is slightly more efficient than [`QueryState::query`] in some situations, since
    /// it does not update this instance's internal cache. The resulting query may skip an entity that
    /// belongs to an archetype that has not been cached.
    ///
    /// To ensure that the cache is up to date, call [`QueryState::update_archetypes`] before this method.
    /// The cache is also updated in [`QueryState::new`], [`QueryState::get`], or any method with mutable
    /// access to `self`.
    ///
    /// This will create read-only queries, see [`Self::query_mut`] for mutable queries.
    pub fn query_manual<'w, 's>(&'s self, world: &'w World) -> Query<'w, 's, D::ReadOnly, F> {
        self.validate_world(world.id());
        // SAFETY:
        // - We have read access to the entire world, and we call `as_readonly()` so the query only performs read access.
        // - We called `validate_world`.
        unsafe {
            self.as_readonly()
                .query_unchecked_manual(world.as_unsafe_world_cell_readonly())
        }
    }

    /// Creates a [`Query`] from the given [`QueryState`] and [`World`].
    pub fn query_mut<'w, 's>(&'s mut self, world: &'w mut World) -> Query<'w, 's, D, F> {
        let last_run = world.last_change_tick();
        let this_run = world.change_tick();
        // SAFETY: We have exclusive access to the entire world.
        unsafe { self.query_unchecked_with_ticks(world.as_unsafe_world_cell(), last_run, this_run) }
    }

    /// Creates a [`Query`] from the given [`QueryState`] and [`World`].
    ///
    /// # Safety
    ///
    /// This does not check for mutable query correctness. To be safe, make sure mutable queries
    /// have unique access to the components they query.
    pub unsafe fn query_unchecked<'w, 's>(
        &'s mut self,
        world: UnsafeWorldCell<'w>,
    ) -> Query<'w, 's, D, F> {
        self.update_archetypes_unsafe_world_cell(world);
        // SAFETY: Caller ensures we have the required access
        unsafe { self.query_unchecked_manual(world) }
    }

    /// Creates a [`Query`] from the given [`QueryState`] and [`World`].
    ///
    /// This method is slightly more efficient than [`QueryState::query_unchecked`] in some situations, since
    /// it does not update this instance's internal cache. The resulting query may skip an entity that
    /// belongs to an archetype that has not been cached.
    ///
    /// To ensure that the cache is up to date, call [`QueryState::update_archetypes`] before this method.
    /// The cache is also updated in [`QueryState::new`], [`QueryState::get`], or any method with mutable
    /// access to `self`.
    ///
    /// # Safety
    ///
    /// This does not check for mutable query correctness. To be safe, make sure mutable queries
    /// have unique access to the components they query.
    /// This does not validate that `world.id()` matches `self.world_id`. Calling this on a `world`
    /// with a mismatched [`WorldId`] is unsound.
    pub unsafe fn query_unchecked_manual<'w, 's>(
        &'s self,
        world: UnsafeWorldCell<'w>,
    ) -> Query<'w, 's, D, F> {
        let last_run = world.last_change_tick();
        let this_run = world.change_tick();
        // SAFETY:
        // - The caller ensured we have the correct access to the world.
        // - The caller ensured that the world matches.
        unsafe { self.query_unchecked_manual_with_ticks(world, last_run, this_run) }
    }

    /// Creates a [`Query`] from the given [`QueryState`] and [`World`].
    ///
    /// # Safety
    ///
    /// This does not check for mutable query correctness. To be safe, make sure mutable queries
    /// have unique access to the components they query.
    pub unsafe fn query_unchecked_with_ticks<'w, 's>(
        &'s mut self,
        world: UnsafeWorldCell<'w>,
        last_run: Tick,
        this_run: Tick,
    ) -> Query<'w, 's, D, F> {
        self.update_archetypes_unsafe_world_cell(world);
        // SAFETY:
        // - The caller ensured we have the correct access to the world.
        // - We called `update_archetypes_unsafe_world_cell`, which calls `validate_world`.
        unsafe { self.query_unchecked_manual_with_ticks(world, last_run, this_run) }
    }

    /// Creates a [`Query`] from the given [`QueryState`] and [`World`].
    ///
    /// This method is slightly more efficient than [`QueryState::query_unchecked_with_ticks`] in some situations, since
    /// it does not update this instance's internal cache. The resulting query may skip an entity that
    /// belongs to an archetype that has not been cached.
    ///
    /// To ensure that the cache is up to date, call [`QueryState::update_archetypes`] before this method.
    /// The cache is also updated in [`QueryState::new`], [`QueryState::get`], or any method with mutable
    /// access to `self`.
    ///
    /// # Safety
    ///
    /// This does not check for mutable query correctness. To be safe, make sure mutable queries
    /// have unique access to the components they query.
    /// This does not validate that `world.id()` matches `self.world_id`. Calling this on a `world`
    /// with a mismatched [`WorldId`] is unsound.
    pub unsafe fn query_unchecked_manual_with_ticks<'w, 's>(
        &'s self,
        world: UnsafeWorldCell<'w>,
        last_run: Tick,
        this_run: Tick,
    ) -> Query<'w, 's, D, F> {
        // SAFETY:
        // - The caller ensured we have the correct access to the world.
        // - The caller ensured that the world matches.
        unsafe { Query::new(world, self, last_run, this_run) }
    }

    /// Checks if the query is empty for the given [`World`], where the last change and current tick are given.
    ///
    /// This is equivalent to `self.iter().next().is_none()`, and thus the worst case runtime will be `O(n)`
    /// where `n` is the number of *potential* matches. This can be notably expensive for queries that rely
    /// on non-archetypal filters such as [`Added`] or [`Changed`] which must individually check each query
    /// result for a match.
    ///
    /// # Panics
    ///
    /// If `world` does not match the one used to call `QueryState::new` for this instance.
    ///
    /// [`Added`]: crate::query::Added
    /// [`Changed`]: crate::query::Changed
    #[inline]
    pub fn is_empty(&self, world: &World, last_run: Tick, this_run: Tick) -> bool {
        self.validate_world(world.id());
        // SAFETY:
        // - We have read access to the entire world, and `is_empty()` only performs read access.
        // - We called `validate_world`.
        unsafe {
            self.query_unchecked_manual_with_ticks(
                world.as_unsafe_world_cell_readonly(),
                last_run,
                this_run,
            )
        }
        .is_empty()
    }

    /// Returns `true` if the given [`Entity`] matches the query.
    ///
    /// This is always guaranteed to run in `O(1)` time.
    #[inline]
    pub fn contains(&self, entity: Entity, world: &World, last_run: Tick, this_run: Tick) -> bool {
        self.validate_world(world.id());
        // SAFETY:
        // - We have read access to the entire world, and `is_empty()` only performs read access.
        // - We called `validate_world`.
        unsafe {
            self.query_unchecked_manual_with_ticks(
                world.as_unsafe_world_cell_readonly(),
                last_run,
                this_run,
            )
        }
        .contains(entity)
    }

    /// Updates the state's internal view of the [`World`]'s archetypes. If this is not called before querying data,
    /// the results may not accurately reflect what is in the `world`.
    ///
    /// This is only required if a `manual` method (such as [`Self::get_manual`]) is being called, and it only needs to
    /// be called if the `world` has been structurally mutated (i.e. added/removed a component or resource). Users using
    /// non-`manual` methods such as [`QueryState::get`] do not need to call this as it will be automatically called for them.
    ///
    /// If you have an [`UnsafeWorldCell`] instead of `&World`, consider using [`QueryState::update_archetypes_unsafe_world_cell`].
    ///
    /// # Panics
    ///
    /// If `world` does not match the one used to call `QueryState::new` for this instance.
    #[inline]
    pub fn update_archetypes(&mut self, world: &World) {
        self.update_archetypes_unsafe_world_cell(world.as_unsafe_world_cell_readonly());
    }

    /// Updates the state's internal view of the `world`'s archetypes. If this is not called before querying data,
    /// the results may not accurately reflect what is in the `world`.
    ///
    /// This is only required if a `manual` method (such as [`Self::get_manual`]) is being called, and it only needs to
    /// be called if the `world` has been structurally mutated (i.e. added/removed a component or resource). Users using
    /// non-`manual` methods such as [`QueryState::get`] do not need to call this as it will be automatically called for them.
    ///
    /// # Note
    ///
    /// This method only accesses world metadata.
    ///
    /// # Panics
    ///
    /// If `world` does not match the one used to call `QueryState::new` for this instance.
    pub fn update_archetypes_unsafe_world_cell(&mut self, world: UnsafeWorldCell) {
        self.validate_world(world.id());
        if self.component_access.required.is_empty() {
            let archetypes = world.archetypes();
            let old_generation =
                core::mem::replace(&mut self.archetype_generation, archetypes.generation());

            for archetype in &archetypes[old_generation..] {
                // SAFETY: The validate_world call ensures that the world is the same the QueryState
                // was initialized from.
                unsafe {
                    self.new_archetype_internal(archetype);
                }
            }
        } else {
            // skip if we are already up to date
            if self.archetype_generation == world.archetypes().generation() {
                return;
            }
            // if there are required components, we can optimize by only iterating through archetypes
            // that contain at least one of the required components
            let potential_archetypes = self
                .component_access
                .required
                .ones()
                .filter_map(|idx| {
                    let component_id = ComponentId::get_sparse_set_index(idx);
                    world
                        .archetypes()
                        .component_index()
                        .get(&component_id)
                        .map(|index| index.keys())
                })
                // select the component with the fewest archetypes
                .min_by_key(ExactSizeIterator::len);
            if let Some(archetypes) = potential_archetypes {
                for archetype_id in archetypes {
                    // exclude archetypes that have already been processed
                    if archetype_id < &self.archetype_generation.0 {
                        continue;
                    }
                    // SAFETY: get_potential_archetypes only returns archetype ids that are valid for the world
                    let archetype = &world.archetypes()[*archetype_id];
                    // SAFETY: The validate_world call ensures that the world is the same the QueryState
                    // was initialized from.
                    unsafe {
                        self.new_archetype_internal(archetype);
                    }
                }
            }
            self.archetype_generation = world.archetypes().generation();
        }
    }

    /// # Panics
    ///
    /// If `world_id` does not match the [`World`] used to call `QueryState::new` for this instance.
    ///
    /// Many unsafe query methods require the world to match for soundness. This function is the easiest
    /// way of ensuring that it matches.
    #[inline]
    #[track_caller]
    pub fn validate_world(&self, world_id: WorldId) {
        #[inline(never)]
        #[track_caller]
        #[cold]
        fn panic_mismatched(this: WorldId, other: WorldId) -> ! {
            panic!("Encountered a mismatched World. This QueryState was created from {this:?}, but a method was called using {other:?}.");
        }

        if self.world_id != world_id {
            panic_mismatched(self.world_id, world_id);
        }
    }

    /// Update the current [`QueryState`] with information from the provided [`Archetype`]
    /// (if applicable, i.e. if the archetype has any intersecting [`ComponentId`] with the current [`QueryState`]).
    ///
    /// The passed in `access` will be updated with any new accesses introduced by the new archetype.
    ///
    /// # Safety
    /// `archetype` must be from the `World` this state was initialized from.
    pub unsafe fn new_archetype(
        &mut self,
        archetype: &Archetype,
        access: &mut Access<ArchetypeComponentId>,
    ) {
        // SAFETY: The caller ensures that `archetype` is from the World the state was initialized from.
        let matches = unsafe { self.new_archetype_internal(archetype) };
        if matches {
            // SAFETY: The caller ensures that `archetype` is from the World the state was initialized from.
            unsafe { self.update_archetype_component_access(archetype, access) };
        }
    }

    /// Process the given [`Archetype`] to update internal metadata about the [`Table`](crate::storage::Table)s
    /// and [`Archetype`]s that are matched by this query.
    ///
    /// Returns `true` if the given `archetype` matches the query. Otherwise, returns `false`.
    /// If there is no match, then there is no need to update the query's [`FilteredAccess`].
    ///
    /// # Safety
    /// `archetype` must be from the `World` this state was initialized from.
    unsafe fn new_archetype_internal(&mut self, archetype: &Archetype) -> bool {
        if D::matches_component_set(&self.fetch_state, &|id| archetype.contains(id))
            && F::matches_component_set(&self.filter_state, &|id| archetype.contains(id))
            && self.matches_component_set(&|id| archetype.contains(id))
        {
            let archetype_index = archetype.id().index();
            if !self.matched_archetypes.contains(archetype_index) {
                self.matched_archetypes.grow_and_insert(archetype_index);
                if !self.is_dense {
                    self.matched_storage_ids.push(StorageId {
                        archetype_id: archetype.id(),
                    });
                }
            }
            let table_index = archetype.table_id().as_usize();
            if !self.matched_tables.contains(table_index) {
                self.matched_tables.grow_and_insert(table_index);
                if self.is_dense {
                    self.matched_storage_ids.push(StorageId {
                        table_id: archetype.table_id(),
                    });
                }
            }
            true
        } else {
            false
        }
    }

    /// Returns `true` if this query matches a set of components. Otherwise, returns `false`.
    pub fn matches_component_set(&self, set_contains_id: &impl Fn(ComponentId) -> bool) -> bool {
        self.component_access.filter_sets.iter().any(|set| {
            set.with
                .ones()
                .all(|index| set_contains_id(ComponentId::get_sparse_set_index(index)))
                && set
                    .without
                    .ones()
                    .all(|index| !set_contains_id(ComponentId::get_sparse_set_index(index)))
        })
    }

    /// For the given `archetype`, adds any component accessed used by this query's underlying [`FilteredAccess`] to `access`.
    ///
    /// The passed in `access` will be updated with any new accesses introduced by the new archetype.
    ///
    /// # Safety
    /// `archetype` must be from the `World` this state was initialized from.
    pub unsafe fn update_archetype_component_access(
        &mut self,
        archetype: &Archetype,
        access: &mut Access<ArchetypeComponentId>,
    ) {
        // As a fast path, we can iterate directly over the components involved
        // if the `access` isn't inverted.
        let (component_reads_and_writes, component_reads_and_writes_inverted) =
            self.component_access.access.component_reads_and_writes();
        let (component_writes, component_writes_inverted) =
            self.component_access.access.component_writes();

        if !component_reads_and_writes_inverted && !component_writes_inverted {
            component_reads_and_writes.for_each(|id| {
                if let Some(id) = archetype.get_archetype_component_id(id) {
                    access.add_component_read(id);
                }
            });
            component_writes.for_each(|id| {
                if let Some(id) = archetype.get_archetype_component_id(id) {
                    access.add_component_write(id);
                }
            });
            return;
        }

        for (component_id, archetype_component_id) in
            archetype.components_with_archetype_component_id()
        {
            if self
                .component_access
                .access
                .has_component_read(component_id)
            {
                access.add_component_read(archetype_component_id);
            }
            if self
                .component_access
                .access
                .has_component_write(component_id)
            {
                access.add_component_write(archetype_component_id);
            }
        }
    }

    /// Use this to transform a [`QueryState`] into a more generic [`QueryState`].
    /// This can be useful for passing to another function that might take the more general form.
    /// See [`Query::transmute_lens`](crate::system::Query::transmute_lens) for more details.
    ///
    /// You should not call [`update_archetypes`](Self::update_archetypes) on the returned [`QueryState`] as the result will be unpredictable.
    /// You might end up with a mix of archetypes that only matched the original query + archetypes that only match
    /// the new [`QueryState`]. Most of the safe methods on [`QueryState`] call [`QueryState::update_archetypes`] internally, so this
    /// best used through a [`Query`]
    pub fn transmute<'a, NewD: QueryData>(
        &self,
        world: impl Into<UnsafeWorldCell<'a>>,
    ) -> QueryState<NewD> {
        self.transmute_filtered::<NewD, ()>(world.into())
    }

    /// Creates a new [`QueryState`] with the same underlying [`FilteredAccess`], matched tables and archetypes
    /// as self but with a new type signature.
    ///
    /// Panics if `NewD` or `NewF` require accesses that this query does not have.
    pub fn transmute_filtered<'a, NewD: QueryData, NewF: QueryFilter>(
        &self,
        world: impl Into<UnsafeWorldCell<'a>>,
    ) -> QueryState<NewD, NewF> {
        let world = world.into();
        self.validate_world(world.id());

        let mut component_access = FilteredAccess::default();
        let mut fetch_state = NewD::get_state(world.components()).expect("Could not create fetch_state, Please initialize all referenced components before transmuting.");
        let filter_state = NewF::get_state(world.components()).expect("Could not create filter_state, Please initialize all referenced components before transmuting.");

        NewD::set_access(&mut fetch_state, &self.component_access);
        NewD::update_component_access(&fetch_state, &mut component_access);

        let mut filter_component_access = FilteredAccess::default();
        NewF::update_component_access(&filter_state, &mut filter_component_access);

        component_access.extend(&filter_component_access);
        assert!(
            component_access.is_subset(&self.component_access),
            "Transmuted state for {} attempts to access terms that are not allowed by original state {}.",
            core::any::type_name::<(NewD, NewF)>(), core::any::type_name::<(D, F)>()
        );

        QueryState {
            world_id: self.world_id,
            archetype_generation: self.archetype_generation,
            matched_storage_ids: self.matched_storage_ids.clone(),
            is_dense: self.is_dense,
            fetch_state,
            filter_state,
            component_access: self.component_access.clone(),
            matched_tables: self.matched_tables.clone(),
            matched_archetypes: self.matched_archetypes.clone(),
            #[cfg(feature = "trace")]
            par_iter_span: tracing::info_span!(
                "par_for_each",
                query = core::any::type_name::<NewD>(),
                filter = core::any::type_name::<NewF>(),
            ),
        }
    }

    /// Use this to combine two queries. The data accessed will be the intersection
    /// of archetypes included in both queries. This can be useful for accessing a
    /// subset of the entities between two queries.
    ///
    /// You should not call `update_archetypes` on the returned `QueryState` as the result
    /// could be unpredictable. You might end up with a mix of archetypes that only matched
    /// the original query + archetypes that only match the new `QueryState`. Most of the
    /// safe methods on `QueryState` call [`QueryState::update_archetypes`] internally, so
    /// this is best used through a `Query`.
    ///
    /// ## Performance
    ///
    /// This will have similar performance as constructing a new `QueryState` since much of internal state
    /// needs to be reconstructed. But it will be a little faster as it only needs to compare the intersection
    /// of matching archetypes rather than iterating over all archetypes.
    ///
    /// ## Panics
    ///
    /// Will panic if `NewD` contains accesses not in `Q` or `OtherQ`.
    pub fn join<'a, OtherD: QueryData, NewD: QueryData>(
        &self,
        world: impl Into<UnsafeWorldCell<'a>>,
        other: &QueryState<OtherD>,
    ) -> QueryState<NewD, ()> {
        self.join_filtered::<_, (), NewD, ()>(world, other)
    }

    /// Use this to combine two queries. The data accessed will be the intersection
    /// of archetypes included in both queries.
    ///
    /// ## Panics
    ///
    /// Will panic if `NewD` or `NewF` requires accesses not in `Q` or `OtherQ`.
    pub fn join_filtered<
        'a,
        OtherD: QueryData,
        OtherF: QueryFilter,
        NewD: QueryData,
        NewF: QueryFilter,
    >(
        &self,
        world: impl Into<UnsafeWorldCell<'a>>,
        other: &QueryState<OtherD, OtherF>,
    ) -> QueryState<NewD, NewF> {
        if self.world_id != other.world_id {
            panic!("Joining queries initialized on different worlds is not allowed.");
        }

        let world = world.into();

        self.validate_world(world.id());

        let mut component_access = FilteredAccess::default();
        let mut new_fetch_state = NewD::get_state(world.components())
            .expect("Could not create fetch_state, Please initialize all referenced components before transmuting.");
        let new_filter_state = NewF::get_state(world.components())
            .expect("Could not create filter_state, Please initialize all referenced components before transmuting.");

        NewD::set_access(&mut new_fetch_state, &self.component_access);
        NewD::update_component_access(&new_fetch_state, &mut component_access);

        let mut new_filter_component_access = FilteredAccess::default();
        NewF::update_component_access(&new_filter_state, &mut new_filter_component_access);

        component_access.extend(&new_filter_component_access);

        let mut joined_component_access = self.component_access.clone();
        joined_component_access.extend(&other.component_access);

        assert!(
            component_access.is_subset(&joined_component_access),
            "Joined state for {} attempts to access terms that are not allowed by state {} joined with {}.",
            core::any::type_name::<(NewD, NewF)>(), core::any::type_name::<(D, F)>(), core::any::type_name::<(OtherD, OtherF)>()
        );

        if self.archetype_generation != other.archetype_generation {
            warn!("You have tried to join queries with different archetype_generations. This could lead to unpredictable results.");
        }

        // the join is dense of both the queries were dense.
        let is_dense = self.is_dense && other.is_dense;

        // take the intersection of the matched ids
        let mut matched_tables = self.matched_tables.clone();
        let mut matched_archetypes = self.matched_archetypes.clone();
        matched_tables.intersect_with(&other.matched_tables);
        matched_archetypes.intersect_with(&other.matched_archetypes);
        let matched_storage_ids = if is_dense {
            matched_tables
                .ones()
                .map(|id| StorageId {
                    table_id: TableId::from_usize(id),
                })
                .collect()
        } else {
            matched_archetypes
                .ones()
                .map(|id| StorageId {
                    archetype_id: ArchetypeId::new(id),
                })
                .collect()
        };

        QueryState {
            world_id: self.world_id,
            archetype_generation: self.archetype_generation,
            matched_storage_ids,
            is_dense,
            fetch_state: new_fetch_state,
            filter_state: new_filter_state,
            component_access: joined_component_access,
            matched_tables,
            matched_archetypes,
            #[cfg(feature = "trace")]
            par_iter_span: tracing::info_span!(
                "par_for_each",
                query = core::any::type_name::<NewD>(),
                filter = core::any::type_name::<NewF>(),
            ),
        }
    }

    /// Gets the query result for the given [`World`] and [`Entity`].
    ///
    /// This can only be called for read-only queries, see [`Self::get_mut`] for write-queries.
    ///
    /// This is always guaranteed to run in `O(1)` time.
    #[inline]
    pub fn get<'w>(
        &mut self,
        world: &'w World,
        entity: Entity,
    ) -> Result<ROQueryItem<'w, D>, QueryEntityError<'w>> {
        self.query(world).get_inner(entity)
    }

    /// Returns the read-only query results for the given array of [`Entity`].
    ///
    /// In case of a nonexisting entity or mismatched component, a [`QueryEntityError`] is
    /// returned instead.
    ///
    /// Note that the unlike [`QueryState::get_many_mut`], the entities passed in do not need to be unique.
    ///
    /// # Examples
    ///
    /// ```
    /// use bevy_ecs::prelude::*;
    /// use bevy_ecs::query::QueryEntityError;
    ///
    /// #[derive(Component, PartialEq, Debug)]
    /// struct A(usize);
    ///
    /// let mut world = World::new();
    /// let entity_vec: Vec<Entity> = (0..3).map(|i|world.spawn(A(i)).id()).collect();
    /// let entities: [Entity; 3] = entity_vec.try_into().unwrap();
    ///
    /// world.spawn(A(73));
    ///
    /// let mut query_state = world.query::<&A>();
    ///
    /// let component_values = query_state.get_many(&world, entities).unwrap();
    ///
    /// assert_eq!(component_values, [&A(0), &A(1), &A(2)]);
    ///
    /// let wrong_entity = Entity::from_raw(365);
    ///
    /// assert_eq!(match query_state.get_many(&mut world, [wrong_entity]).unwrap_err() {QueryEntityError::EntityDoesNotExist(error) => error.entity, _ => panic!()}, wrong_entity);
    /// ```
    #[inline]
    pub fn get_many<'w, const N: usize>(
        &mut self,
        world: &'w World,
        entities: [Entity; N],
    ) -> Result<[ROQueryItem<'w, D>; N], QueryEntityError<'w>> {
        self.query(world).get_many_inner(entities)
    }

    /// Gets the query result for the given [`World`] and [`Entity`].
    ///
    /// This is always guaranteed to run in `O(1)` time.
    #[inline]
    pub fn get_mut<'w>(
        &mut self,
        world: &'w mut World,
        entity: Entity,
    ) -> Result<D::Item<'w>, QueryEntityError<'w>> {
        self.query_mut(world).get_inner(entity)
    }

    /// Returns the query results for the given array of [`Entity`].
    ///
    /// In case of a nonexisting entity or mismatched component, a [`QueryEntityError`] is
    /// returned instead.
    ///
    /// ```
    /// use bevy_ecs::prelude::*;
    /// use bevy_ecs::query::QueryEntityError;
    ///
    /// #[derive(Component, PartialEq, Debug)]
    /// struct A(usize);
    ///
    /// let mut world = World::new();
    ///
    /// let entities: Vec<Entity> = (0..3).map(|i|world.spawn(A(i)).id()).collect();
    /// let entities: [Entity; 3] = entities.try_into().unwrap();
    ///
    /// world.spawn(A(73));
    ///
    /// let mut query_state = world.query::<&mut A>();
    ///
    /// let mut mutable_component_values = query_state.get_many_mut(&mut world, entities).unwrap();
    ///
    /// for mut a in &mut mutable_component_values {
    ///     a.0 += 5;
    /// }
    ///
    /// let component_values = query_state.get_many(&world, entities).unwrap();
    ///
    /// assert_eq!(component_values, [&A(5), &A(6), &A(7)]);
    ///
    /// let wrong_entity = Entity::from_raw(57);
    /// let invalid_entity = world.spawn_empty().id();
    ///
    /// assert_eq!(match query_state.get_many(&mut world, [wrong_entity]).unwrap_err() {QueryEntityError::EntityDoesNotExist(error) => error.entity, _ => panic!()}, wrong_entity);
    /// assert_eq!(match query_state.get_many_mut(&mut world, [invalid_entity]).unwrap_err() {QueryEntityError::QueryDoesNotMatch(entity, _) => entity, _ => panic!()}, invalid_entity);
    /// assert_eq!(query_state.get_many_mut(&mut world, [entities[0], entities[0]]).unwrap_err(), QueryEntityError::AliasedMutability(entities[0]));
    /// ```
    #[inline]
    pub fn get_many_mut<'w, const N: usize>(
        &mut self,
        world: &'w mut World,
        entities: [Entity; N],
    ) -> Result<[D::Item<'w>; N], QueryEntityError<'w>> {
        self.query_mut(world).get_many_inner(entities)
    }

    /// Gets the query result for the given [`World`] and [`Entity`].
    ///
    /// This method is slightly more efficient than [`QueryState::get`] in some situations, since
    /// it does not update this instance's internal cache. This method will return an error if `entity`
    /// belongs to an archetype that has not been cached.
    ///
    /// To ensure that the cache is up to date, call [`QueryState::update_archetypes`] before this method.
    /// The cache is also updated in [`QueryState::new`], `QueryState::get`, or any method with mutable
    /// access to `self`.
    ///
    /// This can only be called for read-only queries, see [`Self::get_mut`] for mutable queries.
    ///
    /// This is always guaranteed to run in `O(1)` time.
    #[inline]
    pub fn get_manual<'w>(
        &self,
        world: &'w World,
        entity: Entity,
    ) -> Result<ROQueryItem<'w, D>, QueryEntityError<'w>> {
        self.query_manual(world).get_inner(entity)
    }

    /// Gets the query result for the given [`World`] and [`Entity`].
    ///
    /// This is always guaranteed to run in `O(1)` time.
    ///
    /// # Safety
    ///
    /// This does not check for mutable query correctness. To be safe, make sure mutable queries
    /// have unique access to the components they query.
    #[inline]
    pub unsafe fn get_unchecked<'w>(
        &mut self,
        world: UnsafeWorldCell<'w>,
        entity: Entity,
    ) -> Result<D::Item<'w>, QueryEntityError<'w>> {
<<<<<<< HEAD
        self.update_archetypes_unsafe_world_cell(world);
        self.get_unchecked_manual(world, entity, world.last_change_tick(), world.change_tick())
    }

    /// Gets the query result for the given [`World`] and [`Entity`], where the last change and
    /// the current change tick are given.
    ///
    /// This is always guaranteed to run in `O(1)` time.
    ///
    /// # Safety
    ///
    /// This does not check for mutable query correctness. To be safe, make sure mutable queries
    /// have unique access to the components they query.
    ///
    /// This must be called on the same `World` that the `Query` was generated from:
    /// use `QueryState::validate_world` to verify this.
    pub(crate) unsafe fn get_unchecked_manual<'w>(
        &self,
        world: UnsafeWorldCell<'w>,
        entity: Entity,
        last_run: Tick,
        this_run: Tick,
    ) -> Result<D::Item<'w>, QueryEntityError<'w>> {
        let location = world
            .entities()
            .get(entity)
            .ok_or(EntityDoesNotExistError::new(entity, world.entities()))?;
        if !self
            .matched_archetypes
            .contains(location.archetype_id.index())
        {
            return Err(QueryEntityError::QueryDoesNotMatch(entity, world));
        }
        let archetype = world
            .archetypes()
            .get(location.archetype_id)
            .debug_checked_unwrap();
        let mut fetch = D::init_fetch(world, &self.fetch_state, last_run, this_run);
        let mut filter = F::init_fetch(world, &self.filter_state, last_run, this_run);

        let table = world
            .storages()
            .tables
            .get(location.table_id)
            .debug_checked_unwrap();
        D::set_archetype(&mut fetch, &self.fetch_state, archetype, table);
        F::set_archetype(&mut filter, &self.filter_state, archetype, table);

        if F::filter_fetch(&mut filter, entity, location.table_row) {
            Ok(D::fetch(&mut fetch, entity, location.table_row))
        } else {
            Err(QueryEntityError::QueryDoesNotMatch(entity, world))
        }
    }

    /// Gets the read-only query results for the given [`World`] and array of [`Entity`], where the last change and
    /// the current change tick are given.
    ///
    /// # Safety
    ///
    /// * `world` must have permission to read all of the components returned from this call.
    ///     No mutable references may coexist with any of the returned references.
    /// * This must be called on the same `World` that the `Query` was generated from:
    ///     use `QueryState::validate_world` to verify this.
    pub(crate) unsafe fn get_many_read_only_manual<'w, const N: usize>(
        &self,
        world: UnsafeWorldCell<'w>,
        entities: [Entity; N],
        last_run: Tick,
        this_run: Tick,
    ) -> Result<[ROQueryItem<'w, D>; N], QueryEntityError<'w>> {
        let mut values = [(); N].map(|_| MaybeUninit::uninit());

        for (value, entity) in core::iter::zip(&mut values, entities) {
            // SAFETY: fetch is read-only and world must be validated
            let item = unsafe {
                self.as_readonly()
                    .get_unchecked_manual(world, entity, last_run, this_run)?
            };
            *value = MaybeUninit::new(item);
        }

        // SAFETY: Each value has been fully initialized.
        Ok(values.map(|x| unsafe { x.assume_init() }))
    }

    /// Gets the query results for the given [`World`] and array of [`Entity`], where the last change and
    /// the current change tick are given.
    ///
    /// This is always guaranteed to run in `O(1)` time.
    ///
    /// # Safety
    ///
    /// This does not check for unique access to subsets of the entity-component data.
    /// To be safe, make sure mutable queries have unique access to the components they query.
    ///
    /// This must be called on the same `World` that the `Query` was generated from:
    /// use `QueryState::validate_world` to verify this.
    pub(crate) unsafe fn get_many_unchecked_manual<'w, const N: usize>(
        &self,
        world: UnsafeWorldCell<'w>,
        entities: [Entity; N],
        last_run: Tick,
        this_run: Tick,
    ) -> Result<[D::Item<'w>; N], QueryEntityError<'w>> {
        // Verify that all entities are unique
        for i in 0..N {
            for j in 0..i {
                if entities[i] == entities[j] {
                    return Err(QueryEntityError::AliasedMutability(entities[i]));
                }
            }
        }

        let mut values = [(); N].map(|_| MaybeUninit::uninit());

        for (value, entity) in core::iter::zip(&mut values, entities) {
            let item = self.get_unchecked_manual(world, entity, last_run, this_run)?;
            *value = MaybeUninit::new(item);
        }

        // SAFETY: Each value has been fully initialized.
        Ok(values.map(|x| x.assume_init()))
=======
        self.query_unchecked(world).get_inner(entity)
>>>>>>> e186c7cc
    }

    /// Returns an [`Iterator`] over the query results for the given [`World`].
    ///
    /// This can only be called for read-only queries, see [`Self::iter_mut`] for write-queries.
    #[inline]
    pub fn iter<'w, 's>(&'s mut self, world: &'w World) -> QueryIter<'w, 's, D::ReadOnly, F> {
        self.query(world).into_iter()
    }

    /// Returns an [`Iterator`] over the query results for the given [`World`].
    ///
    /// This iterator is always guaranteed to return results from each matching entity once and only once.
    /// Iteration order is not guaranteed.
    #[inline]
    pub fn iter_mut<'w, 's>(&'s mut self, world: &'w mut World) -> QueryIter<'w, 's, D, F> {
        self.query_mut(world).into_iter()
    }

    /// Returns an [`Iterator`] over the query results for the given [`World`] without updating the query's archetypes.
    /// Archetypes must be manually updated before by using [`Self::update_archetypes`].
    ///
    /// This iterator is always guaranteed to return results from each matching entity once and only once.
    /// Iteration order is not guaranteed.
    ///
    /// This can only be called for read-only queries.
    #[inline]
    pub fn iter_manual<'w, 's>(&'s self, world: &'w World) -> QueryIter<'w, 's, D::ReadOnly, F> {
        self.query_manual(world).into_iter()
    }

    /// Returns an [`Iterator`] over all possible combinations of `K` query results without repetition.
    /// This can only be called for read-only queries.
    ///
    /// A combination is an arrangement of a collection of items where order does not matter.
    ///
    /// `K` is the number of items that make up each subset, and the number of items returned by the iterator.
    /// `N` is the number of total entities output by query.
    ///
    /// For example, given the list [1, 2, 3, 4], where `K` is 2, the combinations without repeats are
    /// [1, 2], [1, 3], [1, 4], [2, 3], [2, 4], [3, 4].
    /// And in this case, `N` would be defined as 4 since the size of the input list is 4.
    ///
    ///  For combinations of size `K` of query taking `N` inputs, you will get:
    /// - if `K == N`: one combination of all query results
    /// - if `K < N`: all possible `K`-sized combinations of query results, without repetition
    /// - if `K > N`: empty set (no `K`-sized combinations exist)
    ///
    /// The `iter_combinations` method does not guarantee order of iteration.
    ///
    /// This iterator is always guaranteed to return results from each unique pair of matching entities.
    /// Iteration order is not guaranteed.
    ///
    /// This can only be called for read-only queries, see [`Self::iter_combinations_mut`] for
    /// write-queries.
    #[inline]
    pub fn iter_combinations<'w, 's, const K: usize>(
        &'s mut self,
        world: &'w World,
    ) -> QueryCombinationIter<'w, 's, D::ReadOnly, F, K> {
        self.query(world).iter_combinations_inner()
    }

    /// Returns an [`Iterator`] over all possible combinations of `K` query results without repetition.
    ///
    /// A combination is an arrangement of a collection of items where order does not matter.
    ///
    /// `K` is the number of items that make up each subset, and the number of items returned by the iterator.
    /// `N` is the number of total entities output by query.
    ///
    /// For example, given the list [1, 2, 3, 4], where `K` is 2, the combinations without repeats are
    /// [1, 2], [1, 3], [1, 4], [2, 3], [2, 4], [3, 4].
    /// And in this case, `N` would be defined as 4 since the size of the input list is 4.
    ///
    ///  For combinations of size `K` of query taking `N` inputs, you will get:
    /// - if `K == N`: one combination of all query results
    /// - if `K < N`: all possible `K`-sized combinations of query results, without repetition
    /// - if `K > N`: empty set (no `K`-sized combinations exist)
    ///
    /// The `iter_combinations_mut` method does not guarantee order of iteration.
    #[inline]
    pub fn iter_combinations_mut<'w, 's, const K: usize>(
        &'s mut self,
        world: &'w mut World,
    ) -> QueryCombinationIter<'w, 's, D, F, K> {
        self.query_mut(world).iter_combinations_inner()
    }

    /// Returns an [`Iterator`] over the read-only query items generated from an [`Entity`] list.
    ///
    /// Items are returned in the order of the list of entities.
    /// Entities that don't match the query are skipped.
    ///
    /// # See also
    ///
    /// - [`iter_many_mut`](Self::iter_many_mut) to get mutable query items.
    #[inline]
    pub fn iter_many<'w, 's, EntityList: IntoIterator<Item: EntityBorrow>>(
        &'s mut self,
        world: &'w World,
        entities: EntityList,
    ) -> QueryManyIter<'w, 's, D::ReadOnly, F, EntityList::IntoIter> {
        self.query(world).iter_many_inner(entities)
    }

    /// Returns an [`Iterator`] over the read-only query items generated from an [`Entity`] list.
    ///
    /// Items are returned in the order of the list of entities.
    /// Entities that don't match the query are skipped.
    ///
    /// If `world` archetypes changed since [`Self::update_archetypes`] was last called,
    /// this will skip entities contained in new archetypes.
    ///
    /// This can only be called for read-only queries.
    ///
    /// # See also
    ///
    /// - [`iter_many`](Self::iter_many) to update archetypes.
    /// - [`iter_manual`](Self::iter_manual) to iterate over all query items.
    #[inline]
    pub fn iter_many_manual<'w, 's, EntityList: IntoIterator<Item: EntityBorrow>>(
        &'s self,
        world: &'w World,
        entities: EntityList,
    ) -> QueryManyIter<'w, 's, D::ReadOnly, F, EntityList::IntoIter> {
        self.query_manual(world).iter_many_inner(entities)
    }

    /// Returns an iterator over the query items generated from an [`Entity`] list.
    ///
    /// Items are returned in the order of the list of entities.
    /// Entities that don't match the query are skipped.
    #[inline]
    pub fn iter_many_mut<'w, 's, EntityList: IntoIterator<Item: EntityBorrow>>(
        &'s mut self,
        world: &'w mut World,
        entities: EntityList,
    ) -> QueryManyIter<'w, 's, D, F, EntityList::IntoIter> {
        self.query_mut(world).iter_many_inner(entities)
    }

    /// Returns an [`Iterator`] over the unique read-only query items generated from an [`EntitySet`].
    ///
    /// Items are returned in the order of the list of entities.
    /// Entities that don't match the query are skipped.
    ///
    /// # See also
    ///
    /// - [`iter_many_unique_mut`](Self::iter_many_unique_mut) to get mutable query items.
    #[inline]
    pub fn iter_many_unique<'w, 's, EntityList: EntitySet>(
        &'s mut self,
        world: &'w World,
        entities: EntityList,
    ) -> QueryManyUniqueIter<'w, 's, D::ReadOnly, F, EntityList::IntoIter> {
        self.query(world).iter_many_unique_inner(entities)
    }

    /// Returns an [`Iterator`] over the unique read-only query items generated from an [`EntitySet`].
    ///
    /// Items are returned in the order of the list of entities.
    /// Entities that don't match the query are skipped.
    ///
    /// If `world` archetypes changed since [`Self::update_archetypes`] was last called,
    /// this will skip entities contained in new archetypes.
    ///
    /// This can only be called for read-only queries.
    ///
    /// # See also
    ///
    /// - [`iter_many_unique`](Self::iter_many) to update archetypes.
    /// - [`iter_many`](Self::iter_many) to iterate over a non-unique entity list.
    /// - [`iter_manual`](Self::iter_manual) to iterate over all query items.
    #[inline]
    pub fn iter_many_unique_manual<'w, 's, EntityList: EntitySet>(
        &'s self,
        world: &'w World,
        entities: EntityList,
    ) -> QueryManyUniqueIter<'w, 's, D::ReadOnly, F, EntityList::IntoIter> {
        self.query_manual(world).iter_many_unique_inner(entities)
    }

    /// Returns an iterator over the unique query items generated from an [`EntitySet`].
    ///
    /// Items are returned in the order of the list of entities.
    /// Entities that don't match the query are skipped.
    #[inline]
    pub fn iter_many_unique_mut<'w, 's, EntityList: EntitySet>(
        &'s mut self,
        world: &'w mut World,
        entities: EntityList,
    ) -> QueryManyUniqueIter<'w, 's, D, F, EntityList::IntoIter> {
        self.query_mut(world).iter_many_unique_inner(entities)
    }
    /// Returns an [`Iterator`] over the query results for the given [`World`].
    ///
    /// This iterator is always guaranteed to return results from each matching entity once and only once.
    /// Iteration order is not guaranteed.
    ///
    /// # Safety
    ///
    /// This does not check for mutable query correctness. To be safe, make sure mutable queries
    /// have unique access to the components they query.
    #[inline]
    pub unsafe fn iter_unchecked<'w, 's>(
        &'s mut self,
        world: UnsafeWorldCell<'w>,
    ) -> QueryIter<'w, 's, D, F> {
        self.query_unchecked(world).into_iter()
    }

    /// Returns an [`Iterator`] over all possible combinations of `K` query results for the
    /// given [`World`] without repetition.
    /// This can only be called for read-only queries.
    ///
    /// This iterator is always guaranteed to return results from each unique pair of matching entities.
    /// Iteration order is not guaranteed.
    ///
    /// # Safety
    ///
    /// This does not check for mutable query correctness. To be safe, make sure mutable queries
    /// have unique access to the components they query.
    #[inline]
    pub unsafe fn iter_combinations_unchecked<'w, 's, const K: usize>(
        &'s mut self,
        world: UnsafeWorldCell<'w>,
    ) -> QueryCombinationIter<'w, 's, D, F, K> {
        self.query_unchecked(world).iter_combinations_inner()
    }

    /// Returns a parallel iterator over the query results for the given [`World`].
    ///
    /// This can only be called for read-only queries, see [`par_iter_mut`] for write-queries.
    ///
    /// Note that you must use the `for_each` method to iterate over the
    /// results, see [`par_iter_mut`] for an example.
    ///
    /// [`par_iter_mut`]: Self::par_iter_mut
    #[inline]
    pub fn par_iter<'w, 's>(
        &'s mut self,
        world: &'w World,
    ) -> QueryParIter<'w, 's, D::ReadOnly, F> {
        self.query(world).par_iter_inner()
    }

    /// Returns a parallel iterator over the query results for the given [`World`].
    ///
    /// This can only be called for mutable queries, see [`par_iter`] for read-only-queries.
    ///
    /// # Examples
    ///
    /// ```
    /// use bevy_ecs::prelude::*;
    /// use bevy_ecs::query::QueryEntityError;
    ///
    /// #[derive(Component, PartialEq, Debug)]
    /// struct A(usize);
    ///
    /// # bevy_tasks::ComputeTaskPool::get_or_init(|| bevy_tasks::TaskPool::new());
    ///
    /// let mut world = World::new();
    ///
    /// # let entities: Vec<Entity> = (0..3).map(|i| world.spawn(A(i)).id()).collect();
    /// # let entities: [Entity; 3] = entities.try_into().unwrap();
    ///
    /// let mut query_state = world.query::<&mut A>();
    ///
    /// query_state.par_iter_mut(&mut world).for_each(|mut a| {
    ///     a.0 += 5;
    /// });
    ///
    /// # let component_values = query_state.get_many(&world, entities).unwrap();
    ///
    /// # assert_eq!(component_values, [&A(5), &A(6), &A(7)]);
    ///
    /// # let wrong_entity = Entity::from_raw(57);
    /// # let invalid_entity = world.spawn_empty().id();
    ///
    /// # assert_eq!(match query_state.get_many(&mut world, [wrong_entity]).unwrap_err() {QueryEntityError::EntityDoesNotExist(error) => error.entity, _ => panic!()}, wrong_entity);
    /// assert_eq!(match query_state.get_many_mut(&mut world, [invalid_entity]).unwrap_err() {QueryEntityError::QueryDoesNotMatch(entity, _) => entity, _ => panic!()}, invalid_entity);
    /// # assert_eq!(query_state.get_many_mut(&mut world, [entities[0], entities[0]]).unwrap_err(), QueryEntityError::AliasedMutability(entities[0]));
    /// ```
    ///
    /// # Panics
    /// The [`ComputeTaskPool`] is not initialized. If using this from a query that is being
    /// initialized and run from the ECS scheduler, this should never panic.
    ///
    /// [`par_iter`]: Self::par_iter
    /// [`ComputeTaskPool`]: bevy_tasks::ComputeTaskPool
    #[inline]
    pub fn par_iter_mut<'w, 's>(&'s mut self, world: &'w mut World) -> QueryParIter<'w, 's, D, F> {
        self.query_mut(world).par_iter_inner()
    }

    /// Runs `func` on each query result in parallel for the given [`World`], where the last change and
    /// the current change tick are given. This is faster than the equivalent
    /// `iter()` method, but cannot be chained like a normal [`Iterator`].
    ///
    /// # Panics
    /// The [`ComputeTaskPool`] is not initialized. If using this from a query that is being
    /// initialized and run from the ECS scheduler, this should never panic.
    ///
    /// # Safety
    ///
    /// This does not check for mutable query correctness. To be safe, make sure mutable queries
    /// have unique access to the components they query.
    /// This does not validate that `world.id()` matches `self.world_id`. Calling this on a `world`
    /// with a mismatched [`WorldId`] is unsound.
    ///
    /// [`ComputeTaskPool`]: bevy_tasks::ComputeTaskPool
    #[cfg(all(not(target_arch = "wasm32"), feature = "multi_threaded"))]
    pub(crate) unsafe fn par_fold_init_unchecked_manual<'w, T, FN, INIT>(
        &self,
        init_accum: INIT,
        world: UnsafeWorldCell<'w>,
        batch_size: usize,
        func: FN,
        last_run: Tick,
        this_run: Tick,
    ) where
        FN: Fn(T, D::Item<'w>) -> T + Send + Sync + Clone,
        INIT: Fn() -> T + Sync + Send + Clone,
    {
        // NOTE: If you are changing query iteration code, remember to update the following places, where relevant:
        // QueryIter, QueryIterationCursor, QueryManyIter, QueryCombinationIter,QueryState::par_fold_init_unchecked_manual,
        // QueryState::par_many_fold_init_unchecked_manual, QueryState::par_many_unique_fold_init_unchecked_manual
        use arrayvec::ArrayVec;

        bevy_tasks::ComputeTaskPool::get().scope(|scope| {
            // SAFETY: We only access table data that has been registered in `self.archetype_component_access`.
            let tables = unsafe { &world.storages().tables };
            let archetypes = world.archetypes();
            let mut batch_queue = ArrayVec::new();
            let mut queue_entity_count = 0;

            // submit a list of storages which smaller than batch_size as single task
            let submit_batch_queue = |queue: &mut ArrayVec<StorageId, 128>| {
                if queue.is_empty() {
                    return;
                }
                let queue = core::mem::take(queue);
                let mut func = func.clone();
                let init_accum = init_accum.clone();
                scope.spawn(async move {
                    #[cfg(feature = "trace")]
                    let _span = self.par_iter_span.enter();
                    let mut iter = self
                        .query_unchecked_manual_with_ticks(world, last_run, this_run)
                        .into_iter();
                    let mut accum = init_accum();
                    for storage_id in queue {
                        accum = iter.fold_over_storage_range(accum, &mut func, storage_id, None);
                    }
                });
            };

            // submit single storage larger than batch_size
            let submit_single = |count, storage_id: StorageId| {
                for offset in (0..count).step_by(batch_size) {
                    let mut func = func.clone();
                    let init_accum = init_accum.clone();
                    let len = batch_size.min(count - offset);
                    let batch = offset..offset + len;
                    scope.spawn(async move {
                        #[cfg(feature = "trace")]
                        let _span = self.par_iter_span.enter();
                        let accum = init_accum();
                        self.query_unchecked_manual_with_ticks(world, last_run, this_run)
                            .into_iter()
                            .fold_over_storage_range(accum, &mut func, storage_id, Some(batch));
                    });
                }
            };

            let storage_entity_count = |storage_id: StorageId| -> usize {
                if self.is_dense {
                    tables[storage_id.table_id].entity_count()
                } else {
                    archetypes[storage_id.archetype_id].len()
                }
            };

            for storage_id in &self.matched_storage_ids {
                let count = storage_entity_count(*storage_id);

                // skip empty storage
                if count == 0 {
                    continue;
                }
                // immediately submit large storage
                if count >= batch_size {
                    submit_single(count, *storage_id);
                    continue;
                }
                // merge small storage
                batch_queue.push(*storage_id);
                queue_entity_count += count;

                // submit batch_queue
                if queue_entity_count >= batch_size || batch_queue.is_full() {
                    submit_batch_queue(&mut batch_queue);
                    queue_entity_count = 0;
                }
            }
            submit_batch_queue(&mut batch_queue);
        });
    }

    /// Runs `func` on each query result in parallel for the given [`EntitySet`],
    /// where the last change and the current change tick are given. This is faster than the
    /// equivalent `iter_many_unique()` method, but cannot be chained like a normal [`Iterator`].
    ///
    /// # Panics
    /// The [`ComputeTaskPool`] is not initialized. If using this from a query that is being
    /// initialized and run from the ECS scheduler, this should never panic.
    ///
    /// # Safety
    ///
    /// This does not check for mutable query correctness. To be safe, make sure mutable queries
    /// have unique access to the components they query.
    /// This does not validate that `world.id()` matches `self.world_id`. Calling this on a `world`
    /// with a mismatched [`WorldId`] is unsound.
    ///
    /// [`ComputeTaskPool`]: bevy_tasks::ComputeTaskPool
    #[cfg(all(not(target_arch = "wasm32"), feature = "multi_threaded"))]
    pub(crate) unsafe fn par_many_unique_fold_init_unchecked_manual<'w, T, FN, INIT, E>(
        &self,
        init_accum: INIT,
        world: UnsafeWorldCell<'w>,
        entity_list: &UniqueEntitySlice<E>,
        batch_size: usize,
        mut func: FN,
        last_run: Tick,
        this_run: Tick,
    ) where
        FN: Fn(T, D::Item<'w>) -> T + Send + Sync + Clone,
        INIT: Fn() -> T + Sync + Send + Clone,
        E: TrustedEntityBorrow + Sync,
    {
        // NOTE: If you are changing query iteration code, remember to update the following places, where relevant:
        // QueryIter, QueryIterationCursor, QueryManyIter, QueryCombinationIter,QueryState::par_fold_init_unchecked_manual
        // QueryState::par_many_fold_init_unchecked_manual, QueryState::par_many_unique_fold_init_unchecked_manual

        bevy_tasks::ComputeTaskPool::get().scope(|scope| {
            let chunks = entity_list.chunks_exact(batch_size);
            let remainder = chunks.remainder();

            for batch in chunks {
                let mut func = func.clone();
                let init_accum = init_accum.clone();
                scope.spawn(async move {
                    #[cfg(feature = "trace")]
                    let _span = self.par_iter_span.enter();
                    let accum = init_accum();
                    self.query_unchecked_manual_with_ticks(world, last_run, this_run)
                        .iter_many_unique_inner(batch)
                        .fold(accum, &mut func);
                });
            }

            #[cfg(feature = "trace")]
            let _span = self.par_iter_span.enter();
            let accum = init_accum();
            self.query_unchecked_manual_with_ticks(world, last_run, this_run)
                .iter_many_unique_inner(remainder)
                .fold(accum, &mut func);
        });
    }
}

impl<D: ReadOnlyQueryData, F: QueryFilter> QueryState<D, F> {
    /// Runs `func` on each read-only query result in parallel for the given [`Entity`] list,
    /// where the last change and the current change tick are given. This is faster than the equivalent
    /// `iter_many()` method, but cannot be chained like a normal [`Iterator`].
    ///
    /// # Panics
    /// The [`ComputeTaskPool`] is not initialized. If using this from a query that is being
    /// initialized and run from the ECS scheduler, this should never panic.
    ///
    /// # Safety
    ///
    /// This does not check for mutable query correctness. To be safe, make sure mutable queries
    /// have unique access to the components they query.
    /// This does not validate that `world.id()` matches `self.world_id`. Calling this on a `world`
    /// with a mismatched [`WorldId`] is unsound.
    ///
    /// [`ComputeTaskPool`]: bevy_tasks::ComputeTaskPool
    #[cfg(all(not(target_arch = "wasm32"), feature = "multi_threaded"))]
    pub(crate) unsafe fn par_many_fold_init_unchecked_manual<'w, T, FN, INIT, E>(
        &self,
        init_accum: INIT,
        world: UnsafeWorldCell<'w>,
        entity_list: &[E],
        batch_size: usize,
        mut func: FN,
        last_run: Tick,
        this_run: Tick,
    ) where
        FN: Fn(T, D::Item<'w>) -> T + Send + Sync + Clone,
        INIT: Fn() -> T + Sync + Send + Clone,
        E: EntityBorrow + Sync,
    {
        // NOTE: If you are changing query iteration code, remember to update the following places, where relevant:
        // QueryIter, QueryIterationCursor, QueryManyIter, QueryCombinationIter, QueryState::par_fold_init_unchecked_manual
        // QueryState::par_many_fold_init_unchecked_manual, QueryState::par_many_unique_fold_init_unchecked_manual

        bevy_tasks::ComputeTaskPool::get().scope(|scope| {
            let chunks = entity_list.chunks_exact(batch_size);
            let remainder = chunks.remainder();

            for batch in chunks {
                let mut func = func.clone();
                let init_accum = init_accum.clone();
                scope.spawn(async move {
                    #[cfg(feature = "trace")]
                    let _span = self.par_iter_span.enter();
                    let accum = init_accum();
                    self.query_unchecked_manual_with_ticks(world, last_run, this_run)
                        .iter_many_inner(batch)
                        .fold(accum, &mut func);
                });
            }

            #[cfg(feature = "trace")]
            let _span = self.par_iter_span.enter();
            let accum = init_accum();
            self.query_unchecked_manual_with_ticks(world, last_run, this_run)
                .iter_many_inner(remainder)
                .fold(accum, &mut func);
        });
    }
}

impl<D: QueryData, F: QueryFilter> QueryState<D, F> {
    /// Returns a single immutable query result when there is exactly one entity matching
    /// the query.
    ///
    /// This can only be called for read-only queries,
    /// see [`single_mut`](Self::single_mut) for write-queries.
    ///
    /// # Panics
    ///
    /// Panics if the number of query results is not exactly one. Use
    /// [`get_single`](Self::get_single) to return a `Result` instead of panicking.
    #[track_caller]
    #[inline]
    pub fn single<'w>(&mut self, world: &'w World) -> ROQueryItem<'w, D> {
        self.query(world).single_inner()
    }

    /// Returns a single immutable query result when there is exactly one entity matching
    /// the query.
    ///
    /// This can only be called for read-only queries,
    /// see [`get_single_mut`](Self::get_single_mut) for write-queries.
    ///
    /// If the number of query results is not exactly one, a [`QuerySingleError`] is returned
    /// instead.
    #[inline]
    pub fn get_single<'w>(
        &mut self,
        world: &'w World,
    ) -> Result<ROQueryItem<'w, D>, QuerySingleError> {
        self.query(world).get_single_inner()
    }

    /// Returns a single mutable query result when there is exactly one entity matching
    /// the query.
    ///
    /// # Panics
    ///
    /// Panics if the number of query results is not exactly one. Use
    /// [`get_single_mut`](Self::get_single_mut) to return a `Result` instead of panicking.
    #[track_caller]
    #[inline]
    pub fn single_mut<'w>(&mut self, world: &'w mut World) -> D::Item<'w> {
        self.query_mut(world).single_inner()
    }

    /// Returns a single mutable query result when there is exactly one entity matching
    /// the query.
    ///
    /// If the number of query results is not exactly one, a [`QuerySingleError`] is returned
    /// instead.
    #[inline]
    pub fn get_single_mut<'w>(
        &mut self,
        world: &'w mut World,
    ) -> Result<D::Item<'w>, QuerySingleError> {
        self.query_mut(world).get_single_inner()
    }

    /// Returns a query result when there is exactly one entity matching the query.
    ///
    /// If the number of query results is not exactly one, a [`QuerySingleError`] is returned
    /// instead.
    ///
    /// # Safety
    ///
    /// This does not check for mutable query correctness. To be safe, make sure mutable queries
    /// have unique access to the components they query.
    #[inline]
    pub unsafe fn get_single_unchecked<'w>(
        &mut self,
        world: UnsafeWorldCell<'w>,
    ) -> Result<D::Item<'w>, QuerySingleError> {
        self.query_unchecked(world).get_single_inner()
    }

    /// Returns a query result when there is exactly one entity matching the query,
    /// where the last change and the current change tick are given.
    ///
    /// If the number of query results is not exactly one, a [`QuerySingleError`] is returned
    /// instead.
    ///
    /// # Safety
    ///
    /// This does not check for mutable query correctness. To be safe, make sure mutable queries
    /// have unique access to the components they query.
    /// This does not validate that `world.id()` matches `self.world_id`. Calling this on a `world`
    /// with a mismatched [`WorldId`] is unsound.
    #[inline]
    pub unsafe fn get_single_unchecked_manual<'w>(
        &self,
        world: UnsafeWorldCell<'w>,
        last_run: Tick,
        this_run: Tick,
    ) -> Result<D::Item<'w>, QuerySingleError> {
        // SAFETY:
        // - The caller ensured we have the correct access to the world.
        // - The caller ensured that the world matches.
        self.query_unchecked_manual_with_ticks(world, last_run, this_run)
            .get_single_inner()
    }
}

impl<D: QueryData, F: QueryFilter> From<QueryBuilder<'_, D, F>> for QueryState<D, F> {
    fn from(mut value: QueryBuilder<D, F>) -> Self {
        QueryState::from_builder(&mut value)
    }
}

#[cfg(test)]
mod tests {
    use crate::{
        component::Component, entity_disabling::DefaultQueryFilters, prelude::*,
        world::FilteredEntityRef,
    };

    #[test]
    #[should_panic]
    fn right_world_get() {
        let mut world_1 = World::new();
        let world_2 = World::new();

        let mut query_state = world_1.query::<Entity>();
        let _panics = query_state.get(&world_2, Entity::from_raw(0));
    }

    #[test]
    #[should_panic]
    fn right_world_get_many() {
        let mut world_1 = World::new();
        let world_2 = World::new();

        let mut query_state = world_1.query::<Entity>();
        let _panics = query_state.get_many(&world_2, []);
    }

    #[test]
    #[should_panic]
    fn right_world_get_many_mut() {
        let mut world_1 = World::new();
        let mut world_2 = World::new();

        let mut query_state = world_1.query::<Entity>();
        let _panics = query_state.get_many_mut(&mut world_2, []);
    }

    #[derive(Component, PartialEq, Debug)]
    struct A(usize);

    #[derive(Component, PartialEq, Debug)]
    struct B(usize);

    #[derive(Component, PartialEq, Debug)]
    struct C(usize);

    #[test]
    fn can_transmute_to_more_general() {
        let mut world = World::new();
        world.spawn((A(1), B(0)));

        let query_state = world.query::<(&A, &B)>();
        let mut new_query_state = query_state.transmute::<&A>(&world);
        assert_eq!(new_query_state.iter(&world).len(), 1);
        let a = new_query_state.single(&world);

        assert_eq!(a.0, 1);
    }

    #[test]
    fn cannot_get_data_not_in_original_query() {
        let mut world = World::new();
        world.spawn((A(0), B(0)));
        world.spawn((A(1), B(0), C(0)));

        let query_state = world.query_filtered::<(&A, &B), Without<C>>();
        let mut new_query_state = query_state.transmute::<&A>(&world);
        // even though we change the query to not have Without<C>, we do not get the component with C.
        let a = new_query_state.single(&world);

        assert_eq!(a.0, 0);
    }

    #[test]
    fn can_transmute_empty_tuple() {
        let mut world = World::new();
        world.register_component::<A>();
        let entity = world.spawn(A(10)).id();

        let q = world.query::<()>();
        let mut q = q.transmute::<Entity>(&world);
        assert_eq!(q.single(&world), entity);
    }

    #[test]
    fn can_transmute_immut_fetch() {
        let mut world = World::new();
        world.spawn(A(10));

        let q = world.query::<&A>();
        let mut new_q = q.transmute::<Ref<A>>(&world);
        assert!(new_q.single(&world).is_added());

        let q = world.query::<Ref<A>>();
        let _ = q.transmute::<&A>(&world);
    }

    #[test]
    fn can_transmute_mut_fetch() {
        let mut world = World::new();
        world.spawn(A(0));

        let q = world.query::<&mut A>();
        let _ = q.transmute::<Ref<A>>(&world);
        let _ = q.transmute::<&A>(&world);
    }

    #[test]
    fn can_transmute_entity_mut() {
        let mut world = World::new();
        world.spawn(A(0));

        let q: QueryState<EntityMut<'_>> = world.query::<EntityMut>();
        let _ = q.transmute::<EntityRef>(&world);
    }

    #[test]
    fn can_generalize_with_option() {
        let mut world = World::new();
        world.spawn((A(0), B(0)));

        let query_state = world.query::<(Option<&A>, &B)>();
        let _ = query_state.transmute::<Option<&A>>(&world);
        let _ = query_state.transmute::<&B>(&world);
    }

    #[test]
    #[should_panic(
        expected = "Transmuted state for ((&bevy_ecs::query::state::tests::A, &bevy_ecs::query::state::tests::B), ()) attempts to access terms that are not allowed by original state (&bevy_ecs::query::state::tests::A, ())."
    )]
    fn cannot_transmute_to_include_data_not_in_original_query() {
        let mut world = World::new();
        world.register_component::<A>();
        world.register_component::<B>();
        world.spawn(A(0));

        let query_state = world.query::<&A>();
        let mut _new_query_state = query_state.transmute::<(&A, &B)>(&world);
    }

    #[test]
    #[should_panic(
        expected = "Transmuted state for (&mut bevy_ecs::query::state::tests::A, ()) attempts to access terms that are not allowed by original state (&bevy_ecs::query::state::tests::A, ())."
    )]
    fn cannot_transmute_immut_to_mut() {
        let mut world = World::new();
        world.spawn(A(0));

        let query_state = world.query::<&A>();
        let mut _new_query_state = query_state.transmute::<&mut A>(&world);
    }

    #[test]
    #[should_panic(
        expected = "Transmuted state for (&bevy_ecs::query::state::tests::A, ()) attempts to access terms that are not allowed by original state (core::option::Option<&bevy_ecs::query::state::tests::A>, ())."
    )]
    fn cannot_transmute_option_to_immut() {
        let mut world = World::new();
        world.spawn(C(0));

        let query_state = world.query::<Option<&A>>();
        let mut new_query_state = query_state.transmute::<&A>(&world);
        let x = new_query_state.single(&world);
        assert_eq!(x.0, 1234);
    }

    #[test]
    #[should_panic(
        expected = "Transmuted state for (&bevy_ecs::query::state::tests::A, ()) attempts to access terms that are not allowed by original state (bevy_ecs::world::entity_ref::EntityRef, ())."
    )]
    fn cannot_transmute_entity_ref() {
        let mut world = World::new();
        world.register_component::<A>();

        let q = world.query::<EntityRef>();
        let _ = q.transmute::<&A>(&world);
    }

    #[test]
    fn can_transmute_filtered_entity() {
        let mut world = World::new();
        let entity = world.spawn((A(0), B(1))).id();
        let query =
            QueryState::<(Entity, &A, &B)>::new(&mut world).transmute::<FilteredEntityRef>(&world);

        let mut query = query;
        // Our result is completely untyped
        let entity_ref = query.single(&world);

        assert_eq!(entity, entity_ref.id());
        assert_eq!(0, entity_ref.get::<A>().unwrap().0);
        assert_eq!(1, entity_ref.get::<B>().unwrap().0);
    }

    #[test]
    fn can_transmute_added() {
        let mut world = World::new();
        let entity_a = world.spawn(A(0)).id();

        let mut query = QueryState::<(Entity, &A, Has<B>)>::new(&mut world)
            .transmute_filtered::<(Entity, Has<B>), Added<A>>(&world);

        assert_eq!((entity_a, false), query.single(&world));

        world.clear_trackers();

        let entity_b = world.spawn((A(0), B(0))).id();
        assert_eq!((entity_b, true), query.single(&world));

        world.clear_trackers();

        assert!(query.get_single(&world).is_err());
    }

    #[test]
    fn can_transmute_changed() {
        let mut world = World::new();
        let entity_a = world.spawn(A(0)).id();

        let mut detection_query = QueryState::<(Entity, &A)>::new(&mut world)
            .transmute_filtered::<Entity, Changed<A>>(&world);

        let mut change_query = QueryState::<&mut A>::new(&mut world);
        assert_eq!(entity_a, detection_query.single(&world));

        world.clear_trackers();

        assert!(detection_query.get_single(&world).is_err());

        change_query.single_mut(&mut world).0 = 1;

        assert_eq!(entity_a, detection_query.single(&world));
    }

    #[test]
    #[should_panic(
        expected = "Transmuted state for (bevy_ecs::entity::Entity, bevy_ecs::query::filter::Changed<bevy_ecs::query::state::tests::B>) attempts to access terms that are not allowed by original state (&bevy_ecs::query::state::tests::A, ())."
    )]
    fn cannot_transmute_changed_without_access() {
        let mut world = World::new();
        world.register_component::<A>();
        world.register_component::<B>();
        let query = QueryState::<&A>::new(&mut world);
        let _new_query = query.transmute_filtered::<Entity, Changed<B>>(&world);
    }

    // Regression test for #14629
    #[test]
    #[should_panic]
    fn transmute_with_different_world() {
        let mut world = World::new();
        world.spawn((A(1), B(2)));

        let mut world2 = World::new();
        world2.register_component::<B>();

        world.query::<(&A, &B)>().transmute::<&B>(&world2);
    }

    /// Regression test for issue #14528
    #[test]
    fn transmute_from_sparse_to_dense() {
        #[derive(Component)]
        struct Dense;

        #[derive(Component)]
        #[component(storage = "SparseSet")]
        struct Sparse;

        let mut world = World::new();

        world.spawn(Dense);
        world.spawn((Dense, Sparse));

        let mut query = world
            .query_filtered::<&Dense, With<Sparse>>()
            .transmute::<&Dense>(&world);

        let matched = query.iter(&world).count();
        assert_eq!(matched, 1);
    }
    #[test]
    fn transmute_from_dense_to_sparse() {
        #[derive(Component)]
        struct Dense;

        #[derive(Component)]
        #[component(storage = "SparseSet")]
        struct Sparse;

        let mut world = World::new();

        world.spawn(Dense);
        world.spawn((Dense, Sparse));

        let mut query = world
            .query::<&Dense>()
            .transmute_filtered::<&Dense, With<Sparse>>(&world);

        // Note: `transmute_filtered` is supposed to keep the same matched tables/archetypes,
        // so it doesn't actually filter out those entities without `Sparse` and the iteration
        // remains dense.
        let matched = query.iter(&world).count();
        assert_eq!(matched, 2);
    }

    #[test]
    fn join() {
        let mut world = World::new();
        world.spawn(A(0));
        world.spawn(B(1));
        let entity_ab = world.spawn((A(2), B(3))).id();
        world.spawn((A(4), B(5), C(6)));

        let query_1 = QueryState::<&A, Without<C>>::new(&mut world);
        let query_2 = QueryState::<&B, Without<C>>::new(&mut world);
        let mut new_query: QueryState<Entity, ()> = query_1.join_filtered(&world, &query_2);

        assert_eq!(new_query.single(&world), entity_ab);
    }

    #[test]
    fn join_with_get() {
        let mut world = World::new();
        world.spawn(A(0));
        world.spawn(B(1));
        let entity_ab = world.spawn((A(2), B(3))).id();
        let entity_abc = world.spawn((A(4), B(5), C(6))).id();

        let query_1 = QueryState::<&A>::new(&mut world);
        let query_2 = QueryState::<&B, Without<C>>::new(&mut world);
        let mut new_query: QueryState<Entity, ()> = query_1.join_filtered(&world, &query_2);

        assert!(new_query.get(&world, entity_ab).is_ok());
        // should not be able to get entity with c.
        assert!(new_query.get(&world, entity_abc).is_err());
    }

    #[test]
    #[should_panic(expected = "Joined state for (&bevy_ecs::query::state::tests::C, ()) \
            attempts to access terms that are not allowed by state \
            (&bevy_ecs::query::state::tests::A, ()) joined with (&bevy_ecs::query::state::tests::B, ()).")]
    fn cannot_join_wrong_fetch() {
        let mut world = World::new();
        world.register_component::<C>();
        let query_1 = QueryState::<&A>::new(&mut world);
        let query_2 = QueryState::<&B>::new(&mut world);
        let _query: QueryState<&C> = query_1.join(&world, &query_2);
    }

    #[test]
    #[should_panic(
        expected = "Joined state for (bevy_ecs::entity::Entity, bevy_ecs::query::filter::Changed<bevy_ecs::query::state::tests::C>) \
            attempts to access terms that are not allowed by state \
            (&bevy_ecs::query::state::tests::A, bevy_ecs::query::filter::Without<bevy_ecs::query::state::tests::C>) \
            joined with (&bevy_ecs::query::state::tests::B, bevy_ecs::query::filter::Without<bevy_ecs::query::state::tests::C>)."
    )]
    fn cannot_join_wrong_filter() {
        let mut world = World::new();
        let query_1 = QueryState::<&A, Without<C>>::new(&mut world);
        let query_2 = QueryState::<&B, Without<C>>::new(&mut world);
        let _: QueryState<Entity, Changed<C>> = query_1.join_filtered(&world, &query_2);
    }

    #[test]
    fn query_respects_default_filters() {
        let mut world = World::new();
        world.spawn((A(0), B(0)));
        world.spawn((B(0), C(0)));
        world.spawn(C(0));

        let mut df = DefaultQueryFilters::empty();
        df.register_disabling_component(world.register_component::<C>());
        world.insert_resource(df);

        // Without<C> only matches the first entity
        let mut query = QueryState::<()>::new(&mut world);
        assert_eq!(1, query.iter(&world).count());

        // With<C> matches the last two entities
        let mut query = QueryState::<(), With<C>>::new(&mut world);
        assert_eq!(2, query.iter(&world).count());

        // Has should bypass the filter entirely
        let mut query = QueryState::<Has<C>>::new(&mut world);
        assert_eq!(3, query.iter(&world).count());

        // Other filters should still be respected
        let mut query = QueryState::<Has<C>, Without<B>>::new(&mut world);
        assert_eq!(1, query.iter(&world).count());
    }

    #[derive(Component)]
    struct Table;

    #[derive(Component)]
    #[component(storage = "SparseSet")]
    struct Sparse;

    #[test]
    fn query_default_filters_updates_is_dense() {
        let mut world = World::new();
        world.spawn((Table, Sparse));
        world.spawn(Table);
        world.spawn(Sparse);

        let mut query = QueryState::<()>::new(&mut world);
        // There are no sparse components involved thus the query is dense
        assert!(query.is_dense);
        assert_eq!(3, query.iter(&world).count());

        let mut df = DefaultQueryFilters::empty();
        df.register_disabling_component(world.register_component::<Sparse>());
        world.insert_resource(df);

        let mut query = QueryState::<()>::new(&mut world);
        // The query doesn't ask for sparse components, but the default filters adds
        // a sparse components thus it is NOT dense
        assert!(!query.is_dense);
        assert_eq!(1, query.iter(&world).count());

        let mut df = DefaultQueryFilters::empty();
        df.register_disabling_component(world.register_component::<Table>());
        world.insert_resource(df);

        let mut query = QueryState::<()>::new(&mut world);
        // If the filter is instead a table components, the query can still be dense
        assert!(query.is_dense);
        assert_eq!(1, query.iter(&world).count());

        let mut query = QueryState::<&Sparse>::new(&mut world);
        // But only if the original query was dense
        assert!(!query.is_dense);
        assert_eq!(1, query.iter(&world).count());
    }
}<|MERGE_RESOLUTION|>--- conflicted
+++ resolved
@@ -1055,133 +1055,7 @@
         world: UnsafeWorldCell<'w>,
         entity: Entity,
     ) -> Result<D::Item<'w>, QueryEntityError<'w>> {
-<<<<<<< HEAD
-        self.update_archetypes_unsafe_world_cell(world);
-        self.get_unchecked_manual(world, entity, world.last_change_tick(), world.change_tick())
-    }
-
-    /// Gets the query result for the given [`World`] and [`Entity`], where the last change and
-    /// the current change tick are given.
-    ///
-    /// This is always guaranteed to run in `O(1)` time.
-    ///
-    /// # Safety
-    ///
-    /// This does not check for mutable query correctness. To be safe, make sure mutable queries
-    /// have unique access to the components they query.
-    ///
-    /// This must be called on the same `World` that the `Query` was generated from:
-    /// use `QueryState::validate_world` to verify this.
-    pub(crate) unsafe fn get_unchecked_manual<'w>(
-        &self,
-        world: UnsafeWorldCell<'w>,
-        entity: Entity,
-        last_run: Tick,
-        this_run: Tick,
-    ) -> Result<D::Item<'w>, QueryEntityError<'w>> {
-        let location = world
-            .entities()
-            .get(entity)
-            .ok_or(EntityDoesNotExistError::new(entity, world.entities()))?;
-        if !self
-            .matched_archetypes
-            .contains(location.archetype_id.index())
-        {
-            return Err(QueryEntityError::QueryDoesNotMatch(entity, world));
-        }
-        let archetype = world
-            .archetypes()
-            .get(location.archetype_id)
-            .debug_checked_unwrap();
-        let mut fetch = D::init_fetch(world, &self.fetch_state, last_run, this_run);
-        let mut filter = F::init_fetch(world, &self.filter_state, last_run, this_run);
-
-        let table = world
-            .storages()
-            .tables
-            .get(location.table_id)
-            .debug_checked_unwrap();
-        D::set_archetype(&mut fetch, &self.fetch_state, archetype, table);
-        F::set_archetype(&mut filter, &self.filter_state, archetype, table);
-
-        if F::filter_fetch(&mut filter, entity, location.table_row) {
-            Ok(D::fetch(&mut fetch, entity, location.table_row))
-        } else {
-            Err(QueryEntityError::QueryDoesNotMatch(entity, world))
-        }
-    }
-
-    /// Gets the read-only query results for the given [`World`] and array of [`Entity`], where the last change and
-    /// the current change tick are given.
-    ///
-    /// # Safety
-    ///
-    /// * `world` must have permission to read all of the components returned from this call.
-    ///     No mutable references may coexist with any of the returned references.
-    /// * This must be called on the same `World` that the `Query` was generated from:
-    ///     use `QueryState::validate_world` to verify this.
-    pub(crate) unsafe fn get_many_read_only_manual<'w, const N: usize>(
-        &self,
-        world: UnsafeWorldCell<'w>,
-        entities: [Entity; N],
-        last_run: Tick,
-        this_run: Tick,
-    ) -> Result<[ROQueryItem<'w, D>; N], QueryEntityError<'w>> {
-        let mut values = [(); N].map(|_| MaybeUninit::uninit());
-
-        for (value, entity) in core::iter::zip(&mut values, entities) {
-            // SAFETY: fetch is read-only and world must be validated
-            let item = unsafe {
-                self.as_readonly()
-                    .get_unchecked_manual(world, entity, last_run, this_run)?
-            };
-            *value = MaybeUninit::new(item);
-        }
-
-        // SAFETY: Each value has been fully initialized.
-        Ok(values.map(|x| unsafe { x.assume_init() }))
-    }
-
-    /// Gets the query results for the given [`World`] and array of [`Entity`], where the last change and
-    /// the current change tick are given.
-    ///
-    /// This is always guaranteed to run in `O(1)` time.
-    ///
-    /// # Safety
-    ///
-    /// This does not check for unique access to subsets of the entity-component data.
-    /// To be safe, make sure mutable queries have unique access to the components they query.
-    ///
-    /// This must be called on the same `World` that the `Query` was generated from:
-    /// use `QueryState::validate_world` to verify this.
-    pub(crate) unsafe fn get_many_unchecked_manual<'w, const N: usize>(
-        &self,
-        world: UnsafeWorldCell<'w>,
-        entities: [Entity; N],
-        last_run: Tick,
-        this_run: Tick,
-    ) -> Result<[D::Item<'w>; N], QueryEntityError<'w>> {
-        // Verify that all entities are unique
-        for i in 0..N {
-            for j in 0..i {
-                if entities[i] == entities[j] {
-                    return Err(QueryEntityError::AliasedMutability(entities[i]));
-                }
-            }
-        }
-
-        let mut values = [(); N].map(|_| MaybeUninit::uninit());
-
-        for (value, entity) in core::iter::zip(&mut values, entities) {
-            let item = self.get_unchecked_manual(world, entity, last_run, this_run)?;
-            *value = MaybeUninit::new(item);
-        }
-
-        // SAFETY: Each value has been fully initialized.
-        Ok(values.map(|x| x.assume_init()))
-=======
         self.query_unchecked(world).get_inner(entity)
->>>>>>> e186c7cc
     }
 
     /// Returns an [`Iterator`] over the query results for the given [`World`].
