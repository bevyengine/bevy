--- conflicted
+++ resolved
@@ -10,13 +10,9 @@
     storage::TableId,
     world::{World, WorldId},
 };
-<<<<<<< HEAD
 use bevy_tasks::{ComputeTaskPool, TaskPool};
-=======
-use bevy_tasks::TaskPool;
 #[cfg(feature = "trace")]
 use bevy_utils::tracing::Instrument;
->>>>>>> c309acd4
 use fixedbitset::FixedBitSet;
 use std::{fmt, ops::Deref};
 
@@ -867,7 +863,6 @@
     ) {
         // NOTE: If you are changing query iteration code, remember to update the following places, where relevant:
         // QueryIter, QueryIterationCursor, QueryState::for_each_unchecked_manual, QueryState::par_for_each_unchecked_manual
-<<<<<<< HEAD
         self.task_pool
             .as_ref()
             .expect("Cannot iterate query in parallel. No ComputeTaskPool initialized.")
@@ -879,7 +874,8 @@
                         let mut offset = 0;
                         while offset < table.len() {
                             let func = func.clone();
-                            scope.spawn(async move {
+                            let len = batch_size.min(table.len() - offset);
+                            let task = async move {
                                 let mut fetch = QF::init(
                                     world,
                                     &self.fetch_state,
@@ -896,7 +892,6 @@
                                 let table = &tables[*table_id];
                                 fetch.set_table(&self.fetch_state, table);
                                 filter.set_table(&self.filter_state, table);
-                                let len = batch_size.min(table.len() - offset);
                                 for table_index in offset..offset + len {
                                     if !filter.table_filter_fetch(table_index) {
                                         continue;
@@ -904,7 +899,17 @@
                                     let item = fetch.table_fetch(table_index);
                                     func(item);
                                 }
-                            });
+                            };
+                            #[cfg(feature = "trace")]
+                            let span = bevy_utils::tracing::info_span!(
+                                "par_for_each",
+                                query = std::any::type_name::<Q>(),
+                                filter = std::any::type_name::<F>(),
+                                count = len,
+                            );
+                            #[cfg(feature = "trace")]
+                            let task = task.instrument(span);
+                            scope.spawn(task);
                             offset += batch_size;
                         }
                     }
@@ -915,7 +920,8 @@
                         let archetype = &archetypes[*archetype_id];
                         while offset < archetype.len() {
                             let func = func.clone();
-                            scope.spawn(async move {
+                            let len = batch_size.min(archetype.len() - offset);
+                            let task = async move {
                                 let mut fetch = QF::init(
                                     world,
                                     &self.fetch_state,
@@ -933,103 +939,27 @@
                                 fetch.set_archetype(&self.fetch_state, archetype, tables);
                                 filter.set_archetype(&self.filter_state, archetype, tables);
 
-                                let len = batch_size.min(archetype.len() - offset);
                                 for archetype_index in offset..offset + len {
                                     if !filter.archetype_filter_fetch(archetype_index) {
                                         continue;
                                     }
                                     func(fetch.archetype_fetch(archetype_index));
                                 }
-                            });
+                            };
+
+                            #[cfg(feature = "trace")]
+                            let span = bevy_utils::tracing::info_span!(
+                                "par_for_each",
+                                query = std::any::type_name::<Q>(),
+                                filter = std::any::type_name::<F>(),
+                                count = len,
+                            );
+                            #[cfg(feature = "trace")]
+                            let task = task.instrument(span);
+
+                            scope.spawn(task);
                             offset += batch_size;
                         }
-=======
-        task_pool.scope(|scope| {
-            if QF::IS_DENSE && <QueryFetch<'static, F>>::IS_DENSE {
-                let tables = &world.storages().tables;
-                for table_id in &self.matched_table_ids {
-                    let table = &tables[*table_id];
-                    let mut offset = 0;
-                    while offset < table.len() {
-                        let func = func.clone();
-                        let len = batch_size.min(table.len() - offset);
-                        let task = async move {
-                            let mut fetch =
-                                QF::init(world, &self.fetch_state, last_change_tick, change_tick);
-                            let mut filter = <QueryFetch<F> as Fetch>::init(
-                                world,
-                                &self.filter_state,
-                                last_change_tick,
-                                change_tick,
-                            );
-                            let tables = &world.storages().tables;
-                            let table = &tables[*table_id];
-                            fetch.set_table(&self.fetch_state, table);
-                            filter.set_table(&self.filter_state, table);
-                            for table_index in offset..offset + len {
-                                if !filter.table_filter_fetch(table_index) {
-                                    continue;
-                                }
-                                let item = fetch.table_fetch(table_index);
-                                func(item);
-                            }
-                        };
-                        #[cfg(feature = "trace")]
-                        let span = bevy_utils::tracing::info_span!(
-                            "par_for_each",
-                            query = std::any::type_name::<Q>(),
-                            filter = std::any::type_name::<F>(),
-                            count = len,
-                        );
-                        #[cfg(feature = "trace")]
-                        let task = task.instrument(span);
-                        scope.spawn(task);
-                        offset += batch_size;
-                    }
-                }
-            } else {
-                let archetypes = &world.archetypes;
-                for archetype_id in &self.matched_archetype_ids {
-                    let mut offset = 0;
-                    let archetype = &archetypes[*archetype_id];
-                    while offset < archetype.len() {
-                        let func = func.clone();
-                        let len = batch_size.min(archetype.len() - offset);
-                        let task = async move {
-                            let mut fetch =
-                                QF::init(world, &self.fetch_state, last_change_tick, change_tick);
-                            let mut filter = <QueryFetch<F> as Fetch>::init(
-                                world,
-                                &self.filter_state,
-                                last_change_tick,
-                                change_tick,
-                            );
-                            let tables = &world.storages().tables;
-                            let archetype = &world.archetypes[*archetype_id];
-                            fetch.set_archetype(&self.fetch_state, archetype, tables);
-                            filter.set_archetype(&self.filter_state, archetype, tables);
-
-                            for archetype_index in offset..offset + len {
-                                if !filter.archetype_filter_fetch(archetype_index) {
-                                    continue;
-                                }
-                                func(fetch.archetype_fetch(archetype_index));
-                            }
-                        };
-
-                        #[cfg(feature = "trace")]
-                        let span = bevy_utils::tracing::info_span!(
-                            "par_for_each",
-                            query = std::any::type_name::<Q>(),
-                            filter = std::any::type_name::<F>(),
-                            count = len,
-                        );
-                        #[cfg(feature = "trace")]
-                        let task = task.instrument(span);
-
-                        scope.spawn(task);
-                        offset += batch_size;
->>>>>>> c309acd4
                     }
                 }
             });
