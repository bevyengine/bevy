--- conflicted
+++ resolved
@@ -4,12 +4,8 @@
     entity::Entity,
     prelude::FromWorld,
     query::{
-<<<<<<< HEAD
-        Access, BatchingStrategy, Fetch, FetchState, FilteredAccess, NopFetch,
-        QueryCombinationIter, QueryIter, QueryParIter, WorldQuery,
-=======
-        Access, DebugCheckedUnwrap, FilteredAccess, QueryCombinationIter, QueryIter, WorldQuery,
->>>>>>> f7c8eb7d
+        Access, BatchingStrategy,  DebugCheckedUnwrap, FilteredAccess, 
+        QueryCombinationIter, QueryIter, QueryParIter, WorldQuery, QueryFetch
     },
     storage::TableId,
     world::{World, WorldId},
@@ -846,7 +842,6 @@
     pub fn par_iter<'w, 's>(
         &'s mut self,
         world: &'w World,
-<<<<<<< HEAD
     ) -> QueryParIter<'w, 's, Q, ROQueryFetch<'w, Q>, F> {
         self.update_archetypes(world);
         QueryParIter {
@@ -854,46 +849,6 @@
             state: self,
             batching_strategy: BatchingStrategy::new(),
             marker_: std::marker::PhantomData,
-=======
-        batch_size: usize,
-        func: FN,
-    ) {
-        // SAFETY: query is read only
-        unsafe {
-            self.update_archetypes(world);
-            self.as_readonly().par_for_each_unchecked_manual(
-                world,
-                batch_size,
-                func,
-                world.last_change_tick(),
-                world.read_change_tick(),
-            );
-        }
-    }
-
-    /// Runs `func` on each query result in parallel.
-    ///
-    /// # Panics
-    /// The [`ComputeTaskPool`] is not initialized. If using this from a query that is being
-    /// initialized and run from the ECS scheduler, this should never panic.
-    #[inline]
-    pub fn par_for_each_mut<'w, FN: Fn(Q::Item<'w>) + Send + Sync + Clone>(
-        &mut self,
-        world: &'w mut World,
-        batch_size: usize,
-        func: FN,
-    ) {
-        // SAFETY: query has unique world access
-        unsafe {
-            self.update_archetypes(world);
-            self.par_for_each_unchecked_manual(
-                world,
-                batch_size,
-                func,
-                world.last_change_tick(),
-                world.read_change_tick(),
-            );
->>>>>>> f7c8eb7d
         }
     }
 
@@ -903,23 +858,12 @@
     ///
     /// [`par_iter`]: Self::par_iter
     #[inline]
-<<<<<<< HEAD
     pub fn par_iter_mut<'w, 's>(
         &'s mut self,
         world: &'w mut World,
     ) -> QueryParIter<'w, 's, Q, QueryFetch<'w, Q>, F> {
         self.update_archetypes(world);
         QueryParIter {
-=======
-    pub unsafe fn par_for_each_unchecked<'w, FN: Fn(Q::Item<'w>) + Send + Sync + Clone>(
-        &mut self,
-        world: &'w World,
-        batch_size: usize,
-        func: FN,
-    ) {
-        self.update_archetypes(world);
-        self.par_for_each_unchecked_manual(
->>>>>>> f7c8eb7d
             world,
             state: self,
             batching_strategy: BatchingStrategy::new(),
