use crate::{
    archetype::{Archetype, ArchetypeComponentId, ArchetypeGeneration, ArchetypeId},
    batching::BatchingStrategy,
    component::{ComponentId, Tick},
    entity::Entity,
    prelude::FromWorld,
    query::{
        Access, DebugCheckedUnwrap, FilteredAccess, QueryCombinationIter, QueryIter, QueryParIter,
    },
    storage::{SparseSetIndex, TableId},
    world::{unsafe_world_cell::UnsafeWorldCell, World, WorldId},
};
use bevy_utils::tracing::warn;
#[cfg(feature = "trace")]
use bevy_utils::tracing::Span;
use fixedbitset::FixedBitSet;
use std::{borrow::Borrow, fmt, mem::MaybeUninit, ptr};

use super::{
    NopWorldQuery, QueryBuilder, QueryData, QueryEntityError, QueryFilter, QueryManyIter,
    QuerySingleError, ROQueryItem,
};

/// An ID for either a table or an archetype. Used for Query iteration.
///
/// Query iteration is exclusively dense (over tables) or archetypal (over archetypes) based on whether
/// both `D::IS_DENSE` and `F::IS_DENSE` are true or not.
///
/// This is a union instead of an enum as the usage is determined at compile time, as all [`StorageId`]s for
/// a [`QueryState`] will be all [`TableId`]s or all [`ArchetypeId`]s, and not a mixture of both. This
/// removes the need for discriminator to minimize memory usage and branching during iteration, but requires
/// a safety invariant be verified when disambiguating them.
///
/// # Safety
/// Must be initialized and accessed as a [`TableId`], if both generic parameters to the query are dense.
/// Must be initialized and accessed as an [`ArchetypeId`] otherwise.
#[derive(Clone, Copy)]
pub(super) union StorageId {
    pub(super) table_id: TableId,
    pub(super) archetype_id: ArchetypeId,
}

/// Provides scoped access to a [`World`] state according to a given [`QueryData`] and [`QueryFilter`].
///
/// This data is cached between system runs, and is used to:
/// - store metadata about which [`Table`] or [`Archetype`] are matched by the query. "Matched" means
/// that the query will iterate over the data in the matched table/archetype.
/// - cache the [`State`] needed to compute the [`Fetch`] struct used to retrieve data
/// from a specific [`Table`] or [`Archetype`]
/// - build iterators that can iterate over the query results
///
/// [`State`]: crate::query::world_query::WorldQuery::State
/// [`Fetch`]: crate::query::world_query::WorldQuery::Fetch
/// [`Table`]: crate::storage::Table
#[repr(C)]
// SAFETY NOTE:
// Do not add any new fields that use the `D` or `F` generic parameters as this may
// make `QueryState::as_transmuted_state` unsound if not done with care.
pub struct QueryState<D: QueryData, F: QueryFilter = ()> {
    world_id: WorldId,
    pub(crate) archetype_generation: ArchetypeGeneration,
    /// Metadata about the [`Table`](crate::storage::Table)s matched by this query.
    pub(crate) matched_tables: FixedBitSet,
    /// Metadata about the [`Archetype`]s matched by this query.
    pub(crate) matched_archetypes: FixedBitSet,
    /// [`FilteredAccess`] computed by combining the `D` and `F` access. Used to check which other queries
    /// this query can run in parallel with.
    pub(crate) component_access: FilteredAccess<ComponentId>,
    // NOTE: we maintain both a bitset and a vec because iterating the vec is faster
    pub(super) matched_storage_ids: Vec<StorageId>,
    pub(crate) fetch_state: D::State,
    pub(crate) filter_state: F::State,
    #[cfg(feature = "trace")]
    par_iter_span: Span,
}

impl<D: QueryData, F: QueryFilter> fmt::Debug for QueryState<D, F> {
    fn fmt(&self, f: &mut fmt::Formatter<'_>) -> fmt::Result {
        f.debug_struct("QueryState")
            .field("world_id", &self.world_id)
            .field("matched_table_count", &self.matched_tables.count_ones(..))
            .field(
                "matched_archetype_count",
                &self.matched_archetypes.count_ones(..),
            )
            .finish_non_exhaustive()
    }
}

impl<D: QueryData, F: QueryFilter> FromWorld for QueryState<D, F> {
    fn from_world(world: &mut World) -> Self {
        world.query_filtered()
    }
}

impl<D: QueryData, F: QueryFilter> QueryState<D, F> {
    /// Converts this `QueryState` reference to a `QueryState` that does not access anything mutably.
    pub fn as_readonly(&self) -> &QueryState<D::ReadOnly, F> {
        // SAFETY: invariant on `WorldQuery` trait upholds that `D::ReadOnly` and `F::ReadOnly`
        // have a subset of the access, and match the exact same archetypes/tables as `D`/`F` respectively.
        unsafe { self.as_transmuted_state::<D::ReadOnly, F>() }
    }

    /// Converts this `QueryState` reference to a `QueryState` that does not return any data
    /// which can be faster.
    ///
    /// This doesn't use `NopWorldQuery` as it loses filter functionality, for example
    /// `NopWorldQuery<Changed<T>>` is functionally equivalent to `With<T>`.
    pub(crate) fn as_nop(&self) -> &QueryState<NopWorldQuery<D>, F> {
        // SAFETY: `NopWorldQuery` doesn't have any accesses and defers to
        // `D` for table/archetype matching
        unsafe { self.as_transmuted_state::<NopWorldQuery<D>, F>() }
    }

    /// Converts this `QueryState` reference to any other `QueryState` with
    /// the same `WorldQuery::State` associated types.
    ///
    /// Consider using `as_readonly` or `as_nop` instead which are safe functions.
    ///
    /// # SAFETY
    ///
    /// `NewD` must have a subset of the access that `D` does and match the exact same archetypes/tables
    /// `NewF` must have a subset of the access that `F` does and match the exact same archetypes/tables
    pub(crate) unsafe fn as_transmuted_state<
        NewD: QueryData<State = D::State>,
        NewF: QueryFilter<State = F::State>,
    >(
        &self,
    ) -> &QueryState<NewD, NewF> {
        &*ptr::from_ref(self).cast::<QueryState<NewD, NewF>>()
    }

    /// Returns the components accessed by this query.
    pub fn component_access(&self) -> &FilteredAccess<ComponentId> {
        &self.component_access
    }

    /// Returns the tables matched by this query.
    pub fn matched_tables(&self) -> impl Iterator<Item = TableId> + '_ {
        self.matched_tables.ones().map(TableId::from_usize)
    }

    /// Returns the archetypes matched by this query.
    pub fn matched_archetypes(&self) -> impl Iterator<Item = ArchetypeId> + '_ {
        self.matched_archetypes.ones().map(ArchetypeId::new)
    }
}

impl<D: QueryData, F: QueryFilter> QueryState<D, F> {
    /// Creates a new [`QueryState`] from a given [`World`] and inherits the result of `world.id()`.
    pub fn new(world: &mut World) -> Self {
        let mut state = Self::new_uninitialized(world);
        state.update_archetypes(world);
        state
    }

    /// Identical to `new`, but it populates the provided `access` with the matched results.
    pub(crate) fn new_with_access(
        world: &mut World,
        access: &mut Access<ArchetypeComponentId>,
    ) -> Self {
        let mut state = Self::new_uninitialized(world);
        for archetype in world.archetypes.iter() {
            // SAFETY: The state was just initialized from the `world` above, and the archetypes being added
            // come directly from the same world.
            unsafe {
                if state.new_archetype_internal(archetype) {
                    state.update_archetype_component_access(archetype, access);
                }
            }
        }
        state.archetype_generation = world.archetypes.generation();
        state
    }

    /// Creates a new [`QueryState`] but does not populate it with the matched results from the World yet
    ///
    /// `new_archetype` and its variants must be called on all of the World's archetypes before the
    /// state can return valid query results.
    fn new_uninitialized(world: &mut World) -> Self {
        let fetch_state = D::init_state(world);
        let filter_state = F::init_state(world);

        let mut component_access = FilteredAccess::default();
        D::update_component_access(&fetch_state, &mut component_access);

        // Use a temporary empty FilteredAccess for filters. This prevents them from conflicting with the
        // main Query's `fetch_state` access. Filters are allowed to conflict with the main query fetch
        // because they are evaluated *before* a specific reference is constructed.
        let mut filter_component_access = FilteredAccess::default();
        F::update_component_access(&filter_state, &mut filter_component_access);

        // Merge the temporary filter access with the main access. This ensures that filter access is
        // properly considered in a global "cross-query" context (both within systems and across systems).
        component_access.extend(&filter_component_access);

        Self {
            world_id: world.id(),
            archetype_generation: ArchetypeGeneration::initial(),
            matched_storage_ids: Vec::new(),
            fetch_state,
            filter_state,
            component_access,
            matched_tables: Default::default(),
            matched_archetypes: Default::default(),
            #[cfg(feature = "trace")]
            par_iter_span: bevy_utils::tracing::info_span!(
                "par_for_each",
                query = std::any::type_name::<D>(),
                filter = std::any::type_name::<F>(),
            ),
        }
    }

    /// Creates a new [`QueryState`] from a given [`QueryBuilder`] and inherits its [`FilteredAccess`].
    pub fn from_builder(builder: &mut QueryBuilder<D, F>) -> Self {
        let mut fetch_state = D::init_state(builder.world_mut());
        let filter_state = F::init_state(builder.world_mut());
        D::set_access(&mut fetch_state, builder.access());

        let mut state = Self {
            world_id: builder.world().id(),
            archetype_generation: ArchetypeGeneration::initial(),
            matched_storage_ids: Vec::new(),
            fetch_state,
            filter_state,
            component_access: builder.access().clone(),
            matched_tables: Default::default(),
            matched_archetypes: Default::default(),
            #[cfg(feature = "trace")]
            par_iter_span: bevy_utils::tracing::info_span!(
                "par_for_each",
                data = std::any::type_name::<D>(),
                filter = std::any::type_name::<F>(),
            ),
        };
        state.update_archetypes(builder.world());
        state
    }

    /// Checks if the query is empty for the given [`World`], where the last change and current tick are given.
    ///
    /// This is equivalent to `self.iter().next().is_none()`, and thus the worst case runtime will be `O(n)`
    /// where `n` is the number of *potential* matches. This can be notably expensive for queries that rely
    /// on non-archetypal filters such as [`Added`] or [`Changed`] which must individually check each query
    /// result for a match.
    ///
    /// # Panics
    ///
    /// If `world` does not match the one used to call `QueryState::new` for this instance.
    ///
    /// [`Added`]: crate::query::Added
    /// [`Changed`]: crate::query::Changed
    #[inline]
    pub fn is_empty(&self, world: &World, last_run: Tick, this_run: Tick) -> bool {
        self.validate_world(world.id());
        // SAFETY:
        // - We have read-only access to the entire world.
        // - The world has been validated.
        unsafe {
            self.is_empty_unsafe_world_cell(
                world.as_unsafe_world_cell_readonly(),
                last_run,
                this_run,
            )
        }
    }

    /// Returns `true` if the given [`Entity`] matches the query.
    ///
    /// This is always guaranteed to run in `O(1)` time.
    #[inline]
    pub fn contains(&self, entity: Entity, world: &World, last_run: Tick, this_run: Tick) -> bool {
        // SAFETY: NopFetch does not access any members while &self ensures no one has exclusive access
        unsafe {
            self.as_nop()
                .get_unchecked_manual(
                    world.as_unsafe_world_cell_readonly(),
                    entity,
                    last_run,
                    this_run,
                )
                .is_ok()
        }
    }

    /// Checks if the query is empty for the given [`UnsafeWorldCell`].
    ///
    /// # Safety
    ///
    /// - `world` must have permission to read any components required by this instance's `F` [`QueryFilter`].
    /// - `world` must match the one used to create this [`QueryState`].
    #[inline]
    pub(crate) unsafe fn is_empty_unsafe_world_cell(
        &self,
        world: UnsafeWorldCell,
        last_run: Tick,
        this_run: Tick,
    ) -> bool {
        // SAFETY:
        // - The caller ensures that `world` has permission to access any data used by the filter.
        // - The caller ensures that the world matches.
        unsafe {
            self.as_nop()
                .iter_unchecked_manual(world, last_run, this_run)
                .next()
                .is_none()
        }
    }

    /// Updates the state's internal view of the [`World`]'s archetypes. If this is not called before querying data,
    /// the results may not accurately reflect what is in the `world`.
    ///
    /// This is only required if a `manual` method (such as [`Self::get_manual`]) is being called, and it only needs to
    /// be called if the `world` has been structurally mutated (i.e. added/removed a component or resource). Users using
    /// non-`manual` methods such as [`QueryState::get`] do not need to call this as it will be automatically called for them.
    ///
    /// If you have an [`UnsafeWorldCell`] instead of `&World`, consider using [`QueryState::update_archetypes_unsafe_world_cell`].
    ///
    /// # Panics
    ///
    /// If `world` does not match the one used to call `QueryState::new` for this instance.
    #[inline]
    pub fn update_archetypes(&mut self, world: &World) {
        self.update_archetypes_unsafe_world_cell(world.as_unsafe_world_cell_readonly());
    }

    /// Updates the state's internal view of the `world`'s archetypes. If this is not called before querying data,
    /// the results may not accurately reflect what is in the `world`.
    ///
    /// This is only required if a `manual` method (such as [`Self::get_manual`]) is being called, and it only needs to
    /// be called if the `world` has been structurally mutated (i.e. added/removed a component or resource). Users using
    /// non-`manual` methods such as [`QueryState::get`] do not need to call this as it will be automatically called for them.
    ///
    /// # Note
    ///
    /// This method only accesses world metadata.
    ///
    /// # Panics
    ///
    /// If `world` does not match the one used to call `QueryState::new` for this instance.
    pub fn update_archetypes_unsafe_world_cell(&mut self, world: UnsafeWorldCell) {
        self.validate_world(world.id());
        let archetypes = world.archetypes();
        let old_generation =
            std::mem::replace(&mut self.archetype_generation, archetypes.generation());

        for archetype in &archetypes[old_generation..] {
            // SAFETY: The validate_world call ensures that the world is the same the QueryState
            // was initialized from.
            unsafe {
                self.new_archetype_internal(archetype);
            }
        }
    }

    /// # Panics
    ///
    /// If `world_id` does not match the [`World`] used to call `QueryState::new` for this instance.
    ///
    /// Many unsafe query methods require the world to match for soundness. This function is the easiest
    /// way of ensuring that it matches.
    #[inline]
    #[track_caller]
    pub fn validate_world(&self, world_id: WorldId) {
        #[inline(never)]
        #[track_caller]
        #[cold]
        fn panic_mismatched(this: WorldId, other: WorldId) -> ! {
            panic!("Encountered a mismatched World. This QueryState was created from {this:?}, but a method was called using {other:?}.");
        }

        if self.world_id != world_id {
            panic_mismatched(self.world_id, world_id);
        }
    }

    /// Update the current [`QueryState`] with information from the provided [`Archetype`]
    /// (if applicable, i.e. if the archetype has any intersecting [`ComponentId`] with the current [`QueryState`]).
    ///
    /// The passed in `access` will be updated with any new accesses introduced by the new archetype.
    ///
    /// # Safety
    /// `archetype` must be from the `World` this state was initialized from.
    pub unsafe fn new_archetype(
        &mut self,
        archetype: &Archetype,
        access: &mut Access<ArchetypeComponentId>,
    ) {
        // SAFETY: The caller ensures that `archetype` is from the World the state was initialized from.
        let matches = unsafe { self.new_archetype_internal(archetype) };
        if matches {
            // SAFETY: The caller ensures that `archetype` is from the World the state was initialized from.
            unsafe { self.update_archetype_component_access(archetype, access) };
        }
    }

    /// Process the given [`Archetype`] to update internal metadata about the [`Table`](crate::storage::Table)s
    /// and [`Archetype`]s that are matched by this query.
    ///
    /// Returns `true` if the given `archetype` matches the query. Otherwise, returns `false`.
    /// If there is no match, then there is no need to update the query's [`FilteredAccess`].
    ///
    /// # Safety
    /// `archetype` must be from the `World` this state was initialized from.
    unsafe fn new_archetype_internal(&mut self, archetype: &Archetype) -> bool {
        if D::matches_component_set(&self.fetch_state, &|id| archetype.contains(id))
            && F::matches_component_set(&self.filter_state, &|id| archetype.contains(id))
            && self.matches_component_set(&|id| archetype.contains(id))
        {
            let archetype_index = archetype.id().index();
            if !self.matched_archetypes.contains(archetype_index) {
                self.matched_archetypes.grow_and_insert(archetype_index);
                if !D::IS_DENSE || !F::IS_DENSE {
                    self.matched_storage_ids.push(StorageId {
                        archetype_id: archetype.id(),
                    });
                }
            }
            let table_index = archetype.table_id().as_usize();
            if !self.matched_tables.contains(table_index) {
                self.matched_tables.grow_and_insert(table_index);
                if D::IS_DENSE && F::IS_DENSE {
                    self.matched_storage_ids.push(StorageId {
                        table_id: archetype.table_id(),
                    });
                }
            }
            true
        } else {
            false
        }
    }

    /// Returns `true` if this query matches a set of components. Otherwise, returns `false`.
    pub fn matches_component_set(&self, set_contains_id: &impl Fn(ComponentId) -> bool) -> bool {
        self.component_access.filter_sets.iter().any(|set| {
            set.with
                .ones()
                .all(|index| set_contains_id(ComponentId::get_sparse_set_index(index)))
                && set
                    .without
                    .ones()
                    .all(|index| !set_contains_id(ComponentId::get_sparse_set_index(index)))
        })
    }

    /// For the given `archetype`, adds any component accessed used by this query's underlying [`FilteredAccess`] to `access`.
    ///
    /// The passed in `access` will be updated with any new accesses introduced by the new archetype.
    ///
    /// # Safety
    /// `archetype` must be from the `World` this state was initialized from.
    pub unsafe fn update_archetype_component_access(
        &mut self,
        archetype: &Archetype,
        access: &mut Access<ArchetypeComponentId>,
    ) {
        self.component_access.access.reads().for_each(|id| {
            if let Some(id) = archetype.get_archetype_component_id(id) {
                access.add_read(id);
            }
        });
        self.component_access.access.writes().for_each(|id| {
            if let Some(id) = archetype.get_archetype_component_id(id) {
                access.add_write(id);
            }
        });
    }

    /// Use this to transform a [`QueryState`] into a more generic [`QueryState`].
    /// This can be useful for passing to another function that might take the more general form.
    /// See [`Query::transmute_lens`](crate::system::Query::transmute_lens) for more details.
    ///
    /// You should not call [`update_archetypes`](Self::update_archetypes) on the returned [`QueryState`] as the result will be unpredictable.
    /// You might end up with a mix of archetypes that only matched the original query + archetypes that only match
    /// the new [`QueryState`]. Most of the safe methods on [`QueryState`] call [`QueryState::update_archetypes`] internally, so this
    /// best used through a [`Query`](crate::system::Query).
    pub fn transmute<NewD: QueryData>(&self, world: &World) -> QueryState<NewD> {
        self.transmute_filtered::<NewD, ()>(world)
    }

    /// Creates a new [`QueryState`] with the same underlying [`FilteredAccess`], matched tables and archetypes
    /// as self but with a new type signature.
    ///
    /// Panics if `NewD` or `NewF` require accesses that this query does not have.
    pub fn transmute_filtered<NewD: QueryData, NewF: QueryFilter>(
        &self,
        world: &World,
    ) -> QueryState<NewD, NewF> {
        let mut component_access = FilteredAccess::default();
        let mut fetch_state = NewD::get_state(world).expect("Could not create fetch_state, Please initialize all referenced components before transmuting.");
        let filter_state = NewF::get_state(world).expect("Could not create filter_state, Please initialize all referenced components before transmuting.");

        NewD::set_access(&mut fetch_state, &self.component_access);
        NewD::update_component_access(&fetch_state, &mut component_access);

        let mut filter_component_access = FilteredAccess::default();
        NewF::update_component_access(&filter_state, &mut filter_component_access);

        component_access.extend(&filter_component_access);
        assert!(
            component_access.is_subset(&self.component_access),
            "Transmuted state for {} attempts to access terms that are not allowed by original state {}.",
            std::any::type_name::<(NewD, NewF)>(), std::any::type_name::<(D, F)>()
        );

        QueryState {
            world_id: self.world_id,
            archetype_generation: self.archetype_generation,
            matched_storage_ids: self.matched_storage_ids.clone(),
            fetch_state,
            filter_state,
            component_access: self.component_access.clone(),
            matched_tables: self.matched_tables.clone(),
            matched_archetypes: self.matched_archetypes.clone(),
            #[cfg(feature = "trace")]
            par_iter_span: bevy_utils::tracing::info_span!(
                "par_for_each",
                query = std::any::type_name::<NewD>(),
                filter = std::any::type_name::<NewF>(),
            ),
        }
    }

    /// Use this to combine two queries. The data accessed will be the intersection
    /// of archetypes included in both queries. This can be useful for accessing a
    /// subset of the entities between two queries.
    ///
    /// You should not call `update_archetypes` on the returned `QueryState` as the result
    /// could be unpredictable. You might end up with a mix of archetypes that only matched
    /// the original query + archetypes that only match the new `QueryState`. Most of the
    /// safe methods on `QueryState` call [`QueryState::update_archetypes`] internally, so
    /// this is best used through a `Query`.
    ///
    /// ## Performance
    ///
    /// This will have similar performance as constructing a new `QueryState` since much of internal state
    /// needs to be reconstructed. But it will be a little faster as it only needs to compare the intersection
    /// of matching archetypes rather than iterating over all archetypes.
    ///
    /// ## Panics
    ///
    /// Will panic if `NewD` contains accesses not in `Q` or `OtherQ`.
    pub fn join<OtherD: QueryData, NewD: QueryData>(
        &self,
        world: &World,
        other: &QueryState<OtherD>,
    ) -> QueryState<NewD, ()> {
        self.join_filtered::<_, (), NewD, ()>(world, other)
    }

    /// Use this to combine two queries. The data accessed will be the intersection
    /// of archetypes included in both queries.
    ///
    /// ## Panics
    ///
    /// Will panic if `NewD` or `NewF` requires accesses not in `Q` or `OtherQ`.
    pub fn join_filtered<
        OtherD: QueryData,
        OtherF: QueryFilter,
        NewD: QueryData,
        NewF: QueryFilter,
    >(
        &self,
        world: &World,
        other: &QueryState<OtherD, OtherF>,
    ) -> QueryState<NewD, NewF> {
        if self.world_id != other.world_id {
            panic!("Joining queries initialized on different worlds is not allowed.");
        }

        let mut component_access = FilteredAccess::default();
        let mut new_fetch_state = NewD::get_state(world)
            .expect("Could not create fetch_state, Please initialize all referenced components before transmuting.");
        let new_filter_state = NewF::get_state(world)
            .expect("Could not create filter_state, Please initialize all referenced components before transmuting.");

        NewD::set_access(&mut new_fetch_state, &self.component_access);
        NewD::update_component_access(&new_fetch_state, &mut component_access);

        let mut new_filter_component_access = FilteredAccess::default();
        NewF::update_component_access(&new_filter_state, &mut new_filter_component_access);

        component_access.extend(&new_filter_component_access);

        let mut joined_component_access = self.component_access.clone();
        joined_component_access.extend(&other.component_access);

        assert!(
            component_access.is_subset(&joined_component_access),
            "Joined state for {} attempts to access terms that are not allowed by state {} joined with {}.",
            std::any::type_name::<(NewD, NewF)>(), std::any::type_name::<(D, F)>(), std::any::type_name::<(OtherD, OtherF)>()
        );

        if self.archetype_generation != other.archetype_generation {
            warn!("You have tried to join queries with different archetype_generations. This could lead to unpredictable results.");
        }

        // take the intersection of the matched ids
        let mut matched_tables = self.matched_tables.clone();
        let mut matched_archetypes = self.matched_archetypes.clone();
        matched_tables.intersect_with(&other.matched_tables);
        matched_archetypes.intersect_with(&other.matched_archetypes);
        let matched_storage_ids = if NewD::IS_DENSE && NewF::IS_DENSE {
            matched_tables
                .ones()
                .map(|id| StorageId {
                    table_id: TableId::from_usize(id),
                })
                .collect()
        } else {
            matched_archetypes
                .ones()
                .map(|id| StorageId {
                    archetype_id: ArchetypeId::new(id),
                })
                .collect()
        };

        QueryState {
            world_id: self.world_id,
            archetype_generation: self.archetype_generation,
            matched_storage_ids,
            fetch_state: new_fetch_state,
            filter_state: new_filter_state,
            component_access: joined_component_access,
            matched_tables,
            matched_archetypes,
            #[cfg(feature = "trace")]
            par_iter_span: bevy_utils::tracing::info_span!(
                "par_for_each",
                query = std::any::type_name::<NewD>(),
                filter = std::any::type_name::<NewF>(),
            ),
        }
    }

    /// Gets the query result for the given [`World`] and [`Entity`].
    ///
    /// This can only be called for read-only queries, see [`Self::get_mut`] for write-queries.
    ///
    /// This is always guaranteed to run in `O(1)` time.
    #[inline]
    pub fn get<'w>(
        &mut self,
        world: &'w World,
        entity: Entity,
    ) -> Result<ROQueryItem<'w, D>, QueryEntityError> {
        self.update_archetypes(world);
        // SAFETY: query is read only
        unsafe {
            self.as_readonly().get_unchecked_manual(
                world.as_unsafe_world_cell_readonly(),
                entity,
                world.last_change_tick(),
                world.read_change_tick(),
            )
        }
    }

    /// Returns the read-only query results for the given array of [`Entity`].
    ///
    /// In case of a nonexisting entity or mismatched component, a [`QueryEntityError`] is
    /// returned instead.
    ///
    /// Note that the unlike [`QueryState::get_many_mut`], the entities passed in do not need to be unique.
    ///
    /// # Examples
    ///
    /// ```
    /// use bevy_ecs::prelude::*;
    /// use bevy_ecs::query::QueryEntityError;
    ///
    /// #[derive(Component, PartialEq, Debug)]
    /// struct A(usize);
    ///
    /// let mut world = World::new();
    /// let entity_vec: Vec<Entity> = (0..3).map(|i|world.spawn(A(i)).id()).collect();
    /// let entities: [Entity; 3] = entity_vec.try_into().unwrap();
    ///
    /// world.spawn(A(73));
    ///
    /// let mut query_state = world.query::<&A>();
    ///
    /// let component_values = query_state.get_many(&world, entities).unwrap();
    ///
    /// assert_eq!(component_values, [&A(0), &A(1), &A(2)]);
    ///
    /// let wrong_entity = Entity::from_raw(365);
    ///
    /// assert_eq!(query_state.get_many(&world, [wrong_entity]), Err(QueryEntityError::NoSuchEntity(wrong_entity)));
    /// ```
    #[inline]
    pub fn get_many<'w, const N: usize>(
        &mut self,
        world: &'w World,
        entities: [Entity; N],
    ) -> Result<[ROQueryItem<'w, D>; N], QueryEntityError> {
        self.update_archetypes(world);

        // SAFETY:
        // - We have read-only access to the entire world.
        // - `update_archetypes` validates that the `World` matches.
        unsafe {
            self.get_many_read_only_manual(
                world.as_unsafe_world_cell_readonly(),
                entities,
                world.last_change_tick(),
                world.read_change_tick(),
            )
        }
    }

    /// Gets the query result for the given [`World`] and [`Entity`].
    ///
    /// This is always guaranteed to run in `O(1)` time.
    #[inline]
    pub fn get_mut<'w>(
        &mut self,
        world: &'w mut World,
        entity: Entity,
    ) -> Result<D::Item<'w>, QueryEntityError> {
        self.update_archetypes(world);
        let change_tick = world.change_tick();
        let last_change_tick = world.last_change_tick();
        // SAFETY: query has unique world access
        unsafe {
            self.get_unchecked_manual(
                world.as_unsafe_world_cell(),
                entity,
                last_change_tick,
                change_tick,
            )
        }
    }

    /// Returns the query results for the given array of [`Entity`].
    ///
    /// In case of a nonexisting entity or mismatched component, a [`QueryEntityError`] is
    /// returned instead.
    ///
    /// ```
    /// use bevy_ecs::prelude::*;
    /// use bevy_ecs::query::QueryEntityError;
    ///
    /// #[derive(Component, PartialEq, Debug)]
    /// struct A(usize);
    ///
    /// let mut world = World::new();
    ///
    /// let entities: Vec<Entity> = (0..3).map(|i|world.spawn(A(i)).id()).collect();
    /// let entities: [Entity; 3] = entities.try_into().unwrap();
    ///
    /// world.spawn(A(73));
    ///
    /// let mut query_state = world.query::<&mut A>();
    ///
    /// let mut mutable_component_values = query_state.get_many_mut(&mut world, entities).unwrap();
    ///
    /// for mut a in &mut mutable_component_values {
    ///     a.0 += 5;
    /// }
    ///
    /// let component_values = query_state.get_many(&world, entities).unwrap();
    ///
    /// assert_eq!(component_values, [&A(5), &A(6), &A(7)]);
    ///
    /// let wrong_entity = Entity::from_raw(57);
    /// let invalid_entity = world.spawn_empty().id();
    ///
    /// assert_eq!(query_state.get_many_mut(&mut world, [wrong_entity]).unwrap_err(), QueryEntityError::NoSuchEntity(wrong_entity));
    /// assert_eq!(query_state.get_many_mut(&mut world, [invalid_entity]).unwrap_err(), QueryEntityError::QueryDoesNotMatch(invalid_entity));
    /// assert_eq!(query_state.get_many_mut(&mut world, [entities[0], entities[0]]).unwrap_err(), QueryEntityError::AliasedMutability(entities[0]));
    /// ```
    #[inline]
    pub fn get_many_mut<'w, const N: usize>(
        &mut self,
        world: &'w mut World,
        entities: [Entity; N],
    ) -> Result<[D::Item<'w>; N], QueryEntityError> {
        self.update_archetypes(world);

        let change_tick = world.change_tick();
        let last_change_tick = world.last_change_tick();
        // SAFETY: method requires exclusive world access
        // and world has been validated via update_archetypes
        unsafe {
            self.get_many_unchecked_manual(
                world.as_unsafe_world_cell(),
                entities,
                last_change_tick,
                change_tick,
            )
        }
    }

    /// Gets the query result for the given [`World`] and [`Entity`].
    ///
    /// This method is slightly more efficient than [`QueryState::get`] in some situations, since
    /// it does not update this instance's internal cache. This method will return an error if `entity`
    /// belongs to an archetype that has not been cached.
    ///
    /// To ensure that the cache is up to date, call [`QueryState::update_archetypes`] before this method.
    /// The cache is also updated in [`QueryState::new`], `QueryState::get`, or any method with mutable
    /// access to `self`.
    ///
    /// This can only be called for read-only queries, see [`Self::get_mut`] for mutable queries.
    ///
    /// This is always guaranteed to run in `O(1)` time.
    #[inline]
    pub fn get_manual<'w>(
        &self,
        world: &'w World,
        entity: Entity,
    ) -> Result<ROQueryItem<'w, D>, QueryEntityError> {
        self.validate_world(world.id());
        // SAFETY: query is read only and world is validated
        unsafe {
            self.as_readonly().get_unchecked_manual(
                world.as_unsafe_world_cell_readonly(),
                entity,
                world.last_change_tick(),
                world.read_change_tick(),
            )
        }
    }

    /// Gets the query result for the given [`World`] and [`Entity`].
    ///
    /// This is always guaranteed to run in `O(1)` time.
    ///
    /// # Safety
    ///
    /// This does not check for mutable query correctness. To be safe, make sure mutable queries
    /// have unique access to the components they query.
    #[inline]
    pub unsafe fn get_unchecked<'w>(
        &mut self,
        world: UnsafeWorldCell<'w>,
        entity: Entity,
    ) -> Result<D::Item<'w>, QueryEntityError> {
        self.update_archetypes_unsafe_world_cell(world);
        self.get_unchecked_manual(world, entity, world.last_change_tick(), world.change_tick())
    }

    /// Gets the query result for the given [`World`] and [`Entity`], where the last change and
    /// the current change tick are given.
    ///
    /// This is always guaranteed to run in `O(1)` time.
    ///
    /// # Safety
    ///
    /// This does not check for mutable query correctness. To be safe, make sure mutable queries
    /// have unique access to the components they query.
    ///
    /// This must be called on the same `World` that the `Query` was generated from:
    /// use `QueryState::validate_world` to verify this.
    pub(crate) unsafe fn get_unchecked_manual<'w>(
        &self,
        world: UnsafeWorldCell<'w>,
        entity: Entity,
        last_run: Tick,
        this_run: Tick,
    ) -> Result<D::Item<'w>, QueryEntityError> {
        let location = world
            .entities()
            .get(entity)
            .ok_or(QueryEntityError::NoSuchEntity(entity))?;
        if !self
            .matched_archetypes
            .contains(location.archetype_id.index())
        {
            return Err(QueryEntityError::QueryDoesNotMatch(entity));
        }
        let archetype = world
            .archetypes()
            .get(location.archetype_id)
            .debug_checked_unwrap();
        let mut fetch = D::init_fetch(world, &self.fetch_state, last_run, this_run);
        let mut filter = F::init_fetch(world, &self.filter_state, last_run, this_run);

        let table = world
            .storages()
            .tables
            .get(location.table_id)
            .debug_checked_unwrap();
        D::set_archetype(&mut fetch, &self.fetch_state, archetype, table);
        F::set_archetype(&mut filter, &self.filter_state, archetype, table);

        if F::filter_fetch(&mut filter, entity, location.table_row) {
            Ok(D::fetch(&mut fetch, entity, location.table_row))
        } else {
            Err(QueryEntityError::QueryDoesNotMatch(entity))
        }
    }

    /// Gets the read-only query results for the given [`World`] and array of [`Entity`], where the last change and
    /// the current change tick are given.
    ///
    /// # Safety
    ///
    /// * `world` must have permission to read all of the components returned from this call.
    /// No mutable references may coexist with any of the returned references.
    /// * This must be called on the same `World` that the `Query` was generated from:
    /// use `QueryState::validate_world` to verify this.
    pub(crate) unsafe fn get_many_read_only_manual<'w, const N: usize>(
        &self,
        world: UnsafeWorldCell<'w>,
        entities: [Entity; N],
        last_run: Tick,
        this_run: Tick,
    ) -> Result<[ROQueryItem<'w, D>; N], QueryEntityError> {
        let mut values = [(); N].map(|_| MaybeUninit::uninit());

        for (value, entity) in std::iter::zip(&mut values, entities) {
            // SAFETY: fetch is read-only and world must be validated
            let item = unsafe {
                self.as_readonly()
                    .get_unchecked_manual(world, entity, last_run, this_run)?
            };
            *value = MaybeUninit::new(item);
        }

        // SAFETY: Each value has been fully initialized.
        Ok(values.map(|x| unsafe { x.assume_init() }))
    }

    /// Gets the query results for the given [`World`] and array of [`Entity`], where the last change and
    /// the current change tick are given.
    ///
    /// This is always guaranteed to run in `O(1)` time.
    ///
    /// # Safety
    ///
    /// This does not check for unique access to subsets of the entity-component data.
    /// To be safe, make sure mutable queries have unique access to the components they query.
    ///
    /// This must be called on the same `World` that the `Query` was generated from:
    /// use `QueryState::validate_world` to verify this.
    pub(crate) unsafe fn get_many_unchecked_manual<'w, const N: usize>(
        &self,
        world: UnsafeWorldCell<'w>,
        entities: [Entity; N],
        last_run: Tick,
        this_run: Tick,
    ) -> Result<[D::Item<'w>; N], QueryEntityError> {
        // Verify that all entities are unique
        for i in 0..N {
            for j in 0..i {
                if entities[i] == entities[j] {
                    return Err(QueryEntityError::AliasedMutability(entities[i]));
                }
            }
        }

        let mut values = [(); N].map(|_| MaybeUninit::uninit());

        for (value, entity) in std::iter::zip(&mut values, entities) {
            let item = self.get_unchecked_manual(world, entity, last_run, this_run)?;
            *value = MaybeUninit::new(item);
        }

        // SAFETY: Each value has been fully initialized.
        Ok(values.map(|x| x.assume_init()))
    }

    /// Returns an [`Iterator`] over the query results for the given [`World`].
    ///
    /// This can only be called for read-only queries, see [`Self::iter_mut`] for write-queries.
    #[inline]
    pub fn iter<'w, 's>(&'s mut self, world: &'w World) -> QueryIter<'w, 's, D::ReadOnly, F> {
        self.update_archetypes(world);
        // SAFETY: query is read only
        unsafe {
            self.as_readonly().iter_unchecked_manual(
                world.as_unsafe_world_cell_readonly(),
                world.last_change_tick(),
                world.read_change_tick(),
            )
        }
    }

    /// Returns an [`Iterator`] over the query results for the given [`World`].
    ///
    /// This iterator is always guaranteed to return results from each matching entity once and only once.
    /// Iteration order is not guaranteed.
    #[inline]
    pub fn iter_mut<'w, 's>(&'s mut self, world: &'w mut World) -> QueryIter<'w, 's, D, F> {
        self.update_archetypes(world);
        let change_tick = world.change_tick();
        let last_change_tick = world.last_change_tick();
        // SAFETY: query has unique world access
        unsafe {
            self.iter_unchecked_manual(world.as_unsafe_world_cell(), last_change_tick, change_tick)
        }
    }

    /// Returns an [`Iterator`] over the query results for the given [`World`] without updating the query's archetypes.
    /// Archetypes must be manually updated before by using [`Self::update_archetypes`].
    ///
    /// This iterator is always guaranteed to return results from each matching entity once and only once.
    /// Iteration order is not guaranteed.
    ///
    /// This can only be called for read-only queries.
    #[inline]
    pub fn iter_manual<'w, 's>(&'s self, world: &'w World) -> QueryIter<'w, 's, D::ReadOnly, F> {
        self.validate_world(world.id());
        // SAFETY: query is read only and world is validated
        unsafe {
            self.as_readonly().iter_unchecked_manual(
                world.as_unsafe_world_cell_readonly(),
                world.last_change_tick(),
                world.read_change_tick(),
            )
        }
    }

    /// Returns an [`Iterator`] over all possible combinations of `K` query results without repetition.
    /// This can only be called for read-only queries.
    ///
    /// A combination is an arrangement of a collection of items where order does not matter.
    ///
    /// `K` is the number of items that make up each subset, and the number of items returned by the iterator.
    /// `N` is the number of total entities output by query.
    ///
    /// For example, given the list [1, 2, 3, 4], where `K` is 2, the combinations without repeats are
    /// [1, 2], [1, 3], [1, 4], [2, 3], [2, 4], [3, 4].
    /// And in this case, `N` would be defined as 4 since the size of the input list is 4.
    ///
    ///  For combinations of size `K` of query taking `N` inputs, you will get:
    /// - if `K == N`: one combination of all query results
    /// - if `K < N`: all possible `K`-sized combinations of query results, without repetition
    /// - if `K > N`: empty set (no `K`-sized combinations exist)
    ///
    /// The `iter_combinations` method does not guarantee order of iteration.
    ///
    /// This iterator is always guaranteed to return results from each unique pair of matching entities.
    /// Iteration order is not guaranteed.
    ///
    /// This can only be called for read-only queries, see [`Self::iter_combinations_mut`] for
    /// write-queries.
    #[inline]
    pub fn iter_combinations<'w, 's, const K: usize>(
        &'s mut self,
        world: &'w World,
    ) -> QueryCombinationIter<'w, 's, D::ReadOnly, F, K> {
        self.update_archetypes(world);
        // SAFETY: query is read only
        unsafe {
            self.as_readonly().iter_combinations_unchecked_manual(
                world.as_unsafe_world_cell_readonly(),
                world.last_change_tick(),
                world.read_change_tick(),
            )
        }
    }

    /// Returns an [`Iterator`] over all possible combinations of `K` query results without repetition.
    ///
    /// A combination is an arrangement of a collection of items where order does not matter.
    ///
    /// `K` is the number of items that make up each subset, and the number of items returned by the iterator.
    /// `N` is the number of total entities output by query.
    ///
    /// For example, given the list [1, 2, 3, 4], where `K` is 2, the combinations without repeats are
    /// [1, 2], [1, 3], [1, 4], [2, 3], [2, 4], [3, 4].
    /// And in this case, `N` would be defined as 4 since the size of the input list is 4.
    ///
    ///  For combinations of size `K` of query taking `N` inputs, you will get:
    /// - if `K == N`: one combination of all query results
    /// - if `K < N`: all possible `K`-sized combinations of query results, without repetition
    /// - if `K > N`: empty set (no `K`-sized combinations exist)
    ///
    /// The `iter_combinations_mut` method does not guarantee order of iteration.
    #[inline]
    pub fn iter_combinations_mut<'w, 's, const K: usize>(
        &'s mut self,
        world: &'w mut World,
    ) -> QueryCombinationIter<'w, 's, D, F, K> {
        self.update_archetypes(world);
        let change_tick = world.change_tick();
        let last_change_tick = world.last_change_tick();
        // SAFETY: query has unique world access
        unsafe {
            self.iter_combinations_unchecked_manual(
                world.as_unsafe_world_cell(),
                last_change_tick,
                change_tick,
            )
        }
    }

    /// Returns an [`Iterator`] over the read-only query items generated from an [`Entity`] list.
    ///
    /// Items are returned in the order of the list of entities.
    /// Entities that don't match the query are skipped.
    ///
    /// # See also
    ///
    /// - [`iter_many_mut`](Self::iter_many_mut) to get mutable query items.
    #[inline]
    pub fn iter_many<'w, 's, EntityList: IntoIterator>(
        &'s mut self,
        world: &'w World,
        entities: EntityList,
    ) -> QueryManyIter<'w, 's, D::ReadOnly, F, EntityList::IntoIter>
    where
        EntityList::Item: Borrow<Entity>,
    {
        self.update_archetypes(world);
        // SAFETY: query is read only
        unsafe {
            self.as_readonly().iter_many_unchecked_manual(
                entities,
                world.as_unsafe_world_cell_readonly(),
                world.last_change_tick(),
                world.read_change_tick(),
            )
        }
    }

    /// Returns an [`Iterator`] over the read-only query items generated from an [`Entity`] list.
    ///
    /// Items are returned in the order of the list of entities.
    /// Entities that don't match the query are skipped.
    ///
    /// If `world` archetypes changed since [`Self::update_archetypes`] was last called,
    /// this will skip entities contained in new archetypes.
    ///
    /// This can only be called for read-only queries.
    ///
    /// # See also
    ///
    /// - [`iter_many`](Self::iter_many) to update archetypes.
    /// - [`iter_manual`](Self::iter_manual) to iterate over all query items.
    #[inline]
    pub fn iter_many_manual<'w, 's, EntityList: IntoIterator>(
        &'s self,
        world: &'w World,
        entities: EntityList,
    ) -> QueryManyIter<'w, 's, D::ReadOnly, F, EntityList::IntoIter>
    where
        EntityList::Item: Borrow<Entity>,
    {
        self.validate_world(world.id());
        // SAFETY: query is read only, world id is validated
        unsafe {
            self.as_readonly().iter_many_unchecked_manual(
                entities,
                world.as_unsafe_world_cell_readonly(),
                world.last_change_tick(),
                world.read_change_tick(),
            )
        }
    }

    /// Returns an iterator over the query items generated from an [`Entity`] list.
    ///
    /// Items are returned in the order of the list of entities.
    /// Entities that don't match the query are skipped.
    #[inline]
    pub fn iter_many_mut<'w, 's, EntityList: IntoIterator>(
        &'s mut self,
        world: &'w mut World,
        entities: EntityList,
    ) -> QueryManyIter<'w, 's, D, F, EntityList::IntoIter>
    where
        EntityList::Item: Borrow<Entity>,
    {
        self.update_archetypes(world);
        let change_tick = world.change_tick();
        let last_change_tick = world.last_change_tick();
        // SAFETY: Query has unique world access.
        unsafe {
            self.iter_many_unchecked_manual(
                entities,
                world.as_unsafe_world_cell(),
                last_change_tick,
                change_tick,
            )
        }
    }

    /// Returns an [`Iterator`] over the query results for the given [`World`].
    ///
    /// This iterator is always guaranteed to return results from each matching entity once and only once.
    /// Iteration order is not guaranteed.
    ///
    /// # Safety
    ///
    /// This does not check for mutable query correctness. To be safe, make sure mutable queries
    /// have unique access to the components they query.
    #[inline]
    pub unsafe fn iter_unchecked<'w, 's>(
        &'s mut self,
        world: UnsafeWorldCell<'w>,
    ) -> QueryIter<'w, 's, D, F> {
        self.update_archetypes_unsafe_world_cell(world);
        self.iter_unchecked_manual(world, world.last_change_tick(), world.change_tick())
    }

    /// Returns an [`Iterator`] over all possible combinations of `K` query results for the
    /// given [`World`] without repetition.
    /// This can only be called for read-only queries.
    ///
    /// This iterator is always guaranteed to return results from each unique pair of matching entities.
    /// Iteration order is not guaranteed.
    ///
    /// # Safety
    ///
    /// This does not check for mutable query correctness. To be safe, make sure mutable queries
    /// have unique access to the components they query.
    #[inline]
    pub unsafe fn iter_combinations_unchecked<'w, 's, const K: usize>(
        &'s mut self,
        world: UnsafeWorldCell<'w>,
    ) -> QueryCombinationIter<'w, 's, D, F, K> {
        self.update_archetypes_unsafe_world_cell(world);
        self.iter_combinations_unchecked_manual(
            world,
            world.last_change_tick(),
            world.change_tick(),
        )
    }

    /// Returns an [`Iterator`] for the given [`World`], where the last change and
    /// the current change tick are given.
    ///
    /// This iterator is always guaranteed to return results from each matching entity once and only once.
    /// Iteration order is not guaranteed.
    ///
    /// # Safety
    ///
    /// This does not check for mutable query correctness. To be safe, make sure mutable queries
    /// have unique access to the components they query.
    /// This does not validate that `world.id()` matches `self.world_id`. Calling this on a `world`
    /// with a mismatched [`WorldId`] is unsound.
    #[inline]
    pub(crate) unsafe fn iter_unchecked_manual<'w, 's>(
        &'s self,
        world: UnsafeWorldCell<'w>,
        last_run: Tick,
        this_run: Tick,
    ) -> QueryIter<'w, 's, D, F> {
        QueryIter::new(world, self, last_run, this_run)
    }

    /// Returns an [`Iterator`] for the given [`World`] and list of [`Entity`]'s, where the last change and
    /// the current change tick are given.
    ///
    /// This iterator is always guaranteed to return results from each unique pair of matching entities.
    /// Iteration order is not guaranteed.
    ///
    /// # Safety
    ///
    /// This does not check for mutable query correctness. To be safe, make sure mutable queries
    /// have unique access to the components they query.
    /// This does not check for entity uniqueness
    /// This does not validate that `world.id()` matches `self.world_id`. Calling this on a `world`
    /// with a mismatched [`WorldId`] is unsound.
    #[inline]
    pub(crate) unsafe fn iter_many_unchecked_manual<'w, 's, EntityList: IntoIterator>(
        &'s self,
        entities: EntityList,
        world: UnsafeWorldCell<'w>,
        last_run: Tick,
        this_run: Tick,
    ) -> QueryManyIter<'w, 's, D, F, EntityList::IntoIter>
    where
        EntityList::Item: Borrow<Entity>,
    {
        QueryManyIter::new(world, self, entities, last_run, this_run)
    }

    /// Returns an [`Iterator`] over all possible combinations of `K` query results for the
    /// given [`World`] without repetition.
    /// This can only be called for read-only queries.
    ///
    /// This iterator is always guaranteed to return results from each unique pair of matching entities.
    /// Iteration order is not guaranteed.
    ///
    /// # Safety
    ///
    /// This does not check for mutable query correctness. To be safe, make sure mutable queries
    /// have unique access to the components they query.
    /// This does not validate that `world.id()` matches `self.world_id`. Calling this on a `world`
    /// with a mismatched [`WorldId`] is unsound.
    #[inline]
    pub(crate) unsafe fn iter_combinations_unchecked_manual<'w, 's, const K: usize>(
        &'s self,
        world: UnsafeWorldCell<'w>,
        last_run: Tick,
        this_run: Tick,
    ) -> QueryCombinationIter<'w, 's, D, F, K> {
        QueryCombinationIter::new(world, self, last_run, this_run)
    }

    /// Returns a parallel iterator over the query results for the given [`World`].
    ///
    /// This can only be called for read-only queries, see [`par_iter_mut`] for write-queries.
    ///
    /// Note that you must use the `for_each` method to iterate over the
    /// results, see [`par_iter_mut`] for an example.
    ///
    /// [`par_iter_mut`]: Self::par_iter_mut
    #[inline]
    pub fn par_iter<'w, 's>(
        &'s mut self,
        world: &'w World,
    ) -> QueryParIter<'w, 's, D::ReadOnly, F> {
        self.update_archetypes(world);
        QueryParIter {
            world: world.as_unsafe_world_cell_readonly(),
            state: self.as_readonly(),
            last_run: world.last_change_tick(),
            this_run: world.read_change_tick(),
            batching_strategy: BatchingStrategy::new(),
        }
    }

    /// Returns a parallel iterator over the query results for the given [`World`].
    ///
    /// This can only be called for mutable queries, see [`par_iter`] for read-only-queries.
    ///
    /// # Examples
    ///
    /// ```
    /// use bevy_ecs::prelude::*;
    /// use bevy_ecs::query::QueryEntityError;
    ///
    /// #[derive(Component, PartialEq, Debug)]
    /// struct A(usize);
    ///
    /// # bevy_tasks::ComputeTaskPool::get_or_init(|| bevy_tasks::TaskPool::new());
    ///
    /// let mut world = World::new();
    ///
    /// # let entities: Vec<Entity> = (0..3).map(|i| world.spawn(A(i)).id()).collect();
    /// # let entities: [Entity; 3] = entities.try_into().unwrap();
    ///
    /// let mut query_state = world.query::<&mut A>();
    ///
    /// query_state.par_iter_mut(&mut world).for_each(|mut a| {
    ///     a.0 += 5;
    /// });
    ///
    /// # let component_values = query_state.get_many(&world, entities).unwrap();
    ///
    /// # assert_eq!(component_values, [&A(5), &A(6), &A(7)]);
    ///
    /// # let wrong_entity = Entity::from_raw(57);
    /// # let invalid_entity = world.spawn_empty().id();
    ///
    /// # assert_eq!(query_state.get_many_mut(&mut world, [wrong_entity]).unwrap_err(), QueryEntityError::NoSuchEntity(wrong_entity));
    /// # assert_eq!(query_state.get_many_mut(&mut world, [invalid_entity]).unwrap_err(), QueryEntityError::QueryDoesNotMatch(invalid_entity));
    /// # assert_eq!(query_state.get_many_mut(&mut world, [entities[0], entities[0]]).unwrap_err(), QueryEntityError::AliasedMutability(entities[0]));
    /// ```
    ///
    /// # Panics
    /// The [`ComputeTaskPool`] is not initialized. If using this from a query that is being
    /// initialized and run from the ECS scheduler, this should never panic.
    ///
    /// [`par_iter`]: Self::par_iter
    /// [`ComputeTaskPool`]: bevy_tasks::ComputeTaskPool
    #[inline]
    pub fn par_iter_mut<'w, 's>(&'s mut self, world: &'w mut World) -> QueryParIter<'w, 's, D, F> {
        self.update_archetypes(world);
        let this_run = world.change_tick();
        let last_run = world.last_change_tick();
        QueryParIter {
            world: world.as_unsafe_world_cell(),
            state: self,
            last_run,
            this_run,
            batching_strategy: BatchingStrategy::new(),
        }
    }

    /// Runs `func` on each query result in parallel for the given [`World`], where the last change and
    /// the current change tick are given. This is faster than the equivalent
    /// `iter()` method, but cannot be chained like a normal [`Iterator`].
    ///
    /// # Panics
    /// The [`ComputeTaskPool`] is not initialized. If using this from a query that is being
    /// initialized and run from the ECS scheduler, this should never panic.
    ///
    /// # Safety
    ///
    /// This does not check for mutable query correctness. To be safe, make sure mutable queries
    /// have unique access to the components they query.
    /// This does not validate that `world.id()` matches `self.world_id`. Calling this on a `world`
    /// with a mismatched [`WorldId`] is unsound.
    ///
    /// [`ComputeTaskPool`]: bevy_tasks::ComputeTaskPool
<<<<<<< HEAD
    #[cfg(all(not(target_arch = "wasm32"), feature = "multi_threaded"))]
    pub(crate) unsafe fn par_for_each_unchecked_manual<
        'w,
        FN: Fn(D::Item<'w>) + Send + Sync + Clone,
    >(
=======
    #[cfg(all(not(target_arch = "wasm32"), feature = "multi-threaded"))]
    pub(crate) unsafe fn par_fold_init_unchecked_manual<'w, T, FN, INIT>(
>>>>>>> ade70b39
        &self,
        init_accum: INIT,
        world: UnsafeWorldCell<'w>,
        batch_size: usize,
        func: FN,
        last_run: Tick,
        this_run: Tick,
    ) where
        FN: Fn(T, D::Item<'w>) -> T + Send + Sync + Clone,
        INIT: Fn() -> T + Sync + Send + Clone,
    {
        // NOTE: If you are changing query iteration code, remember to update the following places, where relevant:
        // QueryIter, QueryIterationCursor, QueryManyIter, QueryCombinationIter,QueryState::par_fold_init_unchecked_manual
        use arrayvec::ArrayVec;

        bevy_tasks::ComputeTaskPool::get().scope(|scope| {
            // SAFETY: We only access table data that has been registered in `self.archetype_component_access`.
            let tables = unsafe { &world.storages().tables };
            let archetypes = world.archetypes();
            let mut batch_queue = ArrayVec::new();
            let mut queue_entity_count = 0;

            // submit a list of storages which smaller than batch_size as single task
            let submit_batch_queue = |queue: &mut ArrayVec<StorageId, 128>| {
                if queue.is_empty() {
                    return;
                }
                let queue = std::mem::take(queue);
                let mut func = func.clone();
                let init_accum = init_accum.clone();
                scope.spawn(async move {
                    #[cfg(feature = "trace")]
                    let _span = self.par_iter_span.enter();
                    let mut iter = self.iter_unchecked_manual(world, last_run, this_run);
                    let mut accum = init_accum();
                    for storage_id in queue {
                        if D::IS_DENSE && F::IS_DENSE {
                            let id = storage_id.table_id;
                            let table = &world.storages().tables.get(id).debug_checked_unwrap();
                            accum = iter.fold_over_table_range(
                                accum,
                                &mut func,
                                table,
                                0..table.entity_count(),
                            );
                        } else {
                            let id = storage_id.archetype_id;
                            let archetype = world.archetypes().get(id).debug_checked_unwrap();
                            accum = iter.fold_over_archetype_range(
                                accum,
                                &mut func,
                                archetype,
                                0..archetype.len(),
                            );
                        }
                    }
                });
            };

            // submit single storage larger than batch_size
            let submit_single = |count, storage_id: StorageId| {
                for offset in (0..count).step_by(batch_size) {
                    let mut func = func.clone();
                    let init_accum = init_accum.clone();
                    let len = batch_size.min(count - offset);
                    let batch = offset..offset + len;
                    scope.spawn(async move {
                        #[cfg(feature = "trace")]
                        let _span = self.par_iter_span.enter();
                        let accum = init_accum();
                        if D::IS_DENSE && F::IS_DENSE {
                            let id = storage_id.table_id;
                            let table = world.storages().tables.get(id).debug_checked_unwrap();
                            self.iter_unchecked_manual(world, last_run, this_run)
                                .fold_over_table_range(accum, &mut func, table, batch);
                        } else {
                            let id = storage_id.archetype_id;
                            let archetype = world.archetypes().get(id).debug_checked_unwrap();
                            self.iter_unchecked_manual(world, last_run, this_run)
                                .fold_over_archetype_range(accum, &mut func, archetype, batch);
                        }
                    });
                }
            };

            let storage_entity_count = |storage_id: StorageId| -> usize {
                if D::IS_DENSE && F::IS_DENSE {
                    tables[storage_id.table_id].entity_count()
                } else {
                    archetypes[storage_id.archetype_id].len()
                }
            };

            for storage_id in &self.matched_storage_ids {
                let count = storage_entity_count(*storage_id);

                // skip empty storage
                if count == 0 {
                    continue;
                }
                // immediately submit large storage
                if count >= batch_size {
                    submit_single(count, *storage_id);
                    continue;
                }
                // merge small storage
                batch_queue.push(*storage_id);
                queue_entity_count += count;

                // submit batch_queue
                if queue_entity_count >= batch_size || batch_queue.is_full() {
                    submit_batch_queue(&mut batch_queue);
                    queue_entity_count = 0;
                }
            }
            submit_batch_queue(&mut batch_queue);
        });
    }

    /// Returns a single immutable query result when there is exactly one entity matching
    /// the query.
    ///
    /// This can only be called for read-only queries,
    /// see [`single_mut`](Self::single_mut) for write-queries.
    ///
    /// # Panics
    ///
    /// Panics if the number of query results is not exactly one. Use
    /// [`get_single`](Self::get_single) to return a `Result` instead of panicking.
    #[track_caller]
    #[inline]
    pub fn single<'w>(&mut self, world: &'w World) -> ROQueryItem<'w, D> {
        match self.get_single(world) {
            Ok(items) => items,
            Err(error) => panic!("Cannot get single mutable query result: {error}"),
        }
    }

    /// Returns a single immutable query result when there is exactly one entity matching
    /// the query.
    ///
    /// This can only be called for read-only queries,
    /// see [`get_single_mut`](Self::get_single_mut) for write-queries.
    ///
    /// If the number of query results is not exactly one, a [`QuerySingleError`] is returned
    /// instead.
    #[inline]
    pub fn get_single<'w>(
        &mut self,
        world: &'w World,
    ) -> Result<ROQueryItem<'w, D>, QuerySingleError> {
        self.update_archetypes(world);

        // SAFETY: query is read only
        unsafe {
            self.as_readonly().get_single_unchecked_manual(
                world.as_unsafe_world_cell_readonly(),
                world.last_change_tick(),
                world.read_change_tick(),
            )
        }
    }

    /// Returns a single mutable query result when there is exactly one entity matching
    /// the query.
    ///
    /// # Panics
    ///
    /// Panics if the number of query results is not exactly one. Use
    /// [`get_single_mut`](Self::get_single_mut) to return a `Result` instead of panicking.
    #[track_caller]
    #[inline]
    pub fn single_mut<'w>(&mut self, world: &'w mut World) -> D::Item<'w> {
        // SAFETY: query has unique world access
        match self.get_single_mut(world) {
            Ok(items) => items,
            Err(error) => panic!("Cannot get single query result: {error}"),
        }
    }

    /// Returns a single mutable query result when there is exactly one entity matching
    /// the query.
    ///
    /// If the number of query results is not exactly one, a [`QuerySingleError`] is returned
    /// instead.
    #[inline]
    pub fn get_single_mut<'w>(
        &mut self,
        world: &'w mut World,
    ) -> Result<D::Item<'w>, QuerySingleError> {
        self.update_archetypes(world);

        let change_tick = world.change_tick();
        let last_change_tick = world.last_change_tick();
        // SAFETY: query has unique world access
        unsafe {
            self.get_single_unchecked_manual(
                world.as_unsafe_world_cell(),
                last_change_tick,
                change_tick,
            )
        }
    }

    /// Returns a query result when there is exactly one entity matching the query.
    ///
    /// If the number of query results is not exactly one, a [`QuerySingleError`] is returned
    /// instead.
    ///
    /// # Safety
    ///
    /// This does not check for mutable query correctness. To be safe, make sure mutable queries
    /// have unique access to the components they query.
    #[inline]
    pub unsafe fn get_single_unchecked<'w>(
        &mut self,
        world: UnsafeWorldCell<'w>,
    ) -> Result<D::Item<'w>, QuerySingleError> {
        self.update_archetypes_unsafe_world_cell(world);
        self.get_single_unchecked_manual(world, world.last_change_tick(), world.change_tick())
    }

    /// Returns a query result when there is exactly one entity matching the query,
    /// where the last change and the current change tick are given.
    ///
    /// If the number of query results is not exactly one, a [`QuerySingleError`] is returned
    /// instead.
    ///
    /// # Safety
    ///
    /// This does not check for mutable query correctness. To be safe, make sure mutable queries
    /// have unique access to the components they query.
    #[inline]
    pub unsafe fn get_single_unchecked_manual<'w>(
        &self,
        world: UnsafeWorldCell<'w>,
        last_run: Tick,
        this_run: Tick,
    ) -> Result<D::Item<'w>, QuerySingleError> {
        let mut query = self.iter_unchecked_manual(world, last_run, this_run);
        let first = query.next();
        let extra = query.next().is_some();

        match (first, extra) {
            (Some(r), false) => Ok(r),
            (None, _) => Err(QuerySingleError::NoEntities(std::any::type_name::<Self>())),
            (Some(_), _) => Err(QuerySingleError::MultipleEntities(std::any::type_name::<
                Self,
            >())),
        }
    }
}

impl<D: QueryData, F: QueryFilter> From<QueryBuilder<'_, D, F>> for QueryState<D, F> {
    fn from(mut value: QueryBuilder<D, F>) -> Self {
        QueryState::from_builder(&mut value)
    }
}

#[cfg(test)]
mod tests {
    use crate as bevy_ecs;
    use crate::world::FilteredEntityRef;
    use crate::{component::Component, prelude::*, query::QueryEntityError};

    #[test]
    fn get_many_unchecked_manual_uniqueness() {
        let mut world = World::new();

        let entities: Vec<Entity> = (0..10).map(|_| world.spawn_empty().id()).collect();

        let query_state = world.query::<Entity>();

        // These don't matter for the test
        let last_change_tick = world.last_change_tick();
        let change_tick = world.change_tick();

        // It's best to test get_many_unchecked_manual directly,
        // as it is shared and unsafe
        // We don't care about aliased mutability for the read-only equivalent

        // SAFETY: Query does not access world data.
        assert!(unsafe {
            query_state
                .get_many_unchecked_manual::<10>(
                    world.as_unsafe_world_cell_readonly(),
                    entities.clone().try_into().unwrap(),
                    last_change_tick,
                    change_tick,
                )
                .is_ok()
        });

        assert_eq!(
            // SAFETY: Query does not access world data.
            unsafe {
                query_state
                    .get_many_unchecked_manual(
                        world.as_unsafe_world_cell_readonly(),
                        [entities[0], entities[0]],
                        last_change_tick,
                        change_tick,
                    )
                    .unwrap_err()
            },
            QueryEntityError::AliasedMutability(entities[0])
        );

        assert_eq!(
            // SAFETY: Query does not access world data.
            unsafe {
                query_state
                    .get_many_unchecked_manual(
                        world.as_unsafe_world_cell_readonly(),
                        [entities[0], entities[1], entities[0]],
                        last_change_tick,
                        change_tick,
                    )
                    .unwrap_err()
            },
            QueryEntityError::AliasedMutability(entities[0])
        );

        assert_eq!(
            // SAFETY: Query does not access world data.
            unsafe {
                query_state
                    .get_many_unchecked_manual(
                        world.as_unsafe_world_cell_readonly(),
                        [entities[9], entities[9]],
                        last_change_tick,
                        change_tick,
                    )
                    .unwrap_err()
            },
            QueryEntityError::AliasedMutability(entities[9])
        );
    }

    #[test]
    #[should_panic]
    fn right_world_get() {
        let mut world_1 = World::new();
        let world_2 = World::new();

        let mut query_state = world_1.query::<Entity>();
        let _panics = query_state.get(&world_2, Entity::from_raw(0));
    }

    #[test]
    #[should_panic]
    fn right_world_get_many() {
        let mut world_1 = World::new();
        let world_2 = World::new();

        let mut query_state = world_1.query::<Entity>();
        let _panics = query_state.get_many(&world_2, []);
    }

    #[test]
    #[should_panic]
    fn right_world_get_many_mut() {
        let mut world_1 = World::new();
        let mut world_2 = World::new();

        let mut query_state = world_1.query::<Entity>();
        let _panics = query_state.get_many_mut(&mut world_2, []);
    }

    #[derive(Component, PartialEq, Debug)]
    struct A(usize);

    #[derive(Component, PartialEq, Debug)]
    struct B(usize);

    #[derive(Component, PartialEq, Debug)]
    struct C(usize);

    #[test]
    fn can_transmute_to_more_general() {
        let mut world = World::new();
        world.spawn((A(1), B(0)));

        let query_state = world.query::<(&A, &B)>();
        let mut new_query_state = query_state.transmute::<&A>(&world);
        assert_eq!(new_query_state.iter(&world).len(), 1);
        let a = new_query_state.single(&world);

        assert_eq!(a.0, 1);
    }

    #[test]
    fn cannot_get_data_not_in_original_query() {
        let mut world = World::new();
        world.spawn((A(0), B(0)));
        world.spawn((A(1), B(0), C(0)));

        let query_state = world.query_filtered::<(&A, &B), Without<C>>();
        let mut new_query_state = query_state.transmute::<&A>(&world);
        // even though we change the query to not have Without<C>, we do not get the component with C.
        let a = new_query_state.single(&world);

        assert_eq!(a.0, 0);
    }

    #[test]
    fn can_transmute_empty_tuple() {
        let mut world = World::new();
        world.init_component::<A>();
        let entity = world.spawn(A(10)).id();

        let q = world.query::<()>();
        let mut q = q.transmute::<Entity>(&world);
        assert_eq!(q.single(&world), entity);
    }

    #[test]
    fn can_transmute_immut_fetch() {
        let mut world = World::new();
        world.spawn(A(10));

        let q = world.query::<&A>();
        let mut new_q = q.transmute::<Ref<A>>(&world);
        assert!(new_q.single(&world).is_added());

        let q = world.query::<Ref<A>>();
        let _ = q.transmute::<&A>(&world);
    }

    #[test]
    fn can_transmute_mut_fetch() {
        let mut world = World::new();
        world.spawn(A(0));

        let q = world.query::<&mut A>();
        let _ = q.transmute::<Ref<A>>(&world);
        let _ = q.transmute::<&A>(&world);
    }

    #[test]
    fn can_transmute_entity_mut() {
        let mut world = World::new();
        world.spawn(A(0));

        let q: QueryState<EntityMut<'_>> = world.query::<EntityMut>();
        let _ = q.transmute::<EntityRef>(&world);
    }

    #[test]
    fn can_generalize_with_option() {
        let mut world = World::new();
        world.spawn((A(0), B(0)));

        let query_state = world.query::<(Option<&A>, &B)>();
        let _ = query_state.transmute::<Option<&A>>(&world);
        let _ = query_state.transmute::<&B>(&world);
    }

    #[test]
    #[should_panic(
        expected = "Transmuted state for ((&bevy_ecs::query::state::tests::A, &bevy_ecs::query::state::tests::B), ()) attempts to access terms that are not allowed by original state (&bevy_ecs::query::state::tests::A, ())."
    )]
    fn cannot_transmute_to_include_data_not_in_original_query() {
        let mut world = World::new();
        world.init_component::<A>();
        world.init_component::<B>();
        world.spawn(A(0));

        let query_state = world.query::<&A>();
        let mut _new_query_state = query_state.transmute::<(&A, &B)>(&world);
    }

    #[test]
    #[should_panic(
        expected = "Transmuted state for (&mut bevy_ecs::query::state::tests::A, ()) attempts to access terms that are not allowed by original state (&bevy_ecs::query::state::tests::A, ())."
    )]
    fn cannot_transmute_immut_to_mut() {
        let mut world = World::new();
        world.spawn(A(0));

        let query_state = world.query::<&A>();
        let mut _new_query_state = query_state.transmute::<&mut A>(&world);
    }

    #[test]
    #[should_panic(
        expected = "Transmuted state for (&bevy_ecs::query::state::tests::A, ()) attempts to access terms that are not allowed by original state (core::option::Option<&bevy_ecs::query::state::tests::A>, ())."
    )]
    fn cannot_transmute_option_to_immut() {
        let mut world = World::new();
        world.spawn(C(0));

        let query_state = world.query::<Option<&A>>();
        let mut new_query_state = query_state.transmute::<&A>(&world);
        let x = new_query_state.single(&world);
        assert_eq!(x.0, 1234);
    }

    #[test]
    #[should_panic(
        expected = "Transmuted state for (&bevy_ecs::query::state::tests::A, ()) attempts to access terms that are not allowed by original state (bevy_ecs::world::entity_ref::EntityRef, ())."
    )]
    fn cannot_transmute_entity_ref() {
        let mut world = World::new();
        world.init_component::<A>();

        let q = world.query::<EntityRef>();
        let _ = q.transmute::<&A>(&world);
    }

    #[test]
    fn can_transmute_filtered_entity() {
        let mut world = World::new();
        let entity = world.spawn((A(0), B(1))).id();
        let query =
            QueryState::<(Entity, &A, &B)>::new(&mut world).transmute::<FilteredEntityRef>(&world);

        let mut query = query;
        // Our result is completely untyped
        let entity_ref = query.single(&world);

        assert_eq!(entity, entity_ref.id());
        assert_eq!(0, entity_ref.get::<A>().unwrap().0);
        assert_eq!(1, entity_ref.get::<B>().unwrap().0);
    }

    #[test]
    fn can_transmute_added() {
        let mut world = World::new();
        let entity_a = world.spawn(A(0)).id();

        let mut query = QueryState::<(Entity, &A, Has<B>)>::new(&mut world)
            .transmute_filtered::<(Entity, Has<B>), Added<A>>(&world);

        assert_eq!((entity_a, false), query.single(&world));

        world.clear_trackers();

        let entity_b = world.spawn((A(0), B(0))).id();
        assert_eq!((entity_b, true), query.single(&world));

        world.clear_trackers();

        assert!(query.get_single(&world).is_err());
    }

    #[test]
    fn can_transmute_changed() {
        let mut world = World::new();
        let entity_a = world.spawn(A(0)).id();

        let mut detection_query = QueryState::<(Entity, &A)>::new(&mut world)
            .transmute_filtered::<Entity, Changed<A>>(&world);

        let mut change_query = QueryState::<&mut A>::new(&mut world);
        assert_eq!(entity_a, detection_query.single(&world));

        world.clear_trackers();

        assert!(detection_query.get_single(&world).is_err());

        change_query.single_mut(&mut world).0 = 1;

        assert_eq!(entity_a, detection_query.single(&world));
    }

    #[test]
    #[should_panic(
        expected = "Transmuted state for (bevy_ecs::entity::Entity, bevy_ecs::query::filter::Changed<bevy_ecs::query::state::tests::B>) attempts to access terms that are not allowed by original state (&bevy_ecs::query::state::tests::A, ())."
    )]
    fn cannot_transmute_changed_without_access() {
        let mut world = World::new();
        world.init_component::<A>();
        world.init_component::<B>();
        let query = QueryState::<&A>::new(&mut world);
        let _new_query = query.transmute_filtered::<Entity, Changed<B>>(&world);
    }

    #[test]
    fn join() {
        let mut world = World::new();
        world.spawn(A(0));
        world.spawn(B(1));
        let entity_ab = world.spawn((A(2), B(3))).id();
        world.spawn((A(4), B(5), C(6)));

        let query_1 = QueryState::<&A, Without<C>>::new(&mut world);
        let query_2 = QueryState::<&B, Without<C>>::new(&mut world);
        let mut new_query: QueryState<Entity, ()> = query_1.join_filtered(&world, &query_2);

        assert_eq!(new_query.single(&world), entity_ab);
    }

    #[test]
    fn join_with_get() {
        let mut world = World::new();
        world.spawn(A(0));
        world.spawn(B(1));
        let entity_ab = world.spawn((A(2), B(3))).id();
        let entity_abc = world.spawn((A(4), B(5), C(6))).id();

        let query_1 = QueryState::<&A>::new(&mut world);
        let query_2 = QueryState::<&B, Without<C>>::new(&mut world);
        let mut new_query: QueryState<Entity, ()> = query_1.join_filtered(&world, &query_2);

        assert!(new_query.get(&world, entity_ab).is_ok());
        // should not be able to get entity with c.
        assert!(new_query.get(&world, entity_abc).is_err());
    }

    #[test]
    #[should_panic(expected = "Joined state for (&bevy_ecs::query::state::tests::C, ()) \
            attempts to access terms that are not allowed by state \
            (&bevy_ecs::query::state::tests::A, ()) joined with (&bevy_ecs::query::state::tests::B, ()).")]
    fn cannot_join_wrong_fetch() {
        let mut world = World::new();
        world.init_component::<C>();
        let query_1 = QueryState::<&A>::new(&mut world);
        let query_2 = QueryState::<&B>::new(&mut world);
        let _query: QueryState<&C> = query_1.join(&world, &query_2);
    }

    #[test]
    #[should_panic(
        expected = "Joined state for (bevy_ecs::entity::Entity, bevy_ecs::query::filter::Changed<bevy_ecs::query::state::tests::C>) \
            attempts to access terms that are not allowed by state \
            (&bevy_ecs::query::state::tests::A, bevy_ecs::query::filter::Without<bevy_ecs::query::state::tests::C>) \
            joined with (&bevy_ecs::query::state::tests::B, bevy_ecs::query::filter::Without<bevy_ecs::query::state::tests::C>)."
    )]
    fn cannot_join_wrong_filter() {
        let mut world = World::new();
        let query_1 = QueryState::<&A, Without<C>>::new(&mut world);
        let query_2 = QueryState::<&B, Without<C>>::new(&mut world);
        let _: QueryState<Entity, Changed<C>> = query_1.join_filtered(&world, &query_2);
    }
}<|MERGE_RESOLUTION|>--- conflicted
+++ resolved
@@ -1393,16 +1393,8 @@
     /// with a mismatched [`WorldId`] is unsound.
     ///
     /// [`ComputeTaskPool`]: bevy_tasks::ComputeTaskPool
-<<<<<<< HEAD
     #[cfg(all(not(target_arch = "wasm32"), feature = "multi_threaded"))]
-    pub(crate) unsafe fn par_for_each_unchecked_manual<
-        'w,
-        FN: Fn(D::Item<'w>) + Send + Sync + Clone,
-    >(
-=======
-    #[cfg(all(not(target_arch = "wasm32"), feature = "multi-threaded"))]
     pub(crate) unsafe fn par_fold_init_unchecked_manual<'w, T, FN, INIT>(
->>>>>>> ade70b39
         &self,
         init_accum: INIT,
         world: UnsafeWorldCell<'w>,
