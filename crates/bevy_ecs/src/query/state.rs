use crate::{
    archetype::{Archetype, ArchetypeComponentId, ArchetypeGeneration, ArchetypeId},
    component::ComponentId,
    entity::Entity,
    query::{
        Access, Fetch, FetchState, FilterFetch, FilteredAccess, QueryCombinationIter, QueryIter,
        ReadOnlyFetch, WorldQuery,
    },
    storage::TableId,
    world::{World, WorldId},
};
use bevy_tasks::TaskPool;
use fixedbitset::FixedBitSet;
use thiserror::Error;

pub struct QueryState<Q: WorldQuery, F: WorldQuery = ()>
where
    F::Fetch: FilterFetch,
{
    world_id: WorldId,
    pub(crate) archetype_generation: ArchetypeGeneration,
    pub(crate) matched_tables: FixedBitSet,
    pub(crate) matched_archetypes: FixedBitSet,
    pub(crate) archetype_component_access: Access<ArchetypeComponentId>,
    pub(crate) component_access: FilteredAccess<ComponentId>,
    // NOTE: we maintain both a TableId bitset and a vec because iterating the vec is faster
    pub(crate) matched_table_ids: Vec<TableId>,
    // NOTE: we maintain both a ArchetypeId bitset and a vec because iterating the vec is faster
    pub(crate) matched_archetype_ids: Vec<ArchetypeId>,
    pub(crate) fetch_state: Q::State,
    pub(crate) filter_state: F::State,
}

impl<Q: WorldQuery, F: WorldQuery> QueryState<Q, F>
where
    F::Fetch: FilterFetch,
{
    /// Creates a new query.
    pub fn new(world: &mut World) -> Self {
        let fetch_state = <Q::State as FetchState>::init(world);
        let filter_state = <F::State as FetchState>::init(world);

        let mut component_access = FilteredAccess::default();
        fetch_state.update_component_access(&mut component_access);

        // Use a temporary empty FilteredAccess for filters. This prevents them from conflicting with the
        // main Query's `fetch_state` access. Filters are allowed to conflict with the main query fetch
        // because they are evaluated *before* a specific reference is constructed.
        let mut filter_component_access = FilteredAccess::default();
        filter_state.update_component_access(&mut filter_component_access);

        // Merge the temporary filter access with the main access. This ensures that filter access is
        // properly considered in a global "cross-query" context (both within systems and across systems).
        component_access.extend(&filter_component_access);

        let mut state = Self {
            world_id: world.id(),
            archetype_generation: ArchetypeGeneration::initial(),
            matched_table_ids: Vec::new(),
            matched_archetype_ids: Vec::new(),
            fetch_state,
            filter_state,
            component_access,
            matched_tables: Default::default(),
            matched_archetypes: Default::default(),
            archetype_component_access: Default::default(),
        };
        state.validate_world_and_update_archetypes(world);
        state
    }

<<<<<<< HEAD
    /// Validates a query for the given [`World`] and updates all archetypes.
=======
    #[inline]
    pub fn is_empty(&self, world: &World, last_change_tick: u32, change_tick: u32) -> bool {
        // SAFE: the iterator is instantly consumed via `none_remaining` and the implementation of
        // `QueryIter::none_remaining` never creates any references to the `<Q::Fetch as Fetch<'w>>::Item`.
        unsafe {
            self.iter_unchecked_manual(world, last_change_tick, change_tick)
                .none_remaining()
        }
    }

>>>>>>> 19db1e40
    pub fn validate_world_and_update_archetypes(&mut self, world: &World) {
        if world.id() != self.world_id {
            panic!("Attempted to use {} with a mismatched World. QueryStates can only be used with the World they were created from.",
                std::any::type_name::<Self>());
        }
        let archetypes = world.archetypes();
        let new_generation = archetypes.generation();
        let old_generation = std::mem::replace(&mut self.archetype_generation, new_generation);
        let archetype_index_range = old_generation.value()..new_generation.value();

        for archetype_index in archetype_index_range {
            self.new_archetype(&archetypes[ArchetypeId::new(archetype_index)]);
        }
    }

    /// Creates a new archetype.
    pub fn new_archetype(&mut self, archetype: &Archetype) {
        if self.fetch_state.matches_archetype(archetype)
            && self.filter_state.matches_archetype(archetype)
        {
            self.fetch_state
                .update_archetype_component_access(archetype, &mut self.archetype_component_access);
            self.filter_state
                .update_archetype_component_access(archetype, &mut self.archetype_component_access);
            let archetype_index = archetype.id().index();
            if !self.matched_archetypes.contains(archetype_index) {
                self.matched_archetypes.grow(archetype_index + 1);
                self.matched_archetypes.set(archetype_index, true);
                self.matched_archetype_ids.push(archetype.id());
            }
            let table_index = archetype.table_id().index();
            if !self.matched_tables.contains(table_index) {
                self.matched_tables.grow(table_index + 1);
                self.matched_tables.set(table_index, true);
                self.matched_table_ids.push(archetype.table_id());
            }
        }
    }

    /// Gets the query result for the given [`World`] and [`Entity`].
    ///
    /// This can only be called for read-only queries, see [`Self::get_mut`] for write-queries.
    #[inline]
    pub fn get<'w>(
        &mut self,
        world: &'w World,
        entity: Entity,
    ) -> Result<<Q::Fetch as Fetch<'w>>::Item, QueryEntityError>
    where
        Q::Fetch: ReadOnlyFetch,
    {
        // SAFETY: query is read only
        unsafe { self.get_unchecked(world, entity) }
    }

    /// Gets the query result for the given [`World`] and [`Entity`].
    #[inline]
    pub fn get_mut<'w>(
        &mut self,
        world: &'w mut World,
        entity: Entity,
    ) -> Result<<Q::Fetch as Fetch<'w>>::Item, QueryEntityError> {
        // SAFETY: query has unique world access
        unsafe { self.get_unchecked(world, entity) }
    }

    /// Gets the query result for the given [`World`] and [`Entity`].
    ///
    /// # Safety
    ///
    /// This does not check for mutable query correctness. To be safe, make sure mutable queries
    /// have unique access to the components they query.
    #[inline]
    pub unsafe fn get_unchecked<'w>(
        &mut self,
        world: &'w World,
        entity: Entity,
    ) -> Result<<Q::Fetch as Fetch<'w>>::Item, QueryEntityError> {
        self.validate_world_and_update_archetypes(world);
        self.get_unchecked_manual(
            world,
            entity,
            world.last_change_tick(),
            world.read_change_tick(),
        )
    }

    /// Gets the query result for the given [`World`] and [`Entity`], where the last change and
    /// the current change tick are given.
    ///
    /// # Safety
    ///
    /// This does not check for mutable query correctness. To be safe, make sure mutable queries
    /// have unique access to the components they query.
    pub unsafe fn get_unchecked_manual<'w>(
        &self,
        world: &'w World,
        entity: Entity,
        last_change_tick: u32,
        change_tick: u32,
    ) -> Result<<Q::Fetch as Fetch<'w>>::Item, QueryEntityError> {
        let location = world
            .entities
            .get(entity)
            .ok_or(QueryEntityError::NoSuchEntity)?;
        if !self
            .matched_archetypes
            .contains(location.archetype_id.index())
        {
            return Err(QueryEntityError::QueryDoesNotMatch);
        }
        let archetype = &world.archetypes[location.archetype_id];
        let mut fetch =
            <Q::Fetch as Fetch>::init(world, &self.fetch_state, last_change_tick, change_tick);
        let mut filter =
            <F::Fetch as Fetch>::init(world, &self.filter_state, last_change_tick, change_tick);

        fetch.set_archetype(&self.fetch_state, archetype, &world.storages().tables);
        filter.set_archetype(&self.filter_state, archetype, &world.storages().tables);
        if filter.archetype_filter_fetch(location.index) {
            Ok(fetch.archetype_fetch(location.index))
        } else {
            Err(QueryEntityError::QueryDoesNotMatch)
        }
    }

    /// Returns an [`Iterator`] over the query results for the given [`World`].
    ///
    /// This can only be called for read-only queries, see [`Self::iter_mut`] for write-queries.
    #[inline]
    pub fn iter<'w, 's>(&'s mut self, world: &'w World) -> QueryIter<'w, 's, Q, F>
    where
        Q::Fetch: ReadOnlyFetch,
    {
        // SAFETY: query is read only
        unsafe { self.iter_unchecked(world) }
    }

    /// Returns an [`Iterator`] over the query results for the given [`World`].
    #[inline]
    pub fn iter_mut<'w, 's>(&'s mut self, world: &'w mut World) -> QueryIter<'w, 's, Q, F> {
        // SAFETY: query has unique world access
        unsafe { self.iter_unchecked(world) }
    }

    /// Returns an [`Iterator`] over all possible combinations of `K` query results without repetition.
    /// This can only be called for read-only queries.
    ///
    ///  For permutations of size K of query returning N results, you will get:
    /// - if K == N: one permutation of all query results
    /// - if K < N: all possible K-sized combinations of query results, without repetition
    /// - if K > N: empty set (no K-sized combinations exist)
    ///
    /// This can only be called for read-only queries, see [`Self::iter_combinations_mut`] for
    /// write-queries.
    #[inline]
    pub fn iter_combinations<'w, 's, const K: usize>(
        &'s mut self,
        world: &'w World,
    ) -> QueryCombinationIter<'w, 's, Q, F, K>
    where
        Q::Fetch: ReadOnlyFetch,
    {
        // SAFE: query is read only
        unsafe { self.iter_combinations_unchecked(world) }
    }

    /// Iterates over all possible combinations of `K` query results for the given [`World`]
    /// without repetition.
    #[inline]
    pub fn iter_combinations_mut<'w, 's, const K: usize>(
        &'s mut self,
        world: &'w mut World,
    ) -> QueryCombinationIter<'w, 's, Q, F, K> {
        // SAFE: query has unique world access
        unsafe { self.iter_combinations_unchecked(world) }
    }

    /// Returns an [`Iterator`] over the query results for the given [`World`].
    ///
    /// # Safety
    ///
    /// This does not check for mutable query correctness. To be safe, make sure mutable queries
    /// have unique access to the components they query.
    #[inline]
    pub unsafe fn iter_unchecked<'w, 's>(
        &'s mut self,
        world: &'w World,
    ) -> QueryIter<'w, 's, Q, F> {
        self.validate_world_and_update_archetypes(world);
        self.iter_unchecked_manual(world, world.last_change_tick(), world.read_change_tick())
    }

    /// Returns an [`Iterator`] over all possible combinations of `K` query results for the
    /// given [`World`] without repetition.
    /// This can only be called for read-only queries.
    ///
    /// # Safety
    ///
    /// This does not check for mutable query correctness. To be safe, make sure mutable queries
    /// have unique access to the components they query.
    #[inline]
    pub unsafe fn iter_combinations_unchecked<'w, 's, const K: usize>(
        &'s mut self,
        world: &'w World,
    ) -> QueryCombinationIter<'w, 's, Q, F, K> {
        self.validate_world_and_update_archetypes(world);
        self.iter_combinations_unchecked_manual(
            world,
            world.last_change_tick(),
            world.read_change_tick(),
        )
    }

    /// Returns an [`Iterator`] for the given [`World`] and [`Entity`], where the last change and
    /// the current change tick are given.
    ///
    /// # Safety
    ///
    /// This does not check for mutable query correctness. To be safe, make sure mutable queries
    /// have unique access to the components they query.
    /// This does not validate that `world.id()` matches `self.world_id`. Calling this on a `world`
    /// with a mismatched WorldId is unsound.
    #[inline]
    pub(crate) unsafe fn iter_unchecked_manual<'w, 's>(
        &'s self,
        world: &'w World,
        last_change_tick: u32,
        change_tick: u32,
    ) -> QueryIter<'w, 's, Q, F> {
        QueryIter::new(world, self, last_change_tick, change_tick)
    }

    /// Returns an [`Iterator`] over all possible combinations of `K` query results for the
    /// given [`World`] without repetition.
    /// This can only be called for read-only queries.
    ///
    /// # Safety
    ///
    /// This does not check for mutable query correctness. To be safe, make sure mutable queries
    /// have unique access to the components they query.
    /// This does not validate that `world.id()` matches `self.world_id`. Calling this on a `world`
    /// with a mismatched WorldId is unsound.
    #[inline]
    pub(crate) unsafe fn iter_combinations_unchecked_manual<'w, 's, const K: usize>(
        &'s self,
        world: &'w World,
        last_change_tick: u32,
        change_tick: u32,
    ) -> QueryCombinationIter<'w, 's, Q, F, K> {
        QueryCombinationIter::new(world, self, last_change_tick, change_tick)
    }

    /// Runs `f` on each query result for the given [`World`]. This is faster than the equivalent
    /// iter() method, but cannot be chained like a normal [`Iterator`].
    ///
    /// This can only be called for read-only queries, see [`Self::for_each_mut`] for write-queries.
    #[inline]
    pub fn for_each<'w>(
        &mut self,
        world: &'w World,
        func: impl FnMut(<Q::Fetch as Fetch<'w>>::Item),
    ) where
        Q::Fetch: ReadOnlyFetch,
    {
        // SAFETY: query is read only
        unsafe {
            self.for_each_unchecked(world, func);
        }
    }

    /// Runs `f` on each query result for the given [`World`]. This is faster than the equivalent
    /// iter() method, but cannot be chained like a normal [`Iterator`].
    #[inline]
    pub fn for_each_mut<'w>(
        &mut self,
        world: &'w mut World,
        func: impl FnMut(<Q::Fetch as Fetch<'w>>::Item),
    ) {
        // SAFETY: query has unique world access
        unsafe {
            self.for_each_unchecked(world, func);
        }
    }

    /// Runs `f` on each query result for the given [`World`]. This is faster than the equivalent
    /// iter() method, but cannot be chained like a normal [`Iterator`].
    ///
    /// This can only be called for read-only queries.
    ///
    /// # Safety
    ///
    /// This does not check for mutable query correctness. To be safe, make sure mutable queries
    /// have unique access to the components they query.
    #[inline]
    pub unsafe fn for_each_unchecked<'w>(
        &mut self,
        world: &'w World,
        func: impl FnMut(<Q::Fetch as Fetch<'w>>::Item),
    ) {
        self.validate_world_and_update_archetypes(world);
        self.for_each_unchecked_manual(
            world,
            func,
            world.last_change_tick(),
            world.read_change_tick(),
        );
    }

    /// Runs `f` on each query result in parallel using the given task pool.
    ///
    /// This can only be called for read-only queries, see [`Self::par_for_each_mut`] for
    /// write-queries.
    #[inline]
    pub fn par_for_each<'w>(
        &mut self,
        world: &'w World,
        task_pool: &TaskPool,
        batch_size: usize,
        func: impl Fn(<Q::Fetch as Fetch<'w>>::Item) + Send + Sync + Clone,
    ) where
        Q::Fetch: ReadOnlyFetch,
    {
        // SAFETY: query is read only
        unsafe {
            self.par_for_each_unchecked(world, task_pool, batch_size, func);
        }
    }

    /// Runs `f` on each query result in parallel using the given task pool.
    #[inline]
    pub fn par_for_each_mut<'w>(
        &mut self,
        world: &'w mut World,
        task_pool: &TaskPool,
        batch_size: usize,
        func: impl Fn(<Q::Fetch as Fetch<'w>>::Item) + Send + Sync + Clone,
    ) {
        // SAFETY: query has unique world access
        unsafe {
            self.par_for_each_unchecked(world, task_pool, batch_size, func);
        }
    }

    /// Runs `f` on each query result in parallel using the given task pool.
    ///
    /// This can only be called for read-only queries.
    ///
    /// # Safety
    ///
    /// This does not check for mutable query correctness. To be safe, make sure mutable queries
    /// have unique access to the components they query.
    #[inline]
    pub unsafe fn par_for_each_unchecked<'w>(
        &mut self,
        world: &'w World,
        task_pool: &TaskPool,
        batch_size: usize,
        func: impl Fn(<Q::Fetch as Fetch<'w>>::Item) + Send + Sync + Clone,
    ) {
        self.validate_world_and_update_archetypes(world);
        self.par_for_each_unchecked_manual(
            world,
            task_pool,
            batch_size,
            func,
            world.last_change_tick(),
            world.read_change_tick(),
        );
    }

    /// Runs `f` on each query result for the given [`World`], where the last change and
    /// the current change tick are given. This is faster than the equivalent
    /// iter() method, but cannot be chained like a normal [`Iterator`].
    ///
    /// # Safety
    ///
    /// This does not check for mutable query correctness. To be safe, make sure mutable queries
    /// have unique access to the components they query.
    /// This does not validate that `world.id()` matches `self.world_id`. Calling this on a `world`
    /// with a mismatched WorldId is unsound.
    pub(crate) unsafe fn for_each_unchecked_manual<'w, 's>(
        &'s self,
        world: &'w World,
        mut func: impl FnMut(<Q::Fetch as Fetch<'w>>::Item),
        last_change_tick: u32,
        change_tick: u32,
    ) {
        // NOTE: If you are changing query iteration code, remember to update the following places, where relevant:
        // QueryIter, QueryIterationCursor, QueryState::for_each_unchecked_manual, QueryState::par_for_each_unchecked_manual
        let mut fetch =
            <Q::Fetch as Fetch>::init(world, &self.fetch_state, last_change_tick, change_tick);
        let mut filter =
            <F::Fetch as Fetch>::init(world, &self.filter_state, last_change_tick, change_tick);
        if fetch.is_dense() && filter.is_dense() {
            let tables = &world.storages().tables;
            for table_id in self.matched_table_ids.iter() {
                let table = &tables[*table_id];
                fetch.set_table(&self.fetch_state, table);
                filter.set_table(&self.filter_state, table);

                for table_index in 0..table.len() {
                    if !filter.table_filter_fetch(table_index) {
                        continue;
                    }
                    let item = fetch.table_fetch(table_index);
                    func(item);
                }
            }
        } else {
            let archetypes = &world.archetypes;
            let tables = &world.storages().tables;
            for archetype_id in self.matched_archetype_ids.iter() {
                let archetype = &archetypes[*archetype_id];
                fetch.set_archetype(&self.fetch_state, archetype, tables);
                filter.set_archetype(&self.filter_state, archetype, tables);

                for archetype_index in 0..archetype.len() {
                    if !filter.archetype_filter_fetch(archetype_index) {
                        continue;
                    }
                    func(fetch.archetype_fetch(archetype_index));
                }
            }
        }
    }

    /// Runs `f` on each query result in parallel for the given [`World`], where the last change and
    /// the current change tick are given. This is faster than the equivalent
    /// iter() method, but cannot be chained like a normal [`Iterator`].
    ///
    /// # Safety
    ///
    /// This does not check for mutable query correctness. To be safe, make sure mutable queries
    /// have unique access to the components they query.
    /// This does not validate that `world.id()` matches `self.world_id`. Calling this on a `world`
    /// with a mismatched WorldId is unsound.
    pub unsafe fn par_for_each_unchecked_manual<'w, 's>(
        &'s self,
        world: &'w World,
        task_pool: &TaskPool,
        batch_size: usize,
        func: impl Fn(<Q::Fetch as Fetch<'w>>::Item) + Send + Sync + Clone,
        last_change_tick: u32,
        change_tick: u32,
    ) {
        // NOTE: If you are changing query iteration code, remember to update the following places, where relevant:
        // QueryIter, QueryIterationCursor, QueryState::for_each_unchecked_manual, QueryState::par_for_each_unchecked_manual
        task_pool.scope(|scope| {
            let fetch =
                <Q::Fetch as Fetch>::init(world, &self.fetch_state, last_change_tick, change_tick);
            let filter =
                <F::Fetch as Fetch>::init(world, &self.filter_state, last_change_tick, change_tick);

            if fetch.is_dense() && filter.is_dense() {
                let tables = &world.storages().tables;
                for table_id in self.matched_table_ids.iter() {
                    let table = &tables[*table_id];
                    let mut offset = 0;
                    while offset < table.len() {
                        let func = func.clone();
                        scope.spawn(async move {
                            let mut fetch = <Q::Fetch as Fetch>::init(
                                world,
                                &self.fetch_state,
                                last_change_tick,
                                change_tick,
                            );
                            let mut filter = <F::Fetch as Fetch>::init(
                                world,
                                &self.filter_state,
                                last_change_tick,
                                change_tick,
                            );
                            let tables = &world.storages().tables;
                            let table = &tables[*table_id];
                            fetch.set_table(&self.fetch_state, table);
                            filter.set_table(&self.filter_state, table);
                            let len = batch_size.min(table.len() - offset);
                            for table_index in offset..offset + len {
                                if !filter.table_filter_fetch(table_index) {
                                    continue;
                                }
                                let item = fetch.table_fetch(table_index);
                                func(item);
                            }
                        });
                        offset += batch_size;
                    }
                }
            } else {
                let archetypes = &world.archetypes;
                for archetype_id in self.matched_archetype_ids.iter() {
                    let mut offset = 0;
                    let archetype = &archetypes[*archetype_id];
                    while offset < archetype.len() {
                        let func = func.clone();
                        scope.spawn(async move {
                            let mut fetch = <Q::Fetch as Fetch>::init(
                                world,
                                &self.fetch_state,
                                last_change_tick,
                                change_tick,
                            );
                            let mut filter = <F::Fetch as Fetch>::init(
                                world,
                                &self.filter_state,
                                last_change_tick,
                                change_tick,
                            );
                            let tables = &world.storages().tables;
                            let archetype = &world.archetypes[*archetype_id];
                            fetch.set_archetype(&self.fetch_state, archetype, tables);
                            filter.set_archetype(&self.filter_state, archetype, tables);

                            let len = batch_size.min(archetype.len() - offset);
                            for archetype_index in offset..offset + len {
                                if !filter.archetype_filter_fetch(archetype_index) {
                                    continue;
                                }
                                func(fetch.archetype_fetch(archetype_index));
                            }
                        });
                        offset += batch_size;
                    }
                }
            }
        });
    }
}

/// An error that occurs when retrieving a specific [`Entity`]'s query result.
#[derive(Error, Debug)]
pub enum QueryEntityError {
    #[error("The given entity does not have the requested component.")]
    QueryDoesNotMatch,
    #[error("The requested entity does not exist.")]
    NoSuchEntity,
}<|MERGE_RESOLUTION|>--- conflicted
+++ resolved
@@ -69,9 +69,6 @@
         state
     }
 
-<<<<<<< HEAD
-    /// Validates a query for the given [`World`] and updates all archetypes.
-=======
     #[inline]
     pub fn is_empty(&self, world: &World, last_change_tick: u32, change_tick: u32) -> bool {
         // SAFE: the iterator is instantly consumed via `none_remaining` and the implementation of
@@ -82,7 +79,7 @@
         }
     }
 
->>>>>>> 19db1e40
+    /// Validates a query for the given [`World`] and updates all archetypes.
     pub fn validate_world_and_update_archetypes(&mut self, world: &World) {
         if world.id() != self.world_id {
             panic!("Attempted to use {} with a mismatched World. QueryStates can only be used with the World they were created from.",
