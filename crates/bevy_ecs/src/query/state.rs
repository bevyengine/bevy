use crate::{
    archetype::{Archetype, ArchetypeComponentId, ArchetypeGeneration, ArchetypeId},
    component::ComponentId,
    entity::Entity,
    prelude::FromWorld,
    query::{
        Access, Fetch, FetchState, FilteredAccess, NopFetch, QueryCombinationIter, QueryIter,
        QueryParIter, WorldQuery,
    },
    storage::TableId,
    world::{World, WorldId},
};
use bevy_tasks::ComputeTaskPool;
#[cfg(feature = "trace")]
use bevy_utils::tracing::Instrument;
use fixedbitset::FixedBitSet;
use std::{borrow::Borrow, fmt};

use super::{QueryFetch, QueryItem, QueryManyIter, ROQueryFetch, ROQueryItem};

/// Provides scoped access to a [`World`] state according to a given [`WorldQuery`] and query filter.
pub struct QueryState<Q: WorldQuery, F: WorldQuery = ()> {
    world_id: WorldId,
<<<<<<< HEAD
    pub(super) task_pool: Option<TaskPool>,
=======
>>>>>>> 32cd9899
    pub(crate) archetype_generation: ArchetypeGeneration,
    pub(crate) matched_tables: FixedBitSet,
    pub(crate) matched_archetypes: FixedBitSet,
    pub(crate) archetype_component_access: Access<ArchetypeComponentId>,
    pub(crate) component_access: FilteredAccess<ComponentId>,
    // NOTE: we maintain both a TableId bitset and a vec because iterating the vec is faster
    pub(crate) matched_table_ids: Vec<TableId>,
    // NOTE: we maintain both a ArchetypeId bitset and a vec because iterating the vec is faster
    pub(crate) matched_archetype_ids: Vec<ArchetypeId>,
    pub(crate) fetch_state: Q::State,
    pub(crate) filter_state: F::State,
}

impl<Q: WorldQuery, F: WorldQuery> FromWorld for QueryState<Q, F> {
    fn from_world(world: &mut World) -> Self {
        world.query_filtered()
    }
}

impl<Q: WorldQuery, F: WorldQuery> QueryState<Q, F> {
    /// Creates a new [`QueryState`] from a given [`World`] and inherits the result of `world.id()`.
    pub fn new(world: &mut World) -> Self {
        let fetch_state = <Q::State as FetchState>::init(world);
        let filter_state = <F::State as FetchState>::init(world);

        let mut component_access = FilteredAccess::default();
        QueryFetch::<'static, Q>::update_component_access(&fetch_state, &mut component_access);

        // Use a temporary empty FilteredAccess for filters. This prevents them from conflicting with the
        // main Query's `fetch_state` access. Filters are allowed to conflict with the main query fetch
        // because they are evaluated *before* a specific reference is constructed.
        let mut filter_component_access = FilteredAccess::default();
        QueryFetch::<'static, F>::update_component_access(
            &filter_state,
            &mut filter_component_access,
        );

        // Merge the temporary filter access with the main access. This ensures that filter access is
        // properly considered in a global "cross-query" context (both within systems and across systems).
        component_access.extend(&filter_component_access);

        let mut state = Self {
            world_id: world.id(),
            archetype_generation: ArchetypeGeneration::initial(),
            matched_table_ids: Vec::new(),
            matched_archetype_ids: Vec::new(),
            fetch_state,
            filter_state,
            component_access,
            matched_tables: Default::default(),
            matched_archetypes: Default::default(),
            archetype_component_access: Default::default(),
        };
        state.update_archetypes(world);
        state
    }

    /// Checks if the query is empty for the given [`World`], where the last change and current tick are given.
    #[inline]
    pub fn is_empty(&self, world: &World, last_change_tick: u32, change_tick: u32) -> bool {
        // SAFE: NopFetch does not access any members while &self ensures no one has exclusive access
        unsafe {
            self.iter_unchecked_manual::<NopFetch<Q::State>>(world, last_change_tick, change_tick)
                .next()
                .is_none()
        }
    }

    /// Takes a query for the given [`World`], checks if the given world is the same as the query, and
    /// generates new archetypes for the given world.
    ///
    /// # Panics
    ///
    /// Panics if the `world.id()` does not equal the current [`QueryState`] internal id.
    pub fn update_archetypes(&mut self, world: &World) {
        self.validate_world(world);
        let archetypes = world.archetypes();
        let new_generation = archetypes.generation();
        let old_generation = std::mem::replace(&mut self.archetype_generation, new_generation);
        let archetype_index_range = old_generation.value()..new_generation.value();

        for archetype_index in archetype_index_range {
            self.new_archetype(&archetypes[ArchetypeId::new(archetype_index)]);
        }
    }

    #[inline]
    pub fn validate_world(&self, world: &World) {
        assert!(
            world.id() == self.world_id,
            "Attempted to use {} with a mismatched World. QueryStates can only be used with the World they were created from.",
                std::any::type_name::<Self>(),
        );
    }

    /// Creates a new [`Archetype`].
    pub fn new_archetype(&mut self, archetype: &Archetype) {
        if self
            .fetch_state
            .matches_component_set(&|id| archetype.contains(id))
            && self
                .filter_state
                .matches_component_set(&|id| archetype.contains(id))
        {
            QueryFetch::<'static, Q>::update_archetype_component_access(
                &self.fetch_state,
                archetype,
                &mut self.archetype_component_access,
            );
            QueryFetch::<'static, F>::update_archetype_component_access(
                &self.filter_state,
                archetype,
                &mut self.archetype_component_access,
            );
            let archetype_index = archetype.id().index();
            if !self.matched_archetypes.contains(archetype_index) {
                self.matched_archetypes.grow(archetype_index + 1);
                self.matched_archetypes.set(archetype_index, true);
                self.matched_archetype_ids.push(archetype.id());
            }
            let table_index = archetype.table_id().index();
            if !self.matched_tables.contains(table_index) {
                self.matched_tables.grow(table_index + 1);
                self.matched_tables.set(table_index, true);
                self.matched_table_ids.push(archetype.table_id());
            }
        }
    }

    /// Gets the query result for the given [`World`] and [`Entity`].
    ///
    /// This can only be called for read-only queries, see [`Self::get_mut`] for write-queries.
    #[inline]
    pub fn get<'w>(
        &mut self,
        world: &'w World,
        entity: Entity,
    ) -> Result<ROQueryItem<'w, Q>, QueryEntityError> {
        self.update_archetypes(world);
        // SAFETY: query is read only
        unsafe {
            self.get_unchecked_manual::<ROQueryFetch<'w, Q>>(
                world,
                entity,
                world.last_change_tick(),
                world.read_change_tick(),
            )
        }
    }

    /// Returns the read-only query results for the given array of [`Entity`].
    ///
    /// In case of a nonexisting entity or mismatched component, a [`QueryEntityError`] is
    /// returned instead.
    ///
    /// Note that the unlike [`QueryState::get_many_mut`], the entities passed in do not need to be unique.
    ///
    /// # Examples
    ///
    /// ```rust
    /// use bevy_ecs::prelude::*;
    /// use bevy_ecs::query::QueryEntityError;
    ///
    /// #[derive(Component, PartialEq, Debug)]
    /// struct A(usize);
    ///
    /// let mut world = World::new();
    /// let entity_vec: Vec<Entity> = (0..3).map(|i|world.spawn().insert(A(i)).id()).collect();
    /// let entities: [Entity; 3] = entity_vec.try_into().unwrap();
    ///
    /// world.spawn().insert(A(73));
    ///
    /// let mut query_state = world.query::<&A>();
    ///
    /// let component_values = query_state.get_many(&world, entities).unwrap();
    ///
    /// assert_eq!(component_values, [&A(0), &A(1), &A(2)]);
    ///
    /// let wrong_entity = Entity::from_raw(365);
    ///
    /// assert_eq!(query_state.get_many(&world, [wrong_entity]), Err(QueryEntityError::NoSuchEntity(wrong_entity)));
    /// ```
    #[inline]
    pub fn get_many<'w, const N: usize>(
        &mut self,
        world: &'w World,
        entities: [Entity; N],
    ) -> Result<[ROQueryItem<'w, Q>; N], QueryEntityError> {
        self.update_archetypes(world);

        // SAFE: update_archetypes validates the `World` matches
        unsafe {
            self.get_many_read_only_manual(
                world,
                entities,
                world.last_change_tick(),
                world.read_change_tick(),
            )
        }
    }

    /// Gets the query result for the given [`World`] and [`Entity`].
    #[inline]
    pub fn get_mut<'w>(
        &mut self,
        world: &'w mut World,
        entity: Entity,
    ) -> Result<QueryItem<'w, Q>, QueryEntityError> {
        self.update_archetypes(world);
        // SAFETY: query has unique world access
        unsafe {
            self.get_unchecked_manual::<QueryFetch<'w, Q>>(
                world,
                entity,
                world.last_change_tick(),
                world.read_change_tick(),
            )
        }
    }

    /// Returns the query results for the given array of [`Entity`].
    ///
    /// In case of a nonexisting entity or mismatched component, a [`QueryEntityError`] is
    /// returned instead.
    ///
    /// ```rust
    /// use bevy_ecs::prelude::*;
    /// use bevy_ecs::query::QueryEntityError;
    ///
    /// #[derive(Component, PartialEq, Debug)]
    /// struct A(usize);
    ///
    /// let mut world = World::new();
    ///
    /// let entities: Vec<Entity> = (0..3).map(|i|world.spawn().insert(A(i)).id()).collect();
    /// let entities: [Entity; 3] = entities.try_into().unwrap();
    ///
    /// world.spawn().insert(A(73));
    ///
    /// let mut query_state = world.query::<&mut A>();
    ///
    /// let mut mutable_component_values = query_state.get_many_mut(&mut world, entities).unwrap();
    ///
    /// for mut a in mutable_component_values.iter_mut(){
    ///     a.0 += 5;
    /// }
    ///
    /// let component_values = query_state.get_many(&world, entities).unwrap();
    ///
    /// assert_eq!(component_values, [&A(5), &A(6), &A(7)]);
    ///
    /// let wrong_entity = Entity::from_raw(57);
    /// let invalid_entity = world.spawn().id();
    ///
    /// assert_eq!(query_state.get_many_mut(&mut world, [wrong_entity]).unwrap_err(), QueryEntityError::NoSuchEntity(wrong_entity));
    /// assert_eq!(query_state.get_many_mut(&mut world, [invalid_entity]).unwrap_err(), QueryEntityError::QueryDoesNotMatch(invalid_entity));
    /// assert_eq!(query_state.get_many_mut(&mut world, [entities[0], entities[0]]).unwrap_err(), QueryEntityError::AliasedMutability(entities[0]));
    /// ```
    #[inline]
    pub fn get_many_mut<'w, const N: usize>(
        &mut self,
        world: &'w mut World,
        entities: [Entity; N],
    ) -> Result<[QueryItem<'w, Q>; N], QueryEntityError> {
        self.update_archetypes(world);

        // SAFE: method requires exclusive world access
        // and world has been validated via update_archetypes
        unsafe {
            self.get_many_unchecked_manual(
                world,
                entities,
                world.last_change_tick(),
                world.read_change_tick(),
            )
        }
    }

    #[inline]
    pub fn get_manual<'w>(
        &self,
        world: &'w World,
        entity: Entity,
    ) -> Result<ROQueryItem<'w, Q>, QueryEntityError> {
        self.validate_world(world);
        // SAFETY: query is read only and world is validated
        unsafe {
            self.get_unchecked_manual::<ROQueryFetch<'w, Q>>(
                world,
                entity,
                world.last_change_tick(),
                world.read_change_tick(),
            )
        }
    }

    /// Gets the query result for the given [`World`] and [`Entity`].
    ///
    /// # Safety
    ///
    /// This does not check for mutable query correctness. To be safe, make sure mutable queries
    /// have unique access to the components they query.
    #[inline]
    pub unsafe fn get_unchecked<'w>(
        &mut self,
        world: &'w World,
        entity: Entity,
    ) -> Result<QueryItem<'w, Q>, QueryEntityError> {
        self.update_archetypes(world);
        self.get_unchecked_manual::<QueryFetch<'w, Q>>(
            world,
            entity,
            world.last_change_tick(),
            world.read_change_tick(),
        )
    }

    /// Gets the query result for the given [`World`] and [`Entity`], where the last change and
    /// the current change tick are given.
    ///
    /// # Safety
    ///
    /// This does not check for mutable query correctness. To be safe, make sure mutable queries
    /// have unique access to the components they query.
    ///
    /// This must be called on the same `World` that the `Query` was generated from:
    /// use `QueryState::validate_world` to verify this.
    pub(crate) unsafe fn get_unchecked_manual<'w, QF: Fetch<'w, State = Q::State>>(
        &self,
        world: &'w World,
        entity: Entity,
        last_change_tick: u32,
        change_tick: u32,
    ) -> Result<QF::Item, QueryEntityError> {
        let location = world
            .entities
            .get(entity)
            .ok_or(QueryEntityError::NoSuchEntity(entity))?;
        if !self
            .matched_archetypes
            .contains(location.archetype_id.index())
        {
            return Err(QueryEntityError::QueryDoesNotMatch(entity));
        }
        let archetype = &world.archetypes[location.archetype_id];
        let mut fetch = QF::init(world, &self.fetch_state, last_change_tick, change_tick);
        let mut filter = <QueryFetch<F> as Fetch>::init(
            world,
            &self.filter_state,
            last_change_tick,
            change_tick,
        );

        fetch.set_archetype(&self.fetch_state, archetype, &world.storages().tables);
        filter.set_archetype(&self.filter_state, archetype, &world.storages().tables);
        if filter.archetype_filter_fetch(location.index) {
            Ok(fetch.archetype_fetch(location.index))
        } else {
            Err(QueryEntityError::QueryDoesNotMatch(entity))
        }
    }

    /// Gets the read-only query results for the given [`World`] and array of [`Entity`], where the last change and
    /// the current change tick are given.
    ///
    /// # Safety
    ///
    /// This must be called on the same `World` that the `Query` was generated from:
    /// use `QueryState::validate_world` to verify this.
    pub(crate) unsafe fn get_many_read_only_manual<'w, const N: usize>(
        &self,
        world: &'w World,
        entities: [Entity; N],
        last_change_tick: u32,
        change_tick: u32,
    ) -> Result<[ROQueryItem<'w, Q>; N], QueryEntityError> {
        // SAFE: fetch is read-only
        // and world must be validated
        let array_of_results = entities.map(|entity| {
            self.get_unchecked_manual::<ROQueryFetch<'w, Q>>(
                world,
                entity,
                last_change_tick,
                change_tick,
            )
        });

        // TODO: Replace with TryMap once https://github.com/rust-lang/rust/issues/79711 is stabilized
        // If any of the get calls failed, bubble up the error
        for result in &array_of_results {
            match result {
                Ok(_) => (),
                Err(error) => return Err(*error),
            }
        }

        // Since we have verified that all entities are present, we can safely unwrap
        Ok(array_of_results.map(|result| result.unwrap()))
    }

    /// Gets the query results for the given [`World`] and array of [`Entity`], where the last change and
    /// the current change tick are given.
    ///
    /// # Safety
    ///
    /// This does not check for unique access to subsets of the entity-component data.
    /// To be safe, make sure mutable queries have unique access to the components they query.
    ///
    /// This must be called on the same `World` that the `Query` was generated from:
    /// use `QueryState::validate_world` to verify this.
    pub(crate) unsafe fn get_many_unchecked_manual<'w, const N: usize>(
        &self,
        world: &'w World,
        entities: [Entity; N],
        last_change_tick: u32,
        change_tick: u32,
    ) -> Result<[QueryItem<'w, Q>; N], QueryEntityError> {
        // Verify that all entities are unique
        for i in 0..N {
            for j in 0..i {
                if entities[i] == entities[j] {
                    return Err(QueryEntityError::AliasedMutability(entities[i]));
                }
            }
        }

        let array_of_results = entities.map(|entity| {
            self.get_unchecked_manual::<QueryFetch<'w, Q>>(
                world,
                entity,
                last_change_tick,
                change_tick,
            )
        });

        // If any of the get calls failed, bubble up the error
        for result in &array_of_results {
            match result {
                Ok(_) => (),
                Err(error) => return Err(*error),
            }
        }

        // Since we have verified that all entities are present, we can safely unwrap
        Ok(array_of_results.map(|result| result.unwrap()))
    }

    /// Returns an [`Iterator`] over the query results for the given [`World`].
    ///
    /// This can only be called for read-only queries, see [`Self::iter_mut`] for write-queries.
    #[inline]
    pub fn iter<'w, 's>(
        &'s mut self,
        world: &'w World,
    ) -> QueryIter<'w, 's, Q, ROQueryFetch<'w, Q>, F> {
        // SAFETY: query is read only
        unsafe {
            self.update_archetypes(world);
            self.iter_unchecked_manual(world, world.last_change_tick(), world.read_change_tick())
        }
    }

    /// Returns an [`Iterator`] over the query results for the given [`World`].
    #[inline]
    pub fn iter_mut<'w, 's>(
        &'s mut self,
        world: &'w mut World,
    ) -> QueryIter<'w, 's, Q, QueryFetch<'w, Q>, F> {
        // SAFETY: query has unique world access
        unsafe {
            self.update_archetypes(world);
            self.iter_unchecked_manual(world, world.last_change_tick(), world.read_change_tick())
        }
    }

    /// Returns an [`Iterator`] over the query results for the given [`World`] without updating the query's archetypes.
    /// Archetypes must be manually updated before by using [`Self::update_archetypes`].
    ///
    /// This can only be called for read-only queries.
    #[inline]
    pub fn iter_manual<'w, 's>(
        &'s self,
        world: &'w World,
    ) -> QueryIter<'w, 's, Q, ROQueryFetch<'w, Q>, F> {
        self.validate_world(world);
        // SAFETY: query is read only and world is validated
        unsafe {
            self.iter_unchecked_manual(world, world.last_change_tick(), world.read_change_tick())
        }
    }

    /// Returns an [`Iterator`] over all possible combinations of `K` query results without repetition.
    /// This can only be called for read-only queries.
    ///
    ///  For permutations of size K of query returning N results, you will get:
    /// - if K == N: one permutation of all query results
    /// - if K < N: all possible K-sized combinations of query results, without repetition
    /// - if K > N: empty set (no K-sized combinations exist)
    ///
    /// This can only be called for read-only queries, see [`Self::iter_combinations_mut`] for
    /// write-queries.
    #[inline]
    pub fn iter_combinations<'w, 's, const K: usize>(
        &'s mut self,
        world: &'w World,
    ) -> QueryCombinationIter<'w, 's, Q, F, K> {
        // SAFE: query is read only
        unsafe {
            self.update_archetypes(world);
            self.iter_combinations_unchecked_manual(
                world,
                world.last_change_tick(),
                world.read_change_tick(),
            )
        }
    }

    /// Iterates over all possible combinations of `K` query results for the given [`World`]
    /// without repetition.
    ///
    ///  For permutations of size K of query returning N results, you will get:
    /// - if K == N: one permutation of all query results
    /// - if K < N: all possible K-sized combinations of query results, without repetition
    /// - if K > N: empty set (no K-sized combinations exist)
    #[inline]
    pub fn iter_combinations_mut<'w, 's, const K: usize>(
        &'s mut self,
        world: &'w mut World,
    ) -> QueryCombinationIter<'w, 's, Q, F, K> {
        // SAFE: query has unique world access
        unsafe {
            self.update_archetypes(world);
            self.iter_combinations_unchecked_manual(
                world,
                world.last_change_tick(),
                world.read_change_tick(),
            )
        }
    }

    /// Returns an [`Iterator`] over the query results of a list of [`Entity`]'s.
    ///
    /// This can only return immutable data (mutable data will be cast to an immutable form).
    /// See [`Self::many_for_each_mut`] for queries that contain at least one mutable component.
    ///
    #[inline]
    pub fn iter_many<'w, 's, EntityList: IntoIterator>(
        &'s mut self,
        world: &'w World,
        entities: EntityList,
    ) -> QueryManyIter<'w, 's, Q, ROQueryFetch<'w, Q>, F, EntityList::IntoIter>
    where
        EntityList::Item: Borrow<Entity>,
    {
        // SAFETY: query is read only
        unsafe {
            self.update_archetypes(world);
            self.iter_many_unchecked_manual(
                entities,
                world,
                world.last_change_tick(),
                world.read_change_tick(),
            )
        }
    }

    /// Returns an [`Iterator`] over the query results for the given [`World`].
    ///
    /// # Safety
    ///
    /// This does not check for mutable query correctness. To be safe, make sure mutable queries
    /// have unique access to the components they query.
    #[inline]
    pub unsafe fn iter_unchecked<'w, 's>(
        &'s mut self,
        world: &'w World,
    ) -> QueryIter<'w, 's, Q, QueryFetch<'w, Q>, F> {
        self.update_archetypes(world);
        self.iter_unchecked_manual(world, world.last_change_tick(), world.read_change_tick())
    }

    /// Returns an [`Iterator`] over all possible combinations of `K` query results for the
    /// given [`World`] without repetition.
    /// This can only be called for read-only queries.
    ///
    /// # Safety
    ///
    /// This does not check for mutable query correctness. To be safe, make sure mutable queries
    /// have unique access to the components they query.
    #[inline]
    pub unsafe fn iter_combinations_unchecked<'w, 's, const K: usize>(
        &'s mut self,
        world: &'w World,
    ) -> QueryCombinationIter<'w, 's, Q, F, K> {
        self.update_archetypes(world);
        self.iter_combinations_unchecked_manual(
            world,
            world.last_change_tick(),
            world.read_change_tick(),
        )
    }

    /// Returns an [`Iterator`] for the given [`World`], where the last change and
    /// the current change tick are given.
    ///
    /// # Safety
    ///
    /// This does not check for mutable query correctness. To be safe, make sure mutable queries
    /// have unique access to the components they query.
    /// This does not validate that `world.id()` matches `self.world_id`. Calling this on a `world`
    /// with a mismatched [`WorldId`] is unsound.
    #[inline]
    pub(crate) unsafe fn iter_unchecked_manual<'w, 's, QF: Fetch<'w, State = Q::State>>(
        &'s self,
        world: &'w World,
        last_change_tick: u32,
        change_tick: u32,
    ) -> QueryIter<'w, 's, Q, QF, F> {
        QueryIter::new(world, self, last_change_tick, change_tick)
    }

    /// Returns an [`Iterator`] for the given [`World`] and list of [`Entity`]'s, where the last change and
    /// the current change tick are given.
    ///
    /// # Safety
    ///
    /// This does not check for mutable query correctness. To be safe, make sure mutable queries
    /// have unique access to the components they query.
    /// this does not check for entity uniqueness
    /// This does not validate that `world.id()` matches `self.world_id`. Calling this on a `world`
    /// with a mismatched [`WorldId`] is unsound.
    #[inline]
    pub(crate) unsafe fn iter_many_unchecked_manual<
        'w,
        's,
        QF: Fetch<'w, State = Q::State>,
        EntityList: IntoIterator,
    >(
        &'s self,
        entities: EntityList,
        world: &'w World,
        last_change_tick: u32,
        change_tick: u32,
    ) -> QueryManyIter<'w, 's, Q, QF, F, EntityList::IntoIter>
    where
        EntityList::Item: Borrow<Entity>,
    {
        QueryManyIter::new(world, self, entities, last_change_tick, change_tick)
    }

    /// Returns an [`Iterator`] over all possible combinations of `K` query results for the
    /// given [`World`] without repetition.
    /// This can only be called for read-only queries.
    ///
    /// # Safety
    ///
    /// This does not check for mutable query correctness. To be safe, make sure mutable queries
    /// have unique access to the components they query.
    /// This does not validate that `world.id()` matches `self.world_id`. Calling this on a `world`
    /// with a mismatched [`WorldId`] is unsound.
    #[inline]
    pub(crate) unsafe fn iter_combinations_unchecked_manual<'w, 's, const K: usize>(
        &'s self,
        world: &'w World,
        last_change_tick: u32,
        change_tick: u32,
    ) -> QueryCombinationIter<'w, 's, Q, F, K> {
        QueryCombinationIter::new(world, self, last_change_tick, change_tick)
    }

    /// Runs `func` on each query result for the given [`World`]. This is faster than the equivalent
    /// iter() method, but cannot be chained like a normal [`Iterator`].
    ///
    /// This can only be called for read-only queries, see [`Self::for_each_mut`] for write-queries.
    #[inline]
    pub fn for_each<'w, FN: FnMut(ROQueryItem<'w, Q>)>(&mut self, world: &'w World, func: FN) {
        // SAFETY: query is read only
        unsafe {
            self.update_archetypes(world);
            self.for_each_unchecked_manual::<ROQueryFetch<Q>, FN>(
                world,
                func,
                world.last_change_tick(),
                world.read_change_tick(),
            );
        }
    }

    /// Runs `func` on each query result for the given [`World`]. This is faster than the equivalent
    /// `iter_mut()` method, but cannot be chained like a normal [`Iterator`].
    #[inline]
    pub fn for_each_mut<'w, FN: FnMut(QueryItem<'w, Q>)>(
        &mut self,
        world: &'w mut World,
        func: FN,
    ) {
        // SAFETY: query has unique world access
        unsafe {
            self.update_archetypes(world);
            self.for_each_unchecked_manual::<QueryFetch<Q>, FN>(
                world,
                func,
                world.last_change_tick(),
                world.read_change_tick(),
            );
        }
    }

    /// Runs `func` on each query result for the given [`World`]. This is faster than the equivalent
    /// iter() method, but cannot be chained like a normal [`Iterator`].
    ///
    /// This can only be called for read-only queries.
    ///
    /// # Safety
    ///
    /// This does not check for mutable query correctness. To be safe, make sure mutable queries
    /// have unique access to the components they query.
    #[inline]
    pub unsafe fn for_each_unchecked<'w, FN: FnMut(QueryItem<'w, Q>)>(
        &mut self,
        world: &'w World,
        func: FN,
    ) {
        self.update_archetypes(world);
        self.for_each_unchecked_manual::<QueryFetch<Q>, FN>(
            world,
            func,
            world.last_change_tick(),
            world.read_change_tick(),
        );
    }

    /// Runs `func` on each query result in parallel.
    ///
    /// This can only be called for read-only queries, see [`Self::par_for_each_mut`] for
    /// write-queries.
    ///
    /// # Panics
    /// The [`ComputeTaskPool`] is not initialized. If using this from a query that is being
    /// initialized and run from the ECS scheduler, this should never panic.
    #[inline]
    pub fn par_iter<'w, 's>(
        &'s mut self,
        world: &'w World,
    ) -> QueryParIter<'w, 's, Q, ROQueryFetch<'w, Q>, F> {
        self.update_archetypes(world);
        QueryParIter {
            world,
            state: self,
            batch_size: None,
            marker_: std::marker::PhantomData,
        }
    }

<<<<<<< HEAD
=======
    /// Runs `func` on each query result in parallel.
    ///
    /// # Panics
    /// The [`ComputeTaskPool`] is not initialized. If using this from a query that is being
    /// initialized and run from the ECS scheduler, this should never panic.
>>>>>>> 32cd9899
    #[inline]
    pub fn par_iter_mut<'w, 's>(
        &'s mut self,
        world: &'w mut World,
<<<<<<< HEAD
    ) -> QueryParIter<'w, 's, Q, QueryFetch<'w, Q>, F> {
=======
        batch_size: usize,
        func: FN,
    ) {
        // SAFETY: query has unique world access
        unsafe {
            self.update_archetypes(world);
            self.par_for_each_unchecked_manual::<QueryFetch<Q>, FN>(
                world,
                batch_size,
                func,
                world.last_change_tick(),
                world.read_change_tick(),
            );
        }
    }

    /// Runs `func` on each query result in parallel.
    ///
    /// This can only be called for read-only queries.
    ///
    /// # Panics
    /// The [`ComputeTaskPool`] is not initialized. If using this from a query that is being
    /// initialized and run from the ECS scheduler, this should never panic.
    ///
    /// # Safety
    ///
    /// This does not check for mutable query correctness. To be safe, make sure mutable queries
    /// have unique access to the components they query.
    #[inline]
    pub unsafe fn par_for_each_unchecked<'w, FN: Fn(QueryItem<'w, Q>) + Send + Sync + Clone>(
        &mut self,
        world: &'w World,
        batch_size: usize,
        func: FN,
    ) {
>>>>>>> 32cd9899
        self.update_archetypes(world);
        QueryParIter {
            world,
            state: self,
            batch_size: None,
            marker_: std::marker::PhantomData,
        }
    }

    /// Runs `func` on each query result where the entities match.
    #[inline]
    pub fn many_for_each_mut<EntityList: IntoIterator>(
        &mut self,
        world: &mut World,
        entities: EntityList,
        func: impl FnMut(QueryItem<'_, Q>),
    ) where
        EntityList::Item: Borrow<Entity>,
    {
        // SAFETY: query has unique world access
        unsafe {
            self.update_archetypes(world);
            self.many_for_each_unchecked_manual(
                world,
                entities,
                func,
                world.last_change_tick(),
                world.read_change_tick(),
            );
        };
    }

    /// Runs `func` on each query result for the given [`World`], where the last change and
    /// the current change tick are given. This is faster than the equivalent
    /// iter() method, but cannot be chained like a normal [`Iterator`].
    ///
    /// # Safety
    ///
    /// This does not check for mutable query correctness. To be safe, make sure mutable queries
    /// have unique access to the components they query.
    /// This does not validate that `world.id()` matches `self.world_id`. Calling this on a `world`
    /// with a mismatched [`WorldId`] is unsound.
    pub(crate) unsafe fn for_each_unchecked_manual<
        'w,
        QF: Fetch<'w, State = Q::State>,
        FN: FnMut(QF::Item),
    >(
        &self,
        world: &'w World,
        mut func: FN,
        last_change_tick: u32,
        change_tick: u32,
    ) {
        // NOTE: If you are changing query iteration code, remember to update the following places, where relevant:
        // QueryIter, QueryIterationCursor, QueryState::for_each_unchecked_manual, QueryState::many_for_each_unchecked_manual, QueryState::par_for_each_unchecked_manual
        let mut fetch = QF::init(world, &self.fetch_state, last_change_tick, change_tick);
        let mut filter = <QueryFetch<F> as Fetch>::init(
            world,
            &self.filter_state,
            last_change_tick,
            change_tick,
        );

        if <QueryFetch<'static, Q>>::IS_DENSE && <QueryFetch<'static, F>>::IS_DENSE {
            let tables = &world.storages().tables;
            for table_id in &self.matched_table_ids {
                let table = &tables[*table_id];
                fetch.set_table(&self.fetch_state, table);
                filter.set_table(&self.filter_state, table);

                for table_index in 0..table.len() {
                    if !filter.table_filter_fetch(table_index) {
                        continue;
                    }
                    let item = fetch.table_fetch(table_index);
                    func(item);
                }
            }
        } else {
            let archetypes = &world.archetypes;
            let tables = &world.storages().tables;
            for archetype_id in &self.matched_archetype_ids {
                let archetype = &archetypes[*archetype_id];
                fetch.set_archetype(&self.fetch_state, archetype, tables);
                filter.set_archetype(&self.filter_state, archetype, tables);

                for archetype_index in 0..archetype.len() {
                    if !filter.archetype_filter_fetch(archetype_index) {
                        continue;
                    }
                    func(fetch.archetype_fetch(archetype_index));
                }
            }
        }
    }

    /// Runs `func` on each query result in parallel for the given [`World`], where the last change and
    /// the current change tick are given. This is faster than the equivalent
    /// iter() method, but cannot be chained like a normal [`Iterator`].
    ///
    /// # Panics
    /// The [`ComputeTaskPool`] is not initialized. If using this from a query that is being
    /// initialized and run from the ECS scheduler, this should never panic.
    ///
    /// # Safety
    ///
    /// This does not check for mutable query correctness. To be safe, make sure mutable queries
    /// have unique access to the components they query.
    /// This does not validate that `world.id()` matches `self.world_id`. Calling this on a `world`
    /// with a mismatched [`WorldId`] is unsound.
    pub(crate) unsafe fn par_for_each_unchecked_manual<
        'w,
        QF: Fetch<'w, State = Q::State>,
        FN: Fn(QF::Item) + Send + Sync + Clone,
    >(
        &self,
        world: &'w World,
        batch_size: usize,
        func: FN,
        last_change_tick: u32,
        change_tick: u32,
    ) {
        // NOTE: If you are changing query iteration code, remember to update the following places, where relevant:
        // QueryIter, QueryIterationCursor, QueryState::for_each_unchecked_manual, QueryState::many_for_each_unchecked_manual, QueryState::par_for_each_unchecked_manual
        ComputeTaskPool::get().scope(|scope| {
            if QF::IS_DENSE && <QueryFetch<'static, F>>::IS_DENSE {
                let tables = &world.storages().tables;
                for table_id in &self.matched_table_ids {
                    let table = &tables[*table_id];
                    let mut offset = 0;
                    while offset < table.len() {
                        let func = func.clone();
                        let len = batch_size.min(table.len() - offset);
                        let task = async move {
                            let mut fetch =
                                QF::init(world, &self.fetch_state, last_change_tick, change_tick);
                            let mut filter = <QueryFetch<F> as Fetch>::init(
                                world,
                                &self.filter_state,
                                last_change_tick,
                                change_tick,
                            );
                            let tables = &world.storages().tables;
                            let table = &tables[*table_id];
                            fetch.set_table(&self.fetch_state, table);
                            filter.set_table(&self.filter_state, table);
                            for table_index in offset..offset + len {
                                if !filter.table_filter_fetch(table_index) {
                                    continue;
                                }
                                let item = fetch.table_fetch(table_index);
                                func(item);
                            }
                        };
                        #[cfg(feature = "trace")]
                        let span = bevy_utils::tracing::info_span!(
                            "par_for_each",
                            query = std::any::type_name::<Q>(),
                            filter = std::any::type_name::<F>(),
                            count = len,
                        );
                        #[cfg(feature = "trace")]
                        let task = task.instrument(span);
                        scope.spawn(task);
                        offset += batch_size;
                    }
                }
            } else {
                let archetypes = &world.archetypes;
                for archetype_id in &self.matched_archetype_ids {
                    let mut offset = 0;
                    let archetype = &archetypes[*archetype_id];
                    while offset < archetype.len() {
                        let func = func.clone();
                        let len = batch_size.min(archetype.len() - offset);
                        let task = async move {
                            let mut fetch =
                                QF::init(world, &self.fetch_state, last_change_tick, change_tick);
                            let mut filter = <QueryFetch<F> as Fetch>::init(
                                world,
                                &self.filter_state,
                                last_change_tick,
                                change_tick,
                            );
                            let tables = &world.storages().tables;
                            let archetype = &world.archetypes[*archetype_id];
                            fetch.set_archetype(&self.fetch_state, archetype, tables);
                            filter.set_archetype(&self.filter_state, archetype, tables);

                            for archetype_index in offset..offset + len {
                                if !filter.archetype_filter_fetch(archetype_index) {
                                    continue;
                                }
                                func(fetch.archetype_fetch(archetype_index));
                            }
                        };

                        #[cfg(feature = "trace")]
                        let span = bevy_utils::tracing::info_span!(
                            "par_for_each",
                            query = std::any::type_name::<Q>(),
                            filter = std::any::type_name::<F>(),
                            count = len,
                        );
                        #[cfg(feature = "trace")]
                        let task = task.instrument(span);

                        scope.spawn(task);
                        offset += batch_size;
                    }
                }
            }
        });
    }

    /// Runs `func` on each query result for the given [`World`] and list of [`Entity`]'s, where the last change and
    /// the current change tick are given. This is faster than the equivalent
    /// iter() method, but cannot be chained like a normal [`Iterator`].
    ///
    /// # Safety
    ///
    /// This does not check for mutable query correctness. To be safe, make sure mutable queries
    /// have unique access to the components they query.
    /// This does not validate that `world.id()` matches `self.world_id`. Calling this on a `world`
    /// with a mismatched [`WorldId`] is unsound.
    pub(crate) unsafe fn many_for_each_unchecked_manual<EntityList: IntoIterator>(
        &self,
        world: &World,
        entity_list: EntityList,
        mut func: impl FnMut(QueryItem<'_, Q>),
        last_change_tick: u32,
        change_tick: u32,
    ) where
        EntityList::Item: Borrow<Entity>,
    {
        // NOTE: If you are changing query iteration code, remember to update the following places, where relevant:
        // QueryIter, QueryIterationCursor, QueryState::for_each_unchecked_manual, QueryState::many_for_each_unchecked_manual, QueryState::par_for_each_unchecked_manual
        let mut fetch =
            <QueryFetch<Q> as Fetch>::init(world, &self.fetch_state, last_change_tick, change_tick);
        let mut filter = <QueryFetch<F> as Fetch>::init(
            world,
            &self.filter_state,
            last_change_tick,
            change_tick,
        );

        let tables = &world.storages.tables;

        for entity in entity_list.into_iter() {
            let location = match world.entities.get(*entity.borrow()) {
                Some(location) => location,
                None => continue,
            };

            if !self
                .matched_archetypes
                .contains(location.archetype_id.index())
            {
                continue;
            }

            let archetype = &world.archetypes[location.archetype_id];

            fetch.set_archetype(&self.fetch_state, archetype, tables);
            filter.set_archetype(&self.filter_state, archetype, tables);
            if filter.archetype_filter_fetch(location.index) {
                func(fetch.archetype_fetch(location.index));
            }
        }
    }

    /// Returns a single immutable query result when there is exactly one entity matching
    /// the query.
    ///
    /// This can only be called for read-only queries,
    /// see [`single_mut`](Self::single_mut) for write-queries.
    ///
    /// # Panics
    ///
    /// Panics if the number of query results is not exactly one. Use
    /// [`get_single`](Self::get_single) to return a `Result` instead of panicking.
    #[track_caller]
    #[inline]
    pub fn single<'w>(&mut self, world: &'w World) -> ROQueryItem<'w, Q> {
        self.get_single(world).unwrap()
    }

    /// Returns a single immutable query result when there is exactly one entity matching
    /// the query.
    ///
    /// This can only be called for read-only queries,
    /// see [`get_single_mut`](Self::get_single_mut) for write-queries.
    ///
    /// If the number of query results is not exactly one, a [`QuerySingleError`] is returned
    /// instead.
    #[inline]
    pub fn get_single<'w>(
        &mut self,
        world: &'w World,
    ) -> Result<ROQueryItem<'w, Q>, QuerySingleError> {
        self.update_archetypes(world);

        // SAFETY: query is read only
        unsafe {
            self.get_single_unchecked_manual::<ROQueryFetch<'w, Q>>(
                world,
                world.last_change_tick(),
                world.read_change_tick(),
            )
        }
    }

    /// Returns a single mutable query result when there is exactly one entity matching
    /// the query.
    ///
    /// # Panics
    ///
    /// Panics if the number of query results is not exactly one. Use
    /// [`get_single_mut`](Self::get_single_mut) to return a `Result` instead of panicking.
    #[track_caller]
    #[inline]
    pub fn single_mut<'w>(&mut self, world: &'w mut World) -> QueryItem<'w, Q> {
        // SAFETY: query has unique world access
        self.get_single_mut(world).unwrap()
    }

    /// Returns a single mutable query result when there is exactly one entity matching
    /// the query.
    ///
    /// If the number of query results is not exactly one, a [`QuerySingleError`] is returned
    /// instead.
    #[inline]
    pub fn get_single_mut<'w>(
        &mut self,
        world: &'w mut World,
    ) -> Result<QueryItem<'w, Q>, QuerySingleError> {
        self.update_archetypes(world);

        // SAFETY: query has unique world access
        unsafe {
            self.get_single_unchecked_manual::<QueryFetch<'w, Q>>(
                world,
                world.last_change_tick(),
                world.read_change_tick(),
            )
        }
    }

    /// Returns a query result when there is exactly one entity matching the query.
    ///
    /// If the number of query results is not exactly one, a [`QuerySingleError`] is returned
    /// instead.
    ///
    /// # Safety
    ///
    /// This does not check for mutable query correctness. To be safe, make sure mutable queries
    /// have unique access to the components they query.
    #[inline]
    pub unsafe fn get_single_unchecked<'w>(
        &mut self,
        world: &'w World,
    ) -> Result<QueryItem<'w, Q>, QuerySingleError> {
        self.update_archetypes(world);

        self.get_single_unchecked_manual::<QueryFetch<'w, Q>>(
            world,
            world.last_change_tick(),
            world.read_change_tick(),
        )
    }

    /// Returns a query result when there is exactly one entity matching the query,
    /// where the last change and the current change tick are given.
    ///
    /// If the number of query results is not exactly one, a [`QuerySingleError`] is returned
    /// instead.
    ///
    /// # Safety
    ///
    /// This does not check for mutable query correctness. To be safe, make sure mutable queries
    /// have unique access to the components they query.
    #[inline]
    pub unsafe fn get_single_unchecked_manual<'w, QF: Fetch<'w, State = Q::State>>(
        &self,
        world: &'w World,
        last_change_tick: u32,
        change_tick: u32,
    ) -> Result<QF::Item, QuerySingleError> {
        let mut query = self.iter_unchecked_manual::<QF>(world, last_change_tick, change_tick);
        let first = query.next();
        let extra = query.next().is_some();

        match (first, extra) {
            (Some(r), false) => Ok(r),
            (None, _) => Err(QuerySingleError::NoEntities(std::any::type_name::<Self>())),
            (Some(_), _) => Err(QuerySingleError::MultipleEntities(std::any::type_name::<
                Self,
            >())),
        }
    }
}

/// An error that occurs when retrieving a specific [`Entity`]'s query result.
// TODO: return the type_name as part of this error
#[derive(Debug, PartialEq, Clone, Copy)]
pub enum QueryEntityError {
    QueryDoesNotMatch(Entity),
    NoSuchEntity(Entity),
    AliasedMutability(Entity),
}

impl std::error::Error for QueryEntityError {}

impl fmt::Display for QueryEntityError {
    fn fmt(&self, f: &mut fmt::Formatter) -> fmt::Result {
        match self {
            QueryEntityError::QueryDoesNotMatch(_) => {
                write!(f, "The given entity does not have the requested component.")
            }
            QueryEntityError::NoSuchEntity(_) => write!(f, "The requested entity does not exist."),
            QueryEntityError::AliasedMutability(_) => {
                write!(f, "The entity was requested mutably more than once.")
            }
        }
    }
}

#[cfg(test)]
mod tests {
    use crate::{prelude::*, query::QueryEntityError};

    #[test]
    fn get_many_unchecked_manual_uniqueness() {
        let mut world = World::new();

        let entities: Vec<Entity> = (0..10).map(|_| world.spawn().id()).collect();

        let query_state = world.query::<Entity>();

        // These don't matter for the test
        let last_change_tick = world.last_change_tick();
        let change_tick = world.read_change_tick();

        // It's best to test get_many_unchecked_manual directly,
        // as it is shared and unsafe
        // We don't care about aliased mutabilty for the read-only equivalent
        assert!(unsafe {
            query_state
                .get_many_unchecked_manual::<10>(
                    &world,
                    entities.clone().try_into().unwrap(),
                    last_change_tick,
                    change_tick,
                )
                .is_ok()
        });

        assert_eq!(
            unsafe {
                query_state
                    .get_many_unchecked_manual(
                        &world,
                        [entities[0], entities[0]],
                        last_change_tick,
                        change_tick,
                    )
                    .unwrap_err()
            },
            QueryEntityError::AliasedMutability(entities[0])
        );

        assert_eq!(
            unsafe {
                query_state
                    .get_many_unchecked_manual(
                        &world,
                        [entities[0], entities[1], entities[0]],
                        last_change_tick,
                        change_tick,
                    )
                    .unwrap_err()
            },
            QueryEntityError::AliasedMutability(entities[0])
        );

        assert_eq!(
            unsafe {
                query_state
                    .get_many_unchecked_manual(
                        &world,
                        [entities[9], entities[9]],
                        last_change_tick,
                        change_tick,
                    )
                    .unwrap_err()
            },
            QueryEntityError::AliasedMutability(entities[9])
        );
    }

    #[test]
    #[should_panic]
    fn right_world_get() {
        let mut world_1 = World::new();
        let world_2 = World::new();

        let mut query_state = world_1.query::<Entity>();
        let _panics = query_state.get(&world_2, Entity::from_raw(0));
    }

    #[test]
    #[should_panic]
    fn right_world_get_many() {
        let mut world_1 = World::new();
        let world_2 = World::new();

        let mut query_state = world_1.query::<Entity>();
        let _panics = query_state.get_many(&world_2, []);
    }

    #[test]
    #[should_panic]
    fn right_world_get_many_mut() {
        let mut world_1 = World::new();
        let mut world_2 = World::new();

        let mut query_state = world_1.query::<Entity>();
        let _panics = query_state.get_many_mut(&mut world_2, []);
    }
}

/// An error that occurs when evaluating a [`QueryState`] as a single expected resulted via
/// [`QueryState::single`] or [`QueryState::single_mut`].
#[derive(Debug)]
pub enum QuerySingleError {
    NoEntities(&'static str),
    MultipleEntities(&'static str),
}

impl std::error::Error for QuerySingleError {}

impl std::fmt::Display for QuerySingleError {
    fn fmt(&self, f: &mut std::fmt::Formatter) -> std::fmt::Result {
        match self {
            QuerySingleError::NoEntities(query) => write!(f, "No entities fit the query {}", query),
            QuerySingleError::MultipleEntities(query) => {
                write!(f, "Multiple entities fit the query {}!", query)
            }
        }
    }
}<|MERGE_RESOLUTION|>--- conflicted
+++ resolved
@@ -21,10 +21,6 @@
 /// Provides scoped access to a [`World`] state according to a given [`WorldQuery`] and query filter.
 pub struct QueryState<Q: WorldQuery, F: WorldQuery = ()> {
     world_id: WorldId,
-<<<<<<< HEAD
-    pub(super) task_pool: Option<TaskPool>,
-=======
->>>>>>> 32cd9899
     pub(crate) archetype_generation: ArchetypeGeneration,
     pub(crate) matched_tables: FixedBitSet,
     pub(crate) matched_archetypes: FixedBitSet,
@@ -779,57 +775,11 @@
         }
     }
 
-<<<<<<< HEAD
-=======
-    /// Runs `func` on each query result in parallel.
-    ///
-    /// # Panics
-    /// The [`ComputeTaskPool`] is not initialized. If using this from a query that is being
-    /// initialized and run from the ECS scheduler, this should never panic.
->>>>>>> 32cd9899
     #[inline]
     pub fn par_iter_mut<'w, 's>(
         &'s mut self,
         world: &'w mut World,
-<<<<<<< HEAD
     ) -> QueryParIter<'w, 's, Q, QueryFetch<'w, Q>, F> {
-=======
-        batch_size: usize,
-        func: FN,
-    ) {
-        // SAFETY: query has unique world access
-        unsafe {
-            self.update_archetypes(world);
-            self.par_for_each_unchecked_manual::<QueryFetch<Q>, FN>(
-                world,
-                batch_size,
-                func,
-                world.last_change_tick(),
-                world.read_change_tick(),
-            );
-        }
-    }
-
-    /// Runs `func` on each query result in parallel.
-    ///
-    /// This can only be called for read-only queries.
-    ///
-    /// # Panics
-    /// The [`ComputeTaskPool`] is not initialized. If using this from a query that is being
-    /// initialized and run from the ECS scheduler, this should never panic.
-    ///
-    /// # Safety
-    ///
-    /// This does not check for mutable query correctness. To be safe, make sure mutable queries
-    /// have unique access to the components they query.
-    #[inline]
-    pub unsafe fn par_for_each_unchecked<'w, FN: Fn(QueryItem<'w, Q>) + Send + Sync + Clone>(
-        &mut self,
-        world: &'w World,
-        batch_size: usize,
-        func: FN,
-    ) {
->>>>>>> 32cd9899
         self.update_archetypes(world);
         QueryParIter {
             world,
