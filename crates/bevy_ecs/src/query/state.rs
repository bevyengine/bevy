use crate::{
    archetype::{Archetype, ArchetypeComponentId, ArchetypeGeneration, ArchetypeId},
    batching::BatchingStrategy,
    component::{ComponentId, Tick},
<<<<<<< HEAD
    entity::Entity,
    entity_disabling::DefaultQueryFilters,
=======
    entity::{Entity, EntityBorrow, EntitySet},
>>>>>>> edb34cd2
    prelude::FromWorld,
    query::{
        Access, DebugCheckedUnwrap, FilteredAccess, QueryCombinationIter, QueryIter, QueryParIter,
        WorldQuery,
    },
    storage::{SparseSetIndex, TableId},
    world::{unsafe_world_cell::UnsafeWorldCell, World, WorldId},
};

use alloc::vec::Vec;
use core::{fmt, mem::MaybeUninit, ptr};
use fixedbitset::FixedBitSet;
use log::warn;
#[cfg(feature = "trace")]
use tracing::Span;

use super::{
    NopWorldQuery, QueryBuilder, QueryData, QueryEntityError, QueryFilter, QueryManyIter,
    QueryManyUniqueIter, QuerySingleError, ROQueryItem,
};

/// An ID for either a table or an archetype. Used for Query iteration.
///
/// Query iteration is exclusively dense (over tables) or archetypal (over archetypes) based on whether
/// the query filters are dense or not. This is represented by the [`QueryState::is_dense`] field.
///
/// Note that `D::IS_DENSE` and `F::IS_DENSE` have no relationship with `QueryState::is_dense` and
/// any combination of their values can happen.
///
/// This is a union instead of an enum as the usage is determined at compile time, as all [`StorageId`]s for
/// a [`QueryState`] will be all [`TableId`]s or all [`ArchetypeId`]s, and not a mixture of both. This
/// removes the need for discriminator to minimize memory usage and branching during iteration, but requires
/// a safety invariant be verified when disambiguating them.
///
/// # Safety
/// Must be initialized and accessed as a [`TableId`], if both generic parameters to the query are dense.
/// Must be initialized and accessed as an [`ArchetypeId`] otherwise.
#[derive(Clone, Copy)]
pub(super) union StorageId {
    pub(super) table_id: TableId,
    pub(super) archetype_id: ArchetypeId,
}

/// Provides scoped access to a [`World`] state according to a given [`QueryData`] and [`QueryFilter`].
///
/// This data is cached between system runs, and is used to:
/// - store metadata about which [`Table`] or [`Archetype`] are matched by the query. "Matched" means
///     that the query will iterate over the data in the matched table/archetype.
/// - cache the [`State`] needed to compute the [`Fetch`] struct used to retrieve data
///     from a specific [`Table`] or [`Archetype`]
/// - build iterators that can iterate over the query results
///
/// [`State`]: crate::query::world_query::WorldQuery::State
/// [`Fetch`]: crate::query::world_query::WorldQuery::Fetch
/// [`Table`]: crate::storage::Table
#[repr(C)]
// SAFETY NOTE:
// Do not add any new fields that use the `D` or `F` generic parameters as this may
// make `QueryState::as_transmuted_state` unsound if not done with care.
pub struct QueryState<D: QueryData, F: QueryFilter = ()> {
    world_id: WorldId,
    pub(crate) archetype_generation: ArchetypeGeneration,
    /// Metadata about the [`Table`](crate::storage::Table)s matched by this query.
    pub(crate) matched_tables: FixedBitSet,
    /// Metadata about the [`Archetype`]s matched by this query.
    pub(crate) matched_archetypes: FixedBitSet,
    /// [`FilteredAccess`] computed by combining the `D` and `F` access. Used to check which other queries
    /// this query can run in parallel with.
    pub(crate) component_access: FilteredAccess<ComponentId>,
    // NOTE: we maintain both a bitset and a vec because iterating the vec is faster
    pub(super) matched_storage_ids: Vec<StorageId>,
    // Represents whether this query iteration is dense or not. When this is true
    // `matched_storage_ids` stores `TableId`s, otherwise it stores `ArchetypeId`s.
    pub(super) is_dense: bool,
    pub(crate) fetch_state: D::State,
    pub(crate) filter_state: F::State,
    #[cfg(feature = "trace")]
    par_iter_span: Span,
}

impl<D: QueryData, F: QueryFilter> fmt::Debug for QueryState<D, F> {
    fn fmt(&self, f: &mut fmt::Formatter<'_>) -> fmt::Result {
        f.debug_struct("QueryState")
            .field("world_id", &self.world_id)
            .field("matched_table_count", &self.matched_tables.count_ones(..))
            .field(
                "matched_archetype_count",
                &self.matched_archetypes.count_ones(..),
            )
            .finish_non_exhaustive()
    }
}

impl<D: QueryData, F: QueryFilter> FromWorld for QueryState<D, F> {
    fn from_world(world: &mut World) -> Self {
        world.query_filtered()
    }
}

impl<D: QueryData, F: QueryFilter> QueryState<D, F> {
    /// Converts this `QueryState` reference to a `QueryState` that does not access anything mutably.
    pub fn as_readonly(&self) -> &QueryState<D::ReadOnly, F> {
        // SAFETY: invariant on `WorldQuery` trait upholds that `D::ReadOnly` and `F::ReadOnly`
        // have a subset of the access, and match the exact same archetypes/tables as `D`/`F` respectively.
        unsafe { self.as_transmuted_state::<D::ReadOnly, F>() }
    }

    /// Converts this `QueryState` reference to a `QueryState` that does not return any data
    /// which can be faster.
    ///
    /// This doesn't use `NopWorldQuery` as it loses filter functionality, for example
    /// `NopWorldQuery<Changed<T>>` is functionally equivalent to `With<T>`.
    pub(crate) fn as_nop(&self) -> &QueryState<NopWorldQuery<D>, F> {
        // SAFETY: `NopWorldQuery` doesn't have any accesses and defers to
        // `D` for table/archetype matching
        unsafe { self.as_transmuted_state::<NopWorldQuery<D>, F>() }
    }

    /// Converts this `QueryState` reference to any other `QueryState` with
    /// the same `WorldQuery::State` associated types.
    ///
    /// Consider using `as_readonly` or `as_nop` instead which are safe functions.
    ///
    /// # Safety
    ///
    /// `NewD` must have a subset of the access that `D` does and match the exact same archetypes/tables
    /// `NewF` must have a subset of the access that `F` does and match the exact same archetypes/tables
    pub(crate) unsafe fn as_transmuted_state<
        NewD: QueryData<State = D::State>,
        NewF: QueryFilter<State = F::State>,
    >(
        &self,
    ) -> &QueryState<NewD, NewF> {
        &*ptr::from_ref(self).cast::<QueryState<NewD, NewF>>()
    }

    /// Returns the components accessed by this query.
    pub fn component_access(&self) -> &FilteredAccess<ComponentId> {
        &self.component_access
    }

    /// Returns the tables matched by this query.
    pub fn matched_tables(&self) -> impl Iterator<Item = TableId> + '_ {
        self.matched_tables.ones().map(TableId::from_usize)
    }

    /// Returns the archetypes matched by this query.
    pub fn matched_archetypes(&self) -> impl Iterator<Item = ArchetypeId> + '_ {
        self.matched_archetypes.ones().map(ArchetypeId::new)
    }
}

impl<D: QueryData, F: QueryFilter> QueryState<D, F> {
    /// Creates a new [`QueryState`] from a given [`World`] and inherits the result of `world.id()`.
    pub fn new(world: &mut World) -> Self {
        let mut state = Self::new_uninitialized(world);
        state.update_archetypes(world);
        state
    }

    /// Creates a new [`QueryState`] from an immutable [`World`] reference and inherits the result of `world.id()`.
    ///
    /// This function may fail if, for example,
    /// the components that make up this query have not been registered into the world.
    pub fn try_new(world: &World) -> Option<Self> {
        let mut state = Self::try_new_uninitialized(world)?;
        state.update_archetypes(world);
        Some(state)
    }

    /// Identical to `new`, but it populates the provided `access` with the matched results.
    pub(crate) fn new_with_access(
        world: &mut World,
        access: &mut Access<ArchetypeComponentId>,
    ) -> Self {
        let mut state = Self::new_uninitialized(world);
        for archetype in world.archetypes.iter() {
            // SAFETY: The state was just initialized from the `world` above, and the archetypes being added
            // come directly from the same world.
            unsafe {
                if state.new_archetype_internal(archetype) {
                    state.update_archetype_component_access(archetype, access);
                }
            }
        }
        state.archetype_generation = world.archetypes.generation();

        // Resource access is not part of any archetype and must be handled separately
        if state.component_access.access().has_read_all_resources() {
            access.read_all_resources();
        } else {
            for component_id in state.component_access.access().resource_reads() {
                access.add_resource_read(world.initialize_resource_internal(component_id).id());
            }
        }

        debug_assert!(
            !state.component_access.access().has_any_resource_write(),
            "Mutable resource access in queries is not allowed"
        );

        state
    }

    /// Creates a new [`QueryState`] but does not populate it with the matched results from the World yet
    ///
    /// `new_archetype` and its variants must be called on all of the World's archetypes before the
    /// state can return valid query results.
    fn new_uninitialized(world: &mut World) -> Self {
        let fetch_state = D::init_state(world);
        let filter_state = F::init_state(world);
        Self::from_states_uninitialized(world.id(), fetch_state, filter_state)
    }

    /// Creates a new [`QueryState`] but does not populate it with the matched results from the World yet
    ///
    /// `new_archetype` and its variants must be called on all of the World's archetypes before the
    /// state can return valid query results.
    fn try_new_uninitialized(world: &World) -> Option<Self> {
        let fetch_state = D::get_state(world.components())?;
        let filter_state = F::get_state(world.components())?;
        Some(Self::from_states_uninitialized(
            world.id(),
            fetch_state,
            filter_state,
        ))
    }

    /// Creates a new [`QueryState`] but does not populate it with the matched results from the World yet
    ///
    /// `new_archetype` and its variants must be called on all of the World's archetypes before the
    /// state can return valid query results.
    fn from_states_uninitialized(
        world_id: WorldId,
        fetch_state: <D as WorldQuery>::State,
        filter_state: <F as WorldQuery>::State,
    ) -> Self {
        let mut component_access = FilteredAccess::default();
        D::update_component_access(&fetch_state, &mut component_access);

        // Use a temporary empty FilteredAccess for filters. This prevents them from conflicting with the
        // main Query's `fetch_state` access. Filters are allowed to conflict with the main query fetch
        // because they are evaluated *before* a specific reference is constructed.
        let mut filter_component_access = FilteredAccess::default();
        F::update_component_access(&filter_state, &mut filter_component_access);

        // Merge the temporary filter access with the main access. This ensures that filter access is
        // properly considered in a global "cross-query" context (both within systems and across systems).
        component_access.extend(&filter_component_access);

        // For queries without dynamic filters the dense-ness of the query is equal to the dense-ness
        // of its static type parameters.
        let mut is_dense = D::IS_DENSE && F::IS_DENSE;

        if let Some(default_filters) = world.get_resource::<DefaultQueryFilters>() {
            default_filters.apply(&mut component_access);
            is_dense &= default_filters.is_dense(world.components());
        }

        Self {
            world_id,
            archetype_generation: ArchetypeGeneration::initial(),
            matched_storage_ids: Vec::new(),
            is_dense,
            fetch_state,
            filter_state,
            component_access,
            matched_tables: Default::default(),
            matched_archetypes: Default::default(),
            #[cfg(feature = "trace")]
            par_iter_span: tracing::info_span!(
                "par_for_each",
                query = core::any::type_name::<D>(),
                filter = core::any::type_name::<F>(),
            ),
        }
    }

    /// Creates a new [`QueryState`] from a given [`QueryBuilder`] and inherits its [`FilteredAccess`].
    pub fn from_builder(builder: &mut QueryBuilder<D, F>) -> Self {
        let mut fetch_state = D::init_state(builder.world_mut());
        let filter_state = F::init_state(builder.world_mut());
        D::set_access(&mut fetch_state, builder.access());

        let mut component_access = builder.access().clone();

        // For dynamic queries the dense-ness is given by the query builder.
        let mut is_dense = builder.is_dense();

        if let Some(default_filters) = builder.world().get_resource::<DefaultQueryFilters>() {
            default_filters.apply(&mut component_access);
            is_dense &= default_filters.is_dense(builder.world().components());
        }

        let mut state = Self {
            world_id: builder.world().id(),
            archetype_generation: ArchetypeGeneration::initial(),
            matched_storage_ids: Vec::new(),
            is_dense,
            fetch_state,
            filter_state,
            component_access,
            matched_tables: Default::default(),
            matched_archetypes: Default::default(),
            #[cfg(feature = "trace")]
            par_iter_span: tracing::info_span!(
                "par_for_each",
                data = core::any::type_name::<D>(),
                filter = core::any::type_name::<F>(),
            ),
        };
        state.update_archetypes(builder.world());
        state
    }

    /// Checks if the query is empty for the given [`World`], where the last change and current tick are given.
    ///
    /// This is equivalent to `self.iter().next().is_none()`, and thus the worst case runtime will be `O(n)`
    /// where `n` is the number of *potential* matches. This can be notably expensive for queries that rely
    /// on non-archetypal filters such as [`Added`] or [`Changed`] which must individually check each query
    /// result for a match.
    ///
    /// # Panics
    ///
    /// If `world` does not match the one used to call `QueryState::new` for this instance.
    ///
    /// [`Added`]: crate::query::Added
    /// [`Changed`]: crate::query::Changed
    #[inline]
    pub fn is_empty(&self, world: &World, last_run: Tick, this_run: Tick) -> bool {
        self.validate_world(world.id());
        // SAFETY:
        // - We have read-only access to the entire world.
        // - The world has been validated.
        unsafe {
            self.is_empty_unsafe_world_cell(
                world.as_unsafe_world_cell_readonly(),
                last_run,
                this_run,
            )
        }
    }

    /// Returns `true` if the given [`Entity`] matches the query.
    ///
    /// This is always guaranteed to run in `O(1)` time.
    #[inline]
    pub fn contains(&self, entity: Entity, world: &World, last_run: Tick, this_run: Tick) -> bool {
        // SAFETY: NopFetch does not access any members while &self ensures no one has exclusive access
        unsafe {
            self.as_nop()
                .get_unchecked_manual(
                    world.as_unsafe_world_cell_readonly(),
                    entity,
                    last_run,
                    this_run,
                )
                .is_ok()
        }
    }

    /// Checks if the query is empty for the given [`UnsafeWorldCell`].
    ///
    /// # Safety
    ///
    /// - `world` must have permission to read any components required by this instance's `F` [`QueryFilter`].
    /// - `world` must match the one used to create this [`QueryState`].
    #[inline]
    pub(crate) unsafe fn is_empty_unsafe_world_cell(
        &self,
        world: UnsafeWorldCell,
        last_run: Tick,
        this_run: Tick,
    ) -> bool {
        // SAFETY:
        // - The caller ensures that `world` has permission to access any data used by the filter.
        // - The caller ensures that the world matches.
        unsafe {
            self.as_nop()
                .iter_unchecked_manual(world, last_run, this_run)
                .next()
                .is_none()
        }
    }

    /// Updates the state's internal view of the [`World`]'s archetypes. If this is not called before querying data,
    /// the results may not accurately reflect what is in the `world`.
    ///
    /// This is only required if a `manual` method (such as [`Self::get_manual`]) is being called, and it only needs to
    /// be called if the `world` has been structurally mutated (i.e. added/removed a component or resource). Users using
    /// non-`manual` methods such as [`QueryState::get`] do not need to call this as it will be automatically called for them.
    ///
    /// If you have an [`UnsafeWorldCell`] instead of `&World`, consider using [`QueryState::update_archetypes_unsafe_world_cell`].
    ///
    /// # Panics
    ///
    /// If `world` does not match the one used to call `QueryState::new` for this instance.
    #[inline]
    pub fn update_archetypes(&mut self, world: &World) {
        self.update_archetypes_unsafe_world_cell(world.as_unsafe_world_cell_readonly());
    }

    /// Updates the state's internal view of the `world`'s archetypes. If this is not called before querying data,
    /// the results may not accurately reflect what is in the `world`.
    ///
    /// This is only required if a `manual` method (such as [`Self::get_manual`]) is being called, and it only needs to
    /// be called if the `world` has been structurally mutated (i.e. added/removed a component or resource). Users using
    /// non-`manual` methods such as [`QueryState::get`] do not need to call this as it will be automatically called for them.
    ///
    /// # Note
    ///
    /// This method only accesses world metadata.
    ///
    /// # Panics
    ///
    /// If `world` does not match the one used to call `QueryState::new` for this instance.
    pub fn update_archetypes_unsafe_world_cell(&mut self, world: UnsafeWorldCell) {
        self.validate_world(world.id());
        if self.component_access.required.is_empty() {
            let archetypes = world.archetypes();
            let old_generation =
                core::mem::replace(&mut self.archetype_generation, archetypes.generation());

            for archetype in &archetypes[old_generation..] {
                // SAFETY: The validate_world call ensures that the world is the same the QueryState
                // was initialized from.
                unsafe {
                    self.new_archetype_internal(archetype);
                }
            }
        } else {
            // skip if we are already up to date
            if self.archetype_generation == world.archetypes().generation() {
                return;
            }
            // if there are required components, we can optimize by only iterating through archetypes
            // that contain at least one of the required components
            let potential_archetypes = self
                .component_access
                .required
                .ones()
                .filter_map(|idx| {
                    let component_id = ComponentId::get_sparse_set_index(idx);
                    world
                        .archetypes()
                        .component_index()
                        .get(&component_id)
                        .map(|index| index.keys())
                })
                // select the component with the fewest archetypes
                .min_by_key(ExactSizeIterator::len);
            if let Some(archetypes) = potential_archetypes {
                for archetype_id in archetypes {
                    // exclude archetypes that have already been processed
                    if archetype_id < &self.archetype_generation.0 {
                        continue;
                    }
                    // SAFETY: get_potential_archetypes only returns archetype ids that are valid for the world
                    let archetype = &world.archetypes()[*archetype_id];
                    // SAFETY: The validate_world call ensures that the world is the same the QueryState
                    // was initialized from.
                    unsafe {
                        self.new_archetype_internal(archetype);
                    }
                }
            }
            self.archetype_generation = world.archetypes().generation();
        }
    }

    /// # Panics
    ///
    /// If `world_id` does not match the [`World`] used to call `QueryState::new` for this instance.
    ///
    /// Many unsafe query methods require the world to match for soundness. This function is the easiest
    /// way of ensuring that it matches.
    #[inline]
    #[track_caller]
    pub fn validate_world(&self, world_id: WorldId) {
        #[inline(never)]
        #[track_caller]
        #[cold]
        fn panic_mismatched(this: WorldId, other: WorldId) -> ! {
            panic!("Encountered a mismatched World. This QueryState was created from {this:?}, but a method was called using {other:?}.");
        }

        if self.world_id != world_id {
            panic_mismatched(self.world_id, world_id);
        }
    }

    /// Update the current [`QueryState`] with information from the provided [`Archetype`]
    /// (if applicable, i.e. if the archetype has any intersecting [`ComponentId`] with the current [`QueryState`]).
    ///
    /// The passed in `access` will be updated with any new accesses introduced by the new archetype.
    ///
    /// # Safety
    /// `archetype` must be from the `World` this state was initialized from.
    pub unsafe fn new_archetype(
        &mut self,
        archetype: &Archetype,
        access: &mut Access<ArchetypeComponentId>,
    ) {
        // SAFETY: The caller ensures that `archetype` is from the World the state was initialized from.
        let matches = unsafe { self.new_archetype_internal(archetype) };
        if matches {
            // SAFETY: The caller ensures that `archetype` is from the World the state was initialized from.
            unsafe { self.update_archetype_component_access(archetype, access) };
        }
    }

    /// Process the given [`Archetype`] to update internal metadata about the [`Table`](crate::storage::Table)s
    /// and [`Archetype`]s that are matched by this query.
    ///
    /// Returns `true` if the given `archetype` matches the query. Otherwise, returns `false`.
    /// If there is no match, then there is no need to update the query's [`FilteredAccess`].
    ///
    /// # Safety
    /// `archetype` must be from the `World` this state was initialized from.
    unsafe fn new_archetype_internal(&mut self, archetype: &Archetype) -> bool {
        if D::matches_component_set(&self.fetch_state, &|id| archetype.contains(id))
            && F::matches_component_set(&self.filter_state, &|id| archetype.contains(id))
            && self.matches_component_set(&|id| archetype.contains(id))
        {
            let archetype_index = archetype.id().index();
            if !self.matched_archetypes.contains(archetype_index) {
                self.matched_archetypes.grow_and_insert(archetype_index);
                if !self.is_dense {
                    self.matched_storage_ids.push(StorageId {
                        archetype_id: archetype.id(),
                    });
                }
            }
            let table_index = archetype.table_id().as_usize();
            if !self.matched_tables.contains(table_index) {
                self.matched_tables.grow_and_insert(table_index);
                if self.is_dense {
                    self.matched_storage_ids.push(StorageId {
                        table_id: archetype.table_id(),
                    });
                }
            }
            true
        } else {
            false
        }
    }

    /// Returns `true` if this query matches a set of components. Otherwise, returns `false`.
    pub fn matches_component_set(&self, set_contains_id: &impl Fn(ComponentId) -> bool) -> bool {
        self.component_access.filter_sets.iter().any(|set| {
            set.with
                .ones()
                .all(|index| set_contains_id(ComponentId::get_sparse_set_index(index)))
                && set
                    .without
                    .ones()
                    .all(|index| !set_contains_id(ComponentId::get_sparse_set_index(index)))
        })
    }

    /// For the given `archetype`, adds any component accessed used by this query's underlying [`FilteredAccess`] to `access`.
    ///
    /// The passed in `access` will be updated with any new accesses introduced by the new archetype.
    ///
    /// # Safety
    /// `archetype` must be from the `World` this state was initialized from.
    pub unsafe fn update_archetype_component_access(
        &mut self,
        archetype: &Archetype,
        access: &mut Access<ArchetypeComponentId>,
    ) {
        // As a fast path, we can iterate directly over the components involved
        // if the `access` isn't inverted.
        let (component_reads_and_writes, component_reads_and_writes_inverted) =
            self.component_access.access.component_reads_and_writes();
        let (component_writes, component_writes_inverted) =
            self.component_access.access.component_writes();

        if !component_reads_and_writes_inverted && !component_writes_inverted {
            component_reads_and_writes.for_each(|id| {
                if let Some(id) = archetype.get_archetype_component_id(id) {
                    access.add_component_read(id);
                }
            });
            component_writes.for_each(|id| {
                if let Some(id) = archetype.get_archetype_component_id(id) {
                    access.add_component_write(id);
                }
            });
            return;
        }

        for (component_id, archetype_component_id) in
            archetype.components_with_archetype_component_id()
        {
            if self
                .component_access
                .access
                .has_component_read(component_id)
            {
                access.add_component_read(archetype_component_id);
            }
            if self
                .component_access
                .access
                .has_component_write(component_id)
            {
                access.add_component_write(archetype_component_id);
            }
        }
    }

    /// Use this to transform a [`QueryState`] into a more generic [`QueryState`].
    /// This can be useful for passing to another function that might take the more general form.
    /// See [`Query::transmute_lens`](crate::system::Query::transmute_lens) for more details.
    ///
    /// You should not call [`update_archetypes`](Self::update_archetypes) on the returned [`QueryState`] as the result will be unpredictable.
    /// You might end up with a mix of archetypes that only matched the original query + archetypes that only match
    /// the new [`QueryState`]. Most of the safe methods on [`QueryState`] call [`QueryState::update_archetypes`] internally, so this
    /// best used through a [`Query`](crate::system::Query).
    pub fn transmute<'a, NewD: QueryData>(
        &self,
        world: impl Into<UnsafeWorldCell<'a>>,
    ) -> QueryState<NewD> {
        self.transmute_filtered::<NewD, ()>(world.into())
    }

    /// Creates a new [`QueryState`] with the same underlying [`FilteredAccess`], matched tables and archetypes
    /// as self but with a new type signature.
    ///
    /// Panics if `NewD` or `NewF` require accesses that this query does not have.
    pub fn transmute_filtered<'a, NewD: QueryData, NewF: QueryFilter>(
        &self,
        world: impl Into<UnsafeWorldCell<'a>>,
    ) -> QueryState<NewD, NewF> {
        let world = world.into();
        self.validate_world(world.id());

        let mut component_access = FilteredAccess::default();
        let mut fetch_state = NewD::get_state(world.components()).expect("Could not create fetch_state, Please initialize all referenced components before transmuting.");
        let filter_state = NewF::get_state(world.components()).expect("Could not create filter_state, Please initialize all referenced components before transmuting.");

        NewD::set_access(&mut fetch_state, &self.component_access);
        NewD::update_component_access(&fetch_state, &mut component_access);

        let mut filter_component_access = FilteredAccess::default();
        NewF::update_component_access(&filter_state, &mut filter_component_access);

        component_access.extend(&filter_component_access);
        assert!(
            component_access.is_subset(&self.component_access),
            "Transmuted state for {} attempts to access terms that are not allowed by original state {}.",
            core::any::type_name::<(NewD, NewF)>(), core::any::type_name::<(D, F)>()
        );

        QueryState {
            world_id: self.world_id,
            archetype_generation: self.archetype_generation,
            matched_storage_ids: self.matched_storage_ids.clone(),
            is_dense: self.is_dense,
            fetch_state,
            filter_state,
            component_access: self.component_access.clone(),
            matched_tables: self.matched_tables.clone(),
            matched_archetypes: self.matched_archetypes.clone(),
            #[cfg(feature = "trace")]
            par_iter_span: tracing::info_span!(
                "par_for_each",
                query = core::any::type_name::<NewD>(),
                filter = core::any::type_name::<NewF>(),
            ),
        }
    }

    /// Use this to combine two queries. The data accessed will be the intersection
    /// of archetypes included in both queries. This can be useful for accessing a
    /// subset of the entities between two queries.
    ///
    /// You should not call `update_archetypes` on the returned `QueryState` as the result
    /// could be unpredictable. You might end up with a mix of archetypes that only matched
    /// the original query + archetypes that only match the new `QueryState`. Most of the
    /// safe methods on `QueryState` call [`QueryState::update_archetypes`] internally, so
    /// this is best used through a `Query`.
    ///
    /// ## Performance
    ///
    /// This will have similar performance as constructing a new `QueryState` since much of internal state
    /// needs to be reconstructed. But it will be a little faster as it only needs to compare the intersection
    /// of matching archetypes rather than iterating over all archetypes.
    ///
    /// ## Panics
    ///
    /// Will panic if `NewD` contains accesses not in `Q` or `OtherQ`.
    pub fn join<'a, OtherD: QueryData, NewD: QueryData>(
        &self,
        world: impl Into<UnsafeWorldCell<'a>>,
        other: &QueryState<OtherD>,
    ) -> QueryState<NewD, ()> {
        self.join_filtered::<_, (), NewD, ()>(world, other)
    }

    /// Use this to combine two queries. The data accessed will be the intersection
    /// of archetypes included in both queries.
    ///
    /// ## Panics
    ///
    /// Will panic if `NewD` or `NewF` requires accesses not in `Q` or `OtherQ`.
    pub fn join_filtered<
        'a,
        OtherD: QueryData,
        OtherF: QueryFilter,
        NewD: QueryData,
        NewF: QueryFilter,
    >(
        &self,
        world: impl Into<UnsafeWorldCell<'a>>,
        other: &QueryState<OtherD, OtherF>,
    ) -> QueryState<NewD, NewF> {
        if self.world_id != other.world_id {
            panic!("Joining queries initialized on different worlds is not allowed.");
        }

        let world = world.into();

        self.validate_world(world.id());

        let mut component_access = FilteredAccess::default();
        let mut new_fetch_state = NewD::get_state(world.components())
            .expect("Could not create fetch_state, Please initialize all referenced components before transmuting.");
        let new_filter_state = NewF::get_state(world.components())
            .expect("Could not create filter_state, Please initialize all referenced components before transmuting.");

        NewD::set_access(&mut new_fetch_state, &self.component_access);
        NewD::update_component_access(&new_fetch_state, &mut component_access);

        let mut new_filter_component_access = FilteredAccess::default();
        NewF::update_component_access(&new_filter_state, &mut new_filter_component_access);

        component_access.extend(&new_filter_component_access);

        let mut joined_component_access = self.component_access.clone();
        joined_component_access.extend(&other.component_access);

        assert!(
            component_access.is_subset(&joined_component_access),
            "Joined state for {} attempts to access terms that are not allowed by state {} joined with {}.",
            core::any::type_name::<(NewD, NewF)>(), core::any::type_name::<(D, F)>(), core::any::type_name::<(OtherD, OtherF)>()
        );

        if self.archetype_generation != other.archetype_generation {
            warn!("You have tried to join queries with different archetype_generations. This could lead to unpredictable results.");
        }

        // the join is dense of both the queries were dense.
        let is_dense = self.is_dense && other.is_dense;

        // take the intersection of the matched ids
        let mut matched_tables = self.matched_tables.clone();
        let mut matched_archetypes = self.matched_archetypes.clone();
        matched_tables.intersect_with(&other.matched_tables);
        matched_archetypes.intersect_with(&other.matched_archetypes);
        let matched_storage_ids = if is_dense {
            matched_tables
                .ones()
                .map(|id| StorageId {
                    table_id: TableId::from_usize(id),
                })
                .collect()
        } else {
            matched_archetypes
                .ones()
                .map(|id| StorageId {
                    archetype_id: ArchetypeId::new(id),
                })
                .collect()
        };

        QueryState {
            world_id: self.world_id,
            archetype_generation: self.archetype_generation,
            matched_storage_ids,
            is_dense,
            fetch_state: new_fetch_state,
            filter_state: new_filter_state,
            component_access: joined_component_access,
            matched_tables,
            matched_archetypes,
            #[cfg(feature = "trace")]
            par_iter_span: tracing::info_span!(
                "par_for_each",
                query = core::any::type_name::<NewD>(),
                filter = core::any::type_name::<NewF>(),
            ),
        }
    }

    /// Gets the query result for the given [`World`] and [`Entity`].
    ///
    /// This can only be called for read-only queries, see [`Self::get_mut`] for write-queries.
    ///
    /// This is always guaranteed to run in `O(1)` time.
    #[inline]
    pub fn get<'w>(
        &mut self,
        world: &'w World,
        entity: Entity,
    ) -> Result<ROQueryItem<'w, D>, QueryEntityError<'w>> {
        self.update_archetypes(world);
        // SAFETY: query is read only
        unsafe {
            self.as_readonly().get_unchecked_manual(
                world.as_unsafe_world_cell_readonly(),
                entity,
                world.last_change_tick(),
                world.read_change_tick(),
            )
        }
    }

    /// Returns the read-only query results for the given array of [`Entity`].
    ///
    /// In case of a nonexisting entity or mismatched component, a [`QueryEntityError`] is
    /// returned instead.
    ///
    /// Note that the unlike [`QueryState::get_many_mut`], the entities passed in do not need to be unique.
    ///
    /// # Examples
    ///
    /// ```
    /// use bevy_ecs::prelude::*;
    /// use bevy_ecs::query::QueryEntityError;
    ///
    /// #[derive(Component, PartialEq, Debug)]
    /// struct A(usize);
    ///
    /// let mut world = World::new();
    /// let entity_vec: Vec<Entity> = (0..3).map(|i|world.spawn(A(i)).id()).collect();
    /// let entities: [Entity; 3] = entity_vec.try_into().unwrap();
    ///
    /// world.spawn(A(73));
    ///
    /// let mut query_state = world.query::<&A>();
    ///
    /// let component_values = query_state.get_many(&world, entities).unwrap();
    ///
    /// assert_eq!(component_values, [&A(0), &A(1), &A(2)]);
    ///
    /// let wrong_entity = Entity::from_raw(365);
    ///
    /// assert_eq!(match query_state.get_many(&mut world, [wrong_entity]).unwrap_err() {QueryEntityError::NoSuchEntity(entity, _) => entity, _ => panic!()}, wrong_entity);
    /// ```
    #[inline]
    pub fn get_many<'w, const N: usize>(
        &mut self,
        world: &'w World,
        entities: [Entity; N],
    ) -> Result<[ROQueryItem<'w, D>; N], QueryEntityError<'w>> {
        self.update_archetypes(world);

        // SAFETY:
        // - We have read-only access to the entire world.
        // - `update_archetypes` validates that the `World` matches.
        unsafe {
            self.get_many_read_only_manual(
                world.as_unsafe_world_cell_readonly(),
                entities,
                world.last_change_tick(),
                world.read_change_tick(),
            )
        }
    }

    /// Gets the query result for the given [`World`] and [`Entity`].
    ///
    /// This is always guaranteed to run in `O(1)` time.
    #[inline]
    pub fn get_mut<'w>(
        &mut self,
        world: &'w mut World,
        entity: Entity,
    ) -> Result<D::Item<'w>, QueryEntityError<'w>> {
        self.update_archetypes(world);
        let change_tick = world.change_tick();
        let last_change_tick = world.last_change_tick();
        // SAFETY: query has unique world access
        unsafe {
            self.get_unchecked_manual(
                world.as_unsafe_world_cell(),
                entity,
                last_change_tick,
                change_tick,
            )
        }
    }

    /// Returns the query results for the given array of [`Entity`].
    ///
    /// In case of a nonexisting entity or mismatched component, a [`QueryEntityError`] is
    /// returned instead.
    ///
    /// ```
    /// use bevy_ecs::prelude::*;
    /// use bevy_ecs::query::QueryEntityError;
    ///
    /// #[derive(Component, PartialEq, Debug)]
    /// struct A(usize);
    ///
    /// let mut world = World::new();
    ///
    /// let entities: Vec<Entity> = (0..3).map(|i|world.spawn(A(i)).id()).collect();
    /// let entities: [Entity; 3] = entities.try_into().unwrap();
    ///
    /// world.spawn(A(73));
    ///
    /// let mut query_state = world.query::<&mut A>();
    ///
    /// let mut mutable_component_values = query_state.get_many_mut(&mut world, entities).unwrap();
    ///
    /// for mut a in &mut mutable_component_values {
    ///     a.0 += 5;
    /// }
    ///
    /// let component_values = query_state.get_many(&world, entities).unwrap();
    ///
    /// assert_eq!(component_values, [&A(5), &A(6), &A(7)]);
    ///
    /// let wrong_entity = Entity::from_raw(57);
    /// let invalid_entity = world.spawn_empty().id();
    ///
    /// assert_eq!(match query_state.get_many(&mut world, [wrong_entity]).unwrap_err() {QueryEntityError::NoSuchEntity(entity, _) => entity, _ => panic!()}, wrong_entity);
    /// assert_eq!(match query_state.get_many_mut(&mut world, [invalid_entity]).unwrap_err() {QueryEntityError::QueryDoesNotMatch(entity, _) => entity, _ => panic!()}, invalid_entity);
    /// assert_eq!(query_state.get_many_mut(&mut world, [entities[0], entities[0]]).unwrap_err(), QueryEntityError::AliasedMutability(entities[0]));
    /// ```
    #[inline]
    pub fn get_many_mut<'w, const N: usize>(
        &mut self,
        world: &'w mut World,
        entities: [Entity; N],
    ) -> Result<[D::Item<'w>; N], QueryEntityError<'w>> {
        self.update_archetypes(world);

        let change_tick = world.change_tick();
        let last_change_tick = world.last_change_tick();
        // SAFETY: method requires exclusive world access
        // and world has been validated via update_archetypes
        unsafe {
            self.get_many_unchecked_manual(
                world.as_unsafe_world_cell(),
                entities,
                last_change_tick,
                change_tick,
            )
        }
    }

    /// Gets the query result for the given [`World`] and [`Entity`].
    ///
    /// This method is slightly more efficient than [`QueryState::get`] in some situations, since
    /// it does not update this instance's internal cache. This method will return an error if `entity`
    /// belongs to an archetype that has not been cached.
    ///
    /// To ensure that the cache is up to date, call [`QueryState::update_archetypes`] before this method.
    /// The cache is also updated in [`QueryState::new`], `QueryState::get`, or any method with mutable
    /// access to `self`.
    ///
    /// This can only be called for read-only queries, see [`Self::get_mut`] for mutable queries.
    ///
    /// This is always guaranteed to run in `O(1)` time.
    #[inline]
    pub fn get_manual<'w>(
        &self,
        world: &'w World,
        entity: Entity,
    ) -> Result<ROQueryItem<'w, D>, QueryEntityError<'w>> {
        self.validate_world(world.id());
        // SAFETY: query is read only and world is validated
        unsafe {
            self.as_readonly().get_unchecked_manual(
                world.as_unsafe_world_cell_readonly(),
                entity,
                world.last_change_tick(),
                world.read_change_tick(),
            )
        }
    }

    /// Gets the query result for the given [`World`] and [`Entity`].
    ///
    /// This is always guaranteed to run in `O(1)` time.
    ///
    /// # Safety
    ///
    /// This does not check for mutable query correctness. To be safe, make sure mutable queries
    /// have unique access to the components they query.
    #[inline]
    pub unsafe fn get_unchecked<'w>(
        &mut self,
        world: UnsafeWorldCell<'w>,
        entity: Entity,
    ) -> Result<D::Item<'w>, QueryEntityError<'w>> {
        self.update_archetypes_unsafe_world_cell(world);
        self.get_unchecked_manual(world, entity, world.last_change_tick(), world.change_tick())
    }

    /// Gets the query result for the given [`World`] and [`Entity`], where the last change and
    /// the current change tick are given.
    ///
    /// This is always guaranteed to run in `O(1)` time.
    ///
    /// # Safety
    ///
    /// This does not check for mutable query correctness. To be safe, make sure mutable queries
    /// have unique access to the components they query.
    ///
    /// This must be called on the same `World` that the `Query` was generated from:
    /// use `QueryState::validate_world` to verify this.
    pub(crate) unsafe fn get_unchecked_manual<'w>(
        &self,
        world: UnsafeWorldCell<'w>,
        entity: Entity,
        last_run: Tick,
        this_run: Tick,
    ) -> Result<D::Item<'w>, QueryEntityError<'w>> {
        let location = world
            .entities()
            .get(entity)
            .ok_or(QueryEntityError::NoSuchEntity(
                entity,
                world.entities().entity_does_not_exist_error_details(entity),
            ))?;
        if !self
            .matched_archetypes
            .contains(location.archetype_id.index())
        {
            return Err(QueryEntityError::QueryDoesNotMatch(entity, world));
        }
        let archetype = world
            .archetypes()
            .get(location.archetype_id)
            .debug_checked_unwrap();
        let mut fetch = D::init_fetch(world, &self.fetch_state, last_run, this_run);
        let mut filter = F::init_fetch(world, &self.filter_state, last_run, this_run);

        let table = world
            .storages()
            .tables
            .get(location.table_id)
            .debug_checked_unwrap();
        D::set_archetype(&mut fetch, &self.fetch_state, archetype, table);
        F::set_archetype(&mut filter, &self.filter_state, archetype, table);

        if F::filter_fetch(&mut filter, entity, location.table_row) {
            Ok(D::fetch(&mut fetch, entity, location.table_row))
        } else {
            Err(QueryEntityError::QueryDoesNotMatch(entity, world))
        }
    }

    /// Gets the read-only query results for the given [`World`] and array of [`Entity`], where the last change and
    /// the current change tick are given.
    ///
    /// # Safety
    ///
    /// * `world` must have permission to read all of the components returned from this call.
    ///     No mutable references may coexist with any of the returned references.
    /// * This must be called on the same `World` that the `Query` was generated from:
    ///     use `QueryState::validate_world` to verify this.
    pub(crate) unsafe fn get_many_read_only_manual<'w, const N: usize>(
        &self,
        world: UnsafeWorldCell<'w>,
        entities: [Entity; N],
        last_run: Tick,
        this_run: Tick,
    ) -> Result<[ROQueryItem<'w, D>; N], QueryEntityError<'w>> {
        let mut values = [(); N].map(|_| MaybeUninit::uninit());

        for (value, entity) in core::iter::zip(&mut values, entities) {
            // SAFETY: fetch is read-only and world must be validated
            let item = unsafe {
                self.as_readonly()
                    .get_unchecked_manual(world, entity, last_run, this_run)?
            };
            *value = MaybeUninit::new(item);
        }

        // SAFETY: Each value has been fully initialized.
        Ok(values.map(|x| unsafe { x.assume_init() }))
    }

    /// Gets the query results for the given [`World`] and array of [`Entity`], where the last change and
    /// the current change tick are given.
    ///
    /// This is always guaranteed to run in `O(1)` time.
    ///
    /// # Safety
    ///
    /// This does not check for unique access to subsets of the entity-component data.
    /// To be safe, make sure mutable queries have unique access to the components they query.
    ///
    /// This must be called on the same `World` that the `Query` was generated from:
    /// use `QueryState::validate_world` to verify this.
    pub(crate) unsafe fn get_many_unchecked_manual<'w, const N: usize>(
        &self,
        world: UnsafeWorldCell<'w>,
        entities: [Entity; N],
        last_run: Tick,
        this_run: Tick,
    ) -> Result<[D::Item<'w>; N], QueryEntityError<'w>> {
        // Verify that all entities are unique
        for i in 0..N {
            for j in 0..i {
                if entities[i] == entities[j] {
                    return Err(QueryEntityError::AliasedMutability(entities[i]));
                }
            }
        }

        let mut values = [(); N].map(|_| MaybeUninit::uninit());

        for (value, entity) in core::iter::zip(&mut values, entities) {
            let item = self.get_unchecked_manual(world, entity, last_run, this_run)?;
            *value = MaybeUninit::new(item);
        }

        // SAFETY: Each value has been fully initialized.
        Ok(values.map(|x| x.assume_init()))
    }

    /// Returns an [`Iterator`] over the query results for the given [`World`].
    ///
    /// This can only be called for read-only queries, see [`Self::iter_mut`] for write-queries.
    #[inline]
    pub fn iter<'w, 's>(&'s mut self, world: &'w World) -> QueryIter<'w, 's, D::ReadOnly, F> {
        self.update_archetypes(world);
        // SAFETY: query is read only
        unsafe {
            self.as_readonly().iter_unchecked_manual(
                world.as_unsafe_world_cell_readonly(),
                world.last_change_tick(),
                world.read_change_tick(),
            )
        }
    }

    /// Returns an [`Iterator`] over the query results for the given [`World`].
    ///
    /// This iterator is always guaranteed to return results from each matching entity once and only once.
    /// Iteration order is not guaranteed.
    #[inline]
    pub fn iter_mut<'w, 's>(&'s mut self, world: &'w mut World) -> QueryIter<'w, 's, D, F> {
        self.update_archetypes(world);
        let change_tick = world.change_tick();
        let last_change_tick = world.last_change_tick();
        // SAFETY: query has unique world access
        unsafe {
            self.iter_unchecked_manual(world.as_unsafe_world_cell(), last_change_tick, change_tick)
        }
    }

    /// Returns an [`Iterator`] over the query results for the given [`World`] without updating the query's archetypes.
    /// Archetypes must be manually updated before by using [`Self::update_archetypes`].
    ///
    /// This iterator is always guaranteed to return results from each matching entity once and only once.
    /// Iteration order is not guaranteed.
    ///
    /// This can only be called for read-only queries.
    #[inline]
    pub fn iter_manual<'w, 's>(&'s self, world: &'w World) -> QueryIter<'w, 's, D::ReadOnly, F> {
        self.validate_world(world.id());
        // SAFETY: query is read only and world is validated
        unsafe {
            self.as_readonly().iter_unchecked_manual(
                world.as_unsafe_world_cell_readonly(),
                world.last_change_tick(),
                world.read_change_tick(),
            )
        }
    }

    /// Returns an [`Iterator`] over all possible combinations of `K` query results without repetition.
    /// This can only be called for read-only queries.
    ///
    /// A combination is an arrangement of a collection of items where order does not matter.
    ///
    /// `K` is the number of items that make up each subset, and the number of items returned by the iterator.
    /// `N` is the number of total entities output by query.
    ///
    /// For example, given the list [1, 2, 3, 4], where `K` is 2, the combinations without repeats are
    /// [1, 2], [1, 3], [1, 4], [2, 3], [2, 4], [3, 4].
    /// And in this case, `N` would be defined as 4 since the size of the input list is 4.
    ///
    ///  For combinations of size `K` of query taking `N` inputs, you will get:
    /// - if `K == N`: one combination of all query results
    /// - if `K < N`: all possible `K`-sized combinations of query results, without repetition
    /// - if `K > N`: empty set (no `K`-sized combinations exist)
    ///
    /// The `iter_combinations` method does not guarantee order of iteration.
    ///
    /// This iterator is always guaranteed to return results from each unique pair of matching entities.
    /// Iteration order is not guaranteed.
    ///
    /// This can only be called for read-only queries, see [`Self::iter_combinations_mut`] for
    /// write-queries.
    #[inline]
    pub fn iter_combinations<'w, 's, const K: usize>(
        &'s mut self,
        world: &'w World,
    ) -> QueryCombinationIter<'w, 's, D::ReadOnly, F, K> {
        self.update_archetypes(world);
        // SAFETY: query is read only
        unsafe {
            self.as_readonly().iter_combinations_unchecked_manual(
                world.as_unsafe_world_cell_readonly(),
                world.last_change_tick(),
                world.read_change_tick(),
            )
        }
    }

    /// Returns an [`Iterator`] over all possible combinations of `K` query results without repetition.
    ///
    /// A combination is an arrangement of a collection of items where order does not matter.
    ///
    /// `K` is the number of items that make up each subset, and the number of items returned by the iterator.
    /// `N` is the number of total entities output by query.
    ///
    /// For example, given the list [1, 2, 3, 4], where `K` is 2, the combinations without repeats are
    /// [1, 2], [1, 3], [1, 4], [2, 3], [2, 4], [3, 4].
    /// And in this case, `N` would be defined as 4 since the size of the input list is 4.
    ///
    ///  For combinations of size `K` of query taking `N` inputs, you will get:
    /// - if `K == N`: one combination of all query results
    /// - if `K < N`: all possible `K`-sized combinations of query results, without repetition
    /// - if `K > N`: empty set (no `K`-sized combinations exist)
    ///
    /// The `iter_combinations_mut` method does not guarantee order of iteration.
    #[inline]
    pub fn iter_combinations_mut<'w, 's, const K: usize>(
        &'s mut self,
        world: &'w mut World,
    ) -> QueryCombinationIter<'w, 's, D, F, K> {
        self.update_archetypes(world);
        let change_tick = world.change_tick();
        let last_change_tick = world.last_change_tick();
        // SAFETY: query has unique world access
        unsafe {
            self.iter_combinations_unchecked_manual(
                world.as_unsafe_world_cell(),
                last_change_tick,
                change_tick,
            )
        }
    }

    /// Returns an [`Iterator`] over the read-only query items generated from an [`Entity`] list.
    ///
    /// Items are returned in the order of the list of entities.
    /// Entities that don't match the query are skipped.
    ///
    /// # See also
    ///
    /// - [`iter_many_mut`](Self::iter_many_mut) to get mutable query items.
    #[inline]
    pub fn iter_many<'w, 's, EntityList: IntoIterator<Item: EntityBorrow>>(
        &'s mut self,
        world: &'w World,
        entities: EntityList,
    ) -> QueryManyIter<'w, 's, D::ReadOnly, F, EntityList::IntoIter> {
        self.update_archetypes(world);
        // SAFETY: query is read only
        unsafe {
            self.as_readonly().iter_many_unchecked_manual(
                entities,
                world.as_unsafe_world_cell_readonly(),
                world.last_change_tick(),
                world.read_change_tick(),
            )
        }
    }

    /// Returns an [`Iterator`] over the read-only query items generated from an [`Entity`] list.
    ///
    /// Items are returned in the order of the list of entities.
    /// Entities that don't match the query are skipped.
    ///
    /// If `world` archetypes changed since [`Self::update_archetypes`] was last called,
    /// this will skip entities contained in new archetypes.
    ///
    /// This can only be called for read-only queries.
    ///
    /// # See also
    ///
    /// - [`iter_many`](Self::iter_many) to update archetypes.
    /// - [`iter_manual`](Self::iter_manual) to iterate over all query items.
    #[inline]
    pub fn iter_many_manual<'w, 's, EntityList: IntoIterator<Item: EntityBorrow>>(
        &'s self,
        world: &'w World,
        entities: EntityList,
    ) -> QueryManyIter<'w, 's, D::ReadOnly, F, EntityList::IntoIter> {
        self.validate_world(world.id());
        // SAFETY: query is read only, world id is validated
        unsafe {
            self.as_readonly().iter_many_unchecked_manual(
                entities,
                world.as_unsafe_world_cell_readonly(),
                world.last_change_tick(),
                world.read_change_tick(),
            )
        }
    }

    /// Returns an iterator over the query items generated from an [`Entity`] list.
    ///
    /// Items are returned in the order of the list of entities.
    /// Entities that don't match the query are skipped.
    #[inline]
    pub fn iter_many_mut<'w, 's, EntityList: IntoIterator<Item: EntityBorrow>>(
        &'s mut self,
        world: &'w mut World,
        entities: EntityList,
    ) -> QueryManyIter<'w, 's, D, F, EntityList::IntoIter> {
        self.update_archetypes(world);
        let change_tick = world.change_tick();
        let last_change_tick = world.last_change_tick();
        // SAFETY: Query has unique world access.
        unsafe {
            self.iter_many_unchecked_manual(
                entities,
                world.as_unsafe_world_cell(),
                last_change_tick,
                change_tick,
            )
        }
    }

    /// Returns an [`Iterator`] over the unique read-only query items generated from an [`EntitySet`].
    ///
    /// Items are returned in the order of the list of entities.
    /// Entities that don't match the query are skipped.
    ///
    /// # See also
    ///
    /// - [`iter_many_unique_mut`](Self::iter_many_unique_mut) to get mutable query items.
    #[inline]
    pub fn iter_many_unique<'w, 's, EntityList: EntitySet>(
        &'s mut self,
        world: &'w World,
        entities: EntityList,
    ) -> QueryManyUniqueIter<'w, 's, D::ReadOnly, F, EntityList::IntoIter> {
        self.update_archetypes(world);
        // SAFETY: query is read only
        unsafe {
            self.as_readonly().iter_many_unique_unchecked_manual(
                entities,
                world.as_unsafe_world_cell_readonly(),
                world.last_change_tick(),
                world.read_change_tick(),
            )
        }
    }

    /// Returns an [`Iterator`] over the unique read-only query items generated from an [`EntitySet`].
    ///
    /// Items are returned in the order of the list of entities.
    /// Entities that don't match the query are skipped.
    ///
    /// If `world` archetypes changed since [`Self::update_archetypes`] was last called,
    /// this will skip entities contained in new archetypes.
    ///
    /// This can only be called for read-only queries.
    ///
    /// # See also
    ///
    /// - [`iter_many_unique`](Self::iter_many) to update archetypes.
    /// - [`iter_many`](Self::iter_many) to iterate over a non-unique entity list.
    /// - [`iter_manual`](Self::iter_manual) to iterate over all query items.
    #[inline]
    pub fn iter_many_unique_manual<'w, 's, EntityList: EntitySet>(
        &'s self,
        world: &'w World,
        entities: EntityList,
    ) -> QueryManyUniqueIter<'w, 's, D::ReadOnly, F, EntityList::IntoIter> {
        self.validate_world(world.id());
        // SAFETY: query is read only, world id is validated
        unsafe {
            self.as_readonly().iter_many_unique_unchecked_manual(
                entities,
                world.as_unsafe_world_cell_readonly(),
                world.last_change_tick(),
                world.read_change_tick(),
            )
        }
    }

    /// Returns an iterator over the unique query items generated from an [`EntitySet`].
    ///
    /// Items are returned in the order of the list of entities.
    /// Entities that don't match the query are skipped.
    #[inline]
    pub fn iter_many_unique_mut<'w, 's, EntityList: EntitySet>(
        &'s mut self,
        world: &'w mut World,
        entities: EntityList,
    ) -> QueryManyUniqueIter<'w, 's, D, F, EntityList::IntoIter> {
        self.update_archetypes(world);
        let last_change_tick = world.last_change_tick();
        let change_tick = world.change_tick();
        // SAFETY: Query has unique world access.
        unsafe {
            self.iter_many_unique_unchecked_manual(
                entities,
                world.as_unsafe_world_cell(),
                last_change_tick,
                change_tick,
            )
        }
    }
    /// Returns an [`Iterator`] over the query results for the given [`World`].
    ///
    /// This iterator is always guaranteed to return results from each matching entity once and only once.
    /// Iteration order is not guaranteed.
    ///
    /// # Safety
    ///
    /// This does not check for mutable query correctness. To be safe, make sure mutable queries
    /// have unique access to the components they query.
    #[inline]
    pub unsafe fn iter_unchecked<'w, 's>(
        &'s mut self,
        world: UnsafeWorldCell<'w>,
    ) -> QueryIter<'w, 's, D, F> {
        self.update_archetypes_unsafe_world_cell(world);
        self.iter_unchecked_manual(world, world.last_change_tick(), world.change_tick())
    }

    /// Returns an [`Iterator`] over all possible combinations of `K` query results for the
    /// given [`World`] without repetition.
    /// This can only be called for read-only queries.
    ///
    /// This iterator is always guaranteed to return results from each unique pair of matching entities.
    /// Iteration order is not guaranteed.
    ///
    /// # Safety
    ///
    /// This does not check for mutable query correctness. To be safe, make sure mutable queries
    /// have unique access to the components they query.
    #[inline]
    pub unsafe fn iter_combinations_unchecked<'w, 's, const K: usize>(
        &'s mut self,
        world: UnsafeWorldCell<'w>,
    ) -> QueryCombinationIter<'w, 's, D, F, K> {
        self.update_archetypes_unsafe_world_cell(world);
        self.iter_combinations_unchecked_manual(
            world,
            world.last_change_tick(),
            world.change_tick(),
        )
    }

    /// Returns an [`Iterator`] for the given [`World`], where the last change and
    /// the current change tick are given.
    ///
    /// This iterator is always guaranteed to return results from each matching entity once and only once.
    /// Iteration order is not guaranteed.
    ///
    /// # Safety
    ///
    /// This does not check for mutable query correctness. To be safe, make sure mutable queries
    /// have unique access to the components they query.
    /// This does not validate that `world.id()` matches `self.world_id`. Calling this on a `world`
    /// with a mismatched [`WorldId`] is unsound.
    #[inline]
    pub(crate) unsafe fn iter_unchecked_manual<'w, 's>(
        &'s self,
        world: UnsafeWorldCell<'w>,
        last_run: Tick,
        this_run: Tick,
    ) -> QueryIter<'w, 's, D, F> {
        QueryIter::new(world, self, last_run, this_run)
    }

    /// Returns an [`Iterator`] for the given [`World`] and list of [`Entity`]'s, where the last change and
    /// the current change tick are given.
    ///
    /// This iterator is always guaranteed to return results from each unique pair of matching entities.
    /// Iteration order is not guaranteed.
    ///
    /// # Safety
    ///
    /// This does not check for mutable query correctness. To be safe, make sure mutable queries
    /// have unique access to the components they query.
    /// This does not check for entity uniqueness
    /// This does not validate that `world.id()` matches `self.world_id`. Calling this on a `world`
    /// with a mismatched [`WorldId`] is unsound.
    #[inline]
    pub(crate) unsafe fn iter_many_unchecked_manual<'w, 's, EntityList>(
        &'s self,
        entities: EntityList,
        world: UnsafeWorldCell<'w>,
        last_run: Tick,
        this_run: Tick,
    ) -> QueryManyIter<'w, 's, D, F, EntityList::IntoIter>
    where
        EntityList: IntoIterator<Item: EntityBorrow>,
    {
        QueryManyIter::new(world, self, entities, last_run, this_run)
    }

    /// Returns an [`Iterator`] for the given [`World`] and an [`EntitySet`], where the last change and
    /// the current change tick are given.
    ///
    /// Items are returned in the order of the list of entities.
    /// Entities that don't match the query are skipped.
    ///
    /// # Safety
    ///
    /// This does not check for mutable query correctness. To be safe, make sure mutable queries
    /// have unique access to the components they query.
    /// This does not validate that `world.id()` matches `self.world_id`. Calling this on a `world`
    /// with a mismatched [`WorldId`] is unsound.
    #[inline]
    pub(crate) unsafe fn iter_many_unique_unchecked_manual<'w, 's, EntityList: EntitySet>(
        &'s self,
        entities: EntityList,
        world: UnsafeWorldCell<'w>,
        last_run: Tick,
        this_run: Tick,
    ) -> QueryManyUniqueIter<'w, 's, D, F, EntityList::IntoIter> {
        QueryManyUniqueIter::new(world, self, entities, last_run, this_run)
    }

    /// Returns an [`Iterator`] over all possible combinations of `K` query results for the
    /// given [`World`] without repetition.
    /// This can only be called for read-only queries.
    ///
    /// This iterator is always guaranteed to return results from each unique pair of matching entities.
    /// Iteration order is not guaranteed.
    ///
    /// # Safety
    ///
    /// This does not check for mutable query correctness. To be safe, make sure mutable queries
    /// have unique access to the components they query.
    /// This does not validate that `world.id()` matches `self.world_id`. Calling this on a `world`
    /// with a mismatched [`WorldId`] is unsound.
    #[inline]
    pub(crate) unsafe fn iter_combinations_unchecked_manual<'w, 's, const K: usize>(
        &'s self,
        world: UnsafeWorldCell<'w>,
        last_run: Tick,
        this_run: Tick,
    ) -> QueryCombinationIter<'w, 's, D, F, K> {
        QueryCombinationIter::new(world, self, last_run, this_run)
    }

    /// Returns a parallel iterator over the query results for the given [`World`].
    ///
    /// This can only be called for read-only queries, see [`par_iter_mut`] for write-queries.
    ///
    /// Note that you must use the `for_each` method to iterate over the
    /// results, see [`par_iter_mut`] for an example.
    ///
    /// [`par_iter_mut`]: Self::par_iter_mut
    #[inline]
    pub fn par_iter<'w, 's>(
        &'s mut self,
        world: &'w World,
    ) -> QueryParIter<'w, 's, D::ReadOnly, F> {
        self.update_archetypes(world);
        QueryParIter {
            world: world.as_unsafe_world_cell_readonly(),
            state: self.as_readonly(),
            last_run: world.last_change_tick(),
            this_run: world.read_change_tick(),
            batching_strategy: BatchingStrategy::new(),
        }
    }

    /// Returns a parallel iterator over the query results for the given [`World`].
    ///
    /// This can only be called for mutable queries, see [`par_iter`] for read-only-queries.
    ///
    /// # Examples
    ///
    /// ```
    /// use bevy_ecs::prelude::*;
    /// use bevy_ecs::query::QueryEntityError;
    ///
    /// #[derive(Component, PartialEq, Debug)]
    /// struct A(usize);
    ///
    /// # bevy_tasks::ComputeTaskPool::get_or_init(|| bevy_tasks::TaskPool::new());
    ///
    /// let mut world = World::new();
    ///
    /// # let entities: Vec<Entity> = (0..3).map(|i| world.spawn(A(i)).id()).collect();
    /// # let entities: [Entity; 3] = entities.try_into().unwrap();
    ///
    /// let mut query_state = world.query::<&mut A>();
    ///
    /// query_state.par_iter_mut(&mut world).for_each(|mut a| {
    ///     a.0 += 5;
    /// });
    ///
    /// # let component_values = query_state.get_many(&world, entities).unwrap();
    ///
    /// # assert_eq!(component_values, [&A(5), &A(6), &A(7)]);
    ///
    /// # let wrong_entity = Entity::from_raw(57);
    /// # let invalid_entity = world.spawn_empty().id();
    ///
    /// # assert_eq!(match query_state.get_many(&mut world, [wrong_entity]).unwrap_err() {QueryEntityError::NoSuchEntity(entity, _) => entity, _ => panic!()}, wrong_entity);
    /// assert_eq!(match query_state.get_many_mut(&mut world, [invalid_entity]).unwrap_err() {QueryEntityError::QueryDoesNotMatch(entity, _) => entity, _ => panic!()}, invalid_entity);
    /// # assert_eq!(query_state.get_many_mut(&mut world, [entities[0], entities[0]]).unwrap_err(), QueryEntityError::AliasedMutability(entities[0]));
    /// ```
    ///
    /// # Panics
    /// The [`ComputeTaskPool`] is not initialized. If using this from a query that is being
    /// initialized and run from the ECS scheduler, this should never panic.
    ///
    /// [`par_iter`]: Self::par_iter
    /// [`ComputeTaskPool`]: bevy_tasks::ComputeTaskPool
    #[inline]
    pub fn par_iter_mut<'w, 's>(&'s mut self, world: &'w mut World) -> QueryParIter<'w, 's, D, F> {
        self.update_archetypes(world);
        let this_run = world.change_tick();
        let last_run = world.last_change_tick();
        QueryParIter {
            world: world.as_unsafe_world_cell(),
            state: self,
            last_run,
            this_run,
            batching_strategy: BatchingStrategy::new(),
        }
    }

    /// Runs `func` on each query result in parallel for the given [`World`], where the last change and
    /// the current change tick are given. This is faster than the equivalent
    /// `iter()` method, but cannot be chained like a normal [`Iterator`].
    ///
    /// # Panics
    /// The [`ComputeTaskPool`] is not initialized. If using this from a query that is being
    /// initialized and run from the ECS scheduler, this should never panic.
    ///
    /// # Safety
    ///
    /// This does not check for mutable query correctness. To be safe, make sure mutable queries
    /// have unique access to the components they query.
    /// This does not validate that `world.id()` matches `self.world_id`. Calling this on a `world`
    /// with a mismatched [`WorldId`] is unsound.
    ///
    /// [`ComputeTaskPool`]: bevy_tasks::ComputeTaskPool
    #[cfg(all(not(target_arch = "wasm32"), feature = "multi_threaded"))]
    pub(crate) unsafe fn par_fold_init_unchecked_manual<'w, T, FN, INIT>(
        &self,
        init_accum: INIT,
        world: UnsafeWorldCell<'w>,
        batch_size: usize,
        func: FN,
        last_run: Tick,
        this_run: Tick,
    ) where
        FN: Fn(T, D::Item<'w>) -> T + Send + Sync + Clone,
        INIT: Fn() -> T + Sync + Send + Clone,
    {
        // NOTE: If you are changing query iteration code, remember to update the following places, where relevant:
        // QueryIter, QueryIterationCursor, QueryManyIter, QueryCombinationIter,QueryState::par_fold_init_unchecked_manual
        use arrayvec::ArrayVec;

        bevy_tasks::ComputeTaskPool::get().scope(|scope| {
            // SAFETY: We only access table data that has been registered in `self.archetype_component_access`.
            let tables = unsafe { &world.storages().tables };
            let archetypes = world.archetypes();
            let mut batch_queue = ArrayVec::new();
            let mut queue_entity_count = 0;

            // submit a list of storages which smaller than batch_size as single task
            let submit_batch_queue = |queue: &mut ArrayVec<StorageId, 128>| {
                if queue.is_empty() {
                    return;
                }
                let queue = core::mem::take(queue);
                let mut func = func.clone();
                let init_accum = init_accum.clone();
                scope.spawn(async move {
                    #[cfg(feature = "trace")]
                    let _span = self.par_iter_span.enter();
                    let mut iter = self.iter_unchecked_manual(world, last_run, this_run);
                    let mut accum = init_accum();
                    for storage_id in queue {
                        accum = iter.fold_over_storage_range(accum, &mut func, storage_id, None);
                    }
                });
            };

            // submit single storage larger than batch_size
            let submit_single = |count, storage_id: StorageId| {
                for offset in (0..count).step_by(batch_size) {
                    let mut func = func.clone();
                    let init_accum = init_accum.clone();
                    let len = batch_size.min(count - offset);
                    let batch = offset..offset + len;
                    scope.spawn(async move {
                        #[cfg(feature = "trace")]
                        let _span = self.par_iter_span.enter();
                        let accum = init_accum();
                        self.iter_unchecked_manual(world, last_run, this_run)
                            .fold_over_storage_range(accum, &mut func, storage_id, Some(batch));
                    });
                }
            };

            let storage_entity_count = |storage_id: StorageId| -> usize {
                if self.is_dense {
                    tables[storage_id.table_id].entity_count()
                } else {
                    archetypes[storage_id.archetype_id].len()
                }
            };

            for storage_id in &self.matched_storage_ids {
                let count = storage_entity_count(*storage_id);

                // skip empty storage
                if count == 0 {
                    continue;
                }
                // immediately submit large storage
                if count >= batch_size {
                    submit_single(count, *storage_id);
                    continue;
                }
                // merge small storage
                batch_queue.push(*storage_id);
                queue_entity_count += count;

                // submit batch_queue
                if queue_entity_count >= batch_size || batch_queue.is_full() {
                    submit_batch_queue(&mut batch_queue);
                    queue_entity_count = 0;
                }
            }
            submit_batch_queue(&mut batch_queue);
        });
    }

    /// Returns a single immutable query result when there is exactly one entity matching
    /// the query.
    ///
    /// This can only be called for read-only queries,
    /// see [`single_mut`](Self::single_mut) for write-queries.
    ///
    /// # Panics
    ///
    /// Panics if the number of query results is not exactly one. Use
    /// [`get_single`](Self::get_single) to return a `Result` instead of panicking.
    #[track_caller]
    #[inline]
    pub fn single<'w>(&mut self, world: &'w World) -> ROQueryItem<'w, D> {
        match self.get_single(world) {
            Ok(items) => items,
            Err(error) => panic!("Cannot get single query result: {error}"),
        }
    }

    /// Returns a single immutable query result when there is exactly one entity matching
    /// the query.
    ///
    /// This can only be called for read-only queries,
    /// see [`get_single_mut`](Self::get_single_mut) for write-queries.
    ///
    /// If the number of query results is not exactly one, a [`QuerySingleError`] is returned
    /// instead.
    #[inline]
    pub fn get_single<'w>(
        &mut self,
        world: &'w World,
    ) -> Result<ROQueryItem<'w, D>, QuerySingleError> {
        self.update_archetypes(world);

        // SAFETY: query is read only
        unsafe {
            self.as_readonly().get_single_unchecked_manual(
                world.as_unsafe_world_cell_readonly(),
                world.last_change_tick(),
                world.read_change_tick(),
            )
        }
    }

    /// Returns a single mutable query result when there is exactly one entity matching
    /// the query.
    ///
    /// # Panics
    ///
    /// Panics if the number of query results is not exactly one. Use
    /// [`get_single_mut`](Self::get_single_mut) to return a `Result` instead of panicking.
    #[track_caller]
    #[inline]
    pub fn single_mut<'w>(&mut self, world: &'w mut World) -> D::Item<'w> {
        // SAFETY: query has unique world access
        match self.get_single_mut(world) {
            Ok(items) => items,
            Err(error) => panic!("Cannot get single query result: {error}"),
        }
    }

    /// Returns a single mutable query result when there is exactly one entity matching
    /// the query.
    ///
    /// If the number of query results is not exactly one, a [`QuerySingleError`] is returned
    /// instead.
    #[inline]
    pub fn get_single_mut<'w>(
        &mut self,
        world: &'w mut World,
    ) -> Result<D::Item<'w>, QuerySingleError> {
        self.update_archetypes(world);

        let change_tick = world.change_tick();
        let last_change_tick = world.last_change_tick();
        // SAFETY: query has unique world access
        unsafe {
            self.get_single_unchecked_manual(
                world.as_unsafe_world_cell(),
                last_change_tick,
                change_tick,
            )
        }
    }

    /// Returns a query result when there is exactly one entity matching the query.
    ///
    /// If the number of query results is not exactly one, a [`QuerySingleError`] is returned
    /// instead.
    ///
    /// # Safety
    ///
    /// This does not check for mutable query correctness. To be safe, make sure mutable queries
    /// have unique access to the components they query.
    #[inline]
    pub unsafe fn get_single_unchecked<'w>(
        &mut self,
        world: UnsafeWorldCell<'w>,
    ) -> Result<D::Item<'w>, QuerySingleError> {
        self.update_archetypes_unsafe_world_cell(world);
        self.get_single_unchecked_manual(world, world.last_change_tick(), world.change_tick())
    }

    /// Returns a query result when there is exactly one entity matching the query,
    /// where the last change and the current change tick are given.
    ///
    /// If the number of query results is not exactly one, a [`QuerySingleError`] is returned
    /// instead.
    ///
    /// # Safety
    ///
    /// This does not check for mutable query correctness. To be safe, make sure mutable queries
    /// have unique access to the components they query.
    #[inline]
    pub unsafe fn get_single_unchecked_manual<'w>(
        &self,
        world: UnsafeWorldCell<'w>,
        last_run: Tick,
        this_run: Tick,
    ) -> Result<D::Item<'w>, QuerySingleError> {
        let mut query = self.iter_unchecked_manual(world, last_run, this_run);
        let first = query.next();
        let extra = query.next().is_some();

        match (first, extra) {
            (Some(r), false) => Ok(r),
            (None, _) => Err(QuerySingleError::NoEntities(core::any::type_name::<Self>())),
            (Some(_), _) => Err(QuerySingleError::MultipleEntities(core::any::type_name::<
                Self,
            >())),
        }
    }
}

impl<D: QueryData, F: QueryFilter> From<QueryBuilder<'_, D, F>> for QueryState<D, F> {
    fn from(mut value: QueryBuilder<D, F>) -> Self {
        QueryState::from_builder(&mut value)
    }
}

#[cfg(test)]
mod tests {
    use crate as bevy_ecs;
    use crate::{
        component::Component, entity_disabling::DefaultQueryFilters, prelude::*,
        query::QueryEntityError, world::FilteredEntityRef,
    };
    use alloc::vec::Vec;

    #[test]
    fn get_many_unchecked_manual_uniqueness() {
        let mut world = World::new();

        let entities: Vec<Entity> = (0..10).map(|_| world.spawn_empty().id()).collect();

        let query_state = world.query::<Entity>();

        // These don't matter for the test
        let last_change_tick = world.last_change_tick();
        let change_tick = world.change_tick();

        // It's best to test get_many_unchecked_manual directly,
        // as it is shared and unsafe
        // We don't care about aliased mutability for the read-only equivalent

        // SAFETY: Query does not access world data.
        assert!(unsafe {
            query_state
                .get_many_unchecked_manual::<10>(
                    world.as_unsafe_world_cell_readonly(),
                    entities.clone().try_into().unwrap(),
                    last_change_tick,
                    change_tick,
                )
                .is_ok()
        });

        assert_eq!(
            // SAFETY: Query does not access world data.
            unsafe {
                query_state
                    .get_many_unchecked_manual(
                        world.as_unsafe_world_cell_readonly(),
                        [entities[0], entities[0]],
                        last_change_tick,
                        change_tick,
                    )
                    .unwrap_err()
            },
            QueryEntityError::AliasedMutability(entities[0])
        );

        assert_eq!(
            // SAFETY: Query does not access world data.
            unsafe {
                query_state
                    .get_many_unchecked_manual(
                        world.as_unsafe_world_cell_readonly(),
                        [entities[0], entities[1], entities[0]],
                        last_change_tick,
                        change_tick,
                    )
                    .unwrap_err()
            },
            QueryEntityError::AliasedMutability(entities[0])
        );

        assert_eq!(
            // SAFETY: Query does not access world data.
            unsafe {
                query_state
                    .get_many_unchecked_manual(
                        world.as_unsafe_world_cell_readonly(),
                        [entities[9], entities[9]],
                        last_change_tick,
                        change_tick,
                    )
                    .unwrap_err()
            },
            QueryEntityError::AliasedMutability(entities[9])
        );
    }

    #[test]
    #[should_panic]
    fn right_world_get() {
        let mut world_1 = World::new();
        let world_2 = World::new();

        let mut query_state = world_1.query::<Entity>();
        let _panics = query_state.get(&world_2, Entity::from_raw(0));
    }

    #[test]
    #[should_panic]
    fn right_world_get_many() {
        let mut world_1 = World::new();
        let world_2 = World::new();

        let mut query_state = world_1.query::<Entity>();
        let _panics = query_state.get_many(&world_2, []);
    }

    #[test]
    #[should_panic]
    fn right_world_get_many_mut() {
        let mut world_1 = World::new();
        let mut world_2 = World::new();

        let mut query_state = world_1.query::<Entity>();
        let _panics = query_state.get_many_mut(&mut world_2, []);
    }

    #[derive(Component, PartialEq, Debug)]
    struct A(usize);

    #[derive(Component, PartialEq, Debug)]
    struct B(usize);

    #[derive(Component, PartialEq, Debug)]
    struct C(usize);

    #[test]
    fn can_transmute_to_more_general() {
        let mut world = World::new();
        world.spawn((A(1), B(0)));

        let query_state = world.query::<(&A, &B)>();
        let mut new_query_state = query_state.transmute::<&A>(&world);
        assert_eq!(new_query_state.iter(&world).len(), 1);
        let a = new_query_state.single(&world);

        assert_eq!(a.0, 1);
    }

    #[test]
    fn cannot_get_data_not_in_original_query() {
        let mut world = World::new();
        world.spawn((A(0), B(0)));
        world.spawn((A(1), B(0), C(0)));

        let query_state = world.query_filtered::<(&A, &B), Without<C>>();
        let mut new_query_state = query_state.transmute::<&A>(&world);
        // even though we change the query to not have Without<C>, we do not get the component with C.
        let a = new_query_state.single(&world);

        assert_eq!(a.0, 0);
    }

    #[test]
    fn can_transmute_empty_tuple() {
        let mut world = World::new();
        world.register_component::<A>();
        let entity = world.spawn(A(10)).id();

        let q = world.query::<()>();
        let mut q = q.transmute::<Entity>(&world);
        assert_eq!(q.single(&world), entity);
    }

    #[test]
    fn can_transmute_immut_fetch() {
        let mut world = World::new();
        world.spawn(A(10));

        let q = world.query::<&A>();
        let mut new_q = q.transmute::<Ref<A>>(&world);
        assert!(new_q.single(&world).is_added());

        let q = world.query::<Ref<A>>();
        let _ = q.transmute::<&A>(&world);
    }

    #[test]
    fn can_transmute_mut_fetch() {
        let mut world = World::new();
        world.spawn(A(0));

        let q = world.query::<&mut A>();
        let _ = q.transmute::<Ref<A>>(&world);
        let _ = q.transmute::<&A>(&world);
    }

    #[test]
    fn can_transmute_entity_mut() {
        let mut world = World::new();
        world.spawn(A(0));

        let q: QueryState<EntityMut<'_>> = world.query::<EntityMut>();
        let _ = q.transmute::<EntityRef>(&world);
    }

    #[test]
    fn can_generalize_with_option() {
        let mut world = World::new();
        world.spawn((A(0), B(0)));

        let query_state = world.query::<(Option<&A>, &B)>();
        let _ = query_state.transmute::<Option<&A>>(&world);
        let _ = query_state.transmute::<&B>(&world);
    }

    #[test]
    #[should_panic(
        expected = "Transmuted state for ((&bevy_ecs::query::state::tests::A, &bevy_ecs::query::state::tests::B), ()) attempts to access terms that are not allowed by original state (&bevy_ecs::query::state::tests::A, ())."
    )]
    fn cannot_transmute_to_include_data_not_in_original_query() {
        let mut world = World::new();
        world.register_component::<A>();
        world.register_component::<B>();
        world.spawn(A(0));

        let query_state = world.query::<&A>();
        let mut _new_query_state = query_state.transmute::<(&A, &B)>(&world);
    }

    #[test]
    #[should_panic(
        expected = "Transmuted state for (&mut bevy_ecs::query::state::tests::A, ()) attempts to access terms that are not allowed by original state (&bevy_ecs::query::state::tests::A, ())."
    )]
    fn cannot_transmute_immut_to_mut() {
        let mut world = World::new();
        world.spawn(A(0));

        let query_state = world.query::<&A>();
        let mut _new_query_state = query_state.transmute::<&mut A>(&world);
    }

    #[test]
    #[should_panic(
        expected = "Transmuted state for (&bevy_ecs::query::state::tests::A, ()) attempts to access terms that are not allowed by original state (core::option::Option<&bevy_ecs::query::state::tests::A>, ())."
    )]
    fn cannot_transmute_option_to_immut() {
        let mut world = World::new();
        world.spawn(C(0));

        let query_state = world.query::<Option<&A>>();
        let mut new_query_state = query_state.transmute::<&A>(&world);
        let x = new_query_state.single(&world);
        assert_eq!(x.0, 1234);
    }

    #[test]
    #[should_panic(
        expected = "Transmuted state for (&bevy_ecs::query::state::tests::A, ()) attempts to access terms that are not allowed by original state (bevy_ecs::world::entity_ref::EntityRef, ())."
    )]
    fn cannot_transmute_entity_ref() {
        let mut world = World::new();
        world.register_component::<A>();

        let q = world.query::<EntityRef>();
        let _ = q.transmute::<&A>(&world);
    }

    #[test]
    fn can_transmute_filtered_entity() {
        let mut world = World::new();
        let entity = world.spawn((A(0), B(1))).id();
        let query =
            QueryState::<(Entity, &A, &B)>::new(&mut world).transmute::<FilteredEntityRef>(&world);

        let mut query = query;
        // Our result is completely untyped
        let entity_ref = query.single(&world);

        assert_eq!(entity, entity_ref.id());
        assert_eq!(0, entity_ref.get::<A>().unwrap().0);
        assert_eq!(1, entity_ref.get::<B>().unwrap().0);
    }

    #[test]
    fn can_transmute_added() {
        let mut world = World::new();
        let entity_a = world.spawn(A(0)).id();

        let mut query = QueryState::<(Entity, &A, Has<B>)>::new(&mut world)
            .transmute_filtered::<(Entity, Has<B>), Added<A>>(&world);

        assert_eq!((entity_a, false), query.single(&world));

        world.clear_trackers();

        let entity_b = world.spawn((A(0), B(0))).id();
        assert_eq!((entity_b, true), query.single(&world));

        world.clear_trackers();

        assert!(query.get_single(&world).is_err());
    }

    #[test]
    fn can_transmute_changed() {
        let mut world = World::new();
        let entity_a = world.spawn(A(0)).id();

        let mut detection_query = QueryState::<(Entity, &A)>::new(&mut world)
            .transmute_filtered::<Entity, Changed<A>>(&world);

        let mut change_query = QueryState::<&mut A>::new(&mut world);
        assert_eq!(entity_a, detection_query.single(&world));

        world.clear_trackers();

        assert!(detection_query.get_single(&world).is_err());

        change_query.single_mut(&mut world).0 = 1;

        assert_eq!(entity_a, detection_query.single(&world));
    }

    #[test]
    #[should_panic(
        expected = "Transmuted state for (bevy_ecs::entity::Entity, bevy_ecs::query::filter::Changed<bevy_ecs::query::state::tests::B>) attempts to access terms that are not allowed by original state (&bevy_ecs::query::state::tests::A, ())."
    )]
    fn cannot_transmute_changed_without_access() {
        let mut world = World::new();
        world.register_component::<A>();
        world.register_component::<B>();
        let query = QueryState::<&A>::new(&mut world);
        let _new_query = query.transmute_filtered::<Entity, Changed<B>>(&world);
    }

    // Regression test for #14629
    #[test]
    #[should_panic]
    fn transmute_with_different_world() {
        let mut world = World::new();
        world.spawn((A(1), B(2)));

        let mut world2 = World::new();
        world2.register_component::<B>();

        world.query::<(&A, &B)>().transmute::<&B>(&world2);
    }

    /// Regression test for issue #14528
    #[test]
    fn transmute_from_sparse_to_dense() {
        #[derive(Component)]
        struct Dense;

        #[derive(Component)]
        #[component(storage = "SparseSet")]
        struct Sparse;

        let mut world = World::new();

        world.spawn(Dense);
        world.spawn((Dense, Sparse));

        let mut query = world
            .query_filtered::<&Dense, With<Sparse>>()
            .transmute::<&Dense>(&world);

        let matched = query.iter(&world).count();
        assert_eq!(matched, 1);
    }
    #[test]
    fn transmute_from_dense_to_sparse() {
        #[derive(Component)]
        struct Dense;

        #[derive(Component)]
        #[component(storage = "SparseSet")]
        struct Sparse;

        let mut world = World::new();

        world.spawn(Dense);
        world.spawn((Dense, Sparse));

        let mut query = world
            .query::<&Dense>()
            .transmute_filtered::<&Dense, With<Sparse>>(&world);

        // Note: `transmute_filtered` is supposed to keep the same matched tables/archetypes,
        // so it doesn't actually filter out those entities without `Sparse` and the iteration
        // remains dense.
        let matched = query.iter(&world).count();
        assert_eq!(matched, 2);
    }

    #[test]
    fn join() {
        let mut world = World::new();
        world.spawn(A(0));
        world.spawn(B(1));
        let entity_ab = world.spawn((A(2), B(3))).id();
        world.spawn((A(4), B(5), C(6)));

        let query_1 = QueryState::<&A, Without<C>>::new(&mut world);
        let query_2 = QueryState::<&B, Without<C>>::new(&mut world);
        let mut new_query: QueryState<Entity, ()> = query_1.join_filtered(&world, &query_2);

        assert_eq!(new_query.single(&world), entity_ab);
    }

    #[test]
    fn join_with_get() {
        let mut world = World::new();
        world.spawn(A(0));
        world.spawn(B(1));
        let entity_ab = world.spawn((A(2), B(3))).id();
        let entity_abc = world.spawn((A(4), B(5), C(6))).id();

        let query_1 = QueryState::<&A>::new(&mut world);
        let query_2 = QueryState::<&B, Without<C>>::new(&mut world);
        let mut new_query: QueryState<Entity, ()> = query_1.join_filtered(&world, &query_2);

        assert!(new_query.get(&world, entity_ab).is_ok());
        // should not be able to get entity with c.
        assert!(new_query.get(&world, entity_abc).is_err());
    }

    #[test]
    #[should_panic(expected = "Joined state for (&bevy_ecs::query::state::tests::C, ()) \
            attempts to access terms that are not allowed by state \
            (&bevy_ecs::query::state::tests::A, ()) joined with (&bevy_ecs::query::state::tests::B, ()).")]
    fn cannot_join_wrong_fetch() {
        let mut world = World::new();
        world.register_component::<C>();
        let query_1 = QueryState::<&A>::new(&mut world);
        let query_2 = QueryState::<&B>::new(&mut world);
        let _query: QueryState<&C> = query_1.join(&world, &query_2);
    }

    #[test]
    #[should_panic(
        expected = "Joined state for (bevy_ecs::entity::Entity, bevy_ecs::query::filter::Changed<bevy_ecs::query::state::tests::C>) \
            attempts to access terms that are not allowed by state \
            (&bevy_ecs::query::state::tests::A, bevy_ecs::query::filter::Without<bevy_ecs::query::state::tests::C>) \
            joined with (&bevy_ecs::query::state::tests::B, bevy_ecs::query::filter::Without<bevy_ecs::query::state::tests::C>)."
    )]
    fn cannot_join_wrong_filter() {
        let mut world = World::new();
        let query_1 = QueryState::<&A, Without<C>>::new(&mut world);
        let query_2 = QueryState::<&B, Without<C>>::new(&mut world);
        let _: QueryState<Entity, Changed<C>> = query_1.join_filtered(&world, &query_2);
    }

    #[test]
    fn query_respects_default_filters() {
        let mut world = World::new();
        world.spawn((A(0), B(0)));
        world.spawn((B(0), C(0)));
        world.spawn(C(0));

        let mut df = DefaultQueryFilters::default();
        df.set_disabled(world.register_component::<C>());
        world.insert_resource(df);

        // Without<C> only matches the first entity
        let mut query = QueryState::<()>::new(&mut world);
        assert_eq!(1, query.iter(&world).count());

        // With<C> matches the last two entities
        let mut query = QueryState::<(), With<C>>::new(&mut world);
        assert_eq!(2, query.iter(&world).count());

        // Has should bypass the filter entirely
        let mut query = QueryState::<Has<C>>::new(&mut world);
        assert_eq!(3, query.iter(&world).count());

        // Other filters should still be respected
        let mut query = QueryState::<Has<C>, Without<B>>::new(&mut world);
        assert_eq!(1, query.iter(&world).count());
    }

    #[derive(Component)]
    struct Table;

    #[derive(Component)]
    #[component(storage = "SparseSet")]
    struct Sparse;

    #[test]
    fn query_default_filters_updates_is_dense() {
        let mut world = World::new();
        world.spawn((Table, Sparse));
        world.spawn(Table);
        world.spawn(Sparse);

        let mut query = QueryState::<()>::new(&mut world);
        // There are no sparse components involved thus the query is dense
        assert!(query.is_dense);
        assert_eq!(3, query.iter(&world).count());

        let mut df = DefaultQueryFilters::default();
        df.set_disabled(world.register_component::<Sparse>());
        world.insert_resource(df);

        let mut query = QueryState::<()>::new(&mut world);
        // The query doesn't ask for sparse components, but the default filters adds
        // a sparse components thus it is NOT dense
        assert!(!query.is_dense);
        assert_eq!(1, query.iter(&world).count());

        let mut df = DefaultQueryFilters::default();
        df.set_disabled(world.register_component::<Table>());
        world.insert_resource(df);

        let mut query = QueryState::<()>::new(&mut world);
        // If the filter is instead a table components, the query can still be dense
        assert!(query.is_dense);
        assert_eq!(1, query.iter(&world).count());

        let mut query = QueryState::<&Sparse>::new(&mut world);
        // But only if the original query was dense
        assert!(!query.is_dense);
        assert_eq!(1, query.iter(&world).count());
    }
}<|MERGE_RESOLUTION|>--- conflicted
+++ resolved
@@ -2,12 +2,8 @@
     archetype::{Archetype, ArchetypeComponentId, ArchetypeGeneration, ArchetypeId},
     batching::BatchingStrategy,
     component::{ComponentId, Tick},
-<<<<<<< HEAD
-    entity::Entity,
+    entity::{Entity, EntityBorrow, EntitySet},
     entity_disabling::DefaultQueryFilters,
-=======
-    entity::{Entity, EntityBorrow, EntitySet},
->>>>>>> edb34cd2
     prelude::FromWorld,
     query::{
         Access, DebugCheckedUnwrap, FilteredAccess, QueryCombinationIter, QueryIter, QueryParIter,
