use crate::{
    archetype::{Archetype, ArchetypeComponentId, ArchetypeGeneration, ArchetypeId},
    component::ComponentId,
    entity::Entity,
    prelude::FromWorld,
    query::{
        Access, DebugCheckedUnwrap, FilteredAccess, QueryCombinationIter, QueryIter, WorldQuery,
    },
    storage::TableId,
    world::{World, WorldId},
};
use bevy_tasks::ComputeTaskPool;
#[cfg(feature = "trace")]
use bevy_utils::tracing::Instrument;
use fixedbitset::FixedBitSet;
use std::{borrow::Borrow, fmt, mem::MaybeUninit};

use super::{NopWorldQuery, QueryManyIter, ROQueryItem, ReadOnlyWorldQuery};

/// Provides scoped access to a [`World`] state according to a given [`WorldQuery`] and query filter.
#[repr(C)]
// SAFETY NOTE:
// Do not add any new fields that use the `Q` or `F` generic parameters as this may
// make `QueryState::as_transmuted_state` unsound if not done with care.
pub struct QueryState<Q: WorldQuery, F: ReadOnlyWorldQuery = ()> {
    world_id: WorldId,
    pub(crate) archetype_generation: ArchetypeGeneration,
    pub(crate) matched_tables: FixedBitSet,
    pub(crate) matched_archetypes: FixedBitSet,
    pub(crate) archetype_component_access: Access<ArchetypeComponentId>,
    pub(crate) component_access: FilteredAccess<ComponentId>,
    // NOTE: we maintain both a TableId bitset and a vec because iterating the vec is faster
    pub(crate) matched_table_ids: Vec<TableId>,
    // NOTE: we maintain both a ArchetypeId bitset and a vec because iterating the vec is faster
    pub(crate) matched_archetype_ids: Vec<ArchetypeId>,
    pub(crate) fetch_state: Q::State,
    pub(crate) filter_state: F::State,
}

impl<Q: WorldQuery, F: ReadOnlyWorldQuery> std::fmt::Debug for QueryState<Q, F> {
    fn fmt(&self, f: &mut fmt::Formatter<'_>) -> fmt::Result {
        write!(
            f,
            "QueryState<Q, F> matched_table_ids: {} matched_archetype_ids: {}",
            self.matched_table_ids.len(),
            self.matched_archetype_ids.len()
        )
    }
}

impl<Q: WorldQuery, F: ReadOnlyWorldQuery> FromWorld for QueryState<Q, F> {
    fn from_world(world: &mut World) -> Self {
        world.query_filtered()
    }
}

impl<Q: WorldQuery, F: ReadOnlyWorldQuery> QueryState<Q, F> {
    /// Converts this `QueryState` reference to a `QueryState` that does not access anything mutably.
    pub fn as_readonly(&self) -> &QueryState<Q::ReadOnly, F::ReadOnly> {
        // SAFETY: invariant on `WorldQuery` trait upholds that `Q::ReadOnly` and `F::ReadOnly`
        // have a subset of the access, and match the exact same archetypes/tables as `Q`/`F` respectively.
        unsafe { self.as_transmuted_state::<Q::ReadOnly, F::ReadOnly>() }
    }

    /// Converts this `QueryState` reference to a `QueryState` that does not return any data
    /// which can be faster.
    ///
    /// This doesn't use `NopWorldQuery` as it loses filter functionality, for example
    /// `NopWorldQuery<Changed<T>>` is functionally equivalent to `With<T>`.
    pub fn as_nop(&self) -> &QueryState<NopWorldQuery<Q>, F> {
        // SAFETY: `NopWorldQuery` doesn't have any accesses and defers to
        // `Q` for table/archetype matching
        unsafe { self.as_transmuted_state::<NopWorldQuery<Q>, F>() }
    }

    /// Converts this `QueryState` reference to any other `QueryState` with
    /// the same `WorldQuery::State` associated types.
    ///
    /// Consider using `as_readonly` or `as_nop` instead which are safe functions.
    ///
    /// # SAFETY
    ///
    /// `NewQ` must have a subset of the access that `Q` does and match the exact same archetypes/tables
    /// `NewF` must have a subset of the access that `F` does and match the exact same archetypes/tables
    pub(crate) unsafe fn as_transmuted_state<
        NewQ: WorldQuery<State = Q::State>,
        NewF: ReadOnlyWorldQuery<State = F::State>,
    >(
        &self,
    ) -> &QueryState<NewQ, NewF> {
        &*(self as *const QueryState<Q, F> as *const QueryState<NewQ, NewF>)
    }
}

impl<Q: WorldQuery, F: ReadOnlyWorldQuery> QueryState<Q, F> {
    /// Creates a new [`QueryState`] from a given [`World`] and inherits the result of `world.id()`.
    pub fn new(world: &mut World) -> Self {
        let fetch_state = Q::init_state(world);
        let filter_state = F::init_state(world);

        let mut component_access = FilteredAccess::default();
        Q::update_component_access(&fetch_state, &mut component_access);

        // Use a temporary empty FilteredAccess for filters. This prevents them from conflicting with the
        // main Query's `fetch_state` access. Filters are allowed to conflict with the main query fetch
        // because they are evaluated *before* a specific reference is constructed.
        let mut filter_component_access = FilteredAccess::default();
        F::update_component_access(&filter_state, &mut filter_component_access);

        // Merge the temporary filter access with the main access. This ensures that filter access is
        // properly considered in a global "cross-query" context (both within systems and across systems).
        component_access.extend(&filter_component_access);

        let mut state = Self {
            world_id: world.id(),
            archetype_generation: ArchetypeGeneration::initial(),
            matched_table_ids: Vec::new(),
            matched_archetype_ids: Vec::new(),
            fetch_state,
            filter_state,
            component_access,
            matched_tables: Default::default(),
            matched_archetypes: Default::default(),
            archetype_component_access: Default::default(),
        };
        state.update_archetypes(world);
        state
    }

    /// Checks if the query is empty for the given [`World`], where the last change and current tick are given.
    #[inline]
    pub fn is_empty(&self, world: &World, last_change_tick: u32, change_tick: u32) -> bool {
        // SAFETY: NopFetch does not access any members while &self ensures no one has exclusive access
        unsafe {
            self.as_nop()
                .iter_unchecked_manual(world, last_change_tick, change_tick)
                .next()
                .is_none()
        }
    }

    /// Takes a query for the given [`World`], checks if the given world is the same as the query, and
    /// generates new archetypes for the given world.
    ///
    /// # Panics
    ///
    /// Panics if the `world.id()` does not equal the current [`QueryState`] internal id.
    pub fn update_archetypes(&mut self, world: &World) {
        self.validate_world(world);
        let archetypes = world.archetypes();
        let new_generation = archetypes.generation();
        let old_generation = std::mem::replace(&mut self.archetype_generation, new_generation);
        let archetype_index_range = old_generation.value()..new_generation.value();

        for archetype_index in archetype_index_range {
            self.new_archetype(&archetypes[ArchetypeId::new(archetype_index)]);
        }
    }

    #[inline]
    pub fn validate_world(&self, world: &World) {
        assert!(
            world.id() == self.world_id,
            "Attempted to use {} with a mismatched World. QueryStates can only be used with the World they were created from.",
                std::any::type_name::<Self>(),
        );
    }

    /// Creates a new [`Archetype`].
    pub fn new_archetype(&mut self, archetype: &Archetype) {
        if Q::matches_component_set(&self.fetch_state, &|id| archetype.contains(id))
            && F::matches_component_set(&self.filter_state, &|id| archetype.contains(id))
        {
            Q::update_archetype_component_access(
                &self.fetch_state,
                archetype,
                &mut self.archetype_component_access,
            );
            F::update_archetype_component_access(
                &self.filter_state,
                archetype,
                &mut self.archetype_component_access,
            );
            let archetype_index = archetype.id().index();
            if !self.matched_archetypes.contains(archetype_index) {
                self.matched_archetypes.grow(archetype_index + 1);
                self.matched_archetypes.set(archetype_index, true);
                self.matched_archetype_ids.push(archetype.id());
            }
            let table_index = archetype.table_id().index();
            if !self.matched_tables.contains(table_index) {
                self.matched_tables.grow(table_index + 1);
                self.matched_tables.set(table_index, true);
                self.matched_table_ids.push(archetype.table_id());
            }
        }
    }

    /// Gets the query result for the given [`World`] and [`Entity`].
    ///
    /// This can only be called for read-only queries, see [`Self::get_mut`] for write-queries.
    #[inline]
    pub fn get<'w>(
        &mut self,
        world: &'w World,
        entity: Entity,
    ) -> Result<ROQueryItem<'w, Q>, QueryEntityError> {
        self.update_archetypes(world);
        // SAFETY: query is read only
        unsafe {
            self.as_readonly().get_unchecked_manual(
                world,
                entity,
                world.last_change_tick(),
                world.read_change_tick(),
            )
        }
    }

    /// Returns the read-only query results for the given array of [`Entity`].
    ///
    /// In case of a nonexisting entity or mismatched component, a [`QueryEntityError`] is
    /// returned instead.
    ///
    /// Note that the unlike [`QueryState::get_many_mut`], the entities passed in do not need to be unique.
    ///
    /// # Examples
    ///
    /// ```rust
    /// use bevy_ecs::prelude::*;
    /// use bevy_ecs::query::QueryEntityError;
    ///
    /// #[derive(Component, PartialEq, Debug)]
    /// struct A(usize);
    ///
    /// let mut world = World::new();
    /// let entity_vec: Vec<Entity> = (0..3).map(|i|world.spawn(A(i)).id()).collect();
    /// let entities: [Entity; 3] = entity_vec.try_into().unwrap();
    ///
    /// world.spawn(A(73));
    ///
    /// let mut query_state = world.query::<&A>();
    ///
    /// let component_values = query_state.get_many(&world, entities).unwrap();
    ///
    /// assert_eq!(component_values, [&A(0), &A(1), &A(2)]);
    ///
    /// let wrong_entity = Entity::from_raw(365);
    ///
    /// assert_eq!(query_state.get_many(&world, [wrong_entity]), Err(QueryEntityError::NoSuchEntity(wrong_entity)));
    /// ```
    #[inline]
    pub fn get_many<'w, const N: usize>(
        &mut self,
        world: &'w World,
        entities: [Entity; N],
    ) -> Result<[ROQueryItem<'w, Q>; N], QueryEntityError> {
        self.update_archetypes(world);

        // SAFETY: update_archetypes validates the `World` matches
        unsafe {
            self.get_many_read_only_manual(
                world,
                entities,
                world.last_change_tick(),
                world.read_change_tick(),
            )
        }
    }

    /// Gets the query result for the given [`World`] and [`Entity`].
    #[inline]
    pub fn get_mut<'w>(
        &mut self,
        world: &'w mut World,
        entity: Entity,
    ) -> Result<Q::Item<'w>, QueryEntityError> {
        self.update_archetypes(world);
        // SAFETY: query has unique world access
        unsafe {
            self.get_unchecked_manual(
                world,
                entity,
                world.last_change_tick(),
                world.read_change_tick(),
            )
        }
    }

    /// Returns the query results for the given array of [`Entity`].
    ///
    /// In case of a nonexisting entity or mismatched component, a [`QueryEntityError`] is
    /// returned instead.
    ///
    /// ```rust
    /// use bevy_ecs::prelude::*;
    /// use bevy_ecs::query::QueryEntityError;
    ///
    /// #[derive(Component, PartialEq, Debug)]
    /// struct A(usize);
    ///
    /// let mut world = World::new();
    ///
    /// let entities: Vec<Entity> = (0..3).map(|i|world.spawn(A(i)).id()).collect();
    /// let entities: [Entity; 3] = entities.try_into().unwrap();
    ///
    /// world.spawn(A(73));
    ///
    /// let mut query_state = world.query::<&mut A>();
    ///
    /// let mut mutable_component_values = query_state.get_many_mut(&mut world, entities).unwrap();
    ///
    /// for mut a in &mut mutable_component_values {
    ///     a.0 += 5;
    /// }
    ///
    /// let component_values = query_state.get_many(&world, entities).unwrap();
    ///
    /// assert_eq!(component_values, [&A(5), &A(6), &A(7)]);
    ///
    /// let wrong_entity = Entity::from_raw(57);
    /// let invalid_entity = world.spawn_empty().id();
    ///
    /// assert_eq!(query_state.get_many_mut(&mut world, [wrong_entity]).unwrap_err(), QueryEntityError::NoSuchEntity(wrong_entity));
    /// assert_eq!(query_state.get_many_mut(&mut world, [invalid_entity]).unwrap_err(), QueryEntityError::QueryDoesNotMatch(invalid_entity));
    /// assert_eq!(query_state.get_many_mut(&mut world, [entities[0], entities[0]]).unwrap_err(), QueryEntityError::AliasedMutability(entities[0]));
    /// ```
    #[inline]
    pub fn get_many_mut<'w, const N: usize>(
        &mut self,
        world: &'w mut World,
        entities: [Entity; N],
    ) -> Result<[Q::Item<'w>; N], QueryEntityError> {
        self.update_archetypes(world);

        // SAFETY: method requires exclusive world access
        // and world has been validated via update_archetypes
        unsafe {
            self.get_many_unchecked_manual(
                world,
                entities,
                world.last_change_tick(),
                world.read_change_tick(),
            )
        }
    }

    #[inline]
    pub fn get_manual<'w>(
        &self,
        world: &'w World,
        entity: Entity,
    ) -> Result<ROQueryItem<'w, Q>, QueryEntityError> {
        self.validate_world(world);
        // SAFETY: query is read only and world is validated
        unsafe {
            self.as_readonly().get_unchecked_manual(
                world,
                entity,
                world.last_change_tick(),
                world.read_change_tick(),
            )
        }
    }

    /// Gets the query result for the given [`World`] and [`Entity`].
    ///
    /// # Safety
    ///
    /// This does not check for mutable query correctness. To be safe, make sure mutable queries
    /// have unique access to the components they query.
    #[inline]
    pub unsafe fn get_unchecked<'w>(
        &mut self,
        world: &'w World,
        entity: Entity,
    ) -> Result<Q::Item<'w>, QueryEntityError> {
        self.update_archetypes(world);
        self.get_unchecked_manual(
            world,
            entity,
            world.last_change_tick(),
            world.read_change_tick(),
        )
    }

    /// Gets the query result for the given [`World`] and [`Entity`], where the last change and
    /// the current change tick are given.
    ///
    /// # Safety
    ///
    /// This does not check for mutable query correctness. To be safe, make sure mutable queries
    /// have unique access to the components they query.
    ///
    /// This must be called on the same `World` that the `Query` was generated from:
    /// use `QueryState::validate_world` to verify this.
    pub(crate) unsafe fn get_unchecked_manual<'w>(
        &self,
        world: &'w World,
        entity: Entity,
        last_change_tick: u32,
        change_tick: u32,
    ) -> Result<Q::Item<'w>, QueryEntityError> {
        let location = world
            .entities
            .get(entity)
            .ok_or(QueryEntityError::NoSuchEntity(entity))?;
        if !self
            .matched_archetypes
            .contains(location.archetype_id.index())
        {
            return Err(QueryEntityError::QueryDoesNotMatch(entity));
        }
        let archetype = world
            .archetypes
            .get(location.archetype_id)
            .debug_checked_unwrap();
        let mut fetch = Q::init_fetch(world, &self.fetch_state, last_change_tick, change_tick);
        let mut filter = F::init_fetch(world, &self.filter_state, last_change_tick, change_tick);

        let table_row = archetype.entity_table_row(location.index);
        let table = world
            .storages()
            .tables
            .get(archetype.table_id())
            .debug_checked_unwrap();
        Q::set_archetype(&mut fetch, &self.fetch_state, archetype, table);
        F::set_archetype(&mut filter, &self.filter_state, archetype, table);

<<<<<<< HEAD
        if F::filter_fetch(&mut filter, entity, location.index as usize) {
            Ok(Q::fetch(&mut fetch, entity, location.index as usize))
=======
        if F::filter_fetch(&mut filter, entity, table_row) {
            Ok(Q::fetch(&mut fetch, entity, table_row))
>>>>>>> 00684d95
        } else {
            Err(QueryEntityError::QueryDoesNotMatch(entity))
        }
    }

    /// Gets the read-only query results for the given [`World`] and array of [`Entity`], where the last change and
    /// the current change tick are given.
    ///
    /// # Safety
    ///
    /// This must be called on the same `World` that the `Query` was generated from:
    /// use `QueryState::validate_world` to verify this.
    pub(crate) unsafe fn get_many_read_only_manual<'w, const N: usize>(
        &self,
        world: &'w World,
        entities: [Entity; N],
        last_change_tick: u32,
        change_tick: u32,
    ) -> Result<[ROQueryItem<'w, Q>; N], QueryEntityError> {
        let mut values = [(); N].map(|_| MaybeUninit::uninit());

        for (value, entity) in std::iter::zip(&mut values, entities) {
            // SAFETY: fetch is read-only
            // and world must be validated
            let item = self.as_readonly().get_unchecked_manual(
                world,
                entity,
                last_change_tick,
                change_tick,
            )?;
            *value = MaybeUninit::new(item);
        }

        // SAFETY: Each value has been fully initialized.
        Ok(values.map(|x| x.assume_init()))
    }

    /// Gets the query results for the given [`World`] and array of [`Entity`], where the last change and
    /// the current change tick are given.
    ///
    /// # Safety
    ///
    /// This does not check for unique access to subsets of the entity-component data.
    /// To be safe, make sure mutable queries have unique access to the components they query.
    ///
    /// This must be called on the same `World` that the `Query` was generated from:
    /// use `QueryState::validate_world` to verify this.
    pub(crate) unsafe fn get_many_unchecked_manual<'w, const N: usize>(
        &self,
        world: &'w World,
        entities: [Entity; N],
        last_change_tick: u32,
        change_tick: u32,
    ) -> Result<[Q::Item<'w>; N], QueryEntityError> {
        // Verify that all entities are unique
        for i in 0..N {
            for j in 0..i {
                if entities[i] == entities[j] {
                    return Err(QueryEntityError::AliasedMutability(entities[i]));
                }
            }
        }

        let mut values = [(); N].map(|_| MaybeUninit::uninit());

        for (value, entity) in std::iter::zip(&mut values, entities) {
            let item = self.get_unchecked_manual(world, entity, last_change_tick, change_tick)?;
            *value = MaybeUninit::new(item);
        }

        // SAFETY: Each value has been fully initialized.
        Ok(values.map(|x| x.assume_init()))
    }

    /// Returns an [`Iterator`] over the query results for the given [`World`].
    ///
    /// This can only be called for read-only queries, see [`Self::iter_mut`] for write-queries.
    #[inline]
    pub fn iter<'w, 's>(
        &'s mut self,
        world: &'w World,
    ) -> QueryIter<'w, 's, Q::ReadOnly, F::ReadOnly> {
        // SAFETY: query is read only
        unsafe {
            self.update_archetypes(world);
            self.as_readonly().iter_unchecked_manual(
                world,
                world.last_change_tick(),
                world.read_change_tick(),
            )
        }
    }

    /// Returns an [`Iterator`] over the query results for the given [`World`].
    #[inline]
    pub fn iter_mut<'w, 's>(&'s mut self, world: &'w mut World) -> QueryIter<'w, 's, Q, F> {
        // SAFETY: query has unique world access
        unsafe {
            self.update_archetypes(world);
            self.iter_unchecked_manual(world, world.last_change_tick(), world.read_change_tick())
        }
    }

    /// Returns an [`Iterator`] over the query results for the given [`World`] without updating the query's archetypes.
    /// Archetypes must be manually updated before by using [`Self::update_archetypes`].
    ///
    /// This can only be called for read-only queries.
    #[inline]
    pub fn iter_manual<'w, 's>(
        &'s self,
        world: &'w World,
    ) -> QueryIter<'w, 's, Q::ReadOnly, F::ReadOnly> {
        self.validate_world(world);
        // SAFETY: query is read only and world is validated
        unsafe {
            self.as_readonly().iter_unchecked_manual(
                world,
                world.last_change_tick(),
                world.read_change_tick(),
            )
        }
    }

    /// Returns an [`Iterator`] over all possible combinations of `K` query results without repetition.
    /// This can only be called for read-only queries.
    ///
    /// A combination is an arrangement of a collection of items where order does not matter.
    ///
    /// `K` is the number of items that make up each subset, and the number of items returned by the iterator.
    /// `N` is the number of total entities output by query.
    ///
    /// For example, given the list [1, 2, 3, 4], where `K` is 2, the combinations without repeats are
    /// [1, 2], [1, 3], [1, 4], [2, 3], [2, 4], [3, 4].
    /// And in this case, `N` would be defined as 4 since the size of the input list is 4.
    ///
    ///  For combinations of size `K` of query taking `N` inputs, you will get:
    /// - if `K == N`: one combination of all query results
    /// - if `K < N`: all possible `K`-sized combinations of query results, without repetition
    /// - if `K > N`: empty set (no `K`-sized combinations exist)
    ///
    /// The `iter_combinations` method does not guarantee order of iteration.
    ///
    /// This can only be called for read-only queries, see [`Self::iter_combinations_mut`] for
    /// write-queries.
    #[inline]
    pub fn iter_combinations<'w, 's, const K: usize>(
        &'s mut self,
        world: &'w World,
    ) -> QueryCombinationIter<'w, 's, Q::ReadOnly, F::ReadOnly, K> {
        // SAFETY: query is read only
        unsafe {
            self.update_archetypes(world);
            self.as_readonly().iter_combinations_unchecked_manual(
                world,
                world.last_change_tick(),
                world.read_change_tick(),
            )
        }
    }

    /// Returns an [`Iterator`] over all possible combinations of `K` query results without repetition.
    ///
    /// A combination is an arrangement of a collection of items where order does not matter.
    ///
    /// `K` is the number of items that make up each subset, and the number of items returned by the iterator.
    /// `N` is the number of total entities output by query.
    ///
    /// For example, given the list [1, 2, 3, 4], where `K` is 2, the combinations without repeats are
    /// [1, 2], [1, 3], [1, 4], [2, 3], [2, 4], [3, 4].
    /// And in this case, `N` would be defined as 4 since the size of the input list is 4.
    ///
    ///  For combinations of size `K` of query taking `N` inputs, you will get:
    /// - if `K == N`: one combination of all query results
    /// - if `K < N`: all possible `K`-sized combinations of query results, without repetition
    /// - if `K > N`: empty set (no `K`-sized combinations exist)
    ///
    /// The `iter_combinations_mut` method does not guarantee order of iteration.
    #[inline]
    pub fn iter_combinations_mut<'w, 's, const K: usize>(
        &'s mut self,
        world: &'w mut World,
    ) -> QueryCombinationIter<'w, 's, Q, F, K> {
        // SAFETY: query has unique world access
        unsafe {
            self.update_archetypes(world);
            self.iter_combinations_unchecked_manual(
                world,
                world.last_change_tick(),
                world.read_change_tick(),
            )
        }
    }

    /// Returns an [`Iterator`] over the read-only query items generated from an [`Entity`] list.
    ///
    /// Items are returned in the order of the list of entities.
    /// Entities that don't match the query are skipped.
    ///
    /// # See also
    ///
    /// - [`iter_many_mut`](Self::iter_many_mut) to get mutable query items.
    #[inline]
    pub fn iter_many<'w, 's, EntityList: IntoIterator>(
        &'s mut self,
        world: &'w World,
        entities: EntityList,
    ) -> QueryManyIter<'w, 's, Q::ReadOnly, F::ReadOnly, EntityList::IntoIter>
    where
        EntityList::Item: Borrow<Entity>,
    {
        self.update_archetypes(world);
        // SAFETY: query is read only
        unsafe {
            self.as_readonly().iter_many_unchecked_manual(
                entities,
                world,
                world.last_change_tick(),
                world.read_change_tick(),
            )
        }
    }

    /// Returns an iterator over the query items generated from an [`Entity`] list.
    ///
    /// Items are returned in the order of the list of entities.
    /// Entities that don't match the query are skipped.
    #[inline]
    pub fn iter_many_mut<'w, 's, EntityList: IntoIterator>(
        &'s mut self,
        world: &'w mut World,
        entities: EntityList,
    ) -> QueryManyIter<'w, 's, Q, F, EntityList::IntoIter>
    where
        EntityList::Item: Borrow<Entity>,
    {
        self.update_archetypes(world);
        // SAFETY: Query has unique world access.
        unsafe {
            self.iter_many_unchecked_manual(
                entities,
                world,
                world.last_change_tick(),
                world.read_change_tick(),
            )
        }
    }

    /// Returns an [`Iterator`] over the query results for the given [`World`].
    ///
    /// # Safety
    ///
    /// This does not check for mutable query correctness. To be safe, make sure mutable queries
    /// have unique access to the components they query.
    #[inline]
    pub unsafe fn iter_unchecked<'w, 's>(
        &'s mut self,
        world: &'w World,
    ) -> QueryIter<'w, 's, Q, F> {
        self.update_archetypes(world);
        self.iter_unchecked_manual(world, world.last_change_tick(), world.read_change_tick())
    }

    /// Returns an [`Iterator`] over all possible combinations of `K` query results for the
    /// given [`World`] without repetition.
    /// This can only be called for read-only queries.
    ///
    /// # Safety
    ///
    /// This does not check for mutable query correctness. To be safe, make sure mutable queries
    /// have unique access to the components they query.
    #[inline]
    pub unsafe fn iter_combinations_unchecked<'w, 's, const K: usize>(
        &'s mut self,
        world: &'w World,
    ) -> QueryCombinationIter<'w, 's, Q, F, K> {
        self.update_archetypes(world);
        self.iter_combinations_unchecked_manual(
            world,
            world.last_change_tick(),
            world.read_change_tick(),
        )
    }

    /// Returns an [`Iterator`] for the given [`World`], where the last change and
    /// the current change tick are given.
    ///
    /// # Safety
    ///
    /// This does not check for mutable query correctness. To be safe, make sure mutable queries
    /// have unique access to the components they query.
    /// This does not validate that `world.id()` matches `self.world_id`. Calling this on a `world`
    /// with a mismatched [`WorldId`] is unsound.
    #[inline]
    pub(crate) unsafe fn iter_unchecked_manual<'w, 's>(
        &'s self,
        world: &'w World,
        last_change_tick: u32,
        change_tick: u32,
    ) -> QueryIter<'w, 's, Q, F> {
        QueryIter::new(world, self, last_change_tick, change_tick)
    }

    /// Returns an [`Iterator`] for the given [`World`] and list of [`Entity`]'s, where the last change and
    /// the current change tick are given.
    ///
    /// # Safety
    ///
    /// This does not check for mutable query correctness. To be safe, make sure mutable queries
    /// have unique access to the components they query.
    /// This does not check for entity uniqueness
    /// This does not validate that `world.id()` matches `self.world_id`. Calling this on a `world`
    /// with a mismatched [`WorldId`] is unsound.
    #[inline]
    pub(crate) unsafe fn iter_many_unchecked_manual<'w, 's, EntityList: IntoIterator>(
        &'s self,
        entities: EntityList,
        world: &'w World,
        last_change_tick: u32,
        change_tick: u32,
    ) -> QueryManyIter<'w, 's, Q, F, EntityList::IntoIter>
    where
        EntityList::Item: Borrow<Entity>,
    {
        QueryManyIter::new(world, self, entities, last_change_tick, change_tick)
    }

    /// Returns an [`Iterator`] over all possible combinations of `K` query results for the
    /// given [`World`] without repetition.
    /// This can only be called for read-only queries.
    ///
    /// # Safety
    ///
    /// This does not check for mutable query correctness. To be safe, make sure mutable queries
    /// have unique access to the components they query.
    /// This does not validate that `world.id()` matches `self.world_id`. Calling this on a `world`
    /// with a mismatched [`WorldId`] is unsound.
    #[inline]
    pub(crate) unsafe fn iter_combinations_unchecked_manual<'w, 's, const K: usize>(
        &'s self,
        world: &'w World,
        last_change_tick: u32,
        change_tick: u32,
    ) -> QueryCombinationIter<'w, 's, Q, F, K> {
        QueryCombinationIter::new(world, self, last_change_tick, change_tick)
    }

    /// Runs `func` on each query result for the given [`World`]. This is faster than the equivalent
    /// iter() method, but cannot be chained like a normal [`Iterator`].
    ///
    /// This can only be called for read-only queries, see [`Self::for_each_mut`] for write-queries.
    #[inline]
    pub fn for_each<'w, FN: FnMut(ROQueryItem<'w, Q>)>(&mut self, world: &'w World, func: FN) {
        // SAFETY: query is read only
        unsafe {
            self.update_archetypes(world);
            self.as_readonly().for_each_unchecked_manual(
                world,
                func,
                world.last_change_tick(),
                world.read_change_tick(),
            );
        }
    }

    /// Runs `func` on each query result for the given [`World`]. This is faster than the equivalent
    /// `iter_mut()` method, but cannot be chained like a normal [`Iterator`].
    #[inline]
    pub fn for_each_mut<'w, FN: FnMut(Q::Item<'w>)>(&mut self, world: &'w mut World, func: FN) {
        // SAFETY: query has unique world access
        unsafe {
            self.update_archetypes(world);
            self.for_each_unchecked_manual(
                world,
                func,
                world.last_change_tick(),
                world.read_change_tick(),
            );
        }
    }

    /// Runs `func` on each query result for the given [`World`]. This is faster than the equivalent
    /// iter() method, but cannot be chained like a normal [`Iterator`].
    ///
    /// This can only be called for read-only queries.
    ///
    /// # Safety
    ///
    /// This does not check for mutable query correctness. To be safe, make sure mutable queries
    /// have unique access to the components they query.
    #[inline]
    pub unsafe fn for_each_unchecked<'w, FN: FnMut(Q::Item<'w>)>(
        &mut self,
        world: &'w World,
        func: FN,
    ) {
        self.update_archetypes(world);
        self.for_each_unchecked_manual(
            world,
            func,
            world.last_change_tick(),
            world.read_change_tick(),
        );
    }

    /// Runs `func` on each query result in parallel.
    ///
    /// This can only be called for read-only queries, see [`Self::par_for_each_mut`] for
    /// write-queries.
    ///
    /// # Panics
    /// The [`ComputeTaskPool`] is not initialized. If using this from a query that is being
    /// initialized and run from the ECS scheduler, this should never panic.
    #[inline]
    pub fn par_for_each<'w, FN: Fn(ROQueryItem<'w, Q>) + Send + Sync + Clone>(
        &mut self,
        world: &'w World,
        batch_size: usize,
        func: FN,
    ) {
        // SAFETY: query is read only
        unsafe {
            self.update_archetypes(world);
            self.as_readonly().par_for_each_unchecked_manual(
                world,
                batch_size,
                func,
                world.last_change_tick(),
                world.read_change_tick(),
            );
        }
    }

    /// Runs `func` on each query result in parallel.
    ///
    /// # Panics
    /// The [`ComputeTaskPool`] is not initialized. If using this from a query that is being
    /// initialized and run from the ECS scheduler, this should never panic.
    #[inline]
    pub fn par_for_each_mut<'w, FN: Fn(Q::Item<'w>) + Send + Sync + Clone>(
        &mut self,
        world: &'w mut World,
        batch_size: usize,
        func: FN,
    ) {
        // SAFETY: query has unique world access
        unsafe {
            self.update_archetypes(world);
            self.par_for_each_unchecked_manual(
                world,
                batch_size,
                func,
                world.last_change_tick(),
                world.read_change_tick(),
            );
        }
    }

    /// Runs `func` on each query result in parallel.
    ///
    /// This can only be called for read-only queries.
    ///
    /// # Panics
    /// The [`ComputeTaskPool`] is not initialized. If using this from a query that is being
    /// initialized and run from the ECS scheduler, this should never panic.
    ///
    /// # Safety
    ///
    /// This does not check for mutable query correctness. To be safe, make sure mutable queries
    /// have unique access to the components they query.
    #[inline]
    pub unsafe fn par_for_each_unchecked<'w, FN: Fn(Q::Item<'w>) + Send + Sync + Clone>(
        &mut self,
        world: &'w World,
        batch_size: usize,
        func: FN,
    ) {
        self.update_archetypes(world);
        self.par_for_each_unchecked_manual(
            world,
            batch_size,
            func,
            world.last_change_tick(),
            world.read_change_tick(),
        );
    }

    /// Runs `func` on each query result for the given [`World`], where the last change and
    /// the current change tick are given. This is faster than the equivalent
    /// iter() method, but cannot be chained like a normal [`Iterator`].
    ///
    /// # Safety
    ///
    /// This does not check for mutable query correctness. To be safe, make sure mutable queries
    /// have unique access to the components they query.
    /// This does not validate that `world.id()` matches `self.world_id`. Calling this on a `world`
    /// with a mismatched [`WorldId`] is unsound.
    pub(crate) unsafe fn for_each_unchecked_manual<'w, FN: FnMut(Q::Item<'w>)>(
        &self,
        world: &'w World,
        mut func: FN,
        last_change_tick: u32,
        change_tick: u32,
    ) {
        // NOTE: If you are changing query iteration code, remember to update the following places, where relevant:
        // QueryIter, QueryIterationCursor, QueryManyIter, QueryCombinationIter, QueryState::for_each_unchecked_manual, QueryState::par_for_each_unchecked_manual
        let mut fetch = Q::init_fetch(world, &self.fetch_state, last_change_tick, change_tick);
        let mut filter = F::init_fetch(world, &self.filter_state, last_change_tick, change_tick);

        let tables = &world.storages().tables;
        if Q::IS_DENSE && F::IS_DENSE {
            for table_id in &self.matched_table_ids {
                let table = tables.get(*table_id).debug_checked_unwrap();
                Q::set_table(&mut fetch, &self.fetch_state, table);
                F::set_table(&mut filter, &self.filter_state, table);

                let entities = table.entities();
                for row in 0..table.entity_count() {
                    let entity = entities.get_unchecked(row);
                    if !F::filter_fetch(&mut filter, *entity, row) {
                        continue;
                    }
                    func(Q::fetch(&mut fetch, *entity, row));
                }
            }
        } else {
            let archetypes = &world.archetypes;
            for archetype_id in &self.matched_archetype_ids {
                let archetype = archetypes.get(*archetype_id).debug_checked_unwrap();
                let table = tables.get(archetype.table_id()).debug_checked_unwrap();
                Q::set_archetype(&mut fetch, &self.fetch_state, archetype, table);
                F::set_archetype(&mut filter, &self.filter_state, archetype, table);

                let entities = archetype.entities();
                for idx in 0..archetype.len() {
                    let archetype_entity = entities.get_unchecked(idx);
                    if !F::filter_fetch(
                        &mut filter,
                        archetype_entity.entity,
                        archetype_entity.table_row as usize,
                    ) {
                        continue;
                    }
                    func(Q::fetch(
                        &mut fetch,
                        archetype_entity.entity,
                        archetype_entity.table_row as usize,
                    ));
                }
            }
        }
    }

    /// Runs `func` on each query result in parallel for the given [`World`], where the last change and
    /// the current change tick are given. This is faster than the equivalent
    /// iter() method, but cannot be chained like a normal [`Iterator`].
    ///
    /// # Panics
    /// The [`ComputeTaskPool`] is not initialized. If using this from a query that is being
    /// initialized and run from the ECS scheduler, this should never panic.
    ///
    /// # Safety
    ///
    /// This does not check for mutable query correctness. To be safe, make sure mutable queries
    /// have unique access to the components they query.
    /// This does not validate that `world.id()` matches `self.world_id`. Calling this on a `world`
    /// with a mismatched [`WorldId`] is unsound.
    pub(crate) unsafe fn par_for_each_unchecked_manual<
        'w,
        FN: Fn(Q::Item<'w>) + Send + Sync + Clone,
    >(
        &self,
        world: &'w World,
        batch_size: usize,
        func: FN,
        last_change_tick: u32,
        change_tick: u32,
    ) {
        // NOTE: If you are changing query iteration code, remember to update the following places, where relevant:
        // QueryIter, QueryIterationCursor, QueryManyIter, QueryCombinationIter, QueryState::for_each_unchecked_manual, QueryState::par_for_each_unchecked_manual
        ComputeTaskPool::get().scope(|scope| {
            if Q::IS_DENSE && F::IS_DENSE {
                let tables = &world.storages().tables;
                for table_id in &self.matched_table_ids {
                    let table = &tables[*table_id];
                    if table.is_empty() {
                        continue;
                    }

                    let mut offset = 0;
                    while offset < table.entity_count() {
                        let func = func.clone();
                        let len = batch_size.min(table.entity_count() - offset);
                        let task = async move {
                            let mut fetch = Q::init_fetch(
                                world,
                                &self.fetch_state,
                                last_change_tick,
                                change_tick,
                            );
                            let mut filter = F::init_fetch(
                                world,
                                &self.filter_state,
                                last_change_tick,
                                change_tick,
                            );
                            let tables = &world.storages().tables;
                            let table = tables.get(*table_id).debug_checked_unwrap();
                            let entities = table.entities();
                            Q::set_table(&mut fetch, &self.fetch_state, table);
                            F::set_table(&mut filter, &self.filter_state, table);
                            for row in offset..offset + len {
                                let entity = entities.get_unchecked(row);
                                if !F::filter_fetch(&mut filter, *entity, row) {
                                    continue;
                                }
                                func(Q::fetch(&mut fetch, *entity, row));
                            }
                        };
                        #[cfg(feature = "trace")]
                        let span = bevy_utils::tracing::info_span!(
                            "par_for_each",
                            query = std::any::type_name::<Q>(),
                            filter = std::any::type_name::<F>(),
                            count = len,
                        );
                        #[cfg(feature = "trace")]
                        let task = task.instrument(span);
                        scope.spawn(task);
                        offset += batch_size;
                    }
                }
            } else {
                let archetypes = &world.archetypes;
                for archetype_id in &self.matched_archetype_ids {
                    let mut offset = 0;
                    let archetype = &archetypes[*archetype_id];
                    if archetype.is_empty() {
                        continue;
                    }

                    while offset < archetype.len() {
                        let func = func.clone();
                        let len = batch_size.min(archetype.len() - offset);
                        let task = async move {
                            let mut fetch = Q::init_fetch(
                                world,
                                &self.fetch_state,
                                last_change_tick,
                                change_tick,
                            );
                            let mut filter = F::init_fetch(
                                world,
                                &self.filter_state,
                                last_change_tick,
                                change_tick,
                            );
                            let tables = &world.storages().tables;
                            let archetype =
                                world.archetypes.get(*archetype_id).debug_checked_unwrap();
                            let table = tables.get(archetype.table_id()).debug_checked_unwrap();
                            Q::set_archetype(&mut fetch, &self.fetch_state, archetype, table);
                            F::set_archetype(&mut filter, &self.filter_state, archetype, table);

                            let entities = archetype.entities();
                            for archetype_index in offset..offset + len {
                                let archetype_entity = entities.get_unchecked(archetype_index);
                                if !F::filter_fetch(
                                    &mut filter,
                                    archetype_entity.entity,
                                    archetype_entity.table_row as usize,
                                ) {
                                    continue;
                                }
                                func(Q::fetch(
                                    &mut fetch,
                                    archetype_entity.entity,
                                    archetype_entity.table_row as usize,
                                ));
                            }
                        };

                        #[cfg(feature = "trace")]
                        let span = bevy_utils::tracing::info_span!(
                            "par_for_each",
                            query = std::any::type_name::<Q>(),
                            filter = std::any::type_name::<F>(),
                            count = len,
                        );
                        #[cfg(feature = "trace")]
                        let task = task.instrument(span);

                        scope.spawn(task);
                        offset += batch_size;
                    }
                }
            }
        });
    }

    /// Returns a single immutable query result when there is exactly one entity matching
    /// the query.
    ///
    /// This can only be called for read-only queries,
    /// see [`single_mut`](Self::single_mut) for write-queries.
    ///
    /// # Panics
    ///
    /// Panics if the number of query results is not exactly one. Use
    /// [`get_single`](Self::get_single) to return a `Result` instead of panicking.
    #[track_caller]
    #[inline]
    pub fn single<'w>(&mut self, world: &'w World) -> ROQueryItem<'w, Q> {
        self.get_single(world).unwrap()
    }

    /// Returns a single immutable query result when there is exactly one entity matching
    /// the query.
    ///
    /// This can only be called for read-only queries,
    /// see [`get_single_mut`](Self::get_single_mut) for write-queries.
    ///
    /// If the number of query results is not exactly one, a [`QuerySingleError`] is returned
    /// instead.
    #[inline]
    pub fn get_single<'w>(
        &mut self,
        world: &'w World,
    ) -> Result<ROQueryItem<'w, Q>, QuerySingleError> {
        self.update_archetypes(world);

        // SAFETY: query is read only
        unsafe {
            self.as_readonly().get_single_unchecked_manual(
                world,
                world.last_change_tick(),
                world.read_change_tick(),
            )
        }
    }

    /// Returns a single mutable query result when there is exactly one entity matching
    /// the query.
    ///
    /// # Panics
    ///
    /// Panics if the number of query results is not exactly one. Use
    /// [`get_single_mut`](Self::get_single_mut) to return a `Result` instead of panicking.
    #[track_caller]
    #[inline]
    pub fn single_mut<'w>(&mut self, world: &'w mut World) -> Q::Item<'w> {
        // SAFETY: query has unique world access
        self.get_single_mut(world).unwrap()
    }

    /// Returns a single mutable query result when there is exactly one entity matching
    /// the query.
    ///
    /// If the number of query results is not exactly one, a [`QuerySingleError`] is returned
    /// instead.
    #[inline]
    pub fn get_single_mut<'w>(
        &mut self,
        world: &'w mut World,
    ) -> Result<Q::Item<'w>, QuerySingleError> {
        self.update_archetypes(world);

        // SAFETY: query has unique world access
        unsafe {
            self.get_single_unchecked_manual(
                world,
                world.last_change_tick(),
                world.read_change_tick(),
            )
        }
    }

    /// Returns a query result when there is exactly one entity matching the query.
    ///
    /// If the number of query results is not exactly one, a [`QuerySingleError`] is returned
    /// instead.
    ///
    /// # Safety
    ///
    /// This does not check for mutable query correctness. To be safe, make sure mutable queries
    /// have unique access to the components they query.
    #[inline]
    pub unsafe fn get_single_unchecked<'w>(
        &mut self,
        world: &'w World,
    ) -> Result<Q::Item<'w>, QuerySingleError> {
        self.update_archetypes(world);
        self.get_single_unchecked_manual(world, world.last_change_tick(), world.read_change_tick())
    }

    /// Returns a query result when there is exactly one entity matching the query,
    /// where the last change and the current change tick are given.
    ///
    /// If the number of query results is not exactly one, a [`QuerySingleError`] is returned
    /// instead.
    ///
    /// # Safety
    ///
    /// This does not check for mutable query correctness. To be safe, make sure mutable queries
    /// have unique access to the components they query.
    #[inline]
    pub unsafe fn get_single_unchecked_manual<'w>(
        &self,
        world: &'w World,
        last_change_tick: u32,
        change_tick: u32,
    ) -> Result<Q::Item<'w>, QuerySingleError> {
        let mut query = self.iter_unchecked_manual(world, last_change_tick, change_tick);
        let first = query.next();
        let extra = query.next().is_some();

        match (first, extra) {
            (Some(r), false) => Ok(r),
            (None, _) => Err(QuerySingleError::NoEntities(std::any::type_name::<Self>())),
            (Some(_), _) => Err(QuerySingleError::MultipleEntities(std::any::type_name::<
                Self,
            >())),
        }
    }
}

/// An error that occurs when retrieving a specific [`Entity`]'s query result.
// TODO: return the type_name as part of this error
#[derive(Debug, PartialEq, Eq, Clone, Copy)]
pub enum QueryEntityError {
    QueryDoesNotMatch(Entity),
    NoSuchEntity(Entity),
    AliasedMutability(Entity),
}

impl std::error::Error for QueryEntityError {}

impl fmt::Display for QueryEntityError {
    fn fmt(&self, f: &mut fmt::Formatter) -> fmt::Result {
        match self {
            QueryEntityError::QueryDoesNotMatch(_) => {
                write!(f, "The given entity does not have the requested component.")
            }
            QueryEntityError::NoSuchEntity(_) => write!(f, "The requested entity does not exist."),
            QueryEntityError::AliasedMutability(_) => {
                write!(f, "The entity was requested mutably more than once.")
            }
        }
    }
}

#[cfg(test)]
mod tests {
    use crate::{prelude::*, query::QueryEntityError};

    #[test]
    fn get_many_unchecked_manual_uniqueness() {
        let mut world = World::new();

        let entities: Vec<Entity> = (0..10).map(|_| world.spawn_empty().id()).collect();

        let query_state = world.query::<Entity>();

        // These don't matter for the test
        let last_change_tick = world.last_change_tick();
        let change_tick = world.read_change_tick();

        // It's best to test get_many_unchecked_manual directly,
        // as it is shared and unsafe
        // We don't care about aliased mutabilty for the read-only equivalent

        // SAFETY: mutable access is not checked, but we own the world and don't use the query results
        assert!(unsafe {
            query_state
                .get_many_unchecked_manual::<10>(
                    &world,
                    entities.clone().try_into().unwrap(),
                    last_change_tick,
                    change_tick,
                )
                .is_ok()
        });

        assert_eq!(
            // SAFETY: mutable access is not checked, but we own the world and don't use the query results
            unsafe {
                query_state
                    .get_many_unchecked_manual(
                        &world,
                        [entities[0], entities[0]],
                        last_change_tick,
                        change_tick,
                    )
                    .unwrap_err()
            },
            QueryEntityError::AliasedMutability(entities[0])
        );

        assert_eq!(
            // SAFETY: mutable access is not checked, but we own the world and don't use the query results
            unsafe {
                query_state
                    .get_many_unchecked_manual(
                        &world,
                        [entities[0], entities[1], entities[0]],
                        last_change_tick,
                        change_tick,
                    )
                    .unwrap_err()
            },
            QueryEntityError::AliasedMutability(entities[0])
        );

        assert_eq!(
            // SAFETY: mutable access is not checked, but we own the world and don't use the query results
            unsafe {
                query_state
                    .get_many_unchecked_manual(
                        &world,
                        [entities[9], entities[9]],
                        last_change_tick,
                        change_tick,
                    )
                    .unwrap_err()
            },
            QueryEntityError::AliasedMutability(entities[9])
        );
    }

    #[test]
    #[should_panic]
    fn right_world_get() {
        let mut world_1 = World::new();
        let world_2 = World::new();

        let mut query_state = world_1.query::<Entity>();
        let _panics = query_state.get(&world_2, Entity::from_raw(0));
    }

    #[test]
    #[should_panic]
    fn right_world_get_many() {
        let mut world_1 = World::new();
        let world_2 = World::new();

        let mut query_state = world_1.query::<Entity>();
        let _panics = query_state.get_many(&world_2, []);
    }

    #[test]
    #[should_panic]
    fn right_world_get_many_mut() {
        let mut world_1 = World::new();
        let mut world_2 = World::new();

        let mut query_state = world_1.query::<Entity>();
        let _panics = query_state.get_many_mut(&mut world_2, []);
    }
}

/// An error that occurs when evaluating a [`QueryState`] as a single expected resulted via
/// [`QueryState::single`] or [`QueryState::single_mut`].
#[derive(Debug)]
pub enum QuerySingleError {
    NoEntities(&'static str),
    MultipleEntities(&'static str),
}

impl std::error::Error for QuerySingleError {}

impl std::fmt::Display for QuerySingleError {
    fn fmt(&self, f: &mut std::fmt::Formatter) -> std::fmt::Result {
        match self {
            QuerySingleError::NoEntities(query) => write!(f, "No entities fit the query {query}"),
            QuerySingleError::MultipleEntities(query) => {
                write!(f, "Multiple entities fit the query {query}!")
            }
        }
    }
}<|MERGE_RESOLUTION|>--- conflicted
+++ resolved
@@ -427,13 +427,8 @@
         Q::set_archetype(&mut fetch, &self.fetch_state, archetype, table);
         F::set_archetype(&mut filter, &self.filter_state, archetype, table);
 
-<<<<<<< HEAD
-        if F::filter_fetch(&mut filter, entity, location.index as usize) {
-            Ok(Q::fetch(&mut fetch, entity, location.index as usize))
-=======
-        if F::filter_fetch(&mut filter, entity, table_row) {
-            Ok(Q::fetch(&mut fetch, entity, table_row))
->>>>>>> 00684d95
+        if F::filter_fetch(&mut filter, entity, table_row as usize) {
+            Ok(Q::fetch(&mut fetch, entity, table_row as usize))
         } else {
             Err(QueryEntityError::QueryDoesNotMatch(entity))
         }
