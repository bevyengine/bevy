use crate::{
    archetype::{Archetype, ArchetypeComponentId, ArchetypeGeneration, ArchetypeId},
    change_detection::Mut,
    component::{ComponentId, Tick},
    entity::Entity,
    prelude::{Component, FromWorld},
    query::{
        Access, BatchingStrategy, DebugCheckedUnwrap, FilteredAccess, QueryCombinationIter,
        QueryIter, QueryParIter, WorldQuery,
    },
<<<<<<< HEAD
    storage::TableId,
    world::{World, WorldId},
=======
    storage::{TableId, TableRow},
    world::{unsafe_world_cell::UnsafeWorldCell, World, WorldId},
>>>>>>> 91b64df9
};
#[cfg(feature = "trace")]
use bevy_utils::tracing::Span;
use fixedbitset::FixedBitSet;
use std::{any::TypeId, borrow::Borrow, fmt, mem::MaybeUninit};

use super::{
    NopWorldQuery, QueryComponentError, QueryEntityError, QueryManyIter, QuerySingleError,
    ROQueryItem, ReadOnlyWorldQuery,
};

/// Provides scoped access to a [`World`] state according to a given [`WorldQuery`] and query filter.
#[repr(C)]
// SAFETY NOTE:
// Do not add any new fields that use the `Q` or `F` generic parameters as this may
// make `QueryState::as_transmuted_state` unsound if not done with care.
pub struct QueryState<Q: WorldQuery, F: ReadOnlyWorldQuery = ()> {
    world_id: WorldId,
    pub(crate) archetype_generation: ArchetypeGeneration,
    pub(crate) matched_tables: FixedBitSet,
    pub(crate) matched_archetypes: FixedBitSet,
    pub(crate) archetype_component_access: Access<ArchetypeComponentId>,
    pub(crate) component_access: FilteredAccess<ComponentId>,
    // NOTE: we maintain both a TableId bitset and a vec because iterating the vec is faster
    pub(crate) matched_table_ids: Vec<TableId>,
    // NOTE: we maintain both a ArchetypeId bitset and a vec because iterating the vec is faster
    pub(crate) matched_archetype_ids: Vec<ArchetypeId>,
    pub(crate) fetch_state: Q::State,
    pub(crate) filter_state: F::State,
    #[cfg(feature = "trace")]
    par_iter_span: Span,
}

impl<Q: WorldQuery, F: ReadOnlyWorldQuery> std::fmt::Debug for QueryState<Q, F> {
    fn fmt(&self, f: &mut fmt::Formatter<'_>) -> fmt::Result {
        f.debug_struct("QueryState")
            .field("world_id", &self.world_id)
            .field("matched_table_count", &self.matched_table_ids.len())
            .field("matched_archetype_count", &self.matched_archetype_ids.len())
            .finish_non_exhaustive()
    }
}

impl<Q: WorldQuery, F: ReadOnlyWorldQuery> FromWorld for QueryState<Q, F> {
    fn from_world(world: &mut World) -> Self {
        world.query_filtered()
    }
}

impl<Q: WorldQuery, F: ReadOnlyWorldQuery> QueryState<Q, F> {
    /// Converts this `QueryState` reference to a `QueryState` that does not access anything mutably.
    pub fn as_readonly(&self) -> &QueryState<Q::ReadOnly, F::ReadOnly> {
        // SAFETY: invariant on `WorldQuery` trait upholds that `Q::ReadOnly` and `F::ReadOnly`
        // have a subset of the access, and match the exact same archetypes/tables as `Q`/`F` respectively.
        unsafe { self.as_transmuted_state::<Q::ReadOnly, F::ReadOnly>() }
    }

    /// Converts this `QueryState` reference to a `QueryState` that does not return any data
    /// which can be faster.
    ///
    /// This doesn't use `NopWorldQuery` as it loses filter functionality, for example
    /// `NopWorldQuery<Changed<T>>` is functionally equivalent to `With<T>`.
    pub fn as_nop(&self) -> &QueryState<NopWorldQuery<Q>, F> {
        // SAFETY: `NopWorldQuery` doesn't have any accesses and defers to
        // `Q` for table/archetype matching
        unsafe { self.as_transmuted_state::<NopWorldQuery<Q>, F>() }
    }

    /// Converts this `QueryState` reference to any other `QueryState` with
    /// the same `WorldQuery::State` associated types.
    ///
    /// Consider using `as_readonly` or `as_nop` instead which are safe functions.
    ///
    /// # SAFETY
    ///
    /// `NewQ` must have a subset of the access that `Q` does and match the exact same archetypes/tables
    /// `NewF` must have a subset of the access that `F` does and match the exact same archetypes/tables
    pub(crate) unsafe fn as_transmuted_state<
        NewQ: WorldQuery<State = Q::State>,
        NewF: ReadOnlyWorldQuery<State = F::State>,
    >(
        &self,
    ) -> &QueryState<NewQ, NewF> {
        &*(self as *const QueryState<Q, F> as *const QueryState<NewQ, NewF>)
    }
}

impl<Q: WorldQuery, F: ReadOnlyWorldQuery> QueryState<Q, F> {
    /// Creates a new [`QueryState`] from a given [`World`] and inherits the result of `world.id()`.
    pub fn new(world: &mut World) -> Self {
        let fetch_state = Q::init_state(world);
        let filter_state = F::init_state(world);

        let mut component_access = FilteredAccess::default();
        Q::update_component_access(&fetch_state, &mut component_access);

        // Use a temporary empty FilteredAccess for filters. This prevents them from conflicting with the
        // main Query's `fetch_state` access. Filters are allowed to conflict with the main query fetch
        // because they are evaluated *before* a specific reference is constructed.
        let mut filter_component_access = FilteredAccess::default();
        F::update_component_access(&filter_state, &mut filter_component_access);

        // Merge the temporary filter access with the main access. This ensures that filter access is
        // properly considered in a global "cross-query" context (both within systems and across systems).
        component_access.extend(&filter_component_access);

        let mut state = Self {
            world_id: world.id(),
            archetype_generation: ArchetypeGeneration::initial(),
            matched_table_ids: Vec::new(),
            matched_archetype_ids: Vec::new(),
            fetch_state,
            filter_state,
            component_access,
            matched_tables: Default::default(),
            matched_archetypes: Default::default(),
            archetype_component_access: Default::default(),
            #[cfg(feature = "trace")]
            par_iter_span: bevy_utils::tracing::info_span!(
                "par_for_each",
                query = std::any::type_name::<Q>(),
                filter = std::any::type_name::<F>(),
            ),
        };
        state.update_archetypes(world);
        state
    }

    /// Checks if the query is empty for the given [`World`], where the last change and current tick are given.
    ///
    /// # Panics
    ///
    /// If `world` does not match the one used to call `QueryState::new` for this instance.
    #[inline]
    pub fn is_empty(&self, world: &World, last_run: Tick, this_run: Tick) -> bool {
        self.validate_world(world.id());
        // SAFETY:
        // - We have read-only access to the entire world.
        // - The world has been validated.
        unsafe {
            self.is_empty_unsafe_world_cell(
                world.as_unsafe_world_cell_readonly(),
                last_run,
                this_run,
            )
        }
    }

    /// Checks if the query is empty for the given [`UnsafeWorldCell`].
    ///
    /// # Safety
    ///
    /// - `world` must have permission to read any components required by this instance's `F` [`WorldQuery`].
    /// - `world` must match the one used to create this [`QueryState`].
    #[inline]
    pub(crate) unsafe fn is_empty_unsafe_world_cell(
        &self,
        world: UnsafeWorldCell,
        last_run: Tick,
        this_run: Tick,
    ) -> bool {
        // SAFETY:
        // - The caller ensures that `world` has permission to access any data used by the filter.
        // - The caller ensures that the world matches.
        unsafe {
            self.as_nop()
                .iter_unchecked_manual(world, last_run, this_run)
                .next()
                .is_none()
        }
    }

    /// Updates the state's internal view of the [`World`]'s archetypes. If this is not called before querying data,
    /// the results may not accurately reflect what is in the `world`.
    ///
    /// This is only required if a `manual` method (such as [`Self::get_manual`]) is being called, and it only needs to
    /// be called if the `world` has been structurally mutated (i.e. added/removed a component or resource). Users using
    /// non-`manual` methods such as [`QueryState::get`] do not need to call this as it will be automatically called for them.
    ///
    /// If you have an [`UnsafeWorldCell`] instead of `&World`, consider using [`QueryState::update_archetypes_unsafe_world_cell`].
    ///
    /// # Panics
    ///
    /// If `world` does not match the one used to call `QueryState::new` for this instance.
    #[inline]
    pub fn update_archetypes(&mut self, world: &World) {
        self.update_archetypes_unsafe_world_cell(world.as_unsafe_world_cell_readonly());
    }

    /// Updates the state's internal view of the `world`'s archetypes. If this is not called before querying data,
    /// the results may not accurately reflect what is in the `world`.
    ///
    /// This is only required if a `manual` method (such as [`Self::get_manual`]) is being called, and it only needs to
    /// be called if the `world` has been structurally mutated (i.e. added/removed a component or resource). Users using
    /// non-`manual` methods such as [`QueryState::get`] do not need to call this as it will be automatically called for them.
    ///
    /// # Note
    ///
    /// This method only accesses world metadata.
    ///
    /// # Panics
    ///
    /// If `world` does not match the one used to call `QueryState::new` for this instance.
    pub fn update_archetypes_unsafe_world_cell(&mut self, world: UnsafeWorldCell) {
        self.validate_world(world.id());
        let archetypes = world.archetypes();
        let old_generation =
            std::mem::replace(&mut self.archetype_generation, archetypes.generation());

        for archetype in &archetypes[old_generation..] {
            self.new_archetype(archetype);
        }
    }

    /// # Panics
    ///
    /// If `world_id` does not match the [`World`] used to call `QueryState::new` for this instance.
    ///
    /// Many unsafe query methods require the world to match for soundness. This function is the easiest
    /// way of ensuring that it matches.
    #[inline]
    #[track_caller]
    pub fn validate_world(&self, world_id: WorldId) {
        #[inline(never)]
        #[track_caller]
        #[cold]
        fn panic_mismatched(this: WorldId, other: WorldId) -> ! {
            panic!("Encountered a mismatched World. This QueryState was created from {this:?}, but a method was called using {other:?}.");
        }

        if self.world_id != world_id {
            panic_mismatched(self.world_id, world_id);
        }
    }

    /// Update the current [`QueryState`] with information from the provided [`Archetype`]
    /// (if applicable, i.e. if the archetype has any intersecting [`ComponentId`] with the current [`QueryState`]).
    pub fn new_archetype(&mut self, archetype: &Archetype) {
        if Q::matches_component_set(&self.fetch_state, &|id| archetype.contains(id))
            && F::matches_component_set(&self.filter_state, &|id| archetype.contains(id))
        {
            Q::update_archetype_component_access(
                &self.fetch_state,
                archetype,
                &mut self.archetype_component_access,
            );
            F::update_archetype_component_access(
                &self.filter_state,
                archetype,
                &mut self.archetype_component_access,
            );
            let archetype_index = archetype.id().index();
            if !self.matched_archetypes.contains(archetype_index) {
                self.matched_archetypes.grow(archetype_index + 1);
                self.matched_archetypes.set(archetype_index, true);
                self.matched_archetype_ids.push(archetype.id());
            }
            let table_index = archetype.table_id().index();
            if !self.matched_tables.contains(table_index) {
                self.matched_tables.grow(table_index + 1);
                self.matched_tables.set(table_index, true);
                self.matched_table_ids.push(archetype.table_id());
            }
        }
    }

    /// Gets the query result for the given [`World`] and [`Entity`].
    ///
    /// This can only be called for read-only queries, see [`Self::get_mut`] for write-queries.
    #[inline]
    pub fn get<'w>(
        &mut self,
        world: &'w World,
        entity: Entity,
    ) -> Result<ROQueryItem<'w, Q>, QueryEntityError> {
        self.update_archetypes(world);
        // SAFETY: query is read only
        unsafe {
            self.as_readonly().get_unchecked_manual(
                world.as_unsafe_world_cell_readonly(),
                entity,
                world.last_change_tick(),
                world.read_change_tick(),
            )
        }
    }

    /// Returns the read-only query results for the given array of [`Entity`].
    ///
    /// In case of a nonexisting entity or mismatched component, a [`QueryEntityError`] is
    /// returned instead.
    ///
    /// Note that the unlike [`QueryState::get_many_mut`], the entities passed in do not need to be unique.
    ///
    /// # Examples
    ///
    /// ```rust
    /// use bevy_ecs::prelude::*;
    /// use bevy_ecs::query::QueryEntityError;
    ///
    /// #[derive(Component, PartialEq, Debug)]
    /// struct A(usize);
    ///
    /// let mut world = World::new();
    /// let entity_vec: Vec<Entity> = (0..3).map(|i|world.spawn(A(i)).id()).collect();
    /// let entities: [Entity; 3] = entity_vec.try_into().unwrap();
    ///
    /// world.spawn(A(73));
    ///
    /// let mut query_state = world.query::<&A>();
    ///
    /// let component_values = query_state.get_many(&world, entities).unwrap();
    ///
    /// assert_eq!(component_values, [&A(0), &A(1), &A(2)]);
    ///
    /// let wrong_entity = Entity::from_raw(365);
    ///
    /// assert_eq!(query_state.get_many(&world, [wrong_entity]), Err(QueryEntityError::NoSuchEntity(wrong_entity)));
    /// ```
    #[inline]
    pub fn get_many<'w, const N: usize>(
        &mut self,
        world: &'w World,
        entities: [Entity; N],
    ) -> Result<[ROQueryItem<'w, Q>; N], QueryEntityError> {
        self.update_archetypes(world);

        // SAFETY:
        // - We have read-only access to the entire world.
        // - `update_archetypes` validates that the `World` matches.
        unsafe {
            self.get_many_read_only_manual(
                world.as_unsafe_world_cell_readonly(),
                entities,
                world.last_change_tick(),
                world.read_change_tick(),
            )
        }
    }

    /// Gets the query result for the given [`World`] and [`Entity`].
    #[inline]
    pub fn get_mut<'w>(
        &mut self,
        world: &'w mut World,
        entity: Entity,
    ) -> Result<Q::Item<'w>, QueryEntityError> {
        self.update_archetypes(world);
        let change_tick = world.change_tick();
        let last_change_tick = world.last_change_tick();
        // SAFETY: query has unique world access
        unsafe {
            self.get_unchecked_manual(
                world.as_unsafe_world_cell(),
                entity,
                last_change_tick,
                change_tick,
            )
        }
    }

    /// Returns the query results for the given array of [`Entity`].
    ///
    /// In case of a nonexisting entity or mismatched component, a [`QueryEntityError`] is
    /// returned instead.
    ///
    /// ```rust
    /// use bevy_ecs::prelude::*;
    /// use bevy_ecs::query::QueryEntityError;
    ///
    /// #[derive(Component, PartialEq, Debug)]
    /// struct A(usize);
    ///
    /// let mut world = World::new();
    ///
    /// let entities: Vec<Entity> = (0..3).map(|i|world.spawn(A(i)).id()).collect();
    /// let entities: [Entity; 3] = entities.try_into().unwrap();
    ///
    /// world.spawn(A(73));
    ///
    /// let mut query_state = world.query::<&mut A>();
    ///
    /// let mut mutable_component_values = query_state.get_many_mut(&mut world, entities).unwrap();
    ///
    /// for mut a in &mut mutable_component_values {
    ///     a.0 += 5;
    /// }
    ///
    /// let component_values = query_state.get_many(&world, entities).unwrap();
    ///
    /// assert_eq!(component_values, [&A(5), &A(6), &A(7)]);
    ///
    /// let wrong_entity = Entity::from_raw(57);
    /// let invalid_entity = world.spawn_empty().id();
    ///
    /// assert_eq!(query_state.get_many_mut(&mut world, [wrong_entity]).unwrap_err(), QueryEntityError::NoSuchEntity(wrong_entity));
    /// assert_eq!(query_state.get_many_mut(&mut world, [invalid_entity]).unwrap_err(), QueryEntityError::QueryDoesNotMatch(invalid_entity));
    /// assert_eq!(query_state.get_many_mut(&mut world, [entities[0], entities[0]]).unwrap_err(), QueryEntityError::AliasedMutability(entities[0]));
    /// ```
    #[inline]
    pub fn get_many_mut<'w, const N: usize>(
        &mut self,
        world: &'w mut World,
        entities: [Entity; N],
    ) -> Result<[Q::Item<'w>; N], QueryEntityError> {
        self.update_archetypes(world);

        let change_tick = world.change_tick();
        let last_change_tick = world.last_change_tick();
        // SAFETY: method requires exclusive world access
        // and world has been validated via update_archetypes
        unsafe {
            self.get_many_unchecked_manual(
                world.as_unsafe_world_cell(),
                entities,
                last_change_tick,
                change_tick,
            )
        }
    }

    /// Gets the query result for the given [`World`] and [`Entity`].
    ///
    /// This method is slightly more efficient than [`QueryState::get`] in some situations, since
    /// it does not update this instance's internal cache. This method will return an error if `entity`
    /// belongs to an archetype that has not been cached.
    ///
    /// To ensure that the cache is up to date, call [`QueryState::update_archetypes`] before this method.
    /// The cache is also updated in [`QueryState::new`], `QueryState::get`, or any method with mutable
    /// access to `self`.
    ///
    /// This can only be called for read-only queries, see [`Self::get_mut`] for mutable queries.
    #[inline]
    pub fn get_manual<'w>(
        &self,
        world: &'w World,
        entity: Entity,
    ) -> Result<ROQueryItem<'w, Q>, QueryEntityError> {
        self.validate_world(world.id());
        // SAFETY: query is read only and world is validated
        unsafe {
            self.as_readonly().get_unchecked_manual(
                world.as_unsafe_world_cell_readonly(),
                entity,
                world.last_change_tick(),
                world.read_change_tick(),
            )
        }
    }

    /// Gets the query result for the given [`World`] and [`Entity`].
    ///
    /// # Safety
    ///
    /// This does not check for mutable query correctness. To be safe, make sure mutable queries
    /// have unique access to the components they query.
    #[inline]
    pub unsafe fn get_unchecked<'w>(
        &mut self,
        world: UnsafeWorldCell<'w>,
        entity: Entity,
    ) -> Result<Q::Item<'w>, QueryEntityError> {
        self.update_archetypes_unsafe_world_cell(world);
        self.get_unchecked_manual(world, entity, world.last_change_tick(), world.change_tick())
    }

    /// Gets the query result for the given [`World`] and [`Entity`], where the last change and
    /// the current change tick are given.
    ///
    /// # Safety
    ///
    /// This does not check for mutable query correctness. To be safe, make sure mutable queries
    /// have unique access to the components they query.
    ///
    /// This must be called on the same `World` that the `Query` was generated from:
    /// use `QueryState::validate_world` to verify this.
    pub(crate) unsafe fn get_unchecked_manual<'w>(
        &self,
        world: UnsafeWorldCell<'w>,
        entity: Entity,
        last_run: Tick,
        this_run: Tick,
    ) -> Result<Q::Item<'w>, QueryEntityError> {
        let location = world
            .entities()
            .get(entity)
            .ok_or(QueryEntityError::NoSuchEntity(entity))?;
        if !self
            .matched_archetypes
            .contains(location.archetype_id.index())
        {
            return Err(QueryEntityError::QueryDoesNotMatch(entity));
        }
        let archetype = world
            .archetypes()
            .get(location.archetype_id)
            .debug_checked_unwrap();
        let mut fetch = Q::init_fetch(world, &self.fetch_state, last_run, this_run);
        let mut filter = F::init_fetch(world, &self.filter_state, last_run, this_run);

        let table = world
            .storages()
            .tables
            .get(location.table_id)
            .debug_checked_unwrap();
        Q::set_archetype(&mut fetch, &self.fetch_state, archetype, table);
        F::set_archetype(&mut filter, &self.filter_state, archetype, table);

        if F::filter_fetch(&mut filter, entity, location.table_row) {
            Ok(Q::fetch(&mut fetch, entity, location.table_row))
        } else {
            Err(QueryEntityError::QueryDoesNotMatch(entity))
        }
    }

    /// Returns a shared reference to the component `T` of the given [`Entity`].
    ///
    /// In case of a nonexisting entity or mismatched component, a [`QueryEntityError`] is returned instead.
    #[inline]
    pub(crate) fn get_component<'w, 's, 'r, T: Component>(
        &'s self,
        world: UnsafeWorldCell<'w>,
        entity: Entity,
    ) -> Result<&'r T, QueryComponentError>
    where
        'w: 'r,
    {
        let entity_ref = world
            .get_entity(entity)
            .ok_or(QueryComponentError::NoSuchEntity)?;
        let component_id = world
            .components()
            .get_id(TypeId::of::<T>())
            .ok_or(QueryComponentError::MissingComponent)?;
        let archetype_component = entity_ref
            .archetype()
            .get_archetype_component_id(component_id)
            .ok_or(QueryComponentError::MissingComponent)?;
        if self
            .archetype_component_access
            .has_read(archetype_component)
        {
            // SAFETY: `world` must have access to the component `T` for this entity,
            // since it was registered in `self`'s archetype component access set.
            unsafe { entity_ref.get::<T>() }.ok_or(QueryComponentError::MissingComponent)
        } else {
            Err(QueryComponentError::MissingReadAccess)
        }
    }

    /// Returns a shared reference to the component `T` of the given [`Entity`].
    ///
    /// # Panics
    ///
    /// If given a nonexisting entity or mismatched component, this will panic.
    #[inline]
    pub(crate) fn component<'w, 's, 'r, T: Component>(
        &'s self,
        world: UnsafeWorldCell<'w>,
        entity: Entity,
    ) -> &'r T
    where
        'w: 'r,
    {
        match self.get_component(world, entity) {
            Ok(component) => component,
            Err(error) => {
                panic!(
                    "Cannot get component `{:?}` from {entity:?}: {error}",
                    TypeId::of::<T>()
                )
            }
        }
    }

    /// Returns a mutable reference to the component `T` of the given entity.
    ///
    /// In case of a nonexisting entity or mismatched component, a [`QueryComponentError`] is returned instead.
    ///
    /// # Safety
    ///
    /// This function makes it possible to violate Rust's aliasing guarantees.
    /// You must make sure this call does not result in multiple mutable references to the same component.
    #[inline]
    pub unsafe fn get_component_unchecked_mut<'w, 's, 'r, T: Component>(
        &'s self,
        world: UnsafeWorldCell<'w>,
        entity: Entity,
        last_run: Tick,
        this_run: Tick,
    ) -> Result<Mut<'r, T>, QueryComponentError>
    where
        'w: 'r,
    {
        let entity_ref = world
            .get_entity(entity)
            .ok_or(QueryComponentError::NoSuchEntity)?;
        let component_id = world
            .components()
            .get_id(TypeId::of::<T>())
            .ok_or(QueryComponentError::MissingComponent)?;
        let archetype_component = entity_ref
            .archetype()
            .get_archetype_component_id(component_id)
            .ok_or(QueryComponentError::MissingComponent)?;
        if self
            .archetype_component_access
            .has_write(archetype_component)
        {
            // SAFETY: It is the responsibility of the caller to ensure it is sound to get a
            // mutable reference to this entity's component `T`.
            let result = unsafe { entity_ref.get_mut_using_ticks::<T>(last_run, this_run) };

            result.ok_or(QueryComponentError::MissingComponent)
        } else {
            Err(QueryComponentError::MissingWriteAccess)
        }
    }

    /// Gets the read-only query results for the given [`World`] and array of [`Entity`], where the last change and
    /// the current change tick are given.
    ///
    /// # Safety
    ///
    /// * `world` must have permission to read all of the components returned from this call.
    /// No mutable references may coexist with any of the returned references.
    /// * This must be called on the same `World` that the `Query` was generated from:
    /// use `QueryState::validate_world` to verify this.
    pub(crate) unsafe fn get_many_read_only_manual<'w, const N: usize>(
        &self,
        world: UnsafeWorldCell<'w>,
        entities: [Entity; N],
        last_run: Tick,
        this_run: Tick,
    ) -> Result<[ROQueryItem<'w, Q>; N], QueryEntityError> {
        let mut values = [(); N].map(|_| MaybeUninit::uninit());

        for (value, entity) in std::iter::zip(&mut values, entities) {
            // SAFETY: fetch is read-only
            // and world must be validated
            let item = self
                .as_readonly()
                .get_unchecked_manual(world, entity, last_run, this_run)?;
            *value = MaybeUninit::new(item);
        }

        // SAFETY: Each value has been fully initialized.
        Ok(values.map(|x| x.assume_init()))
    }

    /// Gets the query results for the given [`World`] and array of [`Entity`], where the last change and
    /// the current change tick are given.
    ///
    /// # Safety
    ///
    /// This does not check for unique access to subsets of the entity-component data.
    /// To be safe, make sure mutable queries have unique access to the components they query.
    ///
    /// This must be called on the same `World` that the `Query` was generated from:
    /// use `QueryState::validate_world` to verify this.
    pub(crate) unsafe fn get_many_unchecked_manual<'w, const N: usize>(
        &self,
        world: UnsafeWorldCell<'w>,
        entities: [Entity; N],
        last_run: Tick,
        this_run: Tick,
    ) -> Result<[Q::Item<'w>; N], QueryEntityError> {
        // Verify that all entities are unique
        for i in 0..N {
            for j in 0..i {
                if entities[i] == entities[j] {
                    return Err(QueryEntityError::AliasedMutability(entities[i]));
                }
            }
        }

        let mut values = [(); N].map(|_| MaybeUninit::uninit());

        for (value, entity) in std::iter::zip(&mut values, entities) {
            let item = self.get_unchecked_manual(world, entity, last_run, this_run)?;
            *value = MaybeUninit::new(item);
        }

        // SAFETY: Each value has been fully initialized.
        Ok(values.map(|x| x.assume_init()))
    }

    /// Returns an [`Iterator`] over the query results for the given [`World`].
    ///
    /// This can only be called for read-only queries, see [`Self::iter_mut`] for write-queries.
    #[inline]
    pub fn iter<'w, 's>(
        &'s mut self,
        world: &'w World,
    ) -> QueryIter<'w, 's, Q::ReadOnly, F::ReadOnly> {
        self.update_archetypes(world);
        // SAFETY: query is read only
        unsafe {
            self.as_readonly().iter_unchecked_manual(
                world.as_unsafe_world_cell_readonly(),
                world.last_change_tick(),
                world.read_change_tick(),
            )
        }
    }

    /// Returns an [`Iterator`] over the query results for the given [`World`].
    #[inline]
    pub fn iter_mut<'w, 's>(&'s mut self, world: &'w mut World) -> QueryIter<'w, 's, Q, F> {
        self.update_archetypes(world);
        let change_tick = world.change_tick();
        let last_change_tick = world.last_change_tick();
        // SAFETY: query has unique world access
        unsafe {
            self.iter_unchecked_manual(world.as_unsafe_world_cell(), last_change_tick, change_tick)
        }
    }

    /// Returns an [`Iterator`] over the query results for the given [`World`] without updating the query's archetypes.
    /// Archetypes must be manually updated before by using [`Self::update_archetypes`].
    ///
    /// This can only be called for read-only queries.
    #[inline]
    pub fn iter_manual<'w, 's>(
        &'s self,
        world: &'w World,
    ) -> QueryIter<'w, 's, Q::ReadOnly, F::ReadOnly> {
        self.validate_world(world.id());
        // SAFETY: query is read only and world is validated
        unsafe {
            self.as_readonly().iter_unchecked_manual(
                world.as_unsafe_world_cell_readonly(),
                world.last_change_tick(),
                world.read_change_tick(),
            )
        }
    }

    /// Returns an [`Iterator`] over all possible combinations of `K` query results without repetition.
    /// This can only be called for read-only queries.
    ///
    /// A combination is an arrangement of a collection of items where order does not matter.
    ///
    /// `K` is the number of items that make up each subset, and the number of items returned by the iterator.
    /// `N` is the number of total entities output by query.
    ///
    /// For example, given the list [1, 2, 3, 4], where `K` is 2, the combinations without repeats are
    /// [1, 2], [1, 3], [1, 4], [2, 3], [2, 4], [3, 4].
    /// And in this case, `N` would be defined as 4 since the size of the input list is 4.
    ///
    ///  For combinations of size `K` of query taking `N` inputs, you will get:
    /// - if `K == N`: one combination of all query results
    /// - if `K < N`: all possible `K`-sized combinations of query results, without repetition
    /// - if `K > N`: empty set (no `K`-sized combinations exist)
    ///
    /// The `iter_combinations` method does not guarantee order of iteration.
    ///
    /// This can only be called for read-only queries, see [`Self::iter_combinations_mut`] for
    /// write-queries.
    #[inline]
    pub fn iter_combinations<'w, 's, const K: usize>(
        &'s mut self,
        world: &'w World,
    ) -> QueryCombinationIter<'w, 's, Q::ReadOnly, F::ReadOnly, K> {
        self.update_archetypes(world);
        // SAFETY: query is read only
        unsafe {
            self.as_readonly().iter_combinations_unchecked_manual(
                world.as_unsafe_world_cell_readonly(),
                world.last_change_tick(),
                world.read_change_tick(),
            )
        }
    }

    /// Returns an [`Iterator`] over all possible combinations of `K` query results without repetition.
    ///
    /// A combination is an arrangement of a collection of items where order does not matter.
    ///
    /// `K` is the number of items that make up each subset, and the number of items returned by the iterator.
    /// `N` is the number of total entities output by query.
    ///
    /// For example, given the list [1, 2, 3, 4], where `K` is 2, the combinations without repeats are
    /// [1, 2], [1, 3], [1, 4], [2, 3], [2, 4], [3, 4].
    /// And in this case, `N` would be defined as 4 since the size of the input list is 4.
    ///
    ///  For combinations of size `K` of query taking `N` inputs, you will get:
    /// - if `K == N`: one combination of all query results
    /// - if `K < N`: all possible `K`-sized combinations of query results, without repetition
    /// - if `K > N`: empty set (no `K`-sized combinations exist)
    ///
    /// The `iter_combinations_mut` method does not guarantee order of iteration.
    #[inline]
    pub fn iter_combinations_mut<'w, 's, const K: usize>(
        &'s mut self,
        world: &'w mut World,
    ) -> QueryCombinationIter<'w, 's, Q, F, K> {
        self.update_archetypes(world);
        let change_tick = world.change_tick();
        let last_change_tick = world.last_change_tick();
        // SAFETY: query has unique world access
        unsafe {
            self.iter_combinations_unchecked_manual(
                world.as_unsafe_world_cell(),
                last_change_tick,
                change_tick,
            )
        }
    }

    /// Returns an [`Iterator`] over the read-only query items generated from an [`Entity`] list.
    ///
    /// Items are returned in the order of the list of entities.
    /// Entities that don't match the query are skipped.
    ///
    /// # See also
    ///
    /// - [`iter_many_mut`](Self::iter_many_mut) to get mutable query items.
    #[inline]
    pub fn iter_many<'w, 's, EntityList: IntoIterator>(
        &'s mut self,
        world: &'w World,
        entities: EntityList,
    ) -> QueryManyIter<'w, 's, Q::ReadOnly, F::ReadOnly, EntityList::IntoIter>
    where
        EntityList::Item: Borrow<Entity>,
    {
        self.update_archetypes(world);
        // SAFETY: query is read only
        unsafe {
            self.as_readonly().iter_many_unchecked_manual(
                entities,
                world.as_unsafe_world_cell_readonly(),
                world.last_change_tick(),
                world.read_change_tick(),
            )
        }
    }

    /// Returns an [`Iterator`] over the read-only query items generated from an [`Entity`] list.
    ///
    /// Items are returned in the order of the list of entities.
    /// Entities that don't match the query are skipped.
    ///
    /// If `world` archetypes changed since [`Self::update_archetypes`] was last called,
    /// this will skip entities contained in new archetypes.
    ///
    /// This can only be called for read-only queries.
    ///
    /// # See also
    ///
    /// - [`iter_many`](Self::iter_many) to update archetypes.
    /// - [`iter_manual`](Self::iter_manual) to iterate over all query items.
    #[inline]
    pub fn iter_many_manual<'w, 's, EntityList: IntoIterator>(
        &'s self,
        world: &'w World,
        entities: EntityList,
    ) -> QueryManyIter<'w, 's, Q::ReadOnly, F::ReadOnly, EntityList::IntoIter>
    where
        EntityList::Item: Borrow<Entity>,
    {
        self.validate_world(world.id());
        // SAFETY: query is read only, world id is validated
        unsafe {
            self.as_readonly().iter_many_unchecked_manual(
                entities,
                world.as_unsafe_world_cell_readonly(),
                world.last_change_tick(),
                world.read_change_tick(),
            )
        }
    }

    /// Returns an iterator over the query items generated from an [`Entity`] list.
    ///
    /// Items are returned in the order of the list of entities.
    /// Entities that don't match the query are skipped.
    #[inline]
    pub fn iter_many_mut<'w, 's, EntityList: IntoIterator>(
        &'s mut self,
        world: &'w mut World,
        entities: EntityList,
    ) -> QueryManyIter<'w, 's, Q, F, EntityList::IntoIter>
    where
        EntityList::Item: Borrow<Entity>,
    {
        self.update_archetypes(world);
        let change_tick = world.change_tick();
        let last_change_tick = world.last_change_tick();
        // SAFETY: Query has unique world access.
        unsafe {
            self.iter_many_unchecked_manual(
                entities,
                world.as_unsafe_world_cell(),
                last_change_tick,
                change_tick,
            )
        }
    }

    /// Returns an [`Iterator`] over the query results for the given [`World`].
    ///
    /// # Safety
    ///
    /// This does not check for mutable query correctness. To be safe, make sure mutable queries
    /// have unique access to the components they query.
    #[inline]
    pub unsafe fn iter_unchecked<'w, 's>(
        &'s mut self,
        world: UnsafeWorldCell<'w>,
    ) -> QueryIter<'w, 's, Q, F> {
        self.update_archetypes_unsafe_world_cell(world);
        self.iter_unchecked_manual(world, world.last_change_tick(), world.change_tick())
    }

    /// Returns an [`Iterator`] over all possible combinations of `K` query results for the
    /// given [`World`] without repetition.
    /// This can only be called for read-only queries.
    ///
    /// # Safety
    ///
    /// This does not check for mutable query correctness. To be safe, make sure mutable queries
    /// have unique access to the components they query.
    #[inline]
    pub unsafe fn iter_combinations_unchecked<'w, 's, const K: usize>(
        &'s mut self,
        world: UnsafeWorldCell<'w>,
    ) -> QueryCombinationIter<'w, 's, Q, F, K> {
        self.update_archetypes_unsafe_world_cell(world);
        self.iter_combinations_unchecked_manual(
            world,
            world.last_change_tick(),
            world.change_tick(),
        )
    }

    /// Returns an [`Iterator`] for the given [`World`], where the last change and
    /// the current change tick are given.
    ///
    /// # Safety
    ///
    /// This does not check for mutable query correctness. To be safe, make sure mutable queries
    /// have unique access to the components they query.
    /// This does not validate that `world.id()` matches `self.world_id`. Calling this on a `world`
    /// with a mismatched [`WorldId`] is unsound.
    #[inline]
    pub(crate) unsafe fn iter_unchecked_manual<'w, 's>(
        &'s self,
        world: UnsafeWorldCell<'w>,
        last_run: Tick,
        this_run: Tick,
    ) -> QueryIter<'w, 's, Q, F> {
        QueryIter::new(world, self, last_run, this_run)
    }

    /// Returns an [`Iterator`] for the given [`World`] and list of [`Entity`]'s, where the last change and
    /// the current change tick are given.
    ///
    /// # Safety
    ///
    /// This does not check for mutable query correctness. To be safe, make sure mutable queries
    /// have unique access to the components they query.
    /// This does not check for entity uniqueness
    /// This does not validate that `world.id()` matches `self.world_id`. Calling this on a `world`
    /// with a mismatched [`WorldId`] is unsound.
    #[inline]
    pub(crate) unsafe fn iter_many_unchecked_manual<'w, 's, EntityList: IntoIterator>(
        &'s self,
        entities: EntityList,
        world: UnsafeWorldCell<'w>,
        last_run: Tick,
        this_run: Tick,
    ) -> QueryManyIter<'w, 's, Q, F, EntityList::IntoIter>
    where
        EntityList::Item: Borrow<Entity>,
    {
        QueryManyIter::new(world, self, entities, last_run, this_run)
    }

    /// Returns an [`Iterator`] over all possible combinations of `K` query results for the
    /// given [`World`] without repetition.
    /// This can only be called for read-only queries.
    ///
    /// # Safety
    ///
    /// This does not check for mutable query correctness. To be safe, make sure mutable queries
    /// have unique access to the components they query.
    /// This does not validate that `world.id()` matches `self.world_id`. Calling this on a `world`
    /// with a mismatched [`WorldId`] is unsound.
    #[inline]
    pub(crate) unsafe fn iter_combinations_unchecked_manual<'w, 's, const K: usize>(
        &'s self,
        world: UnsafeWorldCell<'w>,
        last_run: Tick,
        this_run: Tick,
    ) -> QueryCombinationIter<'w, 's, Q, F, K> {
        QueryCombinationIter::new(world, self, last_run, this_run)
    }

    /// Runs `func` on each query result for the given [`World`]. This is faster than the equivalent
    /// iter() method, but cannot be chained like a normal [`Iterator`].
    ///
    /// This can only be called for read-only queries, see [`Self::for_each_mut`] for write-queries.
    ///
    /// Shorthand for `query.iter(world).for_each(..)`.
    #[inline]
    #[deprecated(
        since = "0.10.0",
        note = "QueryState::for_each was not idiomatic Rust and has been moved to query.iter().for_each()"
    )]
    pub fn for_each<'w, FN: FnMut(ROQueryItem<'w, Q>)>(&mut self, world: &'w World, func: FN) {
<<<<<<< HEAD
        self.iter(world).for_each(func);
=======
        self.update_archetypes(world);
        // SAFETY: query is read only
        unsafe {
            self.as_readonly().for_each_unchecked_manual(
                world.as_unsafe_world_cell_readonly(),
                func,
                world.last_change_tick(),
                world.read_change_tick(),
            );
        }
>>>>>>> 91b64df9
    }

    /// Runs `func` on each query result for the given [`World`]. This is faster than the equivalent
    /// `iter_mut()` method, but cannot be chained like a normal [`Iterator`].
    ///
    /// Shorthand for `query.iter_mut(world).for_each(..)`.
    #[inline]
    #[deprecated(
        since = "0.10.0",
        note = "QueryState::for_each_mut was not idiomatic Rust and has been moved to query.iter().for_each_mut()"
    )]
    pub fn for_each_mut<'w, FN: FnMut(Q::Item<'w>)>(&mut self, world: &'w mut World, func: FN) {
<<<<<<< HEAD
        self.iter_mut(world).for_each(func);
=======
        self.update_archetypes(world);
        let change_tick = world.change_tick();
        let last_change_tick = world.last_change_tick();
        // SAFETY: query has unique world access
        unsafe {
            self.for_each_unchecked_manual(
                world.as_unsafe_world_cell(),
                func,
                last_change_tick,
                change_tick,
            );
        }
>>>>>>> 91b64df9
    }

    /// Runs `func` on each query result for the given [`World`]. This is faster than the equivalent
    /// iter() method, but cannot be chained like a normal [`Iterator`].
    ///
    /// # Safety
    ///
    /// This does not check for mutable query correctness. To be safe, make sure mutable queries
    /// have unique access to the components they query.
    #[inline]
    pub unsafe fn for_each_unchecked<'w, FN: FnMut(Q::Item<'w>)>(
        &mut self,
        world: UnsafeWorldCell<'w>,
        func: FN,
    ) {
<<<<<<< HEAD
        self.update_archetypes(world);
        self.iter_unchecked_manual(world, world.last_change_tick(), world.read_change_tick())
            .for_each(func);
=======
        self.update_archetypes_unsafe_world_cell(world);
        self.for_each_unchecked_manual(world, func, world.last_change_tick(), world.change_tick());
>>>>>>> 91b64df9
    }

    /// Returns a parallel iterator over the query results for the given [`World`].
    ///
    /// This can only be called for read-only queries, see [`par_iter_mut`] for write-queries.
    ///
    /// [`par_iter_mut`]: Self::par_iter_mut
    #[inline]
    pub fn par_iter<'w, 's>(
        &'s mut self,
        world: &'w World,
    ) -> QueryParIter<'w, 's, Q::ReadOnly, F::ReadOnly> {
        self.update_archetypes(world);
        QueryParIter {
            world: world.as_unsafe_world_cell_readonly(),
            state: self.as_readonly(),
            last_run: world.last_change_tick(),
            this_run: world.read_change_tick(),
            batching_strategy: BatchingStrategy::new(),
        }
    }

    /// Returns a parallel iterator over the query results for the given [`World`].
    ///
    /// This can only be called for mutable queries, see [`par_iter`] for read-only-queries.
    ///
    /// [`par_iter`]: Self::par_iter
    #[inline]
    pub fn par_iter_mut<'w, 's>(&'s mut self, world: &'w mut World) -> QueryParIter<'w, 's, Q, F> {
        self.update_archetypes(world);
        let this_run = world.change_tick();
        let last_run = world.last_change_tick();
        QueryParIter {
            world: world.as_unsafe_world_cell(),
            state: self,
            last_run,
            this_run,
            batching_strategy: BatchingStrategy::new(),
        }
    }

<<<<<<< HEAD
=======
    /// Runs `func` on each query result for the given [`World`], where the last change and
    /// the current change tick are given. This is faster than the equivalent
    /// iter() method, but cannot be chained like a normal [`Iterator`].
    ///
    /// # Safety
    ///
    /// This does not check for mutable query correctness. To be safe, make sure mutable queries
    /// have unique access to the components they query.
    /// This does not validate that `world.id()` matches `self.world_id`. Calling this on a `world`
    /// with a mismatched [`WorldId`] is unsound.
    pub(crate) unsafe fn for_each_unchecked_manual<'w, FN: FnMut(Q::Item<'w>)>(
        &self,
        world: UnsafeWorldCell<'w>,
        mut func: FN,
        last_run: Tick,
        this_run: Tick,
    ) {
        // NOTE: If you are changing query iteration code, remember to update the following places, where relevant:
        // QueryIter, QueryIterationCursor, QueryManyIter, QueryCombinationIter, QueryState::for_each_unchecked_manual, QueryState::par_for_each_unchecked_manual
        let mut fetch = Q::init_fetch(world, &self.fetch_state, last_run, this_run);
        let mut filter = F::init_fetch(world, &self.filter_state, last_run, this_run);

        let tables = &world.storages().tables;
        if Q::IS_DENSE && F::IS_DENSE {
            for table_id in &self.matched_table_ids {
                let table = tables.get(*table_id).debug_checked_unwrap();
                Q::set_table(&mut fetch, &self.fetch_state, table);
                F::set_table(&mut filter, &self.filter_state, table);

                let entities = table.entities();
                for row in 0..table.entity_count() {
                    let entity = entities.get_unchecked(row);
                    let row = TableRow::new(row);
                    if !F::filter_fetch(&mut filter, *entity, row) {
                        continue;
                    }
                    func(Q::fetch(&mut fetch, *entity, row));
                }
            }
        } else {
            let archetypes = world.archetypes();
            for archetype_id in &self.matched_archetype_ids {
                let archetype = archetypes.get(*archetype_id).debug_checked_unwrap();
                let table = tables.get(archetype.table_id()).debug_checked_unwrap();
                Q::set_archetype(&mut fetch, &self.fetch_state, archetype, table);
                F::set_archetype(&mut filter, &self.filter_state, archetype, table);

                let entities = archetype.entities();
                for idx in 0..archetype.len() {
                    let archetype_entity = entities.get_unchecked(idx);
                    if !F::filter_fetch(
                        &mut filter,
                        archetype_entity.entity(),
                        archetype_entity.table_row(),
                    ) {
                        continue;
                    }
                    func(Q::fetch(
                        &mut fetch,
                        archetype_entity.entity(),
                        archetype_entity.table_row(),
                    ));
                }
            }
        }
    }

>>>>>>> 91b64df9
    /// Runs `func` on each query result in parallel for the given [`World`], where the last change and
    /// the current change tick are given. This is faster than the equivalent
    /// iter() method, but cannot be chained like a normal [`Iterator`].
    ///
    /// # Panics
    /// The [`ComputeTaskPool`] is not initialized. If using this from a query that is being
    /// initialized and run from the ECS scheduler, this should never panic.
    ///
    /// # Safety
    ///
    /// This does not check for mutable query correctness. To be safe, make sure mutable queries
    /// have unique access to the components they query.
    /// This does not validate that `world.id()` matches `self.world_id`. Calling this on a `world`
    /// with a mismatched [`WorldId`] is unsound.
    ///
    /// [`ComputeTaskPool`]: bevy_tasks::ComputeTaskPool
    #[cfg(all(not(target = "wasm32"), feature = "multi-threaded"))]
    pub(crate) unsafe fn par_for_each_unchecked_manual<
        'w,
        FN: Fn(Q::Item<'w>) + Send + Sync + Clone,
    >(
        &self,
        world: UnsafeWorldCell<'w>,
        batch_size: usize,
        func: FN,
        last_run: Tick,
        this_run: Tick,
    ) {
        // NOTE: If you are changing query iteration code, remember to update the following places, where relevant:
<<<<<<< HEAD
        // QueryIter, QueryIterationCursor, QueryManyIter, QueryCombinationIter, QueryState::par_for_each_unchecked_manual
        ComputeTaskPool::get().scope(|scope| {
=======
        // QueryIter, QueryIterationCursor, QueryManyIter, QueryCombinationIter, QueryState::for_each_unchecked_manual, QueryState::par_for_each_unchecked_manual
        bevy_tasks::ComputeTaskPool::get().scope(|scope| {
>>>>>>> 91b64df9
            if Q::IS_DENSE && F::IS_DENSE {
                // SAFETY: We only access table data that has been registered in `self.archetype_component_access`.
                let tables = &world.storages().tables;
                for table_id in &self.matched_table_ids {
                    let table = &tables[*table_id];
                    if table.is_empty() {
                        continue;
                    }

                    let mut offset = 0;
                    while offset < table.entity_count() {
                        let mut func = func.clone();
                        let len = batch_size.min(table.entity_count() - offset);
<<<<<<< HEAD
                        let task = async move {
                            let table = &world
                                .storages()
                                .tables
                                .get(*table_id)
                                .debug_checked_unwrap();
                            let batch = offset..offset + len;
                            self.iter_unchecked_manual(world, last_change_tick, change_tick)
                                .for_each_table(&mut func, table, batch);
                        };
                        #[cfg(feature = "trace")]
                        let span = bevy_utils::tracing::info_span!(
                            "par_for_each",
                            query = std::any::type_name::<Q>(),
                            filter = std::any::type_name::<F>(),
                            count = len,
                        );
                        #[cfg(feature = "trace")]
                        let task = task.instrument(span);
                        scope.spawn(task);
=======
                        scope.spawn(async move {
                            #[cfg(feature = "trace")]
                            let _span = self.par_iter_span.enter();
                            let mut fetch =
                                Q::init_fetch(world, &self.fetch_state, last_run, this_run);
                            let mut filter =
                                F::init_fetch(world, &self.filter_state, last_run, this_run);
                            let tables = &world.storages().tables;
                            let table = tables.get(*table_id).debug_checked_unwrap();
                            let entities = table.entities();
                            Q::set_table(&mut fetch, &self.fetch_state, table);
                            F::set_table(&mut filter, &self.filter_state, table);
                            for row in offset..offset + len {
                                let entity = entities.get_unchecked(row);
                                let row = TableRow::new(row);
                                if !F::filter_fetch(&mut filter, *entity, row) {
                                    continue;
                                }
                                func(Q::fetch(&mut fetch, *entity, row));
                            }
                        });
>>>>>>> 91b64df9
                        offset += batch_size;
                    }
                }
            } else {
                let archetypes = world.archetypes();
                for archetype_id in &self.matched_archetype_ids {
                    let mut offset = 0;
                    let archetype = &archetypes[*archetype_id];
                    if archetype.is_empty() {
                        continue;
                    }

                    while offset < archetype.len() {
                        let mut func = func.clone();
                        let len = batch_size.min(archetype.len() - offset);
<<<<<<< HEAD
                        let task = async move {
                            let archetype =
                                world.archetypes.get(*archetype_id).debug_checked_unwrap();
                            let batch = offset..offset + len;
                            self.iter_unchecked_manual(world, last_change_tick, change_tick)
                                .for_each_archetype(&mut func, archetype, batch);
                        };

                        #[cfg(feature = "trace")]
                        let span = bevy_utils::tracing::info_span!(
                            "par_for_each",
                            query = std::any::type_name::<Q>(),
                            filter = std::any::type_name::<F>(),
                            count = len,
                        );
                        #[cfg(feature = "trace")]
                        let task = task.instrument(span);

                        scope.spawn(task);
=======
                        scope.spawn(async move {
                            #[cfg(feature = "trace")]
                            let _span = self.par_iter_span.enter();
                            let mut fetch =
                                Q::init_fetch(world, &self.fetch_state, last_run, this_run);
                            let mut filter =
                                F::init_fetch(world, &self.filter_state, last_run, this_run);
                            let tables = &world.storages().tables;
                            let archetype =
                                world.archetypes().get(*archetype_id).debug_checked_unwrap();
                            let table = tables.get(archetype.table_id()).debug_checked_unwrap();
                            Q::set_archetype(&mut fetch, &self.fetch_state, archetype, table);
                            F::set_archetype(&mut filter, &self.filter_state, archetype, table);

                            let entities = archetype.entities();
                            for archetype_row in offset..offset + len {
                                let archetype_entity = entities.get_unchecked(archetype_row);
                                if !F::filter_fetch(
                                    &mut filter,
                                    archetype_entity.entity(),
                                    archetype_entity.table_row(),
                                ) {
                                    continue;
                                }
                                func(Q::fetch(
                                    &mut fetch,
                                    archetype_entity.entity(),
                                    archetype_entity.table_row(),
                                ));
                            }
                        });

>>>>>>> 91b64df9
                        offset += batch_size;
                    }
                }
            }
        });
    }

    /// Returns a single immutable query result when there is exactly one entity matching
    /// the query.
    ///
    /// This can only be called for read-only queries,
    /// see [`single_mut`](Self::single_mut) for write-queries.
    ///
    /// # Panics
    ///
    /// Panics if the number of query results is not exactly one. Use
    /// [`get_single`](Self::get_single) to return a `Result` instead of panicking.
    #[track_caller]
    #[inline]
    pub fn single<'w>(&mut self, world: &'w World) -> ROQueryItem<'w, Q> {
        match self.get_single(world) {
            Ok(items) => items,
            Err(error) => panic!("Cannot get single mutable query result: {error}"),
        }
    }

    /// Returns a single immutable query result when there is exactly one entity matching
    /// the query.
    ///
    /// This can only be called for read-only queries,
    /// see [`get_single_mut`](Self::get_single_mut) for write-queries.
    ///
    /// If the number of query results is not exactly one, a [`QuerySingleError`] is returned
    /// instead.
    #[inline]
    pub fn get_single<'w>(
        &mut self,
        world: &'w World,
    ) -> Result<ROQueryItem<'w, Q>, QuerySingleError> {
        self.update_archetypes(world);

        // SAFETY: query is read only
        unsafe {
            self.as_readonly().get_single_unchecked_manual(
                world.as_unsafe_world_cell_readonly(),
                world.last_change_tick(),
                world.read_change_tick(),
            )
        }
    }

    /// Returns a single mutable query result when there is exactly one entity matching
    /// the query.
    ///
    /// # Panics
    ///
    /// Panics if the number of query results is not exactly one. Use
    /// [`get_single_mut`](Self::get_single_mut) to return a `Result` instead of panicking.
    #[track_caller]
    #[inline]
    pub fn single_mut<'w>(&mut self, world: &'w mut World) -> Q::Item<'w> {
        // SAFETY: query has unique world access
        match self.get_single_mut(world) {
            Ok(items) => items,
            Err(error) => panic!("Cannot get single query result: {error}"),
        }
    }

    /// Returns a single mutable query result when there is exactly one entity matching
    /// the query.
    ///
    /// If the number of query results is not exactly one, a [`QuerySingleError`] is returned
    /// instead.
    #[inline]
    pub fn get_single_mut<'w>(
        &mut self,
        world: &'w mut World,
    ) -> Result<Q::Item<'w>, QuerySingleError> {
        self.update_archetypes(world);

        let change_tick = world.change_tick();
        let last_change_tick = world.last_change_tick();
        // SAFETY: query has unique world access
        unsafe {
            self.get_single_unchecked_manual(
                world.as_unsafe_world_cell(),
                last_change_tick,
                change_tick,
            )
        }
    }

    /// Returns a query result when there is exactly one entity matching the query.
    ///
    /// If the number of query results is not exactly one, a [`QuerySingleError`] is returned
    /// instead.
    ///
    /// # Safety
    ///
    /// This does not check for mutable query correctness. To be safe, make sure mutable queries
    /// have unique access to the components they query.
    #[inline]
    pub unsafe fn get_single_unchecked<'w>(
        &mut self,
        world: UnsafeWorldCell<'w>,
    ) -> Result<Q::Item<'w>, QuerySingleError> {
        self.update_archetypes_unsafe_world_cell(world);
        self.get_single_unchecked_manual(world, world.last_change_tick(), world.change_tick())
    }

    /// Returns a query result when there is exactly one entity matching the query,
    /// where the last change and the current change tick are given.
    ///
    /// If the number of query results is not exactly one, a [`QuerySingleError`] is returned
    /// instead.
    ///
    /// # Safety
    ///
    /// This does not check for mutable query correctness. To be safe, make sure mutable queries
    /// have unique access to the components they query.
    #[inline]
    pub unsafe fn get_single_unchecked_manual<'w>(
        &self,
        world: UnsafeWorldCell<'w>,
        last_run: Tick,
        this_run: Tick,
    ) -> Result<Q::Item<'w>, QuerySingleError> {
        let mut query = self.iter_unchecked_manual(world, last_run, this_run);
        let first = query.next();
        let extra = query.next().is_some();

        match (first, extra) {
            (Some(r), false) => Ok(r),
            (None, _) => Err(QuerySingleError::NoEntities(std::any::type_name::<Self>())),
            (Some(_), _) => Err(QuerySingleError::MultipleEntities(std::any::type_name::<
                Self,
            >())),
        }
    }
}

#[cfg(test)]
mod tests {
    use crate::{prelude::*, query::QueryEntityError};

    #[test]
    fn get_many_unchecked_manual_uniqueness() {
        let mut world = World::new();

        let entities: Vec<Entity> = (0..10).map(|_| world.spawn_empty().id()).collect();

        let query_state = world.query::<Entity>();

        // These don't matter for the test
        let last_change_tick = world.last_change_tick();
        let change_tick = world.change_tick();

        // It's best to test get_many_unchecked_manual directly,
        // as it is shared and unsafe
        // We don't care about aliased mutability for the read-only equivalent

        // SAFETY: Query does not access world data.
        assert!(unsafe {
            query_state
                .get_many_unchecked_manual::<10>(
                    world.as_unsafe_world_cell_readonly(),
                    entities.clone().try_into().unwrap(),
                    last_change_tick,
                    change_tick,
                )
                .is_ok()
        });

        assert_eq!(
            // SAFETY: Query does not access world data.
            unsafe {
                query_state
                    .get_many_unchecked_manual(
                        world.as_unsafe_world_cell_readonly(),
                        [entities[0], entities[0]],
                        last_change_tick,
                        change_tick,
                    )
                    .unwrap_err()
            },
            QueryEntityError::AliasedMutability(entities[0])
        );

        assert_eq!(
            // SAFETY: Query does not access world data.
            unsafe {
                query_state
                    .get_many_unchecked_manual(
                        world.as_unsafe_world_cell_readonly(),
                        [entities[0], entities[1], entities[0]],
                        last_change_tick,
                        change_tick,
                    )
                    .unwrap_err()
            },
            QueryEntityError::AliasedMutability(entities[0])
        );

        assert_eq!(
            // SAFETY: Query does not access world data.
            unsafe {
                query_state
                    .get_many_unchecked_manual(
                        world.as_unsafe_world_cell_readonly(),
                        [entities[9], entities[9]],
                        last_change_tick,
                        change_tick,
                    )
                    .unwrap_err()
            },
            QueryEntityError::AliasedMutability(entities[9])
        );
    }

    #[test]
    #[should_panic]
    fn right_world_get() {
        let mut world_1 = World::new();
        let world_2 = World::new();

        let mut query_state = world_1.query::<Entity>();
        let _panics = query_state.get(&world_2, Entity::from_raw(0));
    }

    #[test]
    #[should_panic]
    fn right_world_get_many() {
        let mut world_1 = World::new();
        let world_2 = World::new();

        let mut query_state = world_1.query::<Entity>();
        let _panics = query_state.get_many(&world_2, []);
    }

    #[test]
    #[should_panic]
    fn right_world_get_many_mut() {
        let mut world_1 = World::new();
        let mut world_2 = World::new();

        let mut query_state = world_1.query::<Entity>();
        let _panics = query_state.get_many_mut(&mut world_2, []);
    }
}<|MERGE_RESOLUTION|>--- conflicted
+++ resolved
@@ -8,13 +8,8 @@
         Access, BatchingStrategy, DebugCheckedUnwrap, FilteredAccess, QueryCombinationIter,
         QueryIter, QueryParIter, WorldQuery,
     },
-<<<<<<< HEAD
     storage::TableId,
-    world::{World, WorldId},
-=======
-    storage::{TableId, TableRow},
     world::{unsafe_world_cell::UnsafeWorldCell, World, WorldId},
->>>>>>> 91b64df9
 };
 #[cfg(feature = "trace")]
 use bevy_utils::tracing::Span;
@@ -1027,20 +1022,7 @@
         note = "QueryState::for_each was not idiomatic Rust and has been moved to query.iter().for_each()"
     )]
     pub fn for_each<'w, FN: FnMut(ROQueryItem<'w, Q>)>(&mut self, world: &'w World, func: FN) {
-<<<<<<< HEAD
         self.iter(world).for_each(func);
-=======
-        self.update_archetypes(world);
-        // SAFETY: query is read only
-        unsafe {
-            self.as_readonly().for_each_unchecked_manual(
-                world.as_unsafe_world_cell_readonly(),
-                func,
-                world.last_change_tick(),
-                world.read_change_tick(),
-            );
-        }
->>>>>>> 91b64df9
     }
 
     /// Runs `func` on each query result for the given [`World`]. This is faster than the equivalent
@@ -1053,22 +1035,7 @@
         note = "QueryState::for_each_mut was not idiomatic Rust and has been moved to query.iter().for_each_mut()"
     )]
     pub fn for_each_mut<'w, FN: FnMut(Q::Item<'w>)>(&mut self, world: &'w mut World, func: FN) {
-<<<<<<< HEAD
         self.iter_mut(world).for_each(func);
-=======
-        self.update_archetypes(world);
-        let change_tick = world.change_tick();
-        let last_change_tick = world.last_change_tick();
-        // SAFETY: query has unique world access
-        unsafe {
-            self.for_each_unchecked_manual(
-                world.as_unsafe_world_cell(),
-                func,
-                last_change_tick,
-                change_tick,
-            );
-        }
->>>>>>> 91b64df9
     }
 
     /// Runs `func` on each query result for the given [`World`]. This is faster than the equivalent
@@ -1084,14 +1051,9 @@
         world: UnsafeWorldCell<'w>,
         func: FN,
     ) {
-<<<<<<< HEAD
-        self.update_archetypes(world);
-        self.iter_unchecked_manual(world, world.last_change_tick(), world.read_change_tick())
+        self.update_archetypes_unsafe_world_cell(world);
+        self.iter_unchecked_manual(world, world.last_change_tick(), world.change_tick())
             .for_each(func);
-=======
-        self.update_archetypes_unsafe_world_cell(world);
-        self.for_each_unchecked_manual(world, func, world.last_change_tick(), world.change_tick());
->>>>>>> 91b64df9
     }
 
     /// Returns a parallel iterator over the query results for the given [`World`].
@@ -1133,76 +1095,6 @@
         }
     }
 
-<<<<<<< HEAD
-=======
-    /// Runs `func` on each query result for the given [`World`], where the last change and
-    /// the current change tick are given. This is faster than the equivalent
-    /// iter() method, but cannot be chained like a normal [`Iterator`].
-    ///
-    /// # Safety
-    ///
-    /// This does not check for mutable query correctness. To be safe, make sure mutable queries
-    /// have unique access to the components they query.
-    /// This does not validate that `world.id()` matches `self.world_id`. Calling this on a `world`
-    /// with a mismatched [`WorldId`] is unsound.
-    pub(crate) unsafe fn for_each_unchecked_manual<'w, FN: FnMut(Q::Item<'w>)>(
-        &self,
-        world: UnsafeWorldCell<'w>,
-        mut func: FN,
-        last_run: Tick,
-        this_run: Tick,
-    ) {
-        // NOTE: If you are changing query iteration code, remember to update the following places, where relevant:
-        // QueryIter, QueryIterationCursor, QueryManyIter, QueryCombinationIter, QueryState::for_each_unchecked_manual, QueryState::par_for_each_unchecked_manual
-        let mut fetch = Q::init_fetch(world, &self.fetch_state, last_run, this_run);
-        let mut filter = F::init_fetch(world, &self.filter_state, last_run, this_run);
-
-        let tables = &world.storages().tables;
-        if Q::IS_DENSE && F::IS_DENSE {
-            for table_id in &self.matched_table_ids {
-                let table = tables.get(*table_id).debug_checked_unwrap();
-                Q::set_table(&mut fetch, &self.fetch_state, table);
-                F::set_table(&mut filter, &self.filter_state, table);
-
-                let entities = table.entities();
-                for row in 0..table.entity_count() {
-                    let entity = entities.get_unchecked(row);
-                    let row = TableRow::new(row);
-                    if !F::filter_fetch(&mut filter, *entity, row) {
-                        continue;
-                    }
-                    func(Q::fetch(&mut fetch, *entity, row));
-                }
-            }
-        } else {
-            let archetypes = world.archetypes();
-            for archetype_id in &self.matched_archetype_ids {
-                let archetype = archetypes.get(*archetype_id).debug_checked_unwrap();
-                let table = tables.get(archetype.table_id()).debug_checked_unwrap();
-                Q::set_archetype(&mut fetch, &self.fetch_state, archetype, table);
-                F::set_archetype(&mut filter, &self.filter_state, archetype, table);
-
-                let entities = archetype.entities();
-                for idx in 0..archetype.len() {
-                    let archetype_entity = entities.get_unchecked(idx);
-                    if !F::filter_fetch(
-                        &mut filter,
-                        archetype_entity.entity(),
-                        archetype_entity.table_row(),
-                    ) {
-                        continue;
-                    }
-                    func(Q::fetch(
-                        &mut fetch,
-                        archetype_entity.entity(),
-                        archetype_entity.table_row(),
-                    ));
-                }
-            }
-        }
-    }
-
->>>>>>> 91b64df9
     /// Runs `func` on each query result in parallel for the given [`World`], where the last change and
     /// the current change tick are given. This is faster than the equivalent
     /// iter() method, but cannot be chained like a normal [`Iterator`].
@@ -1232,13 +1124,8 @@
         this_run: Tick,
     ) {
         // NOTE: If you are changing query iteration code, remember to update the following places, where relevant:
-<<<<<<< HEAD
-        // QueryIter, QueryIterationCursor, QueryManyIter, QueryCombinationIter, QueryState::par_for_each_unchecked_manual
-        ComputeTaskPool::get().scope(|scope| {
-=======
         // QueryIter, QueryIterationCursor, QueryManyIter, QueryCombinationIter, QueryState::for_each_unchecked_manual, QueryState::par_for_each_unchecked_manual
         bevy_tasks::ComputeTaskPool::get().scope(|scope| {
->>>>>>> 91b64df9
             if Q::IS_DENSE && F::IS_DENSE {
                 // SAFETY: We only access table data that has been registered in `self.archetype_component_access`.
                 let tables = &world.storages().tables;
@@ -1252,50 +1139,18 @@
                     while offset < table.entity_count() {
                         let mut func = func.clone();
                         let len = batch_size.min(table.entity_count() - offset);
-<<<<<<< HEAD
-                        let task = async move {
+                        scope.spawn(async move {
+                            #[cfg(feature = "trace")]
+                            let _span = self.par_iter_span.enter();
                             let table = &world
                                 .storages()
                                 .tables
                                 .get(*table_id)
                                 .debug_checked_unwrap();
                             let batch = offset..offset + len;
-                            self.iter_unchecked_manual(world, last_change_tick, change_tick)
+                            self.iter_unchecked_manual(world, last_run, this_run)
                                 .for_each_table(&mut func, table, batch);
-                        };
-                        #[cfg(feature = "trace")]
-                        let span = bevy_utils::tracing::info_span!(
-                            "par_for_each",
-                            query = std::any::type_name::<Q>(),
-                            filter = std::any::type_name::<F>(),
-                            count = len,
-                        );
-                        #[cfg(feature = "trace")]
-                        let task = task.instrument(span);
-                        scope.spawn(task);
-=======
-                        scope.spawn(async move {
-                            #[cfg(feature = "trace")]
-                            let _span = self.par_iter_span.enter();
-                            let mut fetch =
-                                Q::init_fetch(world, &self.fetch_state, last_run, this_run);
-                            let mut filter =
-                                F::init_fetch(world, &self.filter_state, last_run, this_run);
-                            let tables = &world.storages().tables;
-                            let table = tables.get(*table_id).debug_checked_unwrap();
-                            let entities = table.entities();
-                            Q::set_table(&mut fetch, &self.fetch_state, table);
-                            F::set_table(&mut filter, &self.filter_state, table);
-                            for row in offset..offset + len {
-                                let entity = entities.get_unchecked(row);
-                                let row = TableRow::new(row);
-                                if !F::filter_fetch(&mut filter, *entity, row) {
-                                    continue;
-                                }
-                                func(Q::fetch(&mut fetch, *entity, row));
-                            }
                         });
->>>>>>> 91b64df9
                         offset += batch_size;
                     }
                 }
@@ -1311,60 +1166,15 @@
                     while offset < archetype.len() {
                         let mut func = func.clone();
                         let len = batch_size.min(archetype.len() - offset);
-<<<<<<< HEAD
-                        let task = async move {
-                            let archetype =
-                                world.archetypes.get(*archetype_id).debug_checked_unwrap();
-                            let batch = offset..offset + len;
-                            self.iter_unchecked_manual(world, last_change_tick, change_tick)
-                                .for_each_archetype(&mut func, archetype, batch);
-                        };
-
-                        #[cfg(feature = "trace")]
-                        let span = bevy_utils::tracing::info_span!(
-                            "par_for_each",
-                            query = std::any::type_name::<Q>(),
-                            filter = std::any::type_name::<F>(),
-                            count = len,
-                        );
-                        #[cfg(feature = "trace")]
-                        let task = task.instrument(span);
-
-                        scope.spawn(task);
-=======
                         scope.spawn(async move {
                             #[cfg(feature = "trace")]
                             let _span = self.par_iter_span.enter();
-                            let mut fetch =
-                                Q::init_fetch(world, &self.fetch_state, last_run, this_run);
-                            let mut filter =
-                                F::init_fetch(world, &self.filter_state, last_run, this_run);
-                            let tables = &world.storages().tables;
                             let archetype =
                                 world.archetypes().get(*archetype_id).debug_checked_unwrap();
-                            let table = tables.get(archetype.table_id()).debug_checked_unwrap();
-                            Q::set_archetype(&mut fetch, &self.fetch_state, archetype, table);
-                            F::set_archetype(&mut filter, &self.filter_state, archetype, table);
-
-                            let entities = archetype.entities();
-                            for archetype_row in offset..offset + len {
-                                let archetype_entity = entities.get_unchecked(archetype_row);
-                                if !F::filter_fetch(
-                                    &mut filter,
-                                    archetype_entity.entity(),
-                                    archetype_entity.table_row(),
-                                ) {
-                                    continue;
-                                }
-                                func(Q::fetch(
-                                    &mut fetch,
-                                    archetype_entity.entity(),
-                                    archetype_entity.table_row(),
-                                ));
-                            }
+                            let batch = offset..offset + len;
+                            self.iter_unchecked_manual(world, last_run, this_run)
+                                .for_each_archetype(&mut func, archetype, batch);
                         });
-
->>>>>>> 91b64df9
                         offset += batch_size;
                     }
                 }
