--- conflicted
+++ resolved
@@ -200,10 +200,6 @@
         self.access.read_all();
     }
 }
-<<<<<<< HEAD
-=======
-
->>>>>>> 538a12e3
 #[derive(Clone, Debug)]
 pub struct FilteredAccessSet<T: SparseSetIndex> {
     combined_access: Access<T>,
@@ -277,14 +273,11 @@
         self.filtered_accesses
             .extend(filtered_access_set.filtered_accesses);
     }
-<<<<<<< HEAD
-=======
 
     pub fn clear(&mut self) {
         self.combined_access.clear();
         self.filtered_accesses.clear();
     }
->>>>>>> 538a12e3
 }
 
 impl<T: SparseSetIndex> Default for FilteredAccessSet<T> {
