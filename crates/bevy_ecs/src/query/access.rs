use crate::storage::SparseSetIndex;
use core::fmt;
use fixedbitset::FixedBitSet;
use std::fmt::Debug;
use std::marker::PhantomData;

/// A wrapper struct to make Debug representations of [`FixedBitSet`] easier
/// to read, when used to store [`SparseSetIndex`].
///
/// Instead of the raw integer representation of the `FixedBitSet`, the list of
/// `T` valid for [`SparseSetIndex`] is shown.
///
/// Normal `FixedBitSet` `Debug` output:
/// ```text
/// read_and_writes: FixedBitSet { data: [ 160 ], length: 8 }
/// ```
///
/// Which, unless you are a computer, doesn't help much understand what's in
/// the set. With `FormattedBitSet`, we convert the present set entries into
/// what they stand for, it is much clearer what is going on:
/// ```text
/// read_and_writes: [ ComponentId(5), ComponentId(7) ]
/// ```
struct FormattedBitSet<'a, T: SparseSetIndex> {
    bit_set: &'a FixedBitSet,
    _marker: PhantomData<T>,
}

impl<'a, T: SparseSetIndex> FormattedBitSet<'a, T> {
    fn new(bit_set: &'a FixedBitSet) -> Self {
        Self {
            bit_set,
            _marker: PhantomData,
        }
    }
}

impl<'a, T: SparseSetIndex + fmt::Debug> fmt::Debug for FormattedBitSet<'a, T> {
    fn fmt(&self, f: &mut fmt::Formatter<'_>) -> fmt::Result {
        f.debug_list()
            .entries(self.bit_set.ones().map(T::get_sparse_set_index))
            .finish()
    }
}

/// Tracks read and write access to specific elements in a collection.
///
/// Used internally to ensure soundness during system initialization and execution.
/// See the [`is_compatible`](Access::is_compatible) and [`get_conflicts`](Access::get_conflicts) functions.
#[derive(Eq, PartialEq)]
pub struct Access<T: SparseSetIndex> {
    /// All accessed components.
    component_read_and_writes: FixedBitSet,
    /// The exclusively-accessed components.
    component_writes: FixedBitSet,
    /// All accessed resources.
    resource_read_and_writes: FixedBitSet,
    /// The exclusively-accessed resources.
    resource_writes: FixedBitSet,
    /// Is `true` if this has access to all components.
    /// (Note that this does not include `Resources`)
    reads_all_components: bool,
    /// Is `true` if this has mutable access to all components.
    /// (Note that this does not include `Resources`)
    writes_all_components: bool,
    /// Is `true` if this has access to all resources.
    /// This field is a performance optimization for `&World` (also harder to mess up for soundness).
    reads_all_resources: bool,
    /// Is `true` if this has mutable access to all resources.
    /// If this is true, then `reads_all` must also be true.
    writes_all_resources: bool,
    // Components that are not accessed, but whose presence in an archetype affect query results.
    archetypal: FixedBitSet,
    marker: PhantomData<T>,
}

// This is needed since `#[derive(Clone)]` does not generate optimized `clone_from`.
impl<T: SparseSetIndex> Clone for Access<T> {
    fn clone(&self) -> Self {
        Self {
            component_read_and_writes: self.component_read_and_writes.clone(),
            component_writes: self.component_writes.clone(),
            resource_read_and_writes: self.resource_read_and_writes.clone(),
            resource_writes: self.resource_writes.clone(),
            reads_all_components: self.reads_all_components,
            writes_all_components: self.writes_all_components,
            reads_all_resources: self.reads_all_resources,
            writes_all_resources: self.writes_all_resources,
            archetypal: self.archetypal.clone(),
            marker: PhantomData,
        }
    }

    fn clone_from(&mut self, source: &Self) {
        self.component_read_and_writes
            .clone_from(&source.component_read_and_writes);
        self.component_writes.clone_from(&source.component_writes);
        self.resource_read_and_writes
            .clone_from(&source.resource_read_and_writes);
        self.resource_writes.clone_from(&source.resource_writes);
        self.reads_all_components = source.reads_all_components;
        self.writes_all_components = source.writes_all_components;
        self.reads_all_resources = source.reads_all_resources;
        self.writes_all_resources = source.writes_all_resources;
        self.archetypal.clone_from(&source.archetypal);
    }
}

impl<T: SparseSetIndex + fmt::Debug> fmt::Debug for Access<T> {
    fn fmt(&self, f: &mut fmt::Formatter<'_>) -> fmt::Result {
        f.debug_struct("Access")
            .field(
                "component_read_and_writes",
                &FormattedBitSet::<T>::new(&self.component_read_and_writes),
            )
            .field(
                "component_writes",
                &FormattedBitSet::<T>::new(&self.component_writes),
            )
            .field(
                "resource_read_and_writes",
                &FormattedBitSet::<T>::new(&self.resource_read_and_writes),
            )
            .field(
                "resource_writes",
                &FormattedBitSet::<T>::new(&self.resource_writes),
            )
            .field("reads_all_components", &self.reads_all_components)
            .field("writes_all_components", &self.writes_all_components)
            .field("reads_all_resources", &self.reads_all_resources)
            .field("writes_all_resources", &self.writes_all_resources)
            .field("archetypal", &FormattedBitSet::<T>::new(&self.archetypal))
            .finish()
    }
}

impl<T: SparseSetIndex> Default for Access<T> {
    fn default() -> Self {
        Self::new()
    }
}

impl<T: SparseSetIndex> Access<T> {
    /// Creates an empty [`Access`] collection.
    pub const fn new() -> Self {
        Self {
            reads_all_resources: false,
            writes_all_resources: false,
            reads_all_components: false,
            writes_all_components: false,
            component_read_and_writes: FixedBitSet::new(),
            component_writes: FixedBitSet::new(),
            resource_read_and_writes: FixedBitSet::new(),
            resource_writes: FixedBitSet::new(),
            archetypal: FixedBitSet::new(),
            marker: PhantomData,
        }
    }

    /// Adds access to the component given by `index`.
    pub fn add_component_read(&mut self, index: T) {
        self.component_read_and_writes
            .grow_and_insert(index.sparse_set_index());
    }

    /// Adds exclusive access to the component given by `index`.
    pub fn add_component_write(&mut self, index: T) {
        self.component_read_and_writes
            .grow_and_insert(index.sparse_set_index());
        self.component_writes
            .grow_and_insert(index.sparse_set_index());
    }

    /// Adds access to the resource given by `index`.
    pub fn add_resource_read(&mut self, index: T) {
        self.resource_read_and_writes
            .grow_and_insert(index.sparse_set_index());
    }

    /// Adds exclusive access to the resource given by `index`.
    pub fn add_resource_write(&mut self, index: T) {
        self.resource_read_and_writes
            .grow_and_insert(index.sparse_set_index());
        self.resource_writes
            .grow_and_insert(index.sparse_set_index());
    }

    /// Adds an archetypal (indirect) access to the component given by `index`.
    ///
    /// This is for components whose values are not accessed (and thus will never cause conflicts),
    /// but whose presence in an archetype may affect query results.
    ///
    /// Currently, this is only used for [`Has<T>`].
    ///
    /// [`Has<T>`]: crate::query::Has
    pub fn add_archetypal(&mut self, index: T) {
        self.archetypal.grow_and_insert(index.sparse_set_index());
    }

    /// Returns `true` if this can access the component given by `index`.
    pub fn has_component_read(&self, index: T) -> bool {
        self.reads_all_components
            || self
                .component_read_and_writes
                .contains(index.sparse_set_index())
    }

    /// Returns `true` if this can access any component.
    pub fn has_any_component_read(&self) -> bool {
        self.reads_all_components || !self.component_read_and_writes.is_clear()
    }

    /// Returns `true` if this can exclusively access the component given by `index`.
    pub fn has_component_write(&self, index: T) -> bool {
        self.writes_all_components || self.component_writes.contains(index.sparse_set_index())
    }

    /// Returns `true` if this accesses any component mutably.
    pub fn has_any_component_write(&self) -> bool {
        self.writes_all_components || !self.component_writes.is_clear()
    }

    /// Returns `true` if this can access the resource given by `index`.
    pub fn has_resource_read(&self, index: T) -> bool {
        self.reads_all_resources
            || self
                .resource_read_and_writes
                .contains(index.sparse_set_index())
    }

    /// Returns `true` if this can access any resource.
    pub fn has_any_resource_read(&self) -> bool {
        self.reads_all_resources || !self.resource_read_and_writes.is_clear()
    }

    /// Returns `true` if this can exclusively access the resource given by `index`.
    pub fn has_resource_write(&self, index: T) -> bool {
        self.writes_all_resources || self.resource_writes.contains(index.sparse_set_index())
    }

    /// Returns `true` if this accesses any resource mutably.
    pub fn has_any_resource_write(&self) -> bool {
        self.writes_all_resources || !self.resource_writes.is_clear()
    }

    /// Returns true if this has an archetypal (indirect) access to the component given by `index`.
    ///
    /// This is a component whose value is not accessed (and thus will never cause conflicts),
    /// but whose presence in an archetype may affect query results.
    ///
    /// Currently, this is only used for [`Has<T>`].
    ///
    /// [`Has<T>`]: crate::query::Has
    pub fn has_archetypal(&self, index: T) -> bool {
        self.archetypal.contains(index.sparse_set_index())
    }

    /// Sets this as having access to all components (i.e. `EntityRef`).
    #[inline]
    pub fn read_all_components(&mut self) {
        self.reads_all_components = true;
    }

    /// Sets this as having mutable access to all components (i.e. `EntityMut`).
    #[inline]
    pub fn write_all_components(&mut self) {
        self.reads_all_components = true;
        self.writes_all_components = true;
    }

    /// Sets this as having access to all resources (i.e. `&World`).
    #[inline]
    pub fn read_all_resources(&mut self) {
        self.reads_all_resources = true;
    }

    /// Sets this as having mutable access to all resources (i.e. `&mut World`).
    #[inline]
    pub fn write_all_resources(&mut self) {
        self.reads_all_resources = true;
        self.writes_all_resources = true;
    }

    /// Sets this as having access to all indexed elements (i.e. `&World`).
    #[inline]
    pub fn read_all(&mut self) {
        self.read_all_components();
        self.read_all_resources();
    }

    /// Sets this as having mutable access to all indexed elements (i.e. `&mut World`).
    #[inline]
    pub fn write_all(&mut self) {
        self.write_all_components();
        self.write_all_resources();
    }

    /// Returns `true` if this has access to all components (i.e. `EntityRef`).
    #[inline]
    pub fn has_read_all_components(&self) -> bool {
        self.reads_all_components
    }

    /// Returns `true` if this has write access to all components (i.e. `EntityMut`).
    #[inline]
    pub fn has_write_all_components(&self) -> bool {
        self.writes_all_components
    }

    /// Returns `true` if this has access to all resources (i.e. `EntityRef`).
    #[inline]
    pub fn has_read_all_resources(&self) -> bool {
        self.reads_all_resources
    }

    /// Returns `true` if this has write access to all resources (i.e. `EntityMut`).
    #[inline]
    pub fn has_write_all_resources(&self) -> bool {
        self.writes_all_resources
    }

    /// Returns `true` if this has access to all indexed elements (i.e. `&World`).
    pub fn has_read_all(&self) -> bool {
        self.has_read_all_components() && self.has_read_all_resources()
    }

    /// Returns `true` if this has write access to all indexed elements (i.e. `&mut World`).
    pub fn has_write_all(&self) -> bool {
        self.has_write_all_components() && self.has_write_all_resources()
    }

    /// Removes all writes.
    pub fn clear_writes(&mut self) {
        self.writes_all_resources = false;
        self.writes_all_components = false;
        self.component_writes.clear();
        self.resource_writes.clear();
    }

    /// Removes all accesses.
    pub fn clear(&mut self) {
        self.reads_all_resources = false;
        self.writes_all_resources = false;
        self.reads_all_components = false;
        self.writes_all_components = false;
        self.component_read_and_writes.clear();
        self.component_writes.clear();
        self.resource_read_and_writes.clear();
        self.resource_writes.clear();
    }

    /// Adds all access from `other`.
    pub fn extend(&mut self, other: &Access<T>) {
        self.reads_all_resources = self.reads_all_resources || other.reads_all_resources;
        self.writes_all_resources = self.writes_all_resources || other.writes_all_resources;
        self.reads_all_components = self.reads_all_components || other.reads_all_components;
        self.writes_all_components = self.writes_all_components || other.writes_all_components;
        self.component_read_and_writes
            .union_with(&other.component_read_and_writes);
        self.component_writes.union_with(&other.component_writes);
        self.resource_read_and_writes
            .union_with(&other.resource_read_and_writes);
        self.resource_writes.union_with(&other.resource_writes);
    }

    /// Returns `true` if the access and `other` can be active at the same time,
    /// only looking at their component access.
    ///
    /// [`Access`] instances are incompatible if one can write
    /// an element that the other can read or write.
    pub fn is_components_compatible(&self, other: &Access<T>) -> bool {
        if self.writes_all_components {
            return !other.has_any_component_read();
        }

        if other.writes_all_components {
            return !self.has_any_component_read();
        }

        if self.reads_all_components {
            return !other.has_any_component_write();
        }

        if other.reads_all_components {
            return !self.has_any_component_write();
        }

        self.component_writes
            .is_disjoint(&other.component_read_and_writes)
            && other
                .component_writes
                .is_disjoint(&self.component_read_and_writes)
    }

    /// Returns `true` if the access and `other` can be active at the same time,
    /// only looking at their resource access.
    ///
    /// [`Access`] instances are incompatible if one can write
    /// an element that the other can read or write.
    pub fn is_resources_compatible(&self, other: &Access<T>) -> bool {
        if self.writes_all_resources {
            return !other.has_any_resource_read();
        }

        if other.writes_all_resources {
            return !self.has_any_resource_read();
        }

        if self.reads_all_resources {
            return !other.has_any_resource_write();
        }

        if other.reads_all_resources {
            return !self.has_any_resource_write();
        }

        self.resource_writes
            .is_disjoint(&other.resource_read_and_writes)
            && other
                .resource_writes
                .is_disjoint(&self.resource_read_and_writes)
    }

    /// Returns `true` if the access and `other` can be active at the same time.
    ///
    /// [`Access`] instances are incompatible if one can write
    /// an element that the other can read or write.
    pub fn is_compatible(&self, other: &Access<T>) -> bool {
        self.is_components_compatible(other) && self.is_resources_compatible(other)
    }

    /// Returns `true` if the set's component access is a subset of another, i.e. `other`'s component access
    /// contains at least all the values in `self`.
    pub fn is_subset_components(&self, other: &Access<T>) -> bool {
        if self.writes_all_components {
            return other.writes_all_components;
        }

        if other.writes_all_components {
            return true;
        }

        if self.reads_all_components {
            return other.reads_all_components;
        }

        if other.reads_all_components {
            return self.component_writes.is_subset(&other.component_writes);
        }

        self.component_read_and_writes
            .is_subset(&other.component_read_and_writes)
            && self.component_writes.is_subset(&other.component_writes)
    }

    /// Returns `true` if the set's resource access is a subset of another, i.e. `other`'s resource access
    /// contains at least all the values in `self`.
    pub fn is_subset_resources(&self, other: &Access<T>) -> bool {
        if self.writes_all_resources {
            return other.writes_all_resources;
        }

        if other.writes_all_resources {
            return true;
        }

        if self.reads_all_resources {
            return other.reads_all_resources;
        }

        if other.reads_all_resources {
            return self.resource_writes.is_subset(&other.resource_writes);
        }

        self.resource_read_and_writes
            .is_subset(&other.resource_read_and_writes)
            && self.resource_writes.is_subset(&other.resource_writes)
    }

    /// Returns `true` if the set is a subset of another, i.e. `other` contains
    /// at least all the values in `self`.
    pub fn is_subset(&self, other: &Access<T>) -> bool {
        self.is_subset_components(other) && self.is_subset_resources(other)
    }

    /// Returns a vector of elements that the access and `other` cannot access at the same time.
<<<<<<< HEAD
    pub fn get_conflicts(&self, other: &Access<T>) -> AccessConflicts {
        let mut conflicts = FixedBitSet::new();
        if self.reads_all {
            if other.writes_all {
                return AccessConflicts::All;
            }
            conflicts.extend(other.writes.ones());
        }

        if other.reads_all {
            if self.writes_all {
                return AccessConflicts::All;
            }
            conflicts.extend(self.writes.ones());
        }

        if self.writes_all {
            if other.reads_all {
                return AccessConflicts::All;
            }
            conflicts.extend(other.reads_and_writes.ones());
        }

        if other.writes_all {
            if self.reads_all {
                return AccessConflicts::All;
            }
            conflicts.extend(self.reads_and_writes.ones());
        }
        conflicts.extend(self.writes.intersection(&other.reads_and_writes));
        conflicts.extend(self.reads_and_writes.intersection(&other.writes));
        AccessConflicts::Individual(conflicts)
=======
    pub fn get_conflicts(&self, other: &Access<T>) -> Vec<T> {
        let mut conflicts = FixedBitSet::default();
        if self.reads_all_components {
            // QUESTION: How to handle `other.writes_all`?
            conflicts.extend(other.component_writes.ones());
        }

        if other.reads_all_components {
            // QUESTION: How to handle `self.writes_all`.
            conflicts.extend(self.component_writes.ones());
        }

        if self.writes_all_components {
            conflicts.extend(other.component_read_and_writes.ones());
        }

        if other.writes_all_components {
            conflicts.extend(self.component_read_and_writes.ones());
        }
        if self.reads_all_resources {
            // QUESTION: How to handle `other.writes_all`?
            conflicts.extend(other.resource_writes.ones());
        }

        if other.reads_all_resources {
            // QUESTION: How to handle `self.writes_all`.
            conflicts.extend(self.resource_writes.ones());
        }

        if self.writes_all_resources {
            conflicts.extend(other.resource_read_and_writes.ones());
        }

        if other.writes_all_resources {
            conflicts.extend(self.resource_read_and_writes.ones());
        }

        conflicts.extend(
            self.component_writes
                .intersection(&other.component_read_and_writes),
        );
        conflicts.extend(
            self.component_read_and_writes
                .intersection(&other.component_writes),
        );
        conflicts.extend(
            self.resource_writes
                .intersection(&other.resource_read_and_writes),
        );
        conflicts.extend(
            self.resource_read_and_writes
                .intersection(&other.resource_writes),
        );
        conflicts
            .ones()
            .map(SparseSetIndex::get_sparse_set_index)
            .collect()
>>>>>>> 897625c8
    }

    /// Returns the indices of the components this has access to.
    pub fn component_reads_and_writes(&self) -> impl Iterator<Item = T> + '_ {
        self.component_read_and_writes
            .ones()
            .map(T::get_sparse_set_index)
    }

    /// Returns the indices of the components this has non-exclusive access to.
    pub fn component_reads(&self) -> impl Iterator<Item = T> + '_ {
        self.component_read_and_writes
            .difference(&self.component_writes)
            .map(T::get_sparse_set_index)
    }

    /// Returns the indices of the components this has exclusive access to.
    pub fn component_writes(&self) -> impl Iterator<Item = T> + '_ {
        self.component_writes.ones().map(T::get_sparse_set_index)
    }

    /// Returns the indices of the components that this has an archetypal access to.
    ///
    /// These are components whose values are not accessed (and thus will never cause conflicts),
    /// but whose presence in an archetype may affect query results.
    ///
    /// Currently, this is only used for [`Has<T>`].
    ///
    /// [`Has<T>`]: crate::query::Has
    pub fn archetypal(&self) -> impl Iterator<Item = T> + '_ {
        self.archetypal.ones().map(T::get_sparse_set_index)
    }
}

/// An [`Access`] that has been filtered to include and exclude certain combinations of elements.
///
/// Used internally to statically check if queries are disjoint.
///
/// Subtle: a `read` or `write` in `access` should not be considered to imply a
/// `with` access.
///
/// For example consider `Query<Option<&T>>` this only has a `read` of `T` as doing
/// otherwise would allow for queries to be considered disjoint when they shouldn't:
/// - `Query<(&mut T, Option<&U>)>` read/write `T`, read `U`, with `U`
/// - `Query<&mut T, Without<U>>` read/write `T`, without `U`
///     from this we could reasonably conclude that the queries are disjoint but they aren't.
///
/// In order to solve this the actual access that `Query<(&mut T, Option<&U>)>` has
/// is read/write `T`, read `U`. It must still have a read `U` access otherwise the following
/// queries would be incorrectly considered disjoint:
/// - `Query<&mut T>`  read/write `T`
/// - `Query<Option<&T>>` accesses nothing
///
/// See comments the [`WorldQuery`](super::WorldQuery) impls of [`AnyOf`](super::AnyOf)/`Option`/[`Or`](super::Or) for more information.
#[derive(Debug, Eq, PartialEq)]
pub struct FilteredAccess<T: SparseSetIndex> {
    pub(crate) access: Access<T>,
    pub(crate) required: FixedBitSet,
    // An array of filter sets to express `With` or `Without` clauses in disjunctive normal form, for example: `Or<(With<A>, With<B>)>`.
    // Filters like `(With<A>, Or<(With<B>, Without<C>)>` are expanded into `Or<((With<A>, With<B>), (With<A>, Without<C>))>`.
    pub(crate) filter_sets: Vec<AccessFilters<T>>,
}

// This is needed since `#[derive(Clone)]` does not generate optimized `clone_from`.
impl<T: SparseSetIndex> Clone for FilteredAccess<T> {
    fn clone(&self) -> Self {
        Self {
            access: self.access.clone(),
            required: self.required.clone(),
            filter_sets: self.filter_sets.clone(),
        }
    }

    fn clone_from(&mut self, source: &Self) {
        self.access.clone_from(&source.access);
        self.required.clone_from(&source.required);
        self.filter_sets.clone_from(&source.filter_sets);
    }
}

impl<T: SparseSetIndex> Default for FilteredAccess<T> {
    fn default() -> Self {
        Self::matches_everything()
    }
}

impl<T: SparseSetIndex> From<FilteredAccess<T>> for FilteredAccessSet<T> {
    fn from(filtered_access: FilteredAccess<T>) -> Self {
        let mut base = FilteredAccessSet::<T>::default();
        base.add(filtered_access);
        base
    }
}

/// Records how two accesses conflict with each other
#[derive(Debug, PartialEq)]
pub enum AccessConflicts {
    /// Conflict is for all indices
    All,
    /// There is a conflict for a subset of indices
    Individual(FixedBitSet),
}

impl AccessConflicts {
    fn add(&mut self, other: &Self) {
        match (self, other) {
            (s, AccessConflicts::All) => {
                *s = AccessConflicts::All;
            }
            (AccessConflicts::Individual(this), AccessConflicts::Individual(other)) => {
                this.extend(other.ones());
            }
            _ => {}
        }
    }

    pub(crate) fn is_empty(&self) -> bool {
        match self {
            Self::All => false,
            Self::Individual(set) => set.is_empty(),
        }
    }

    /// An [`AccessConflicts`] which represents the absence of any conflict
    pub(crate) fn empty() -> Self {
        Self::Individual(FixedBitSet::new())
    }
}

impl From<FixedBitSet> for AccessConflicts {
    fn from(value: FixedBitSet) -> Self {
        Self::Individual(value)
    }
}

impl<T: SparseSetIndex> From<Vec<T>> for AccessConflicts {
    fn from(value: Vec<T>) -> Self {
        Self::Individual(value.iter().map(T::sparse_set_index).collect())
    }
}

impl<T: SparseSetIndex> FilteredAccess<T> {
    /// Returns a `FilteredAccess` which has no access and matches everything.
    /// This is the equivalent of a `TRUE` logic atom.
    pub fn matches_everything() -> Self {
        Self {
            access: Access::default(),
            required: FixedBitSet::default(),
            filter_sets: vec![AccessFilters::default()],
        }
    }

    /// Returns a `FilteredAccess` which has no access and matches nothing.
    /// This is the equivalent of a `FALSE` logic atom.
    pub fn matches_nothing() -> Self {
        Self {
            access: Access::default(),
            required: FixedBitSet::default(),
            filter_sets: Vec::new(),
        }
    }

    /// Returns a reference to the underlying unfiltered access.
    #[inline]
    pub fn access(&self) -> &Access<T> {
        &self.access
    }

    /// Returns a mutable reference to the underlying unfiltered access.
    #[inline]
    pub fn access_mut(&mut self) -> &mut Access<T> {
        &mut self.access
    }

    /// Adds access to the component given by `index`.
    pub fn add_component_read(&mut self, index: T) {
        self.access.add_component_read(index.clone());
        self.add_required(index.clone());
        self.and_with(index);
    }

    /// Adds exclusive access to the component given by `index`.
    pub fn add_component_write(&mut self, index: T) {
        self.access.add_component_write(index.clone());
        self.add_required(index.clone());
        self.and_with(index);
    }

    /// Adds access to the resource given by `index`.
    pub fn add_resource_read(&mut self, index: T) {
        self.access.add_resource_read(index.clone());
    }

    /// Adds exclusive access to the resource given by `index`.
    pub fn add_resource_write(&mut self, index: T) {
        self.access.add_resource_write(index.clone());
    }

    fn add_required(&mut self, index: T) {
        self.required.grow_and_insert(index.sparse_set_index());
    }

    /// Adds a `With` filter: corresponds to a conjunction (AND) operation.
    ///
    /// Suppose we begin with `Or<(With<A>, With<B>)>`, which is represented by an array of two `AccessFilter` instances.
    /// Adding `AND With<C>` via this method transforms it into the equivalent of  `Or<((With<A>, With<C>), (With<B>, With<C>))>`.
    pub fn and_with(&mut self, index: T) {
        for filter in &mut self.filter_sets {
            filter.with.grow_and_insert(index.sparse_set_index());
        }
    }

    /// Adds a `Without` filter: corresponds to a conjunction (AND) operation.
    ///
    /// Suppose we begin with `Or<(With<A>, With<B>)>`, which is represented by an array of two `AccessFilter` instances.
    /// Adding `AND Without<C>` via this method transforms it into the equivalent of  `Or<((With<A>, Without<C>), (With<B>, Without<C>))>`.
    pub fn and_without(&mut self, index: T) {
        for filter in &mut self.filter_sets {
            filter.without.grow_and_insert(index.sparse_set_index());
        }
    }

    /// Appends an array of filters: corresponds to a disjunction (OR) operation.
    ///
    /// As the underlying array of filters represents a disjunction,
    /// where each element (`AccessFilters`) represents a conjunction,
    /// we can simply append to the array.
    pub fn append_or(&mut self, other: &FilteredAccess<T>) {
        self.filter_sets.append(&mut other.filter_sets.clone());
    }

    /// Adds all of the accesses from `other` to `self`.
    pub fn extend_access(&mut self, other: &FilteredAccess<T>) {
        self.access.extend(&other.access);
    }

    /// Returns `true` if this and `other` can be active at the same time.
    pub fn is_compatible(&self, other: &FilteredAccess<T>) -> bool {
        if self.access.is_compatible(&other.access) {
            return true;
        }

        // If the access instances are incompatible, we want to check that whether filters can
        // guarantee that queries are disjoint.
        // Since the `filter_sets` array represents a Disjunctive Normal Form formula ("ORs of ANDs"),
        // we need to make sure that each filter set (ANDs) rule out every filter set from the `other` instance.
        //
        // For example, `Query<&mut C, Or<(With<A>, Without<B>)>>` is compatible `Query<&mut C, (With<B>, Without<A>)>`,
        // but `Query<&mut C, Or<(Without<A>, Without<B>)>>` isn't compatible with `Query<&mut C, Or<(With<A>, With<B>)>>`.
        self.filter_sets.iter().all(|filter| {
            other
                .filter_sets
                .iter()
                .all(|other_filter| filter.is_ruled_out_by(other_filter))
        })
    }

    /// Returns a vector of elements that this and `other` cannot access at the same time.
    pub fn get_conflicts(&self, other: &FilteredAccess<T>) -> AccessConflicts {
        if !self.is_compatible(other) {
            // filters are disjoint, so we can just look at the unfiltered intersection
            return self.access.get_conflicts(&other.access);
        }
        AccessConflicts::empty()
    }

    /// Adds all access and filters from `other`.
    ///
    /// Corresponds to a conjunction operation (AND) for filters.
    ///
    /// Extending `Or<(With<A>, Without<B>)>` with `Or<(With<C>, Without<D>)>` will result in
    /// `Or<((With<A>, With<C>), (With<A>, Without<D>), (Without<B>, With<C>), (Without<B>, Without<D>))>`.
    pub fn extend(&mut self, other: &FilteredAccess<T>) {
        self.access.extend(&other.access);
        self.required.union_with(&other.required);

        // We can avoid allocating a new array of bitsets if `other` contains just a single set of filters:
        // in this case we can short-circuit by performing an in-place union for each bitset.
        if other.filter_sets.len() == 1 {
            for filter in &mut self.filter_sets {
                filter.with.union_with(&other.filter_sets[0].with);
                filter.without.union_with(&other.filter_sets[0].without);
            }
            return;
        }

        let mut new_filters = Vec::with_capacity(self.filter_sets.len() * other.filter_sets.len());
        for filter in &self.filter_sets {
            for other_filter in &other.filter_sets {
                let mut new_filter = filter.clone();
                new_filter.with.union_with(&other_filter.with);
                new_filter.without.union_with(&other_filter.without);
                new_filters.push(new_filter);
            }
        }
        self.filter_sets = new_filters;
    }

    /// Sets the underlying unfiltered access as having access to all indexed elements.
    pub fn read_all(&mut self) {
        self.access.read_all();
    }

    /// Sets the underlying unfiltered access as having mutable access to all indexed elements.
    pub fn write_all(&mut self) {
        self.access.write_all();
    }

    /// Sets the underlying unfiltered access as having access to all components.
    pub fn read_all_components(&mut self) {
        self.access.read_all_components();
    }

    /// Sets the underlying unfiltered access as having mutable access to all components.
    pub fn write_all_components(&mut self) {
        self.access.write_all_components();
    }

    /// Returns `true` if the set is a subset of another, i.e. `other` contains
    /// at least all the values in `self`.
    pub fn is_subset(&self, other: &FilteredAccess<T>) -> bool {
        self.required.is_subset(&other.required) && self.access().is_subset(other.access())
    }

    /// Returns the indices of the elements that this access filters for.
    pub fn with_filters(&self) -> impl Iterator<Item = T> + '_ {
        self.filter_sets
            .iter()
            .flat_map(|f| f.with.ones().map(T::get_sparse_set_index))
    }

    /// Returns the indices of the elements that this access filters out.
    pub fn without_filters(&self) -> impl Iterator<Item = T> + '_ {
        self.filter_sets
            .iter()
            .flat_map(|f| f.without.ones().map(T::get_sparse_set_index))
    }
}

#[derive(Eq, PartialEq)]
pub(crate) struct AccessFilters<T> {
    pub(crate) with: FixedBitSet,
    pub(crate) without: FixedBitSet,
    _index_type: PhantomData<T>,
}

// This is needed since `#[derive(Clone)]` does not generate optimized `clone_from`.
impl<T: SparseSetIndex> Clone for AccessFilters<T> {
    fn clone(&self) -> Self {
        Self {
            with: self.with.clone(),
            without: self.without.clone(),
            _index_type: PhantomData,
        }
    }

    fn clone_from(&mut self, source: &Self) {
        self.with.clone_from(&source.with);
        self.without.clone_from(&source.without);
    }
}

impl<T: SparseSetIndex + fmt::Debug> fmt::Debug for AccessFilters<T> {
    fn fmt(&self, f: &mut fmt::Formatter<'_>) -> fmt::Result {
        f.debug_struct("AccessFilters")
            .field("with", &FormattedBitSet::<T>::new(&self.with))
            .field("without", &FormattedBitSet::<T>::new(&self.without))
            .finish()
    }
}

impl<T: SparseSetIndex> Default for AccessFilters<T> {
    fn default() -> Self {
        Self {
            with: FixedBitSet::default(),
            without: FixedBitSet::default(),
            _index_type: PhantomData,
        }
    }
}

impl<T: SparseSetIndex> AccessFilters<T> {
    fn is_ruled_out_by(&self, other: &Self) -> bool {
        // Although not technically complete, we don't consider the case when `AccessFilters`'s
        // `without` bitset contradicts its own `with` bitset (e.g. `(With<A>, Without<A>)`).
        // Such query would be considered compatible with any other query, but as it's almost
        // always an error, we ignore this case instead of treating such query as compatible
        // with others.
        !self.with.is_disjoint(&other.without) || !self.without.is_disjoint(&other.with)
    }
}

/// A collection of [`FilteredAccess`] instances.
///
/// Used internally to statically check if systems have conflicting access.
///
/// It stores multiple sets of accesses.
/// - A "combined" set, which is the access of all filters in this set combined.
/// - The set of access of each individual filters in this set.
#[derive(Debug, PartialEq, Eq)]
pub struct FilteredAccessSet<T: SparseSetIndex> {
    combined_access: Access<T>,
    filtered_accesses: Vec<FilteredAccess<T>>,
}

// This is needed since `#[derive(Clone)]` does not generate optimized `clone_from`.
impl<T: SparseSetIndex> Clone for FilteredAccessSet<T> {
    fn clone(&self) -> Self {
        Self {
            combined_access: self.combined_access.clone(),
            filtered_accesses: self.filtered_accesses.clone(),
        }
    }

    fn clone_from(&mut self, source: &Self) {
        self.combined_access.clone_from(&source.combined_access);
        self.filtered_accesses.clone_from(&source.filtered_accesses);
    }
}

impl<T: SparseSetIndex> FilteredAccessSet<T> {
    /// Returns a reference to the unfiltered access of the entire set.
    #[inline]
    pub fn combined_access(&self) -> &Access<T> {
        &self.combined_access
    }

    /// Returns `true` if this and `other` can be active at the same time.
    ///
    /// Access conflict resolution happen in two steps:
    /// 1. A "coarse" check, if there is no mutual unfiltered conflict between
    ///    `self` and `other`, we already know that the two access sets are
    ///    compatible.
    /// 2. A "fine grained" check, it kicks in when the "coarse" check fails.
    ///    the two access sets might still be compatible if some of the accesses
    ///    are restricted with the [`With`](super::With) or [`Without`](super::Without) filters so that access is
    ///    mutually exclusive. The fine grained phase iterates over all filters in
    ///    the `self` set and compares it to all the filters in the `other` set,
    ///    making sure they are all mutually compatible.
    pub fn is_compatible(&self, other: &FilteredAccessSet<T>) -> bool {
        if self.combined_access.is_compatible(other.combined_access()) {
            return true;
        }
        for filtered in &self.filtered_accesses {
            for other_filtered in &other.filtered_accesses {
                if !filtered.is_compatible(other_filtered) {
                    return false;
                }
            }
        }
        true
    }

    /// Returns a vector of elements that this set and `other` cannot access at the same time.
    pub fn get_conflicts(&self, other: &FilteredAccessSet<T>) -> AccessConflicts {
        // if the unfiltered access is incompatible, must check each pair
        let mut conflicts = AccessConflicts::empty();
        if !self.combined_access.is_compatible(other.combined_access()) {
            for filtered in &self.filtered_accesses {
                for other_filtered in &other.filtered_accesses {
                    conflicts.add(&filtered.get_conflicts(other_filtered));
                }
            }
        }
        conflicts
    }

    /// Returns a vector of elements that this set and `other` cannot access at the same time.
    pub fn get_conflicts_single(&self, filtered_access: &FilteredAccess<T>) -> AccessConflicts {
        // if the unfiltered access is incompatible, must check each pair
        let mut conflicts = AccessConflicts::empty();
        if !self.combined_access.is_compatible(filtered_access.access()) {
            for filtered in &self.filtered_accesses {
                conflicts.add(&filtered.get_conflicts(filtered_access));
            }
        }
        conflicts
    }

    /// Adds the filtered access to the set.
    pub fn add(&mut self, filtered_access: FilteredAccess<T>) {
        self.combined_access.extend(&filtered_access.access);
        self.filtered_accesses.push(filtered_access);
    }

    /// Adds a read access to a resource to the set.
    pub(crate) fn add_unfiltered_resource_read(&mut self, index: T) {
        let mut filter = FilteredAccess::default();
        filter.add_resource_read(index);
        self.add(filter);
    }

    /// Adds a write access to a resource to the set.
    pub(crate) fn add_unfiltered_resource_write(&mut self, index: T) {
        let mut filter = FilteredAccess::default();
        filter.add_resource_write(index);
        self.add(filter);
    }

    /// Adds all of the accesses from the passed set to `self`.
    pub fn extend(&mut self, filtered_access_set: FilteredAccessSet<T>) {
        self.combined_access
            .extend(&filtered_access_set.combined_access);
        self.filtered_accesses
            .extend(filtered_access_set.filtered_accesses);
    }

    /// Marks the set as reading all possible indices of type T.
    pub fn read_all(&mut self) {
        self.combined_access.read_all();
    }

    /// Marks the set as writing all T.
    pub fn write_all(&mut self) {
        self.combined_access.write_all();
    }

    /// Removes all accesses stored in this set.
    pub fn clear(&mut self) {
        self.combined_access.clear();
        self.filtered_accesses.clear();
    }
}

impl<T: SparseSetIndex> Default for FilteredAccessSet<T> {
    fn default() -> Self {
        Self {
            combined_access: Default::default(),
            filtered_accesses: Vec::new(),
        }
    }
}

#[cfg(test)]
mod tests {
    use crate::query::access::AccessFilters;
    use crate::query::{Access, AccessConflicts, FilteredAccess, FilteredAccessSet};
    use fixedbitset::FixedBitSet;
    use std::marker::PhantomData;

    fn create_sample_access() -> Access<usize> {
        let mut access = Access::<usize>::default();

        access.add_component_read(1);
        access.add_component_read(2);
        access.add_component_write(3);
        access.add_archetypal(5);
        access.read_all();

        access
    }

    fn create_sample_filtered_access() -> FilteredAccess<usize> {
        let mut filtered_access = FilteredAccess::<usize>::default();

        filtered_access.add_component_write(1);
        filtered_access.add_component_read(2);
        filtered_access.add_required(3);
        filtered_access.and_with(4);

        filtered_access
    }

    fn create_sample_access_filters() -> AccessFilters<usize> {
        let mut access_filters = AccessFilters::<usize>::default();

        access_filters.with.grow_and_insert(3);
        access_filters.without.grow_and_insert(5);

        access_filters
    }

    fn create_sample_filtered_access_set() -> FilteredAccessSet<usize> {
        let mut filtered_access_set = FilteredAccessSet::<usize>::default();

        filtered_access_set.add_unfiltered_resource_read(2);
        filtered_access_set.add_unfiltered_resource_write(4);
        filtered_access_set.read_all();

        filtered_access_set
    }

    #[test]
    fn test_access_clone() {
        let original: Access<usize> = create_sample_access();
        let cloned = original.clone();

        assert_eq!(original, cloned);
    }

    #[test]
    fn test_access_clone_from() {
        let original: Access<usize> = create_sample_access();
        let mut cloned = Access::<usize>::default();

        cloned.add_component_write(7);
        cloned.add_component_read(4);
        cloned.add_archetypal(8);
        cloned.write_all();

        cloned.clone_from(&original);

        assert_eq!(original, cloned);
    }

    #[test]
    fn test_filtered_access_clone() {
        let original: FilteredAccess<usize> = create_sample_filtered_access();
        let cloned = original.clone();

        assert_eq!(original, cloned);
    }

    #[test]
    fn test_filtered_access_clone_from() {
        let original: FilteredAccess<usize> = create_sample_filtered_access();
        let mut cloned = FilteredAccess::<usize>::default();

        cloned.add_component_write(7);
        cloned.add_component_read(4);
        cloned.append_or(&FilteredAccess::default());

        cloned.clone_from(&original);

        assert_eq!(original, cloned);
    }

    #[test]
    fn test_access_filters_clone() {
        let original: AccessFilters<usize> = create_sample_access_filters();
        let cloned = original.clone();

        assert_eq!(original, cloned);
    }

    #[test]
    fn test_access_filters_clone_from() {
        let original: AccessFilters<usize> = create_sample_access_filters();
        let mut cloned = AccessFilters::<usize>::default();

        cloned.with.grow_and_insert(1);
        cloned.without.grow_and_insert(2);

        cloned.clone_from(&original);

        assert_eq!(original, cloned);
    }

    #[test]
    fn test_filtered_access_set_clone() {
        let original: FilteredAccessSet<usize> = create_sample_filtered_access_set();
        let cloned = original.clone();

        assert_eq!(original, cloned);
    }

    #[test]
    fn test_filtered_access_set_from() {
        let original: FilteredAccessSet<usize> = create_sample_filtered_access_set();
        let mut cloned = FilteredAccessSet::<usize>::default();

        cloned.add_unfiltered_resource_read(7);
        cloned.add_unfiltered_resource_write(9);
        cloned.write_all();

        cloned.clone_from(&original);

        assert_eq!(original, cloned);
    }

    #[test]
    fn read_all_access_conflicts() {
        // read_all / single write
        let mut access_a = Access::<usize>::default();
        access_a.add_component_write(0);

        let mut access_b = Access::<usize>::default();
        access_b.read_all();

        assert!(!access_b.is_compatible(&access_a));

        // read_all / read_all
        let mut access_a = Access::<usize>::default();
        access_a.read_all();

        let mut access_b = Access::<usize>::default();
        access_b.read_all();

        assert!(access_b.is_compatible(&access_a));
    }

    #[test]
    fn access_get_conflicts() {
        let mut access_a = Access::<usize>::default();
        access_a.add_component_read(0);
        access_a.add_component_read(1);

        let mut access_b = Access::<usize>::default();
        access_b.add_component_read(0);
        access_b.add_component_write(1);

        assert_eq!(access_a.get_conflicts(&access_b), vec![1_usize].into());

        let mut access_c = Access::<usize>::default();
        access_c.add_component_write(0);
        access_c.add_component_write(1);

        assert_eq!(
            access_a.get_conflicts(&access_c),
            vec![0_usize, 1_usize].into()
        );
        assert_eq!(
            access_b.get_conflicts(&access_c),
            vec![0_usize, 1_usize].into()
        );

        let mut access_d = Access::<usize>::default();
        access_d.add_component_read(0);

        assert_eq!(access_d.get_conflicts(&access_a), AccessConflicts::empty());
        assert_eq!(access_d.get_conflicts(&access_b), AccessConflicts::empty());
        assert_eq!(access_d.get_conflicts(&access_c), vec![0_usize].into());
    }

    #[test]
    fn filtered_combined_access() {
        let mut access_a = FilteredAccessSet::<usize>::default();
        access_a.add_unfiltered_resource_read(1);

        let mut filter_b = FilteredAccess::<usize>::default();
        filter_b.add_resource_write(1);

        let conflicts = access_a.get_conflicts_single(&filter_b);
        assert_eq!(
            &conflicts,
            &AccessConflicts::from(vec![1_usize]),
            "access_a: {access_a:?}, filter_b: {filter_b:?}"
        );
    }

    #[test]
    fn filtered_access_extend() {
        let mut access_a = FilteredAccess::<usize>::default();
        access_a.add_component_read(0);
        access_a.add_component_read(1);
        access_a.and_with(2);

        let mut access_b = FilteredAccess::<usize>::default();
        access_b.add_component_read(0);
        access_b.add_component_write(3);
        access_b.and_without(4);

        access_a.extend(&access_b);

        let mut expected = FilteredAccess::<usize>::default();
        expected.add_component_read(0);
        expected.add_component_read(1);
        expected.and_with(2);
        expected.add_component_write(3);
        expected.and_without(4);

        assert!(access_a.eq(&expected));
    }

    #[test]
    fn filtered_access_extend_or() {
        let mut access_a = FilteredAccess::<usize>::default();
        // Exclusive access to `(&mut A, &mut B)`.
        access_a.add_component_write(0);
        access_a.add_component_write(1);

        // Filter by `With<C>`.
        let mut access_b = FilteredAccess::<usize>::default();
        access_b.and_with(2);

        // Filter by `(With<D>, Without<E>)`.
        let mut access_c = FilteredAccess::<usize>::default();
        access_c.and_with(3);
        access_c.and_without(4);

        // Turns `access_b` into `Or<(With<C>, (With<D>, Without<D>))>`.
        access_b.append_or(&access_c);
        // Applies the filters to the initial query, which corresponds to the FilteredAccess'
        // representation of `Query<(&mut A, &mut B), Or<(With<C>, (With<D>, Without<E>))>>`.
        access_a.extend(&access_b);

        // Construct the expected `FilteredAccess` struct.
        // The intention here is to test that exclusive access implied by `add_write`
        // forms correct normalized access structs when extended with `Or` filters.
        let mut expected = FilteredAccess::<usize>::default();
        expected.add_component_write(0);
        expected.add_component_write(1);
        // The resulted access is expected to represent `Or<((With<A>, With<B>, With<C>), (With<A>, With<B>, With<D>, Without<E>))>`.
        expected.filter_sets = vec![
            AccessFilters {
                with: FixedBitSet::with_capacity_and_blocks(3, [0b111]),
                without: FixedBitSet::default(),
                _index_type: PhantomData,
            },
            AccessFilters {
                with: FixedBitSet::with_capacity_and_blocks(4, [0b1011]),
                without: FixedBitSet::with_capacity_and_blocks(5, [0b10000]),
                _index_type: PhantomData,
            },
        ];

        assert_eq!(access_a, expected);
    }
}<|MERGE_RESOLUTION|>--- conflicted
+++ resolved
@@ -484,70 +484,45 @@
     }
 
     /// Returns a vector of elements that the access and `other` cannot access at the same time.
-<<<<<<< HEAD
     pub fn get_conflicts(&self, other: &Access<T>) -> AccessConflicts {
         let mut conflicts = FixedBitSet::new();
-        if self.reads_all {
+        if self.reads_all_components {
             if other.writes_all {
                 return AccessConflicts::All;
             }
-            conflicts.extend(other.writes.ones());
-        }
-
-        if other.reads_all {
+            conflicts.extend(other.component_writes.ones());
+        }
+
+        if other.reads_all_components {
             if self.writes_all {
                 return AccessConflicts::All;
             }
-            conflicts.extend(self.writes.ones());
-        }
-
-        if self.writes_all {
+            conflicts.extend(self.component_writes.ones());
+        }
+
+        if self.writes_all_components {
+            conflicts.extend(other.component_read_and_writes.ones());
+        }
+
+        if other.writes_all_components {
+            conflicts.extend(self.component_read_and_writes.ones());
+        }
+        if self.reads_all_resources {
+            // QUESTION: How to handle `other.writes_all`?
             if other.reads_all {
                 return AccessConflicts::All;
             }
-            conflicts.extend(other.reads_and_writes.ones());
-        }
-
-        if other.writes_all {
+            conflicts.extend(other.resource_writes.ones());
+        }
+
+        if other.reads_all_resources {
+            // QUESTION: How to handle `self.writes_all`.
             if self.reads_all {
                 return AccessConflicts::All;
             }
-            conflicts.extend(self.reads_and_writes.ones());
-        }
-        conflicts.extend(self.writes.intersection(&other.reads_and_writes));
-        conflicts.extend(self.reads_and_writes.intersection(&other.writes));
-        AccessConflicts::Individual(conflicts)
-=======
-    pub fn get_conflicts(&self, other: &Access<T>) -> Vec<T> {
-        let mut conflicts = FixedBitSet::default();
-        if self.reads_all_components {
-            // QUESTION: How to handle `other.writes_all`?
-            conflicts.extend(other.component_writes.ones());
-        }
-
-        if other.reads_all_components {
-            // QUESTION: How to handle `self.writes_all`.
-            conflicts.extend(self.component_writes.ones());
-        }
-
-        if self.writes_all_components {
-            conflicts.extend(other.component_read_and_writes.ones());
-        }
-
-        if other.writes_all_components {
-            conflicts.extend(self.component_read_and_writes.ones());
-        }
-        if self.reads_all_resources {
-            // QUESTION: How to handle `other.writes_all`?
-            conflicts.extend(other.resource_writes.ones());
-        }
-
-        if other.reads_all_resources {
-            // QUESTION: How to handle `self.writes_all`.
             conflicts.extend(self.resource_writes.ones());
         }
-
-        if self.writes_all_resources {
+if self.writes_all_resources {
             conflicts.extend(other.resource_read_and_writes.ones());
         }
 
@@ -571,11 +546,7 @@
             self.resource_read_and_writes
                 .intersection(&other.resource_writes),
         );
-        conflicts
-            .ones()
-            .map(SparseSetIndex::get_sparse_set_index)
-            .collect()
->>>>>>> 897625c8
+        AccessConflicts::Individual(conflicts)
     }
 
     /// Returns the indices of the components this has access to.
