--- conflicted
+++ resolved
@@ -218,13 +218,8 @@
 /// - `Query<&mut T>`  read/write `T`
 /// - `Query<Option<&T>>` accesses nothing
 ///
-<<<<<<< HEAD
 /// See comments the [`WorldQuery`](super::WorldQuery) impls of [`AnyOf`](super::AnyOf)/`Option`/[`Or`](super::Or) for more information.
-#[derive(Clone, Eq, PartialEq)]
-=======
-/// See comments the `WorldQuery` impls of `AnyOf`/`Option`/`Or` for more information.
 #[derive(Debug, Clone, Eq, PartialEq)]
->>>>>>> 6b774c0f
 pub struct FilteredAccess<T: SparseSetIndex> {
     access: Access<T>,
     // An array of filter sets to express `With` or `Without` clauses in disjunctive normal form, for example: `Or<(With<A>, With<B>)>`.
