use crate::storage::SparseSetIndex;
use bevy_utils::HashSet;
use core::fmt;
use fixedbitset::FixedBitSet;
use std::marker::PhantomData;

/// A wrapper struct to make Debug representations of [`FixedBitSet`] easier
/// to read, when used to store [`SparseSetIndex`].
///
/// Instead of the raw integer representation of the `FixedBitSet`, the list of
/// `T` valid for [`SparseSetIndex`] is shown.
///
/// Normal `FixedBitSet` `Debug` output:
/// ```text
/// read_and_writes: FixedBitSet { data: [ 160 ], length: 8 }
/// ```
///
/// Which, unless you are a computer, doesn't help much understand what's in
/// the set. With `FormattedBitSet`, we convert the present set entries into
/// what they stand for, it is much clearer what is going on:
/// ```text
/// read_and_writes: [ ComponentId(5), ComponentId(7) ]
/// ```
struct FormattedBitSet<'a, T: SparseSetIndex> {
    bit_set: &'a FixedBitSet,
    _marker: PhantomData<T>,
}

impl<'a, T: SparseSetIndex> FormattedBitSet<'a, T> {
    fn new(bit_set: &'a FixedBitSet) -> Self {
        Self {
            bit_set,
            _marker: PhantomData,
        }
    }
}

impl<'a, T: SparseSetIndex + fmt::Debug> fmt::Debug for FormattedBitSet<'a, T> {
    fn fmt(&self, f: &mut fmt::Formatter<'_>) -> fmt::Result {
        f.debug_list()
            .entries(self.bit_set.ones().map(T::get_sparse_set_index))
            .finish()
    }
}

/// Tracks read and write access to specific elements in a collection.
///
/// Used internally to ensure soundness during system initialization and execution.
/// See the [`is_compatible`](Access::is_compatible) and [`get_conflicts`](Access::get_conflicts) functions.
#[derive(Clone, Eq, PartialEq)]
pub struct Access<T: SparseSetIndex> {
    /// All accessed elements.
    reads_and_writes: FixedBitSet,
    /// The exclusively-accessed elements.
    writes: FixedBitSet,
    /// Is `true` if this has access to all elements in the collection.
    /// This field is a performance optimization for `&World` (also harder to mess up for soundness).
    reads_all: bool,
    /// Is `true` if this has mutable access to all elements in the collection.
    /// If this is true, then `reads_all` must also be true.
    writes_all: bool,
    marker: PhantomData<T>,
}

impl<T: SparseSetIndex + fmt::Debug> fmt::Debug for Access<T> {
    fn fmt(&self, f: &mut fmt::Formatter<'_>) -> fmt::Result {
        f.debug_struct("Access")
            .field(
                "read_and_writes",
                &FormattedBitSet::<T>::new(&self.reads_and_writes),
            )
            .field("writes", &FormattedBitSet::<T>::new(&self.writes))
            .field("reads_all", &self.reads_all)
            .field("writes_all", &self.writes_all)
            .finish()
    }
}

impl<T: SparseSetIndex> Default for Access<T> {
    fn default() -> Self {
        Self::new()
    }
}

impl<T: SparseSetIndex> Access<T> {
    /// Creates an empty [`Access`] collection.
    pub const fn new() -> Self {
        Self {
            reads_all: false,
            writes_all: false,
            reads_and_writes: FixedBitSet::new(),
            writes: FixedBitSet::new(),
            marker: PhantomData,
        }
    }

    /// Increases the set capacity to the specified amount.
    ///
    /// Does nothing if `capacity` is less than or equal to the current value.
    pub fn grow(&mut self, capacity: usize) {
        self.reads_and_writes.grow(capacity);
        self.writes.grow(capacity);
    }

    /// Adds access to the element given by `index`.
    pub fn add_read(&mut self, index: T) {
        self.reads_and_writes.grow(index.sparse_set_index() + 1);
        self.reads_and_writes.insert(index.sparse_set_index());
    }

    /// Adds exclusive access to the element given by `index`.
    pub fn add_write(&mut self, index: T) {
        self.reads_and_writes.grow(index.sparse_set_index() + 1);
        self.reads_and_writes.insert(index.sparse_set_index());
        self.writes.grow(index.sparse_set_index() + 1);
        self.writes.insert(index.sparse_set_index());
    }

    /// Returns `true` if this can access the element given by `index`.
    pub fn has_read(&self, index: T) -> bool {
        self.reads_all || self.reads_and_writes.contains(index.sparse_set_index())
    }

<<<<<<< HEAD
    /// Returns `true` if this has read-only access to the element given by `index`,
    /// unless the access comes from [`Self::has_read_all`].
    pub(crate) fn has_granular_read_only(&self, index: T) -> bool {
        let index = index.sparse_set_index();
        self.reads_and_writes.contains(index) && !self.writes.contains(index)
=======
    /// Returns `true` if this can access anything.
    pub fn has_any_read(&self) -> bool {
        self.reads_all || !self.reads_and_writes.is_clear()
>>>>>>> 26359f9b
    }

    /// Returns `true` if this can exclusively access the element given by `index`.
    pub fn has_write(&self, index: T) -> bool {
        self.writes_all || self.writes.contains(index.sparse_set_index())
    }

    /// Returns `true` if this accesses anything mutably.
    pub fn has_any_write(&self) -> bool {
        self.writes_all || !self.writes.is_clear()
    }

    /// Sets this as having access to all indexed elements (i.e. `&World`).
    pub fn read_all(&mut self) {
        self.reads_all = true;
    }

    /// Sets this as having mutable access to all indexed elements (i.e. `EntityMut`).
    pub fn write_all(&mut self) {
        self.reads_all = true;
        self.writes_all = true;
    }

    /// Returns `true` if this has access to all indexed elements (i.e. `&World`).
    pub fn has_read_all(&self) -> bool {
        self.reads_all
    }

    /// Returns `true` if this has write access to all indexed elements (i.e. `EntityMut`).
    pub fn has_write_all(&self) -> bool {
        self.writes_all
    }

    /// Removes all accesses.
    pub fn clear(&mut self) {
        self.reads_all = false;
        self.writes_all = false;
        self.reads_and_writes.clear();
        self.writes.clear();
    }

    /// Adds all access from `other`.
    pub fn extend(&mut self, other: &Access<T>) {
        self.reads_all = self.reads_all || other.reads_all;
        self.writes_all = self.writes_all || other.writes_all;
        self.reads_and_writes.union_with(&other.reads_and_writes);
        self.writes.union_with(&other.writes);
    }

    /// Returns `true` if the access and `other` can be active at the same time.
    ///
    /// [`Access`] instances are incompatible if one can write
    /// an element that the other can read or write.
    pub fn is_compatible(&self, other: &Access<T>) -> bool {
        if self.writes_all {
            return !other.has_any_read();
        }

        if other.writes_all {
            return !self.has_any_read();
        }

        if self.reads_all {
            return !other.has_any_write();
        }

        if other.reads_all {
            return !self.has_any_write();
        }

        self.writes.is_disjoint(&other.reads_and_writes)
            && other.writes.is_disjoint(&self.reads_and_writes)
    }

    /// Returns a vector of elements that the access and `other` cannot access at the same time.
    pub fn get_conflicts(&self, other: &Access<T>) -> Vec<T> {
        let mut conflicts = FixedBitSet::default();
        if self.reads_all {
            // QUESTION: How to handle `other.writes_all`?
            conflicts.extend(other.writes.ones());
        }

        if other.reads_all {
            // QUESTION: How to handle `self.writes_all`.
            conflicts.extend(self.writes.ones());
        }

        if self.writes_all {
            conflicts.extend(other.reads_and_writes.ones());
        }

        if other.writes_all {
            conflicts.extend(self.reads_and_writes.ones());
        }

        conflicts.extend(self.writes.intersection(&other.reads_and_writes));
        conflicts.extend(self.reads_and_writes.intersection(&other.writes));
        conflicts
            .ones()
            .map(SparseSetIndex::get_sparse_set_index)
            .collect()
    }

    /// Returns the indices of the elements this has access to.
    pub fn reads_and_writes(&self) -> impl Iterator<Item = T> + '_ {
        self.reads_and_writes.ones().map(T::get_sparse_set_index)
    }

    /// Returns the indices of the elements this has non-exclusive access to.
    pub fn reads(&self) -> impl Iterator<Item = T> + '_ {
        self.reads_and_writes
            .difference(&self.writes)
            .map(T::get_sparse_set_index)
    }

    /// Returns the indices of the elements this has exclusive access to.
    pub fn writes(&self) -> impl Iterator<Item = T> + '_ {
        self.writes.ones().map(T::get_sparse_set_index)
    }
}

/// An [`Access`] that has been filtered to include and exclude certain combinations of elements.
///
/// Used internally to statically check if queries are disjoint.
///
/// Subtle: a `read` or `write` in `access` should not be considered to imply a
/// `with` access.
///
/// For example consider `Query<Option<&T>>` this only has a `read` of `T` as doing
/// otherwise would allow for queries to be considered disjoint when they shouldn't:
/// - `Query<(&mut T, Option<&U>)>` read/write `T`, read `U`, with `U`
/// - `Query<&mut T, Without<U>>` read/write `T`, without `U`
/// from this we could reasonably conclude that the queries are disjoint but they aren't.
///
/// In order to solve this the actual access that `Query<(&mut T, Option<&U>)>` has
/// is read/write `T`, read `U`. It must still have a read `U` access otherwise the following
/// queries would be incorrectly considered disjoint:
/// - `Query<&mut T>`  read/write `T`
/// - `Query<Option<&T>>` accesses nothing
///
/// See comments the [`WorldQuery`](super::WorldQuery) impls of [`AnyOf`](super::AnyOf)/`Option`/[`Or`](super::Or) for more information.
#[derive(Debug, Clone, Eq, PartialEq)]
pub struct FilteredAccess<T: SparseSetIndex> {
    access: Access<T>,
    // An array of filter sets to express `With` or `Without` clauses in disjunctive normal form, for example: `Or<(With<A>, With<B>)>`.
    // Filters like `(With<A>, Or<(With<B>, Without<C>)>` are expanded into `Or<((With<A>, With<B>), (With<A>, Without<C>))>`.
    filter_sets: Vec<AccessFilters<T>>,
}

impl<T: SparseSetIndex> Default for FilteredAccess<T> {
    fn default() -> Self {
        Self {
            access: Access::default(),
            filter_sets: vec![AccessFilters::default()],
        }
    }
}

impl<T: SparseSetIndex> From<FilteredAccess<T>> for FilteredAccessSet<T> {
    fn from(filtered_access: FilteredAccess<T>) -> Self {
        let mut base = FilteredAccessSet::<T>::default();
        base.add(filtered_access);
        base
    }
}

impl<T: SparseSetIndex> FilteredAccess<T> {
    /// Returns a reference to the underlying unfiltered access.
    #[inline]
    pub fn access(&self) -> &Access<T> {
        &self.access
    }

    /// Returns a mutable reference to the underlying unfiltered access.
    #[inline]
    pub fn access_mut(&mut self) -> &mut Access<T> {
        &mut self.access
    }

    /// Adds access to the element given by `index`.
    pub fn add_read(&mut self, index: T) {
        self.access.add_read(index.clone());
        self.and_with(index);
    }

    /// Adds exclusive access to the element given by `index`.
    pub fn add_write(&mut self, index: T) {
        self.access.add_write(index.clone());
        self.and_with(index);
    }

    /// Adds a `With` filter: corresponds to a conjunction (AND) operation.
    ///
    /// Suppose we begin with `Or<(With<A>, With<B>)>`, which is represented by an array of two `AccessFilter` instances.
    /// Adding `AND With<C>` via this method transforms it into the equivalent of  `Or<((With<A>, With<C>), (With<B>, With<C>))>`.
    pub fn and_with(&mut self, index: T) {
        let index = index.sparse_set_index();
        for filter in &mut self.filter_sets {
            filter.with.grow(index + 1);
            filter.with.insert(index);
        }
    }

    /// Adds a `Without` filter: corresponds to a conjunction (AND) operation.
    ///
    /// Suppose we begin with `Or<(With<A>, With<B>)>`, which is represented by an array of two `AccessFilter` instances.
    /// Adding `AND Without<C>` via this method transforms it into the equivalent of  `Or<((With<A>, Without<C>), (With<B>, Without<C>))>`.
    pub fn and_without(&mut self, index: T) {
        let index = index.sparse_set_index();
        for filter in &mut self.filter_sets {
            filter.without.grow(index + 1);
            filter.without.insert(index);
        }
    }

    /// Appends an array of filters: corresponds to a disjunction (OR) operation.
    ///
    /// As the underlying array of filters represents a disjunction,
    /// where each element (`AccessFilters`) represents a conjunction,
    /// we can simply append to the array.
    pub fn append_or(&mut self, other: &FilteredAccess<T>) {
        self.filter_sets.append(&mut other.filter_sets.clone());
    }

    /// Adds all of the accesses from `other` to `self`.
    pub fn extend_access(&mut self, other: &FilteredAccess<T>) {
        self.access.extend(&other.access);
    }

    /// Returns `true` if this and `other` can be active at the same time.
    pub fn is_compatible(&self, other: &FilteredAccess<T>) -> bool {
        if self.access.is_compatible(&other.access) {
            return true;
        }

        // If the access instances are incompatible, we want to check that whether filters can
        // guarantee that queries are disjoint.
        // Since the `filter_sets` array represents a Disjunctive Normal Form formula ("ORs of ANDs"),
        // we need to make sure that each filter set (ANDs) rule out every filter set from the `other` instance.
        //
        // For example, `Query<&mut C, Or<(With<A>, Without<B>)>>` is compatible `Query<&mut C, (With<B>, Without<A>)>`,
        // but `Query<&mut C, Or<(Without<A>, Without<B>)>>` isn't compatible with `Query<&mut C, Or<(With<A>, With<B>)>>`.
        self.filter_sets.iter().all(|filter| {
            other
                .filter_sets
                .iter()
                .all(|other_filter| filter.is_ruled_out_by(other_filter))
        })
    }

    /// Returns a vector of elements that this and `other` cannot access at the same time.
    pub fn get_conflicts(&self, other: &FilteredAccess<T>) -> Vec<T> {
        if !self.is_compatible(other) {
            // filters are disjoint, so we can just look at the unfiltered intersection
            return self.access.get_conflicts(&other.access);
        }
        Vec::new()
    }

    /// Adds all access and filters from `other`.
    ///
    /// Corresponds to a conjunction operation (AND) for filters.
    ///
    /// Extending `Or<(With<A>, Without<B>)>` with `Or<(With<C>, Without<D>)>` will result in
    /// `Or<((With<A>, With<C>), (With<A>, Without<D>), (Without<B>, With<C>), (Without<B>, Without<D>))>`.
    pub fn extend(&mut self, other: &FilteredAccess<T>) {
        self.access.extend(&other.access);

        // We can avoid allocating a new array of bitsets if `other` contains just a single set of filters:
        // in this case we can short-circuit by performing an in-place union for each bitset.
        if other.filter_sets.len() == 1 {
            for filter in &mut self.filter_sets {
                filter.with.union_with(&other.filter_sets[0].with);
                filter.without.union_with(&other.filter_sets[0].without);
            }
            return;
        }

        let mut new_filters = Vec::with_capacity(self.filter_sets.len() * other.filter_sets.len());
        for filter in &self.filter_sets {
            for other_filter in &other.filter_sets {
                let mut new_filter = filter.clone();
                new_filter.with.union_with(&other_filter.with);
                new_filter.without.union_with(&other_filter.without);
                new_filters.push(new_filter);
            }
        }
        self.filter_sets = new_filters;
    }

    /// Sets the underlying unfiltered access as having access to all indexed elements.
    pub fn read_all(&mut self) {
        self.access.read_all();
    }

    /// Sets the underlying unfiltered access as having mutable access to all indexed elements.
    pub fn write_all(&mut self) {
        self.access.write_all();
    }
}

#[derive(Clone, Eq, PartialEq)]
struct AccessFilters<T> {
    with: FixedBitSet,
    without: FixedBitSet,
    _index_type: PhantomData<T>,
}

impl<T: SparseSetIndex + fmt::Debug> fmt::Debug for AccessFilters<T> {
    fn fmt(&self, f: &mut fmt::Formatter<'_>) -> fmt::Result {
        f.debug_struct("AccessFilters")
            .field("with", &FormattedBitSet::<T>::new(&self.with))
            .field("without", &FormattedBitSet::<T>::new(&self.without))
            .finish()
    }
}

impl<T: SparseSetIndex> Default for AccessFilters<T> {
    fn default() -> Self {
        Self {
            with: FixedBitSet::default(),
            without: FixedBitSet::default(),
            _index_type: PhantomData,
        }
    }
}

impl<T: SparseSetIndex> AccessFilters<T> {
    fn is_ruled_out_by(&self, other: &Self) -> bool {
        // Although not technically complete, we don't consider the case when `AccessFilters`'s
        // `without` bitset contradicts its own `with` bitset (e.g. `(With<A>, Without<A>)`).
        // Such query would be considered compatible with any other query, but as it's almost
        // always an error, we ignore this case instead of treating such query as compatible
        // with others.
        !self.with.is_disjoint(&other.without) || !self.without.is_disjoint(&other.with)
    }
}

/// A collection of [`FilteredAccess`] instances.
///
/// Used internally to statically check if systems have conflicting access.
///
/// It stores multiple sets of accesses.
/// - A "combined" set, which is the access of all filters in this set combined.
/// - The set of access of each individual filters in this set.
#[derive(Debug, Clone)]
pub struct FilteredAccessSet<T: SparseSetIndex> {
    combined_access: Access<T>,
    filtered_accesses: Vec<FilteredAccess<T>>,
}

impl<T: SparseSetIndex> FilteredAccessSet<T> {
    /// Returns a reference to the unfiltered access of the entire set.
    #[inline]
    pub fn combined_access(&self) -> &Access<T> {
        &self.combined_access
    }

    /// Returns `true` if this and `other` can be active at the same time.
    ///
    /// Access conflict resolution happen in two steps:
    /// 1. A "coarse" check, if there is no mutual unfiltered conflict between
    ///    `self` and `other`, we already know that the two access sets are
    ///    compatible.
    /// 2. A "fine grained" check, it kicks in when the "coarse" check fails.
    ///    the two access sets might still be compatible if some of the accesses
    ///    are restricted with the [`With`](super::With) or [`Without`](super::Without) filters so that access is
    ///    mutually exclusive. The fine grained phase iterates over all filters in
    ///    the `self` set and compares it to all the filters in the `other` set,
    ///    making sure they are all mutually compatible.
    pub fn is_compatible(&self, other: &FilteredAccessSet<T>) -> bool {
        if self.combined_access.is_compatible(other.combined_access()) {
            return true;
        }
        for filtered in &self.filtered_accesses {
            for other_filtered in &other.filtered_accesses {
                if !filtered.is_compatible(other_filtered) {
                    return false;
                }
            }
        }
        true
    }

    /// Returns a vector of elements that this set and `other` cannot access at the same time.
    pub fn get_conflicts(&self, other: &FilteredAccessSet<T>) -> Vec<T> {
        // if the unfiltered access is incompatible, must check each pair
        let mut conflicts = HashSet::new();
        if !self.combined_access.is_compatible(other.combined_access()) {
            for filtered in &self.filtered_accesses {
                for other_filtered in &other.filtered_accesses {
                    conflicts.extend(filtered.get_conflicts(other_filtered).into_iter());
                }
            }
        }
        conflicts.into_iter().collect()
    }

    /// Returns a vector of elements that this set and `other` cannot access at the same time.
    pub fn get_conflicts_single(&self, filtered_access: &FilteredAccess<T>) -> Vec<T> {
        // if the unfiltered access is incompatible, must check each pair
        let mut conflicts = HashSet::new();
        if !self.combined_access.is_compatible(filtered_access.access()) {
            for filtered in &self.filtered_accesses {
                conflicts.extend(filtered.get_conflicts(filtered_access).into_iter());
            }
        }
        conflicts.into_iter().collect()
    }

    /// Adds the filtered access to the set.
    pub fn add(&mut self, filtered_access: FilteredAccess<T>) {
        self.combined_access.extend(&filtered_access.access);
        self.filtered_accesses.push(filtered_access);
    }

    /// Adds a read access without filters to the set.
    pub(crate) fn add_unfiltered_read(&mut self, index: T) {
        let mut filter = FilteredAccess::default();
        filter.add_read(index);
        self.add(filter);
    }

    /// Adds a write access without filters to the set.
    pub(crate) fn add_unfiltered_write(&mut self, index: T) {
        let mut filter = FilteredAccess::default();
        filter.add_write(index);
        self.add(filter);
    }

    /// Adds all of the accesses from the passed set to `self`.
    pub fn extend(&mut self, filtered_access_set: FilteredAccessSet<T>) {
        self.combined_access
            .extend(&filtered_access_set.combined_access);
        self.filtered_accesses
            .extend(filtered_access_set.filtered_accesses);
    }

    /// Removes all accesses stored in this set.
    pub fn clear(&mut self) {
        self.combined_access.clear();
        self.filtered_accesses.clear();
    }
}

impl<T: SparseSetIndex> Default for FilteredAccessSet<T> {
    fn default() -> Self {
        Self {
            combined_access: Default::default(),
            filtered_accesses: Vec::new(),
        }
    }
}

#[cfg(test)]
mod tests {
    use crate::query::access::AccessFilters;
    use crate::query::{Access, FilteredAccess, FilteredAccessSet};
    use fixedbitset::FixedBitSet;
    use std::marker::PhantomData;

    #[test]
    fn read_all_access_conflicts() {
        // read_all / single write
        let mut access_a = Access::<usize>::default();
        access_a.grow(10);
        access_a.add_write(0);

        let mut access_b = Access::<usize>::default();
        access_b.read_all();

        assert!(!access_b.is_compatible(&access_a));

        // read_all / read_all
        let mut access_a = Access::<usize>::default();
        access_a.grow(10);
        access_a.read_all();

        let mut access_b = Access::<usize>::default();
        access_b.read_all();

        assert!(access_b.is_compatible(&access_a));
    }

    #[test]
    fn access_get_conflicts() {
        let mut access_a = Access::<usize>::default();
        access_a.add_read(0);
        access_a.add_read(1);

        let mut access_b = Access::<usize>::default();
        access_b.add_read(0);
        access_b.add_write(1);

        assert_eq!(access_a.get_conflicts(&access_b), vec![1]);

        let mut access_c = Access::<usize>::default();
        access_c.add_write(0);
        access_c.add_write(1);

        assert_eq!(access_a.get_conflicts(&access_c), vec![0, 1]);
        assert_eq!(access_b.get_conflicts(&access_c), vec![0, 1]);

        let mut access_d = Access::<usize>::default();
        access_d.add_read(0);

        assert_eq!(access_d.get_conflicts(&access_a), vec![]);
        assert_eq!(access_d.get_conflicts(&access_b), vec![]);
        assert_eq!(access_d.get_conflicts(&access_c), vec![0]);
    }

    #[test]
    fn filtered_combined_access() {
        let mut access_a = FilteredAccessSet::<usize>::default();
        access_a.add_unfiltered_read(1);

        let mut filter_b = FilteredAccess::<usize>::default();
        filter_b.add_write(1);

        let conflicts = access_a.get_conflicts_single(&filter_b);
        assert_eq!(
            &conflicts,
            &[1_usize],
            "access_a: {access_a:?}, filter_b: {filter_b:?}"
        );
    }

    #[test]
    fn filtered_access_extend() {
        let mut access_a = FilteredAccess::<usize>::default();
        access_a.add_read(0);
        access_a.add_read(1);
        access_a.and_with(2);

        let mut access_b = FilteredAccess::<usize>::default();
        access_b.add_read(0);
        access_b.add_write(3);
        access_b.and_without(4);

        access_a.extend(&access_b);

        let mut expected = FilteredAccess::<usize>::default();
        expected.add_read(0);
        expected.add_read(1);
        expected.and_with(2);
        expected.add_write(3);
        expected.and_without(4);

        assert!(access_a.eq(&expected));
    }

    #[test]
    fn filtered_access_extend_or() {
        let mut access_a = FilteredAccess::<usize>::default();
        // Exclusive access to `(&mut A, &mut B)`.
        access_a.add_write(0);
        access_a.add_write(1);

        // Filter by `With<C>`.
        let mut access_b = FilteredAccess::<usize>::default();
        access_b.and_with(2);

        // Filter by `(With<D>, Without<E>)`.
        let mut access_c = FilteredAccess::<usize>::default();
        access_c.and_with(3);
        access_c.and_without(4);

        // Turns `access_b` into `Or<(With<C>, (With<D>, Without<D>))>`.
        access_b.append_or(&access_c);
        // Applies the filters to the initial query, which corresponds to the FilteredAccess'
        // representation of `Query<(&mut A, &mut B), Or<(With<C>, (With<D>, Without<E>))>>`.
        access_a.extend(&access_b);

        // Construct the expected `FilteredAccess` struct.
        // The intention here is to test that exclusive access implied by `add_write`
        // forms correct normalized access structs when extended with `Or` filters.
        let mut expected = FilteredAccess::<usize>::default();
        expected.add_write(0);
        expected.add_write(1);
        // The resulted access is expected to represent `Or<((With<A>, With<B>, With<C>), (With<A>, With<B>, With<D>, Without<E>))>`.
        expected.filter_sets = vec![
            AccessFilters {
                with: FixedBitSet::with_capacity_and_blocks(3, [0b111]),
                without: FixedBitSet::default(),
                _index_type: PhantomData,
            },
            AccessFilters {
                with: FixedBitSet::with_capacity_and_blocks(4, [0b1011]),
                without: FixedBitSet::with_capacity_and_blocks(5, [0b10000]),
                _index_type: PhantomData,
            },
        ];

        assert_eq!(access_a, expected);
    }
}<|MERGE_RESOLUTION|>--- conflicted
+++ resolved
@@ -121,17 +121,16 @@
         self.reads_all || self.reads_and_writes.contains(index.sparse_set_index())
     }
 
-<<<<<<< HEAD
     /// Returns `true` if this has read-only access to the element given by `index`,
     /// unless the access comes from [`Self::has_read_all`].
     pub(crate) fn has_granular_read_only(&self, index: T) -> bool {
         let index = index.sparse_set_index();
         self.reads_and_writes.contains(index) && !self.writes.contains(index)
-=======
+    }
+    
     /// Returns `true` if this can access anything.
     pub fn has_any_read(&self) -> bool {
         self.reads_all || !self.reads_and_writes.is_clear()
->>>>>>> 26359f9b
     }
 
     /// Returns `true` if this can exclusively access the element given by `index`.
