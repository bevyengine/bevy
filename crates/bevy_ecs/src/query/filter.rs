use crate::{
    archetype::{Archetype, ArchetypeComponentId},
    component::{Component, ComponentId, ComponentStorage, ComponentTicks, StorageType},
    entity::Entity,
    query::{
        debug_checked_unreachable, Access, FilteredAccess, QueryFetch, WorldQuery, WorldQueryGats,
    },
    storage::{ComponentSparseSet, Table},
    world::World,
};
use bevy_ecs_macros::all_tuples;
use bevy_ptr::{ThinSlicePtr, UnsafeCellDeref};
use std::{cell::UnsafeCell, marker::PhantomData};

use super::ReadOnlyWorldQuery;

/// Filter that selects entities with a component `T`.
///
/// This can be used in a [`Query`](crate::system::Query) if entities are required to have the
/// component `T` but you don't actually care about components value.
///
/// This is the negation of [`Without`].
///
/// # Examples
///
/// ```
/// # use bevy_ecs::component::Component;
/// # use bevy_ecs::query::With;
/// # use bevy_ecs::system::IntoSystem;
/// # use bevy_ecs::system::Query;
/// #
/// # #[derive(Component)]
/// # struct IsBeautiful;
/// # #[derive(Component)]
/// # struct Name { name: &'static str };
/// #
/// fn compliment_entity_system(query: Query<&Name, With<IsBeautiful>>) {
///     for name in &query {
///         println!("{} is looking lovely today!", name.name);
///     }
/// }
/// # bevy_ecs::system::assert_is_system(compliment_entity_system);
/// ```
pub struct With<T>(PhantomData<T>);

impl<T: Component> WorldQueryGats<'_> for With<T> {
    type Fetch = ();
    type Item = ();
}

// SAFETY: `ROQueryFetch<Self>` is the same as `QueryFetch<Self>`
unsafe impl<T: Component> WorldQuery for With<T> {
    type ReadOnly = Self;
    type State = ComponentId;

    fn shrink<'wlong: 'wshort, 'wshort>(
        _: <Self as WorldQueryGats<'wlong>>::Item,
    ) -> <Self as WorldQueryGats<'wshort>>::Item {
    }

    unsafe fn init_fetch(
        _world: &World,
        _state: &ComponentId,
        _last_change_tick: u32,
        _change_tick: u32,
    ) {
    }

    const IS_DENSE: bool = {
        match T::Storage::STORAGE_TYPE {
            StorageType::Table => true,
            StorageType::SparseSet => false,
        }
    };

    const IS_ARCHETYPAL: bool = true;

    #[inline]
    unsafe fn set_table(_fetch: &mut (), _state: &ComponentId, _table: &Table) {}

    #[inline]
    unsafe fn set_archetype(
        _fetch: &mut (),
        _state: &ComponentId,
        _archetype: &Archetype,
        _table: &Table,
    ) {
    }

<<<<<<< HEAD
    #[inline(always)]
    unsafe fn fetch(&mut self, _entity: Entity, _table_row: usize) {}
=======
    #[inline]
    unsafe fn archetype_fetch<'w>(
        _fetch: &mut <Self as WorldQueryGats<'w>>::Fetch,
        _archetype_index: usize,
    ) -> <Self as WorldQueryGats<'w>>::Item {
    }

    #[inline]
    unsafe fn table_fetch<'w>(
        _fetch: &mut <Self as WorldQueryGats<'w>>::Fetch,
        _table_row: usize,
    ) -> <Self as WorldQueryGats<'w>>::Item {
    }
>>>>>>> 3c13c750

    #[inline]
    fn update_component_access(&id: &ComponentId, access: &mut FilteredAccess<ComponentId>) {
        access.add_with(id);
    }

    #[inline]
    fn update_archetype_component_access(
        _state: &ComponentId,
        _archetype: &Archetype,
        _access: &mut Access<ArchetypeComponentId>,
    ) {
    }

    fn init_state(world: &mut World) -> ComponentId {
        world.init_component::<T>()
    }

    fn matches_component_set(
        &id: &ComponentId,
        set_contains_id: &impl Fn(ComponentId) -> bool,
    ) -> bool {
        set_contains_id(id)
    }
}

// SAFETY: no component access or archetype component access
unsafe impl<T: Component> ReadOnlyWorldQuery for With<T> {}

/// Filter that selects entities without a component `T`.
///
/// This is the negation of [`With`].
///
/// # Examples
///
/// ```
/// # use bevy_ecs::component::Component;
/// # use bevy_ecs::query::Without;
/// # use bevy_ecs::system::IntoSystem;
/// # use bevy_ecs::system::Query;
/// #
/// # #[derive(Component)]
/// # struct Permit;
/// # #[derive(Component)]
/// # struct Name { name: &'static str };
/// #
/// fn no_permit_system(query: Query<&Name, Without<Permit>>) {
///     for name in &query{
///         println!("{} has no permit!", name.name);
///     }
/// }
/// # bevy_ecs::system::assert_is_system(no_permit_system);
/// ```
pub struct Without<T>(PhantomData<T>);

// SAFETY: `ROQueryFetch<Self>` is the same as `QueryFetch<Self>`
unsafe impl<T: Component> WorldQuery for Without<T> {
    type ReadOnly = Self;
    type State = ComponentId;

    fn shrink<'wlong: 'wshort, 'wshort>(
        _: <Self as WorldQueryGats<'wlong>>::Item,
    ) -> <Self as WorldQueryGats<'wshort>>::Item {
    }

    unsafe fn init_fetch(
        _world: &World,
        _state: &ComponentId,
        _last_change_tick: u32,
        _change_tick: u32,
    ) {
    }

    const IS_DENSE: bool = {
        match T::Storage::STORAGE_TYPE {
            StorageType::Table => true,
            StorageType::SparseSet => false,
        }
    };

    const IS_ARCHETYPAL: bool = true;

    #[inline]
    unsafe fn set_table(_fetch: &mut (), _state: &Self::State, _table: &Table) {}

    #[inline]
    unsafe fn set_archetype(
        _fetch: &mut (),
        _state: &ComponentId,
        _archetype: &Archetype,
        _table: &Table,
    ) {
    }

<<<<<<< HEAD
    #[inline(always)]
    unsafe fn fetch(&mut self, _entity: Entity, _table_row: usize) {}
=======
    #[inline]
    unsafe fn archetype_fetch<'w>(
        _fetch: &mut <Self as WorldQueryGats<'w>>::Fetch,
        _archetype_index: usize,
    ) -> <Self as WorldQueryGats<'w>>::Item {
    }

    #[inline]
    unsafe fn table_fetch<'w>(
        _fetch: &mut <Self as WorldQueryGats<'w>>::Fetch,
        _table_row: usize,
    ) -> <Self as WorldQueryGats<'w>>::Item {
    }
>>>>>>> 3c13c750

    #[inline]
    fn update_component_access(&id: &ComponentId, access: &mut FilteredAccess<ComponentId>) {
        access.add_without(id);
    }

    #[inline]
    fn update_archetype_component_access(
        _state: &ComponentId,
        _archetype: &Archetype,
        _access: &mut Access<ArchetypeComponentId>,
    ) {
    }

    fn init_state(world: &mut World) -> ComponentId {
        world.init_component::<T>()
    }

    fn matches_component_set(
        &id: &ComponentId,
        set_contains_id: &impl Fn(ComponentId) -> bool,
    ) -> bool {
        !set_contains_id(id)
    }
}

impl<T: Component> WorldQueryGats<'_> for Without<T> {
    type Fetch = ();
    type Item = ();
}

// SAFETY: no component access or archetype component access
unsafe impl<T: Component> ReadOnlyWorldQuery for Without<T> {}

/// A filter that tests if any of the given filters apply.
///
/// This is useful for example if a system with multiple components in a query only wants to run
/// when one or more of the components have changed.
///
/// The `And` equivalent to this filter is a [`prim@tuple`] testing that all the contained filters
/// apply instead.
///
/// # Examples
///
/// ```
/// # use bevy_ecs::component::Component;
/// # use bevy_ecs::entity::Entity;
/// # use bevy_ecs::query::Changed;
/// # use bevy_ecs::query::Or;
/// # use bevy_ecs::system::IntoSystem;
/// # use bevy_ecs::system::Query;
/// #
/// # #[derive(Component, Debug)]
/// # struct Color {};
/// # #[derive(Component)]
/// # struct Style {};
/// #
/// fn print_cool_entity_system(query: Query<Entity, Or<(Changed<Color>, Changed<Style>)>>) {
///     for entity in &query {
///         println!("Entity {:?} got a new style or color", entity);
///     }
/// }
/// # bevy_ecs::system::assert_is_system(print_cool_entity_system);
/// ```
#[derive(Clone, Copy)]
pub struct Or<T>(pub T);

#[doc(hidden)]
pub struct OrFetch<'w, T: WorldQuery> {
    fetch: QueryFetch<'w, T>,
    matches: bool,
}
impl<'w, T: WorldQuery> Copy for OrFetch<'w, T> where QueryFetch<'w, T>: Copy {}
impl<'w, T: WorldQuery> Clone for OrFetch<'w, T>
where
    QueryFetch<'w, T>: Clone,
{
    fn clone(&self) -> Self {
        Self {
            fetch: self.fetch.clone(),
            matches: self.matches,
        }
    }
}

macro_rules! impl_query_filter_tuple {
    ($(($filter: ident, $state: ident)),*) => {
        #[allow(unused_variables)]
        #[allow(non_snake_case)]
        impl<'w, $($filter: WorldQuery),*> WorldQueryGats<'w> for Or<($($filter,)*)> {
            type Fetch = ($(OrFetch<'w, $filter>,)*);
            type Item = bool;
        }


        #[allow(unused_variables)]
        #[allow(non_snake_case)]
        #[allow(clippy::unused_unit)]
        // SAFETY: defers to soundness of `$filter: WorldQuery` impl
        unsafe impl<$($filter: WorldQuery),*> WorldQuery for Or<($($filter,)*)> {
            type ReadOnly = Or<($($filter::ReadOnly,)*)>;
            type State = ($($filter::State,)*);

            fn shrink<'wlong: 'wshort, 'wshort>(item: super::QueryItem<'wlong, Self>) -> super::QueryItem<'wshort, Self> {
                item
            }

            const IS_DENSE: bool = true $(&& $filter::IS_DENSE)*;

            const IS_ARCHETYPAL: bool = true $(&& $filter::IS_ARCHETYPAL)*;

            unsafe fn init_fetch<'w>(world: &'w World, state: &Self::State, last_change_tick: u32, change_tick: u32) -> <Self as WorldQueryGats<'w>>::Fetch {
                let ($($filter,)*) = state;
                ($(OrFetch {
                    fetch: $filter::init_fetch(world, $filter, last_change_tick, change_tick),
                    matches: false,
                },)*)
            }

            #[inline]
            unsafe fn set_table<'w>(fetch: &mut <Self as WorldQueryGats<'w>>::Fetch, state: &Self::State, table: &'w Table) {
                let ($($filter,)*) = fetch;
                let ($($state,)*) = state;
                $(
                    $filter.matches = $filter::matches_component_set($state, &|id| table.has_column(id));
                    if $filter.matches {
                        $filter::set_table(&mut $filter.fetch, $state, table);
                    }
                )*
            }

            #[inline]
<<<<<<< HEAD
            unsafe fn set_archetype(&mut self, state: & Self::State, archetype: &'w Archetype, table: &'w Table) {
                let ($($filter,)*) = &mut self.0;
                let ($($state,)*) = &state.0;
=======
            unsafe fn set_archetype<'w>(fetch: &mut <Self as WorldQueryGats<'w>>::Fetch, state: &Self::State, archetype: &'w Archetype, tables: &'w Tables) {
                let ($($filter,)*) = fetch;
                let ($($state,)*) = state;
>>>>>>> 3c13c750
                $(
                    $filter.matches = $filter::matches_component_set($state, &|id| archetype.contains(id));
                    if $filter.matches {
<<<<<<< HEAD
                        $filter.fetch.set_archetype($state, archetype, table);
                    }
                )*
            }

            #[inline(always)]
            unsafe fn fetch(&mut self, _entity: Entity, _table_row: usize) -> Self::Item {
                let ($($filter,)*) = &mut self.0;
                false $(|| ($filter.matches && $filter.fetch.filter_fetch(_entity, _table_row)))*
            }

            #[inline(always)]
            unsafe fn filter_fetch(&mut self, entity: Entity, table_row: usize) -> Self::Item {
                self.fetch(entity, table_row)
=======
                        $filter::set_archetype(&mut $filter.fetch, $state, archetype, tables);
                    }
                )*
            }

            #[inline]
            unsafe fn table_fetch<'w>(fetch: &mut <Self as WorldQueryGats<'w>>::Fetch, table_row: usize) -> <Self as WorldQueryGats<'w>>::Item {
                let ($($filter,)*) = fetch;
                false $(|| ($filter.matches && $filter::table_filter_fetch(&mut $filter.fetch, table_row)))*
            }

            #[inline]
            unsafe fn archetype_fetch<'w>(fetch: &mut <Self as WorldQueryGats<'w>>::Fetch, archetype_index: usize) -> <Self as WorldQueryGats<'w>>::Item {
                let ($($filter,)*) = fetch;
                false $(|| ($filter.matches && $filter::archetype_filter_fetch(&mut $filter.fetch, archetype_index)))*
            }

            #[inline]
            unsafe fn table_filter_fetch(fetch: &mut QueryFetch<'_, Self>, table_row: usize) -> bool {
                Self::table_fetch(fetch, table_row)
            }

            #[inline]
            unsafe fn archetype_filter_fetch(fetch: &mut QueryFetch<'_, Self>, archetype_index: usize) -> bool {
                Self::archetype_fetch(fetch, archetype_index)
>>>>>>> 3c13c750
            }

            fn update_component_access(state: &Self::State, access: &mut FilteredAccess<ComponentId>) {
                let ($($filter,)*) = state;

                // We do not unconditionally add `$filter`'s `with`/`without` accesses to `access`
                // as this would be unsound. For example the following two queries should conflict:
                // - Query<&mut B, Or<(With<A>, ())>>
                // - Query<&mut B, Without<A>>
                //
                // If we were to unconditionally add `$name`'s `with`/`without` accesses then `Or<(With<A>, ())>`
                // would have a `With<A>` access which is incorrect as this `WorldQuery` will match entities that
                // do not have the `A` component. This is the same logic as the `AnyOf<...>: WorldQuery` impl.
                //
                // The correct thing to do here is to only add a `with`/`without` access to `_access` if all
                // `$filter` params have that `with`/`without` access. More jargony put- we add the intersection
                // of all `with`/`without` accesses of the `$filter` params to `access`.
                let mut _intersected_access = access.clone();
                let mut _not_first = false;
                $(
                    if _not_first {
                        let mut intermediate = access.clone();
                        $filter::update_component_access($filter, &mut intermediate);
                        _intersected_access.extend_intersect_filter(&intermediate);
                        _intersected_access.extend_access(&intermediate);
                    } else {
                        $filter::update_component_access($filter, &mut _intersected_access);
                        _not_first = true;
                    }
                )*

                *access = _intersected_access;
            }

            fn update_archetype_component_access(state: &Self::State, archetype: &Archetype, access: &mut Access<ArchetypeComponentId>) {
                let ($($filter,)*) = state;
                $($filter::update_archetype_component_access($filter, archetype, access);)*
            }

            fn init_state(world: &mut World) -> Self::State {
                ($($filter::init_state(world),)*)
            }

            fn matches_component_set(_state: &Self::State, _set_contains_id: &impl Fn(ComponentId) -> bool) -> bool {
                let ($($filter,)*) = _state;
                false $(|| $filter::matches_component_set($filter, _set_contains_id))*
            }
        }

        // SAFETY: filters are read only
        unsafe impl<$($filter: ReadOnlyWorldQuery),*> ReadOnlyWorldQuery for Or<($($filter,)*)> {}
    };
}

all_tuples!(impl_query_filter_tuple, 0, 15, F, S);

macro_rules! impl_tick_filter {
    (
        $(#[$meta:meta])*
        $name: ident,
        $(#[$fetch_meta:meta])*
        $fetch_name: ident,
        $is_detected: expr
    ) => {
        $(#[$meta])*
        pub struct $name<T>(PhantomData<T>);

        #[doc(hidden)]
        $(#[$fetch_meta])*
        pub struct $fetch_name<'w, T> {
            table_ticks: Option<ThinSlicePtr<'w, UnsafeCell<ComponentTicks>>>,
            marker: PhantomData<T>,
            sparse_set: Option<&'w ComponentSparseSet>,
            last_change_tick: u32,
            change_tick: u32,
        }

        // SAFETY: `ROQueryFetch<Self>` is the same as `QueryFetch<Self>`
        unsafe impl<T: Component> WorldQuery for $name<T> {
            type ReadOnly = Self;
            type State = ComponentId;

            fn shrink<'wlong: 'wshort, 'wshort>(item: super::QueryItem<'wlong, Self>) -> super::QueryItem<'wshort, Self> {
                item
            }

            unsafe fn init_fetch<'w>(world: &'w World, &id: &ComponentId, last_change_tick: u32, change_tick: u32) -> <Self as WorldQueryGats<'w>>::Fetch {
                QueryFetch::<'w, Self> {
                    table_ticks: None,
                    sparse_set: (T::Storage::STORAGE_TYPE == StorageType::SparseSet)
<<<<<<< HEAD
                        .then(|| {
                            world.storages()
                                 .sparse_sets
                                 .get(state.component_id)
                                 .unwrap_or_else(|| debug_checked_unreachable())
                        }),
=======
                        .then(|| world.storages().sparse_sets.get(id).unwrap()),
>>>>>>> 3c13c750
                    marker: PhantomData,
                    last_change_tick,
                    change_tick,
                }
            }

            const IS_DENSE: bool = {
                match T::Storage::STORAGE_TYPE {
                    StorageType::Table => true,
                    StorageType::SparseSet => false,
                }
            };

            const IS_ARCHETYPAL:  bool = false;

<<<<<<< HEAD
            #[inline]
            unsafe fn set_table(&mut self, state: &Self::State, table: &'w Table) {
                self.table_ticks = Some(
                    table.get_column(state.component_id)
                            .unwrap_or_else(|| debug_checked_unreachable())
                            .get_ticks_slice()
                            .into()
                );
            }

            #[inline]
            unsafe fn set_archetype(&mut self, state: &Self::State, _archetype: &'w Archetype, table: &'w Table) {
                if Self::IS_DENSE {
                    self.set_table(state, table);
                }
            }

            #[inline(always)]
            unsafe fn fetch(&mut self, entity: Entity, table_row: usize) -> Self::Item {
                match T::Storage::STORAGE_TYPE {
                    StorageType::Table => {
                        $is_detected(&*(
                            self.table_ticks
                                .unwrap_or_else(|| debug_checked_unreachable())
                                .get(table_row))
                                .deref(),
                            self.last_change_tick,
                            self.change_tick
                        )
                    }
                    StorageType::SparseSet => {
                        let ticks = &*self
                            .sparse_set
                            .unwrap_or_else(|| debug_checked_unreachable())
                            .get_ticks(entity)
                            .unwrap_or_else(|| debug_checked_unreachable())
                            .get();
                        $is_detected(ticks, self.last_change_tick, self.change_tick)
                    }
                }
            }

            #[inline(always)]
            unsafe fn filter_fetch(&mut self, entity: Entity, table_row: usize) -> Self::Item {
                self.fetch(entity, table_row)
=======
            unsafe fn set_table<'w>(fetch: &mut <Self as WorldQueryGats<'w>>::Fetch, &id: &ComponentId, table: &'w Table) {
                fetch.table_ticks = Some(table.get_column(id).unwrap().get_ticks_slice().into());
            }

            unsafe fn set_archetype<'w>(fetch: &mut <Self as WorldQueryGats<'w>>::Fetch, &id: &ComponentId, archetype: &'w Archetype, tables: &'w Tables) {
                match T::Storage::STORAGE_TYPE {
                    StorageType::Table => {
                        fetch.entity_table_rows = Some(archetype.entity_table_rows().into());
                        let table = &tables[archetype.table_id()];
                        fetch.table_ticks = Some(table.get_column(id).unwrap().get_ticks_slice().into());
                    }
                    StorageType::SparseSet => fetch.entities = Some(archetype.entities().into()),
                }
            }

            unsafe fn table_fetch<'w>(fetch: &mut <Self as WorldQueryGats<'w>>::Fetch, table_row: usize) -> <Self as WorldQueryGats<'w>>::Item {
                $is_detected(&*(fetch.table_ticks.unwrap_or_else(|| debug_checked_unreachable()).get(table_row)).deref(), fetch.last_change_tick, fetch.change_tick)
            }

            unsafe fn archetype_fetch<'w>(fetch: &mut <Self as WorldQueryGats<'w>>::Fetch, archetype_index: usize) -> <Self as WorldQueryGats<'w>>::Item {
                match T::Storage::STORAGE_TYPE {
                    StorageType::Table => {
                        let table_row = *fetch.entity_table_rows.unwrap_or_else(|| debug_checked_unreachable()).get(archetype_index);
                        $is_detected(&*(fetch.table_ticks.unwrap_or_else(|| debug_checked_unreachable()).get(table_row)).deref(), fetch.last_change_tick, fetch.change_tick)
                    }
                    StorageType::SparseSet => {
                        let entity = *fetch.entities.unwrap_or_else(|| debug_checked_unreachable()).get(archetype_index);
                        let ticks = fetch
                            .sparse_set
                            .unwrap_or_else(|| debug_checked_unreachable())
                            .get_ticks(entity)
                            .map(|ticks| &*ticks.get())
                            .cloned()
                            .unwrap();
                        $is_detected(&ticks, fetch.last_change_tick, fetch.change_tick)
                    }
                }
            }

            #[inline]
            unsafe fn table_filter_fetch(fetch: &mut QueryFetch<'_, Self>, table_row: usize) -> bool {
                Self::table_fetch(fetch, table_row)
            }

            #[inline]
            unsafe fn archetype_filter_fetch(fetch: &mut QueryFetch<'_, Self>, archetype_index: usize) -> bool {
                Self::archetype_fetch(fetch, archetype_index)
>>>>>>> 3c13c750
            }

            #[inline]
            fn update_component_access(&id: &ComponentId, access: &mut FilteredAccess<ComponentId>) {
                if access.access().has_write(id) {
                    panic!("$state_name<{}> conflicts with a previous access in this query. Shared access cannot coincide with exclusive access.",
                        std::any::type_name::<T>());
                }
                access.add_read(id);
            }

            #[inline]
            fn update_archetype_component_access(
                &id: &ComponentId,
                archetype: &Archetype,
                access: &mut Access<ArchetypeComponentId>,
            ) {
                if let Some(archetype_component_id) = archetype.get_archetype_component_id(id) {
                    access.add_read(archetype_component_id);
                }
            }

            fn init_state(world: &mut World) -> ComponentId {
                world.init_component::<T>()
            }

            fn matches_component_set(&id: &ComponentId, set_contains_id: &impl Fn(ComponentId) -> bool) -> bool {
                set_contains_id(id)
            }
        }

        impl<'w, T: Component> WorldQueryGats<'w> for $name<T> {
            type Fetch = $fetch_name<'w, T>;
            type Item = bool;
        }

        /// SAFETY: read-only access
        unsafe impl<T: Component> ReadOnlyWorldQuery for $name<T> {}

        impl<T> Clone for $fetch_name<'_, T> {
            fn clone(&self) -> Self {
                Self {
                    table_ticks: self.table_ticks.clone(),
                    marker: self.marker.clone(),
                    sparse_set: self.sparse_set.clone(),
                    last_change_tick: self.last_change_tick.clone(),
                    change_tick: self.change_tick.clone(),
                }
            }
        }

        impl<T> Copy for $fetch_name<'_, T> {}
    };
}

impl_tick_filter!(
    /// A filter on a component that only retains results added after the system last ran.
    ///
    /// A common use for this filter is one-time initialization.
    ///
    /// To retain all results without filtering but still check whether they were added after the
    /// system last ran, use [`ChangeTrackers<T>`](crate::query::ChangeTrackers).
    ///
    /// # Examples
    ///
    /// ```
    /// # use bevy_ecs::component::Component;
    /// # use bevy_ecs::query::Added;
    /// # use bevy_ecs::system::IntoSystem;
    /// # use bevy_ecs::system::Query;
    /// #
    /// # #[derive(Component, Debug)]
    /// # struct Name {};
    ///
    /// fn print_add_name_component(query: Query<&Name, Added<Name>>) {
    ///     for name in &query {
    ///         println!("Named entity created: {:?}", name)
    ///     }
    /// }
    ///
    /// # bevy_ecs::system::assert_is_system(print_add_name_component);
    /// ```
    Added,
    AddedFetch,
    ComponentTicks::is_added
);

impl_tick_filter!(
    /// A filter on a component that only retains results added or mutably dereferenced after the system last ran.
    ///
    /// A common use for this filter is avoiding redundant work when values have not changed.
    ///
    /// **Note** that simply *mutably dereferencing* a component is considered a change ([`DerefMut`](std::ops::DerefMut)).
    /// Bevy does not compare components to their previous values.
    ///
    /// To retain all results without filtering but still check whether they were changed after the
    /// system last ran, use [`ChangeTrackers<T>`](crate::query::ChangeTrackers).
    ///
    /// # Examples
    ///
    /// ```
    /// # use bevy_ecs::component::Component;
    /// # use bevy_ecs::query::Changed;
    /// # use bevy_ecs::system::IntoSystem;
    /// # use bevy_ecs::system::Query;
    /// #
    /// # #[derive(Component, Debug)]
    /// # struct Name {};
    /// # #[derive(Component)]
    /// # struct Transform {};
    ///
    /// fn print_moving_objects_system(query: Query<&Name, Changed<Transform>>) {
    ///     for name in &query {
    ///         println!("Entity Moved: {:?}", name);
    ///     }
    /// }
    ///
    /// # bevy_ecs::system::assert_is_system(print_moving_objects_system);
    /// ```
    Changed,
    ChangedFetch,
    ComponentTicks::is_changed
);

/// A marker trait to indicate that the filter works at an archetype level.
///
/// This is needed to implement [`ExactSizeIterator`](std::iter::ExactSizeIterator) for
/// [`QueryIter`](crate::query::QueryIter) that contains archetype-level filters.
///
/// The trait must only be implement for filters where its corresponding [`WorldQuery::IS_ARCHETYPAL`](crate::query::WorldQuery::IS_ARCHETYPAL)
/// is [`prim@true`]. As such, only the [`With`] and [`Without`] filters can implement the trait.
/// [Tuples](prim@tuple) and [`Or`] filters are automatically implemented with the trait only if its containing types
/// also implement the same trait.
///
/// [`Added`] and [`Changed`] works with entities, and therefore are not archetypal. As such
/// they do not implement [`ArchetypeFilter`].
pub trait ArchetypeFilter {}

impl<T> ArchetypeFilter for With<T> {}
impl<T> ArchetypeFilter for Without<T> {}

macro_rules! impl_archetype_filter_tuple {
    ($($filter: ident),*) => {
        impl<$($filter: ArchetypeFilter),*> ArchetypeFilter for ($($filter,)*) {}

        impl<$($filter: ArchetypeFilter),*> ArchetypeFilter for Or<($($filter,)*)> {}
    };
}

all_tuples!(impl_archetype_filter_tuple, 0, 15, F);<|MERGE_RESOLUTION|>--- conflicted
+++ resolved
@@ -87,24 +87,13 @@
     ) {
     }
 
-<<<<<<< HEAD
     #[inline(always)]
-    unsafe fn fetch(&mut self, _entity: Entity, _table_row: usize) {}
-=======
-    #[inline]
-    unsafe fn archetype_fetch<'w>(
+    unsafe fn fetch<'w>(
         _fetch: &mut <Self as WorldQueryGats<'w>>::Fetch,
-        _archetype_index: usize,
-    ) -> <Self as WorldQueryGats<'w>>::Item {
-    }
-
-    #[inline]
-    unsafe fn table_fetch<'w>(
-        _fetch: &mut <Self as WorldQueryGats<'w>>::Fetch,
+        _entity: Entity,
         _table_row: usize,
-    ) -> <Self as WorldQueryGats<'w>>::Item {
-    }
->>>>>>> 3c13c750
+    ) {
+    }
 
     #[inline]
     fn update_component_access(&id: &ComponentId, access: &mut FilteredAccess<ComponentId>) {
@@ -199,24 +188,13 @@
     ) {
     }
 
-<<<<<<< HEAD
     #[inline(always)]
-    unsafe fn fetch(&mut self, _entity: Entity, _table_row: usize) {}
-=======
-    #[inline]
-    unsafe fn archetype_fetch<'w>(
+    unsafe fn fetch(
         _fetch: &mut <Self as WorldQueryGats<'w>>::Fetch,
-        _archetype_index: usize,
-    ) -> <Self as WorldQueryGats<'w>>::Item {
-    }
-
-    #[inline]
-    unsafe fn table_fetch<'w>(
-        _fetch: &mut <Self as WorldQueryGats<'w>>::Fetch,
+        _entity: Entity,
         _table_row: usize,
-    ) -> <Self as WorldQueryGats<'w>>::Item {
-    }
->>>>>>> 3c13c750
+    ) {
+    }
 
     #[inline]
     fn update_component_access(&id: &ComponentId, access: &mut FilteredAccess<ComponentId>) {
@@ -349,60 +327,36 @@
             }
 
             #[inline]
-<<<<<<< HEAD
-            unsafe fn set_archetype(&mut self, state: & Self::State, archetype: &'w Archetype, table: &'w Table) {
-                let ($($filter,)*) = &mut self.0;
+            unsafe fn set_archetype<'w>(&mut self,
+                fetch: &mut <Self as WorldQueryGats<'w>>::Fetch,
+                state: & Self::State, archetype: &'w Archetype, table: &'w Table) {
+                let ($($filter,)*) = fetch;
                 let ($($state,)*) = &state.0;
-=======
-            unsafe fn set_archetype<'w>(fetch: &mut <Self as WorldQueryGats<'w>>::Fetch, state: &Self::State, archetype: &'w Archetype, tables: &'w Tables) {
-                let ($($filter,)*) = fetch;
-                let ($($state,)*) = state;
->>>>>>> 3c13c750
                 $(
                     $filter.matches = $filter::matches_component_set($state, &|id| archetype.contains(id));
                     if $filter.matches {
-<<<<<<< HEAD
-                        $filter.fetch.set_archetype($state, archetype, table);
+                        $filter::set_archetype(&mut $filter.fetch, $state, archetype, table);
                     }
                 )*
             }
 
             #[inline(always)]
-            unsafe fn fetch(&mut self, _entity: Entity, _table_row: usize) -> Self::Item {
+            unsafe fn fetch(
+                fetch: &mut <Self as WorldQueryGats<'w>>::Fetch,
+                _entity: Entity,
+                _table_row: usize
+            ) -> Self::Item {
                 let ($($filter,)*) = &mut self.0;
                 false $(|| ($filter.matches && $filter.fetch.filter_fetch(_entity, _table_row)))*
             }
 
             #[inline(always)]
-            unsafe fn filter_fetch(&mut self, entity: Entity, table_row: usize) -> Self::Item {
-                self.fetch(entity, table_row)
-=======
-                        $filter::set_archetype(&mut $filter.fetch, $state, archetype, tables);
-                    }
-                )*
-            }
-
-            #[inline]
-            unsafe fn table_fetch<'w>(fetch: &mut <Self as WorldQueryGats<'w>>::Fetch, table_row: usize) -> <Self as WorldQueryGats<'w>>::Item {
-                let ($($filter,)*) = fetch;
-                false $(|| ($filter.matches && $filter::table_filter_fetch(&mut $filter.fetch, table_row)))*
-            }
-
-            #[inline]
-            unsafe fn archetype_fetch<'w>(fetch: &mut <Self as WorldQueryGats<'w>>::Fetch, archetype_index: usize) -> <Self as WorldQueryGats<'w>>::Item {
-                let ($($filter,)*) = fetch;
-                false $(|| ($filter.matches && $filter::archetype_filter_fetch(&mut $filter.fetch, archetype_index)))*
-            }
-
-            #[inline]
-            unsafe fn table_filter_fetch(fetch: &mut QueryFetch<'_, Self>, table_row: usize) -> bool {
-                Self::table_fetch(fetch, table_row)
-            }
-
-            #[inline]
-            unsafe fn archetype_filter_fetch(fetch: &mut QueryFetch<'_, Self>, archetype_index: usize) -> bool {
-                Self::archetype_fetch(fetch, archetype_index)
->>>>>>> 3c13c750
+            unsafe fn filter_fetch(
+                fetch: &mut <Self as WorldQueryGats<'w>>::Fetch,
+                entity: Entity,
+                table_row: usize
+            ) -> Self::Item {
+                Self::fetch(fetch, entity, row)
             }
 
             fn update_component_access(state: &Self::State, access: &mut FilteredAccess<ComponentId>) {
@@ -493,16 +447,12 @@
                 QueryFetch::<'w, Self> {
                     table_ticks: None,
                     sparse_set: (T::Storage::STORAGE_TYPE == StorageType::SparseSet)
-<<<<<<< HEAD
                         .then(|| {
                             world.storages()
                                  .sparse_sets
                                  .get(state.component_id)
                                  .unwrap_or_else(|| debug_checked_unreachable())
                         }),
-=======
-                        .then(|| world.storages().sparse_sets.get(id).unwrap()),
->>>>>>> 3c13c750
                     marker: PhantomData,
                     last_change_tick,
                     change_tick,
@@ -518,19 +468,27 @@
 
             const IS_ARCHETYPAL:  bool = false;
 
-<<<<<<< HEAD
             #[inline]
-            unsafe fn set_table(&mut self, state: &Self::State, table: &'w Table) {
-                self.table_ticks = Some(
+            unsafe fn set_table<'w>(
+                fetch: &mut <Self as WorldQueryGats<'w>>::Fetch,
+                state: &Self::State,
+                table: &'w Table
+            ) {
+                fetch.table_ticks = Some(
                     table.get_column(state.component_id)
-                            .unwrap_or_else(|| debug_checked_unreachable())
-                            .get_ticks_slice()
-                            .into()
+                         .unwrap_or_else(|| debug_checked_unreachable())
+                         .get_ticks_slice()
+                         .into()
                 );
             }
 
             #[inline]
-            unsafe fn set_archetype(&mut self, state: &Self::State, _archetype: &'w Archetype, table: &'w Table) {
+            unsafe fn set_archetype<'w>(
+                fetch: &mut <Self as WorldQueryGats<'w>>::Fetch,
+                state: &Self::State,
+                _archetype: &'w Archetype,
+                table: &'w Table
+            ) {
                 if Self::IS_DENSE {
                     self.set_table(state, table);
                 }
@@ -541,78 +499,33 @@
                 match T::Storage::STORAGE_TYPE {
                     StorageType::Table => {
                         $is_detected(&*(
-                            self.table_ticks
-                                .unwrap_or_else(|| debug_checked_unreachable())
-                                .get(table_row))
-                                .deref(),
-                            self.last_change_tick,
-                            self.change_tick
+                            fetch.table_ticks
+                                 .unwrap_or_else(|| debug_checked_unreachable())
+                                 .get(table_row))
+                                 .deref(),
+                            fetch.last_change_tick,
+                            fetch.change_tick
                         )
                     }
                     StorageType::SparseSet => {
-                        let ticks = &*self
+                        let ticks = &*fetch
                             .sparse_set
                             .unwrap_or_else(|| debug_checked_unreachable())
                             .get_ticks(entity)
                             .unwrap_or_else(|| debug_checked_unreachable())
                             .get();
-                        $is_detected(ticks, self.last_change_tick, self.change_tick)
+                        $is_detected(ticks, fetch.last_change_tick, fetch.change_tick)
                     }
                 }
             }
 
             #[inline(always)]
-            unsafe fn filter_fetch(&mut self, entity: Entity, table_row: usize) -> Self::Item {
+            unsafe fn filter_fetch(&mut self,
+                fetch: &mut QueryFetch<'_, Self>,
+                entity: Entity,
+                table_row: usize
+            ) -> Self::Item {
                 self.fetch(entity, table_row)
-=======
-            unsafe fn set_table<'w>(fetch: &mut <Self as WorldQueryGats<'w>>::Fetch, &id: &ComponentId, table: &'w Table) {
-                fetch.table_ticks = Some(table.get_column(id).unwrap().get_ticks_slice().into());
-            }
-
-            unsafe fn set_archetype<'w>(fetch: &mut <Self as WorldQueryGats<'w>>::Fetch, &id: &ComponentId, archetype: &'w Archetype, tables: &'w Tables) {
-                match T::Storage::STORAGE_TYPE {
-                    StorageType::Table => {
-                        fetch.entity_table_rows = Some(archetype.entity_table_rows().into());
-                        let table = &tables[archetype.table_id()];
-                        fetch.table_ticks = Some(table.get_column(id).unwrap().get_ticks_slice().into());
-                    }
-                    StorageType::SparseSet => fetch.entities = Some(archetype.entities().into()),
-                }
-            }
-
-            unsafe fn table_fetch<'w>(fetch: &mut <Self as WorldQueryGats<'w>>::Fetch, table_row: usize) -> <Self as WorldQueryGats<'w>>::Item {
-                $is_detected(&*(fetch.table_ticks.unwrap_or_else(|| debug_checked_unreachable()).get(table_row)).deref(), fetch.last_change_tick, fetch.change_tick)
-            }
-
-            unsafe fn archetype_fetch<'w>(fetch: &mut <Self as WorldQueryGats<'w>>::Fetch, archetype_index: usize) -> <Self as WorldQueryGats<'w>>::Item {
-                match T::Storage::STORAGE_TYPE {
-                    StorageType::Table => {
-                        let table_row = *fetch.entity_table_rows.unwrap_or_else(|| debug_checked_unreachable()).get(archetype_index);
-                        $is_detected(&*(fetch.table_ticks.unwrap_or_else(|| debug_checked_unreachable()).get(table_row)).deref(), fetch.last_change_tick, fetch.change_tick)
-                    }
-                    StorageType::SparseSet => {
-                        let entity = *fetch.entities.unwrap_or_else(|| debug_checked_unreachable()).get(archetype_index);
-                        let ticks = fetch
-                            .sparse_set
-                            .unwrap_or_else(|| debug_checked_unreachable())
-                            .get_ticks(entity)
-                            .map(|ticks| &*ticks.get())
-                            .cloned()
-                            .unwrap();
-                        $is_detected(&ticks, fetch.last_change_tick, fetch.change_tick)
-                    }
-                }
-            }
-
-            #[inline]
-            unsafe fn table_filter_fetch(fetch: &mut QueryFetch<'_, Self>, table_row: usize) -> bool {
-                Self::table_fetch(fetch, table_row)
-            }
-
-            #[inline]
-            unsafe fn archetype_filter_fetch(fetch: &mut QueryFetch<'_, Self>, archetype_index: usize) -> bool {
-                Self::archetype_fetch(fetch, archetype_index)
->>>>>>> 3c13c750
             }
 
             #[inline]
