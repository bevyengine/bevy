use crate::{
    archetype::Archetype,
    component::{Component, ComponentId, Components, StorageType, Tick},
    entity::Entity,
    query::{DebugCheckedUnwrap, FilteredAccess, StorageSwitch, WorldQuery},
    storage::{ComponentSparseSet, Table, TableRow},
    world::{unsafe_world_cell::UnsafeWorldCell, World},
};
use bevy_ptr::{ThinSlicePtr, UnsafeCellDeref};
use core::{cell::UnsafeCell, marker::PhantomData};
use variadics_please::all_tuples;

/// Types that filter the results of a [`Query`].
///
/// There are many types that natively implement this trait:
/// - **Component filters.**
///   [`With`] and [`Without`] filters can be applied to check if the queried entity does or does not contain a particular component.
/// - **Change detection filters.**
///   [`Added`] and [`Changed`] filters can be applied to detect component changes to an entity.
/// - **`QueryFilter` tuples.**
///   If every element of a tuple implements `QueryFilter`, then the tuple itself also implements the same trait.
///   This enables a single `Query` to filter over multiple conditions.
///   Due to the current lack of variadic generics in Rust, the trait has been implemented for tuples from 0 to 15 elements,
///   but nesting of tuples allows infinite `QueryFilter`s.
/// - **Filter disjunction operator.**
///   By default, tuples compose query filters in such a way that all conditions must be satisfied to generate a query item for a given entity.
///   Wrapping a tuple inside an [`Or`] operator will relax the requirement to just one condition.
///
/// Implementing the trait manually can allow for a fundamentally new type of behavior.
///
/// Query design can be easily structured by deriving `QueryFilter` for custom types.
/// Despite the added complexity, this approach has several advantages over using `QueryFilter` tuples.
/// The most relevant improvements are:
///
/// - Reusability across multiple systems.
/// - Filters can be composed together to create a more complex filter.
///
/// This trait can only be derived for structs if each field also implements `QueryFilter`.
///
/// ```
/// # use bevy_ecs::prelude::*;
/// # use bevy_ecs::{query::QueryFilter, component::Component};
/// #
/// # #[derive(Component)]
/// # struct ComponentA;
/// # #[derive(Component)]
/// # struct ComponentB;
/// # #[derive(Component)]
/// # struct ComponentC;
/// # #[derive(Component)]
/// # struct ComponentD;
/// # #[derive(Component)]
/// # struct ComponentE;
/// #
/// #[derive(QueryFilter)]
/// struct MyFilter<T: Component, P: Component> {
///     // Field names are not relevant, since they are never manually accessed.
///     with_a: With<ComponentA>,
///     or_filter: Or<(With<ComponentC>, Added<ComponentB>)>,
///     generic_tuple: (With<T>, Without<P>),
/// }
///
/// fn my_system(query: Query<Entity, MyFilter<ComponentD, ComponentE>>) {
///     // ...
/// }
/// # bevy_ecs::system::assert_is_system(my_system);
/// ```
///
/// [`matches_component_set`]: Self::matches_component_set
/// [`Query`]: crate::system::Query
/// [`State`]: Self::State
///
/// # Safety
///
/// The [`WorldQuery`] implementation must not take any mutable access.
/// This is the same safety requirement as [`ReadOnlyQueryData`](crate::query::ReadOnlyQueryData).
#[diagnostic::on_unimplemented(
    message = "`{Self}` is not a valid `Query` filter",
    label = "invalid `Query` filter",
    note = "a `QueryFilter` typically uses a combination of `With<T>` and `Without<T>` statements"
)]
pub unsafe trait QueryFilter: WorldQuery {
    /// Returns true if (and only if) this Filter relies strictly on archetypes to limit which
    /// components are accessed by the Query.
    ///
    /// This enables optimizations for [`crate::query::QueryIter`] that rely on knowing exactly how
    /// many elements are being iterated (such as `Iterator::collect()`).
    ///
    /// If this is `true`, then [`QueryFilter::filter_fetch`] must always return true.
    const IS_ARCHETYPAL: bool;

    /// Returns true if the provided [`Entity`] and [`TableRow`] should be included in the query results.
    /// If false, the entity will be skipped.
    ///
    /// Note that this is called after already restricting the matched [`Table`]s and [`Archetype`]s to the
    /// ones that are compatible with the Filter's access.
    ///
    /// Implementors of this method will generally either have a trivial `true` body (required for archetypal filters),
    /// or access the necessary data within this function to make the final decision on filter inclusion.
    ///
    /// # Safety
    ///
    /// Must always be called _after_ [`WorldQuery::set_table`] or [`WorldQuery::set_archetype`]. `entity` and
    /// `table_row` must be in the range of the current table and archetype.
    unsafe fn filter_fetch(
        fetch: &mut Self::Fetch<'_, '_>,
        entity: Entity,
        table_row: TableRow,
    ) -> bool;
}

/// Filter that selects entities with a component `T`.
///
/// This can be used in a [`Query`](crate::system::Query) if entities are required to have the
/// component `T` but you don't actually care about components value.
///
/// This is the negation of [`Without`].
///
/// # Examples
///
/// ```
/// # use bevy_ecs::component::Component;
/// # use bevy_ecs::query::With;
/// # use bevy_ecs::system::IntoSystem;
/// # use bevy_ecs::system::Query;
/// #
/// # #[derive(Component)]
/// # struct IsBeautiful;
/// # #[derive(Component)]
/// # struct Name { name: &'static str };
/// #
/// fn compliment_entity_system(query: Query<&Name, With<IsBeautiful>>) {
///     for name in &query {
///         println!("{} is looking lovely today!", name.name);
///     }
/// }
/// # bevy_ecs::system::assert_is_system(compliment_entity_system);
/// ```
pub struct With<T>(PhantomData<T>);

/// SAFETY:
/// `update_component_access` does not add any accesses.
/// This is sound because [`QueryFilter::filter_fetch`] does not access any components.
/// `update_component_access` adds a `With` filter for `T`.
/// This is sound because `matches_component_set` returns whether the set contains the component.
unsafe impl<T: Component> WorldQuery for With<T> {
<<<<<<< HEAD
    type Item<'w, 's> = ();
    type Fetch<'w, 's> = ();
    type State = ComponentId;

    fn shrink<'wlong: 'wshort, 'wshort, 's>(
        _item: Self::Item<'wlong, 's>,
    ) -> Self::Item<'wshort, 's> {
    }

    fn shrink_fetch<'wlong: 'wshort, 'wshort, 's>(
        _: Self::Fetch<'wlong, 's>,
    ) -> Self::Fetch<'wshort, 's> {
    }
=======
    type Fetch<'w> = ();
    type State = ComponentId;

    fn shrink_fetch<'wlong: 'wshort, 'wshort>(_: Self::Fetch<'wlong>) -> Self::Fetch<'wshort> {}
>>>>>>> 03af547c

    #[inline]
    unsafe fn init_fetch(
        _world: UnsafeWorldCell,
        _state: &ComponentId,
        _last_run: Tick,
        _this_run: Tick,
    ) {
    }

    const IS_DENSE: bool = {
        match T::STORAGE_TYPE {
            StorageType::Table => true,
            StorageType::SparseSet => false,
        }
    };

    #[inline]
    unsafe fn set_archetype(
        _fetch: &mut (),
        _state: &ComponentId,
        _archetype: &Archetype,
        _table: &Table,
    ) {
    }

    #[inline]
    unsafe fn set_table(_fetch: &mut (), _state: &ComponentId, _table: &Table) {}

<<<<<<< HEAD
    #[inline(always)]
    unsafe fn fetch<'w, 's>(
        _fetch: &mut Self::Fetch<'w, 's>,
        _entity: Entity,
        _table_row: TableRow,
    ) -> Self::Item<'w, 's> {
    }

=======
>>>>>>> 03af547c
    #[inline]
    fn update_component_access(&id: &ComponentId, access: &mut FilteredAccess<ComponentId>) {
        access.and_with(id);
    }

    fn init_state(world: &mut World) -> ComponentId {
        world.register_component::<T>()
    }

    fn get_state(components: &Components) -> Option<Self::State> {
        components.component_id::<T>()
    }

    fn matches_component_set(
        &id: &ComponentId,
        set_contains_id: &impl Fn(ComponentId) -> bool,
    ) -> bool {
        set_contains_id(id)
    }
}

// SAFETY: WorldQuery impl performs no access at all
unsafe impl<T: Component> QueryFilter for With<T> {
    const IS_ARCHETYPAL: bool = true;

    #[inline(always)]
    unsafe fn filter_fetch(
        _fetch: &mut Self::Fetch<'_, '_>,
        _entity: Entity,
        _table_row: TableRow,
    ) -> bool {
        true
    }
}

/// Filter that selects entities without a component `T`.
///
/// This is the negation of [`With`].
///
/// # Examples
///
/// ```
/// # use bevy_ecs::component::Component;
/// # use bevy_ecs::query::Without;
/// # use bevy_ecs::system::IntoSystem;
/// # use bevy_ecs::system::Query;
/// #
/// # #[derive(Component)]
/// # struct Permit;
/// # #[derive(Component)]
/// # struct Name { name: &'static str };
/// #
/// fn no_permit_system(query: Query<&Name, Without<Permit>>) {
///     for name in &query{
///         println!("{} has no permit!", name.name);
///     }
/// }
/// # bevy_ecs::system::assert_is_system(no_permit_system);
/// ```
pub struct Without<T>(PhantomData<T>);

/// SAFETY:
/// `update_component_access` does not add any accesses.
/// This is sound because [`QueryFilter::filter_fetch`] does not access any components.
/// `update_component_access` adds a `Without` filter for `T`.
/// This is sound because `matches_component_set` returns whether the set does not contain the component.
unsafe impl<T: Component> WorldQuery for Without<T> {
<<<<<<< HEAD
    type Item<'w, 's> = ();
    type Fetch<'w, 's> = ();
    type State = ComponentId;

    fn shrink<'wlong: 'wshort, 'wshort, 's>(
        _item: Self::Item<'wlong, 's>,
    ) -> Self::Item<'wshort, 's> {
    }

    fn shrink_fetch<'wlong: 'wshort, 'wshort, 's>(
        _: Self::Fetch<'wlong, 's>,
    ) -> Self::Fetch<'wshort, 's> {
    }
=======
    type Fetch<'w> = ();
    type State = ComponentId;

    fn shrink_fetch<'wlong: 'wshort, 'wshort>(_: Self::Fetch<'wlong>) -> Self::Fetch<'wshort> {}
>>>>>>> 03af547c

    #[inline]
    unsafe fn init_fetch(
        _world: UnsafeWorldCell,
        _state: &ComponentId,
        _last_run: Tick,
        _this_run: Tick,
    ) {
    }

    const IS_DENSE: bool = {
        match T::STORAGE_TYPE {
            StorageType::Table => true,
            StorageType::SparseSet => false,
        }
    };

    #[inline]
    unsafe fn set_archetype(
        _fetch: &mut (),
        _state: &ComponentId,
        _archetype: &Archetype,
        _table: &Table,
    ) {
    }

    #[inline]
    unsafe fn set_table(_fetch: &mut (), _state: &Self::State, _table: &Table) {}

<<<<<<< HEAD
    #[inline(always)]
    unsafe fn fetch<'w, 's>(
        _fetch: &mut Self::Fetch<'w, 's>,
        _entity: Entity,
        _table_row: TableRow,
    ) -> Self::Item<'w, 's> {
    }

=======
>>>>>>> 03af547c
    #[inline]
    fn update_component_access(&id: &ComponentId, access: &mut FilteredAccess<ComponentId>) {
        access.and_without(id);
    }

    fn init_state(world: &mut World) -> ComponentId {
        world.register_component::<T>()
    }

    fn get_state(components: &Components) -> Option<Self::State> {
        components.component_id::<T>()
    }

    fn matches_component_set(
        &id: &ComponentId,
        set_contains_id: &impl Fn(ComponentId) -> bool,
    ) -> bool {
        !set_contains_id(id)
    }
}

// SAFETY: WorldQuery impl performs no access at all
unsafe impl<T: Component> QueryFilter for Without<T> {
    const IS_ARCHETYPAL: bool = true;

    #[inline(always)]
    unsafe fn filter_fetch(
        _fetch: &mut Self::Fetch<'_, '_>,
        _entity: Entity,
        _table_row: TableRow,
    ) -> bool {
        true
    }
}

/// A filter that tests if any of the given filters apply.
///
/// This is useful for example if a system with multiple components in a query only wants to run
/// when one or more of the components have changed.
///
/// The `And` equivalent to this filter is a [`prim@tuple`] testing that all the contained filters
/// apply instead.
///
/// # Examples
///
/// ```
/// # use bevy_ecs::component::Component;
/// # use bevy_ecs::entity::Entity;
/// # use bevy_ecs::query::Changed;
/// # use bevy_ecs::query::Or;
/// # use bevy_ecs::system::IntoSystem;
/// # use bevy_ecs::system::Query;
/// #
/// # #[derive(Component, Debug)]
/// # struct Color {};
/// # #[derive(Component)]
/// # struct Node {};
/// #
/// fn print_cool_entity_system(query: Query<Entity, Or<(Changed<Color>, Changed<Node>)>>) {
///     for entity in &query {
///         println!("Entity {} got a new style or color", entity);
///     }
/// }
/// # bevy_ecs::system::assert_is_system(print_cool_entity_system);
/// ```
pub struct Or<T>(PhantomData<T>);

#[doc(hidden)]
pub struct OrFetch<'w, 's, T: WorldQuery> {
    fetch: T::Fetch<'w, 's>,
    matches: bool,
}

impl<T: WorldQuery> Clone for OrFetch<'_, '_, T> {
    fn clone(&self) -> Self {
        Self {
            fetch: self.fetch.clone(),
            matches: self.matches,
        }
    }
}

macro_rules! impl_or_query_filter {
    ($(#[$meta:meta])* $(($filter: ident, $state: ident)),*) => {
        $(#[$meta])*
        #[expect(
            clippy::allow_attributes,
            reason = "This is a tuple-related macro; as such the lints below may not always apply."
        )]
        #[allow(
            non_snake_case,
            reason = "The names of some variables are provided by the macro's caller, not by us."
        )]
        #[allow(
            unused_variables,
            reason = "Zero-length tuples won't use any of the parameters."
        )]
        #[allow(
            clippy::unused_unit,
            reason = "Zero-length tuples will generate some function bodies equivalent to `()`; however, this macro is meant for all applicable tuples, and as such it makes no sense to rewrite it just for that case."
        )]
        /// SAFETY:
        /// [`QueryFilter::filter_fetch`] accesses are a subset of the subqueries' accesses
        /// This is sound because `update_component_access` adds accesses according to the implementations of all the subqueries.
        /// `update_component_access` replace the filters with a disjunction where every element is a conjunction of the previous filters and the filters of one of the subqueries.
        /// This is sound because `matches_component_set` returns a disjunction of the results of the subqueries' implementations.
        unsafe impl<$($filter: QueryFilter),*> WorldQuery for Or<($($filter,)*)> {
<<<<<<< HEAD
            type Fetch<'w, 's> = ($(OrFetch<'w, 's, $filter>,)*);
            type Item<'w, 's> =bool;
            type State = ($($filter::State,)*);

            fn shrink<'wlong: 'wshort, 'wshort, 's>(item: Self::Item<'wlong, 's>) -> Self::Item<'wshort, 's> {
                item
            }

            fn shrink_fetch<'wlong: 'wshort, 'wshort, 's>(fetch: Self::Fetch<'wlong, 's>) -> Self::Fetch<'wshort, 's> {
=======
            type Fetch<'w> = ($(OrFetch<'w, $filter>,)*);
            type State = ($($filter::State,)*);

            fn shrink_fetch<'wlong: 'wshort, 'wshort>(fetch: Self::Fetch<'wlong>) -> Self::Fetch<'wshort> {
>>>>>>> 03af547c
                let ($($filter,)*) = fetch;
                ($(
                    OrFetch {
                        fetch: $filter::shrink_fetch($filter.fetch),
                        matches: $filter.matches
                    },
                )*)
            }

            const IS_DENSE: bool = true $(&& $filter::IS_DENSE)*;

            #[inline]
            unsafe fn init_fetch<'w, 's>(world: UnsafeWorldCell<'w>, state: &'s Self::State, last_run: Tick, this_run: Tick) -> Self::Fetch<'w, 's> {
                let ($($filter,)*) = state;
                ($(OrFetch {
                    // SAFETY: The invariants are upheld by the caller.
                    fetch: unsafe { $filter::init_fetch(world, $filter, last_run, this_run) },
                    matches: false,
                },)*)
            }

            #[inline]
            unsafe fn set_table<'w, 's>(fetch: &mut Self::Fetch<'w, 's>, state: &'s Self::State, table: &'w Table) {
                let ($($filter,)*) = fetch;
                let ($($state,)*) = state;
                $(
                    $filter.matches = $filter::matches_component_set($state, &|id| table.has_column(id));
                    if $filter.matches {
                        // SAFETY: The invariants are upheld by the caller.
                        unsafe { $filter::set_table(&mut $filter.fetch, $state, table); }
                    }
                )*
            }

            #[inline]
            unsafe fn set_archetype<'w, 's>(
                fetch: &mut Self::Fetch<'w, 's>,
                state: &'s Self::State,
                archetype: &'w Archetype,
                table: &'w Table
            ) {
                let ($($filter,)*) = fetch;
                let ($($state,)*) = &state;
                $(
                    $filter.matches = $filter::matches_component_set($state, &|id| archetype.contains(id));
                    if $filter.matches {
                        // SAFETY: The invariants are upheld by the caller.
                       unsafe { $filter::set_archetype(&mut $filter.fetch, $state, archetype, table); }
                    }
                )*
            }

<<<<<<< HEAD
            #[inline(always)]
            unsafe fn fetch<'w, 's>(
                fetch: &mut Self::Fetch<'w, 's>,
                entity: Entity,
                table_row: TableRow
            ) -> Self::Item<'w, 's> {
                let ($($filter,)*) = fetch;
                // SAFETY: The invariants are upheld by the caller.
                false $(|| ($filter.matches && unsafe { $filter::filter_fetch(&mut $filter.fetch, entity, table_row) }))*
            }

=======
>>>>>>> 03af547c
            fn update_component_access(state: &Self::State, access: &mut FilteredAccess<ComponentId>) {
                let ($($filter,)*) = state;

                let mut new_access = FilteredAccess::matches_nothing();

                $(
                    // Create an intermediate because `access`'s value needs to be preserved
                    // for the next filter, and `_new_access` has to be modified only by `append_or` to it.
                    let mut intermediate = access.clone();
                    $filter::update_component_access($filter, &mut intermediate);
                    new_access.append_or(&intermediate);
                    // Also extend the accesses required to compute the filter. This is required because
                    // otherwise a `Query<(), Or<(Changed<Foo>,)>` won't conflict with `Query<&mut Foo>`.
                    new_access.extend_access(&intermediate);
                )*

                // The required components remain the same as the original `access`.
                new_access.required = core::mem::take(&mut access.required);

                *access = new_access;
            }

            fn init_state(world: &mut World) -> Self::State {
                ($($filter::init_state(world),)*)
            }

            fn get_state(components: &Components) -> Option<Self::State> {
                Some(($($filter::get_state(components)?,)*))
            }

            fn matches_component_set(state: &Self::State, set_contains_id: &impl Fn(ComponentId) -> bool) -> bool {
                let ($($filter,)*) = state;
                false $(|| $filter::matches_component_set($filter, set_contains_id))*
            }
        }

        #[expect(
            clippy::allow_attributes,
            reason = "This is a tuple-related macro; as such the lints below may not always apply."
        )]
        #[allow(
            non_snake_case,
            reason = "The names of some variables are provided by the macro's caller, not by us."
        )]
        #[allow(
            unused_variables,
            reason = "Zero-length tuples won't use any of the parameters."
        )]
        $(#[$meta])*
        // SAFETY: This only performs access that subqueries perform, and they impl `QueryFilter` and so perform no mutable access.
        unsafe impl<$($filter: QueryFilter),*> QueryFilter for Or<($($filter,)*)> {
            const IS_ARCHETYPAL: bool = true $(&& $filter::IS_ARCHETYPAL)*;

            #[inline(always)]
            unsafe fn filter_fetch(
                fetch: &mut Self::Fetch<'_, '_>,
                entity: Entity,
                table_row: TableRow
            ) -> bool {
                let ($($filter,)*) = fetch;
                // SAFETY: The invariants are upheld by the caller.
                false $(|| ($filter.matches && unsafe { $filter::filter_fetch(&mut $filter.fetch, entity, table_row) }))*
            }
        }
    };
}

macro_rules! impl_tuple_query_filter {
    ($(#[$meta:meta])* $($name: ident),*) => {
        #[expect(
            clippy::allow_attributes,
            reason = "This is a tuple-related macro; as such the lints below may not always apply."
        )]
        #[allow(
            non_snake_case,
            reason = "The names of some variables are provided by the macro's caller, not by us."
        )]
        #[allow(
            unused_variables,
            reason = "Zero-length tuples won't use any of the parameters."
        )]
        $(#[$meta])*
        // SAFETY: This only performs access that subqueries perform, and they impl `QueryFilter` and so perform no mutable access.
        unsafe impl<$($name: QueryFilter),*> QueryFilter for ($($name,)*) {
            const IS_ARCHETYPAL: bool = true $(&& $name::IS_ARCHETYPAL)*;

            #[inline(always)]
            unsafe fn filter_fetch(
                fetch: &mut Self::Fetch<'_, '_>,
                entity: Entity,
                table_row: TableRow
            ) -> bool {
                let ($($name,)*) = fetch;
                // SAFETY: The invariants are upheld by the caller.
                true $(&& unsafe { $name::filter_fetch($name, entity, table_row) })*
            }
        }

    };
}

all_tuples!(
    #[doc(fake_variadic)]
    impl_tuple_query_filter,
    0,
    15,
    F
);
all_tuples!(
    #[doc(fake_variadic)]
    impl_or_query_filter,
    0,
    15,
    F,
    S
);

/// A filter on a component that only retains results the first time after they have been added.
///
/// A common use for this filter is one-time initialization.
///
/// To retain all results without filtering but still check whether they were added after the
/// system last ran, use [`Ref<T>`](crate::change_detection::Ref).
///
/// **Note** that this includes changes that happened before the first time this `Query` was run.
///
/// # Deferred
///
/// Note, that entity modifications issued with [`Commands`](crate::system::Commands)
/// are visible only after deferred operations are applied,
/// typically at the end of the schedule iteration.
///
/// # Time complexity
///
/// `Added` is not [`ArchetypeFilter`], which practically means that
/// if the query (with `T` component filter) matches a million entities,
/// `Added<T>` filter will iterate over all of them even if none of them were just added.
///
/// For example, these two systems are roughly equivalent in terms of performance:
///
/// ```
/// # use bevy_ecs::change_detection::{DetectChanges, Ref};
/// # use bevy_ecs::entity::Entity;
/// # use bevy_ecs::query::Added;
/// # use bevy_ecs::system::Query;
/// # use bevy_ecs_macros::Component;
/// # #[derive(Component)]
/// # struct MyComponent;
/// # #[derive(Component)]
/// # struct Transform;
///
/// fn system1(q: Query<&MyComponent, Added<Transform>>) {
///     for item in &q { /* component added */ }
/// }
///
/// fn system2(q: Query<(&MyComponent, Ref<Transform>)>) {
///     for item in &q {
///         if item.1.is_added() { /* component added */ }
///     }
/// }
/// ```
///
/// # Examples
///
/// ```
/// # use bevy_ecs::component::Component;
/// # use bevy_ecs::query::Added;
/// # use bevy_ecs::system::IntoSystem;
/// # use bevy_ecs::system::Query;
/// #
/// # #[derive(Component, Debug)]
/// # struct Name {};
///
/// fn print_add_name_component(query: Query<&Name, Added<Name>>) {
///     for name in &query {
///         println!("Named entity created: {:?}", name)
///     }
/// }
///
/// # bevy_ecs::system::assert_is_system(print_add_name_component);
/// ```
pub struct Added<T>(PhantomData<T>);

#[doc(hidden)]
pub struct AddedFetch<'w, T: Component> {
    ticks: StorageSwitch<
        T,
        // T::STORAGE_TYPE = StorageType::Table
        Option<ThinSlicePtr<'w, UnsafeCell<Tick>>>,
        // T::STORAGE_TYPE = StorageType::SparseSet
        &'w ComponentSparseSet,
    >,
    last_run: Tick,
    this_run: Tick,
}

impl<T: Component> Clone for AddedFetch<'_, T> {
    fn clone(&self) -> Self {
        Self {
            ticks: self.ticks,
            last_run: self.last_run,
            this_run: self.this_run,
        }
    }
}

/// SAFETY:
/// [`QueryFilter::filter_fetch`] accesses a single component in a readonly way.
/// This is sound because `update_component_access` adds read access for that component and panics when appropriate.
/// `update_component_access` adds a `With` filter for a component.
/// This is sound because `matches_component_set` returns whether the set contains that component.
unsafe impl<T: Component> WorldQuery for Added<T> {
<<<<<<< HEAD
    type Item<'w, 's> = bool;
    type Fetch<'w, 's> = AddedFetch<'w, T>;
    type State = ComponentId;

    fn shrink<'wlong: 'wshort, 'wshort, 's>(
        item: Self::Item<'wlong, 's>,
    ) -> Self::Item<'wshort, 's> {
        item
    }

    fn shrink_fetch<'wlong: 'wshort, 'wshort, 's>(
        fetch: Self::Fetch<'wlong, 's>,
    ) -> Self::Fetch<'wshort, 's> {
=======
    type Fetch<'w> = AddedFetch<'w, T>;
    type State = ComponentId;

    fn shrink_fetch<'wlong: 'wshort, 'wshort>(fetch: Self::Fetch<'wlong>) -> Self::Fetch<'wshort> {
>>>>>>> 03af547c
        fetch
    }

    #[inline]
    unsafe fn init_fetch<'w, 's>(
        world: UnsafeWorldCell<'w>,
        &id: &'s ComponentId,
        last_run: Tick,
        this_run: Tick,
    ) -> Self::Fetch<'w, 's> {
        Self::Fetch::<'w, 's> {
            ticks: StorageSwitch::new(
                || None,
                || {
                    // SAFETY: The underlying type associated with `component_id` is `T`,
                    // which we are allowed to access since we registered it in `update_archetype_component_access`.
                    // Note that we do not actually access any components' ticks in this function, we just get a shared
                    // reference to the sparse set, which is used to access the components' ticks in `Self::fetch`.
                    unsafe { world.storages().sparse_sets.get(id).debug_checked_unwrap() }
                },
            ),
            last_run,
            this_run,
        }
    }

    const IS_DENSE: bool = {
        match T::STORAGE_TYPE {
            StorageType::Table => true,
            StorageType::SparseSet => false,
        }
    };

    #[inline]
    unsafe fn set_archetype<'w, 's>(
        fetch: &mut Self::Fetch<'w, 's>,
        component_id: &'s ComponentId,
        _archetype: &'w Archetype,
        table: &'w Table,
    ) {
        if Self::IS_DENSE {
            // SAFETY: `set_archetype`'s safety rules are a super set of the `set_table`'s ones.
            unsafe {
                Self::set_table(fetch, component_id, table);
            }
        }
    }

    #[inline]
    unsafe fn set_table<'w, 's>(
        fetch: &mut Self::Fetch<'w, 's>,
        &component_id: &'s ComponentId,
        table: &'w Table,
    ) {
        let table_ticks = Some(
            table
                .get_added_ticks_slice_for(component_id)
                .debug_checked_unwrap()
                .into(),
        );
        // SAFETY: set_table is only called when T::STORAGE_TYPE = StorageType::Table
        unsafe { fetch.ticks.set_table(table_ticks) };
    }

<<<<<<< HEAD
    #[inline(always)]
    unsafe fn fetch<'w, 's>(
        fetch: &mut Self::Fetch<'w, 's>,
        entity: Entity,
        table_row: TableRow,
    ) -> Self::Item<'w, 's> {
        fetch.ticks.extract(
            |table| {
                // SAFETY: set_table was previously called
                let table = unsafe { table.debug_checked_unwrap() };
                // SAFETY: The caller ensures `table_row` is in range.
                let tick = unsafe { table.get(table_row.as_usize()) };

                tick.deref().is_newer_than(fetch.last_run, fetch.this_run)
            },
            |sparse_set| {
                // SAFETY: The caller ensures `entity` is in range.
                let tick = unsafe {
                    ComponentSparseSet::get_added_tick(sparse_set, entity).debug_checked_unwrap()
                };

                tick.deref().is_newer_than(fetch.last_run, fetch.this_run)
            },
        )
    }

=======
>>>>>>> 03af547c
    #[inline]
    fn update_component_access(&id: &ComponentId, access: &mut FilteredAccess<ComponentId>) {
        if access.access().has_component_write(id) {
            panic!("$state_name<{}> conflicts with a previous access in this query. Shared access cannot coincide with exclusive access.",core::any::type_name::<T>());
        }
        access.add_component_read(id);
    }

    fn init_state(world: &mut World) -> ComponentId {
        world.register_component::<T>()
    }

    fn get_state(components: &Components) -> Option<ComponentId> {
        components.component_id::<T>()
    }

    fn matches_component_set(
        &id: &ComponentId,
        set_contains_id: &impl Fn(ComponentId) -> bool,
    ) -> bool {
        set_contains_id(id)
    }
}

// SAFETY: WorldQuery impl performs only read access on ticks
unsafe impl<T: Component> QueryFilter for Added<T> {
    const IS_ARCHETYPAL: bool = false;
    #[inline(always)]
    unsafe fn filter_fetch(
        fetch: &mut Self::Fetch<'_, '_>,
        entity: Entity,
        table_row: TableRow,
    ) -> bool {
        // SAFETY: The invariants are upheld by the caller.
        fetch.ticks.extract(
            |table| {
                // SAFETY: set_table was previously called
                let table = unsafe { table.debug_checked_unwrap() };
                // SAFETY: The caller ensures `table_row` is in range.
                let tick = unsafe { table.get(table_row.as_usize()) };

                tick.deref().is_newer_than(fetch.last_run, fetch.this_run)
            },
            |sparse_set| {
                // SAFETY: The caller ensures `entity` is in range.
                let tick = unsafe {
                    ComponentSparseSet::get_added_tick(sparse_set, entity).debug_checked_unwrap()
                };

                tick.deref().is_newer_than(fetch.last_run, fetch.this_run)
            },
        )
    }
}

/// A filter on a component that only retains results the first time after they have been added or mutably dereferenced.
///
/// A common use for this filter is avoiding redundant work when values have not changed.
///
/// **Note** that simply *mutably dereferencing* a component is considered a change ([`DerefMut`](std::ops::DerefMut)).
/// Bevy does not compare components to their previous values.
///
/// To retain all results without filtering but still check whether they were changed after the
/// system last ran, use [`Ref<T>`](crate::change_detection::Ref).
///
/// **Note** that this includes changes that happened before the first time this `Query` was run.
///
/// # Deferred
///
/// Note, that entity modifications issued with [`Commands`](crate::system::Commands)
/// (like entity creation or entity component addition or removal)
/// are visible only after deferred operations are applied,
/// typically at the end of the schedule iteration.
///
/// # Time complexity
///
/// `Changed` is not [`ArchetypeFilter`], which practically means that
/// if query (with `T` component filter) matches million entities,
/// `Changed<T>` filter will iterate over all of them even if none of them were changed.
///
/// For example, these two systems are roughly equivalent in terms of performance:
///
/// ```
/// # use bevy_ecs::change_detection::DetectChanges;
/// # use bevy_ecs::entity::Entity;
/// # use bevy_ecs::query::Changed;
/// # use bevy_ecs::system::Query;
/// # use bevy_ecs::world::Ref;
/// # use bevy_ecs_macros::Component;
/// # #[derive(Component)]
/// # struct MyComponent;
/// # #[derive(Component)]
/// # struct Transform;
///
/// fn system1(q: Query<&MyComponent, Changed<Transform>>) {
///     for item in &q { /* component changed */ }
/// }
///
/// fn system2(q: Query<(&MyComponent, Ref<Transform>)>) {
///     for item in &q {
///         if item.1.is_changed() { /* component changed */ }
///     }
/// }
/// ```
///
/// # Examples
///
/// ```
/// # use bevy_ecs::component::Component;
/// # use bevy_ecs::query::Changed;
/// # use bevy_ecs::system::IntoSystem;
/// # use bevy_ecs::system::Query;
/// #
/// # #[derive(Component, Debug)]
/// # struct Name {};
/// # #[derive(Component)]
/// # struct Transform {};
///
/// fn print_moving_objects_system(query: Query<&Name, Changed<Transform>>) {
///     for name in &query {
///         println!("Entity Moved: {:?}", name);
///     }
/// }
///
/// # bevy_ecs::system::assert_is_system(print_moving_objects_system);
/// ```
pub struct Changed<T>(PhantomData<T>);

#[doc(hidden)]
pub struct ChangedFetch<'w, T: Component> {
    ticks: StorageSwitch<T, Option<ThinSlicePtr<'w, UnsafeCell<Tick>>>, &'w ComponentSparseSet>,
    last_run: Tick,
    this_run: Tick,
}

impl<T: Component> Clone for ChangedFetch<'_, T> {
    fn clone(&self) -> Self {
        Self {
            ticks: self.ticks,
            last_run: self.last_run,
            this_run: self.this_run,
        }
    }
}

/// SAFETY:
/// `fetch` accesses a single component in a readonly way.
/// This is sound because `update_component_access` add read access for that component and panics when appropriate.
/// `update_component_access` adds a `With` filter for a component.
/// This is sound because `matches_component_set` returns whether the set contains that component.
unsafe impl<T: Component> WorldQuery for Changed<T> {
<<<<<<< HEAD
    type Item<'w, 's> = bool;
    type Fetch<'w, 's> = ChangedFetch<'w, T>;
    type State = ComponentId;

    fn shrink<'wlong: 'wshort, 'wshort, 's>(
        item: Self::Item<'wlong, 's>,
    ) -> Self::Item<'wshort, 's> {
        item
    }

    fn shrink_fetch<'wlong: 'wshort, 'wshort, 's>(
        fetch: Self::Fetch<'wlong, 's>,
    ) -> Self::Fetch<'wshort, 's> {
=======
    type Fetch<'w> = ChangedFetch<'w, T>;
    type State = ComponentId;

    fn shrink_fetch<'wlong: 'wshort, 'wshort>(fetch: Self::Fetch<'wlong>) -> Self::Fetch<'wshort> {
>>>>>>> 03af547c
        fetch
    }

    #[inline]
    unsafe fn init_fetch<'w, 's>(
        world: UnsafeWorldCell<'w>,
        &id: &'s ComponentId,
        last_run: Tick,
        this_run: Tick,
    ) -> Self::Fetch<'w, 's> {
        Self::Fetch::<'w, 's> {
            ticks: StorageSwitch::new(
                || None,
                || {
                    // SAFETY: The underlying type associated with `component_id` is `T`,
                    // which we are allowed to access since we registered it in `update_archetype_component_access`.
                    // Note that we do not actually access any components' ticks in this function, we just get a shared
                    // reference to the sparse set, which is used to access the components' ticks in `Self::fetch`.
                    unsafe { world.storages().sparse_sets.get(id).debug_checked_unwrap() }
                },
            ),
            last_run,
            this_run,
        }
    }

    const IS_DENSE: bool = {
        match T::STORAGE_TYPE {
            StorageType::Table => true,
            StorageType::SparseSet => false,
        }
    };

    #[inline]
    unsafe fn set_archetype<'w, 's>(
        fetch: &mut Self::Fetch<'w, 's>,
        component_id: &'s ComponentId,
        _archetype: &'w Archetype,
        table: &'w Table,
    ) {
        if Self::IS_DENSE {
            // SAFETY: `set_archetype`'s safety rules are a super set of the `set_table`'s ones.
            unsafe {
                Self::set_table(fetch, component_id, table);
            }
        }
    }

    #[inline]
    unsafe fn set_table<'w, 's>(
        fetch: &mut Self::Fetch<'w, 's>,
        &component_id: &'s ComponentId,
        table: &'w Table,
    ) {
        let table_ticks = Some(
            table
                .get_changed_ticks_slice_for(component_id)
                .debug_checked_unwrap()
                .into(),
        );
        // SAFETY: set_table is only called when T::STORAGE_TYPE = StorageType::Table
        unsafe { fetch.ticks.set_table(table_ticks) };
    }

<<<<<<< HEAD
    #[inline(always)]
    unsafe fn fetch<'w, 's>(
        fetch: &mut Self::Fetch<'w, 's>,
        entity: Entity,
        table_row: TableRow,
    ) -> Self::Item<'w, 's> {
        fetch.ticks.extract(
            |table| {
                // SAFETY: set_table was previously called
                let table = unsafe { table.debug_checked_unwrap() };
                // SAFETY: The caller ensures `table_row` is in range.
                let tick = unsafe { table.get(table_row.as_usize()) };

                tick.deref().is_newer_than(fetch.last_run, fetch.this_run)
            },
            |sparse_set| {
                // SAFETY: The caller ensures `entity` is in range.
                let tick = unsafe {
                    ComponentSparseSet::get_changed_tick(sparse_set, entity).debug_checked_unwrap()
                };

                tick.deref().is_newer_than(fetch.last_run, fetch.this_run)
            },
        )
    }

=======
>>>>>>> 03af547c
    #[inline]
    fn update_component_access(&id: &ComponentId, access: &mut FilteredAccess<ComponentId>) {
        if access.access().has_component_write(id) {
            panic!("$state_name<{}> conflicts with a previous access in this query. Shared access cannot coincide with exclusive access.",core::any::type_name::<T>());
        }
        access.add_component_read(id);
    }

    fn init_state(world: &mut World) -> ComponentId {
        world.register_component::<T>()
    }

    fn get_state(components: &Components) -> Option<ComponentId> {
        components.component_id::<T>()
    }

    fn matches_component_set(
        &id: &ComponentId,
        set_contains_id: &impl Fn(ComponentId) -> bool,
    ) -> bool {
        set_contains_id(id)
    }
}

// SAFETY: WorldQuery impl performs only read access on ticks
unsafe impl<T: Component> QueryFilter for Changed<T> {
    const IS_ARCHETYPAL: bool = false;

    #[inline(always)]
    unsafe fn filter_fetch(
        fetch: &mut Self::Fetch<'_, '_>,
        entity: Entity,
        table_row: TableRow,
    ) -> bool {
        // SAFETY: The invariants are upheld by the caller.
        fetch.ticks.extract(
            |table| {
                // SAFETY: set_table was previously called
                let table = unsafe { table.debug_checked_unwrap() };
                // SAFETY: The caller ensures `table_row` is in range.
                let tick = unsafe { table.get(table_row.as_usize()) };

                tick.deref().is_newer_than(fetch.last_run, fetch.this_run)
            },
            |sparse_set| {
                // SAFETY: The caller ensures `entity` is in range.
                let tick = unsafe {
                    ComponentSparseSet::get_changed_tick(sparse_set, entity).debug_checked_unwrap()
                };

                tick.deref().is_newer_than(fetch.last_run, fetch.this_run)
            },
        )
    }
}

/// A marker trait to indicate that the filter works at an archetype level.
///
/// This is needed to implement [`ExactSizeIterator`] for
/// [`QueryIter`](crate::query::QueryIter) that contains archetype-level filters.
///
/// The trait must only be implemented for filters where its corresponding [`QueryFilter::IS_ARCHETYPAL`]
/// is [`prim@true`]. As such, only the [`With`] and [`Without`] filters can implement the trait.
/// [Tuples](prim@tuple) and [`Or`] filters are automatically implemented with the trait only if its containing types
/// also implement the same trait.
///
/// [`Added`] and [`Changed`] works with entities, and therefore are not archetypal. As such
/// they do not implement [`ArchetypeFilter`].
#[diagnostic::on_unimplemented(
    message = "`{Self}` is not a valid `Query` filter based on archetype information",
    label = "invalid `Query` filter",
    note = "an `ArchetypeFilter` typically uses a combination of `With<T>` and `Without<T>` statements"
)]
pub trait ArchetypeFilter: QueryFilter {}

impl<T: Component> ArchetypeFilter for With<T> {}
impl<T: Component> ArchetypeFilter for Without<T> {}

macro_rules! impl_archetype_filter_tuple {
    ($(#[$meta:meta])* $($filter: ident),*) => {
        $(#[$meta])*
        impl<$($filter: ArchetypeFilter),*> ArchetypeFilter for ($($filter,)*) {}
    };
}

macro_rules! impl_archetype_or_filter_tuple {
    ($(#[$meta:meta])* $($filter: ident),*) => {
        $(#[$meta])*
        impl<$($filter: ArchetypeFilter),*> ArchetypeFilter for Or<($($filter,)*)> {}
    };
}

all_tuples!(
    #[doc(fake_variadic)]
    impl_archetype_filter_tuple,
    0,
    15,
    F
);

all_tuples!(
    #[doc(fake_variadic)]
    impl_archetype_or_filter_tuple,
    0,
    15,
    F
);<|MERGE_RESOLUTION|>--- conflicted
+++ resolved
@@ -144,26 +144,13 @@
 /// `update_component_access` adds a `With` filter for `T`.
 /// This is sound because `matches_component_set` returns whether the set contains the component.
 unsafe impl<T: Component> WorldQuery for With<T> {
-<<<<<<< HEAD
-    type Item<'w, 's> = ();
     type Fetch<'w, 's> = ();
     type State = ComponentId;
-
-    fn shrink<'wlong: 'wshort, 'wshort, 's>(
-        _item: Self::Item<'wlong, 's>,
-    ) -> Self::Item<'wshort, 's> {
-    }
 
     fn shrink_fetch<'wlong: 'wshort, 'wshort, 's>(
         _: Self::Fetch<'wlong, 's>,
     ) -> Self::Fetch<'wshort, 's> {
     }
-=======
-    type Fetch<'w> = ();
-    type State = ComponentId;
-
-    fn shrink_fetch<'wlong: 'wshort, 'wshort>(_: Self::Fetch<'wlong>) -> Self::Fetch<'wshort> {}
->>>>>>> 03af547c
 
     #[inline]
     unsafe fn init_fetch(
@@ -193,17 +180,6 @@
     #[inline]
     unsafe fn set_table(_fetch: &mut (), _state: &ComponentId, _table: &Table) {}
 
-<<<<<<< HEAD
-    #[inline(always)]
-    unsafe fn fetch<'w, 's>(
-        _fetch: &mut Self::Fetch<'w, 's>,
-        _entity: Entity,
-        _table_row: TableRow,
-    ) -> Self::Item<'w, 's> {
-    }
-
-=======
->>>>>>> 03af547c
     #[inline]
     fn update_component_access(&id: &ComponentId, access: &mut FilteredAccess<ComponentId>) {
         access.and_with(id);
@@ -271,26 +247,13 @@
 /// `update_component_access` adds a `Without` filter for `T`.
 /// This is sound because `matches_component_set` returns whether the set does not contain the component.
 unsafe impl<T: Component> WorldQuery for Without<T> {
-<<<<<<< HEAD
-    type Item<'w, 's> = ();
     type Fetch<'w, 's> = ();
     type State = ComponentId;
-
-    fn shrink<'wlong: 'wshort, 'wshort, 's>(
-        _item: Self::Item<'wlong, 's>,
-    ) -> Self::Item<'wshort, 's> {
-    }
 
     fn shrink_fetch<'wlong: 'wshort, 'wshort, 's>(
         _: Self::Fetch<'wlong, 's>,
     ) -> Self::Fetch<'wshort, 's> {
     }
-=======
-    type Fetch<'w> = ();
-    type State = ComponentId;
-
-    fn shrink_fetch<'wlong: 'wshort, 'wshort>(_: Self::Fetch<'wlong>) -> Self::Fetch<'wshort> {}
->>>>>>> 03af547c
 
     #[inline]
     unsafe fn init_fetch(
@@ -320,17 +283,6 @@
     #[inline]
     unsafe fn set_table(_fetch: &mut (), _state: &Self::State, _table: &Table) {}
 
-<<<<<<< HEAD
-    #[inline(always)]
-    unsafe fn fetch<'w, 's>(
-        _fetch: &mut Self::Fetch<'w, 's>,
-        _entity: Entity,
-        _table_row: TableRow,
-    ) -> Self::Item<'w, 's> {
-    }
-
-=======
->>>>>>> 03af547c
     #[inline]
     fn update_component_access(&id: &ComponentId, access: &mut FilteredAccess<ComponentId>) {
         access.and_without(id);
@@ -438,22 +390,10 @@
         /// `update_component_access` replace the filters with a disjunction where every element is a conjunction of the previous filters and the filters of one of the subqueries.
         /// This is sound because `matches_component_set` returns a disjunction of the results of the subqueries' implementations.
         unsafe impl<$($filter: QueryFilter),*> WorldQuery for Or<($($filter,)*)> {
-<<<<<<< HEAD
             type Fetch<'w, 's> = ($(OrFetch<'w, 's, $filter>,)*);
-            type Item<'w, 's> =bool;
             type State = ($($filter::State,)*);
 
-            fn shrink<'wlong: 'wshort, 'wshort, 's>(item: Self::Item<'wlong, 's>) -> Self::Item<'wshort, 's> {
-                item
-            }
-
             fn shrink_fetch<'wlong: 'wshort, 'wshort, 's>(fetch: Self::Fetch<'wlong, 's>) -> Self::Fetch<'wshort, 's> {
-=======
-            type Fetch<'w> = ($(OrFetch<'w, $filter>,)*);
-            type State = ($($filter::State,)*);
-
-            fn shrink_fetch<'wlong: 'wshort, 'wshort>(fetch: Self::Fetch<'wlong>) -> Self::Fetch<'wshort> {
->>>>>>> 03af547c
                 let ($($filter,)*) = fetch;
                 ($(
                     OrFetch {
@@ -506,20 +446,6 @@
                 )*
             }
 
-<<<<<<< HEAD
-            #[inline(always)]
-            unsafe fn fetch<'w, 's>(
-                fetch: &mut Self::Fetch<'w, 's>,
-                entity: Entity,
-                table_row: TableRow
-            ) -> Self::Item<'w, 's> {
-                let ($($filter,)*) = fetch;
-                // SAFETY: The invariants are upheld by the caller.
-                false $(|| ($filter.matches && unsafe { $filter::filter_fetch(&mut $filter.fetch, entity, table_row) }))*
-            }
-
-=======
->>>>>>> 03af547c
             fn update_component_access(state: &Self::State, access: &mut FilteredAccess<ComponentId>) {
                 let ($($filter,)*) = state;
 
@@ -732,26 +658,12 @@
 /// `update_component_access` adds a `With` filter for a component.
 /// This is sound because `matches_component_set` returns whether the set contains that component.
 unsafe impl<T: Component> WorldQuery for Added<T> {
-<<<<<<< HEAD
-    type Item<'w, 's> = bool;
     type Fetch<'w, 's> = AddedFetch<'w, T>;
     type State = ComponentId;
-
-    fn shrink<'wlong: 'wshort, 'wshort, 's>(
-        item: Self::Item<'wlong, 's>,
-    ) -> Self::Item<'wshort, 's> {
-        item
-    }
 
     fn shrink_fetch<'wlong: 'wshort, 'wshort, 's>(
         fetch: Self::Fetch<'wlong, 's>,
     ) -> Self::Fetch<'wshort, 's> {
-=======
-    type Fetch<'w> = AddedFetch<'w, T>;
-    type State = ComponentId;
-
-    fn shrink_fetch<'wlong: 'wshort, 'wshort>(fetch: Self::Fetch<'wlong>) -> Self::Fetch<'wshort> {
->>>>>>> 03af547c
         fetch
     }
 
@@ -816,35 +728,6 @@
         unsafe { fetch.ticks.set_table(table_ticks) };
     }
 
-<<<<<<< HEAD
-    #[inline(always)]
-    unsafe fn fetch<'w, 's>(
-        fetch: &mut Self::Fetch<'w, 's>,
-        entity: Entity,
-        table_row: TableRow,
-    ) -> Self::Item<'w, 's> {
-        fetch.ticks.extract(
-            |table| {
-                // SAFETY: set_table was previously called
-                let table = unsafe { table.debug_checked_unwrap() };
-                // SAFETY: The caller ensures `table_row` is in range.
-                let tick = unsafe { table.get(table_row.as_usize()) };
-
-                tick.deref().is_newer_than(fetch.last_run, fetch.this_run)
-            },
-            |sparse_set| {
-                // SAFETY: The caller ensures `entity` is in range.
-                let tick = unsafe {
-                    ComponentSparseSet::get_added_tick(sparse_set, entity).debug_checked_unwrap()
-                };
-
-                tick.deref().is_newer_than(fetch.last_run, fetch.this_run)
-            },
-        )
-    }
-
-=======
->>>>>>> 03af547c
     #[inline]
     fn update_component_access(&id: &ComponentId, access: &mut FilteredAccess<ComponentId>) {
         if access.access().has_component_write(id) {
@@ -996,26 +879,12 @@
 /// `update_component_access` adds a `With` filter for a component.
 /// This is sound because `matches_component_set` returns whether the set contains that component.
 unsafe impl<T: Component> WorldQuery for Changed<T> {
-<<<<<<< HEAD
-    type Item<'w, 's> = bool;
     type Fetch<'w, 's> = ChangedFetch<'w, T>;
     type State = ComponentId;
-
-    fn shrink<'wlong: 'wshort, 'wshort, 's>(
-        item: Self::Item<'wlong, 's>,
-    ) -> Self::Item<'wshort, 's> {
-        item
-    }
 
     fn shrink_fetch<'wlong: 'wshort, 'wshort, 's>(
         fetch: Self::Fetch<'wlong, 's>,
     ) -> Self::Fetch<'wshort, 's> {
-=======
-    type Fetch<'w> = ChangedFetch<'w, T>;
-    type State = ComponentId;
-
-    fn shrink_fetch<'wlong: 'wshort, 'wshort>(fetch: Self::Fetch<'wlong>) -> Self::Fetch<'wshort> {
->>>>>>> 03af547c
         fetch
     }
 
@@ -1080,35 +949,6 @@
         unsafe { fetch.ticks.set_table(table_ticks) };
     }
 
-<<<<<<< HEAD
-    #[inline(always)]
-    unsafe fn fetch<'w, 's>(
-        fetch: &mut Self::Fetch<'w, 's>,
-        entity: Entity,
-        table_row: TableRow,
-    ) -> Self::Item<'w, 's> {
-        fetch.ticks.extract(
-            |table| {
-                // SAFETY: set_table was previously called
-                let table = unsafe { table.debug_checked_unwrap() };
-                // SAFETY: The caller ensures `table_row` is in range.
-                let tick = unsafe { table.get(table_row.as_usize()) };
-
-                tick.deref().is_newer_than(fetch.last_run, fetch.this_run)
-            },
-            |sparse_set| {
-                // SAFETY: The caller ensures `entity` is in range.
-                let tick = unsafe {
-                    ComponentSparseSet::get_changed_tick(sparse_set, entity).debug_checked_unwrap()
-                };
-
-                tick.deref().is_newer_than(fetch.last_run, fetch.this_run)
-            },
-        )
-    }
-
-=======
->>>>>>> 03af547c
     #[inline]
     fn update_component_access(&id: &ComponentId, access: &mut FilteredAccess<ComponentId>) {
         if access.access().has_component_write(id) {
