use crate::{
    archetype::{Archetype, ArchetypeComponentId},
    component::{Component, ComponentId, ComponentStorage, ComponentTicks, StorageType},
    entity::Entity,
    query::{
        debug_checked_unreachable, Access, Fetch, FilteredAccess, QueryFetch, ROQueryFetch,
        WorldQuery, WorldQueryGats,
    },
    storage::{ComponentSparseSet, Table, Tables},
    world::World,
};
use bevy_ecs_macros::all_tuples;
use bevy_ptr::{ThinSlicePtr, UnsafeCellDeref};
use std::{cell::UnsafeCell, marker::PhantomData};

use super::ReadOnlyFetch;

/// Filter that selects entities with a component `T`.
///
/// This can be used in a [`Query`](crate::system::Query) if entities are required to have the
/// component `T` but you don't actually care about components value.
///
/// This is the negation of [`Without`].
///
/// # Examples
///
/// ```
/// # use bevy_ecs::component::Component;
/// # use bevy_ecs::query::With;
/// # use bevy_ecs::system::IntoSystem;
/// # use bevy_ecs::system::Query;
/// #
/// # #[derive(Component)]
/// # struct IsBeautiful;
/// # #[derive(Component)]
/// # struct Name { name: &'static str };
/// #
/// fn compliment_entity_system(query: Query<&Name, With<IsBeautiful>>) {
///     for name in query.iter() {
///         println!("{} is looking lovely today!", name.name);
///     }
/// }
/// # bevy_ecs::system::assert_is_system(compliment_entity_system);
/// ```
pub struct With<T>(PhantomData<T>);

impl<T: Component> WorldQuery for With<T> {
    type State = ComponentId;

    fn shrink<'wlong: 'wshort, 'wshort>(
        item: super::QueryItem<'wlong, Self>,
    ) -> super::QueryItem<'wshort, Self> {
        item
    }
}

/// The [`Fetch`] of [`With`].
#[doc(hidden)]
pub struct WithFetch<T> {
    marker: PhantomData<T>,
}

<<<<<<< HEAD
=======
/// The [`FetchState`] of [`With`].
#[doc(hidden)]
pub struct WithState<T> {
    component_id: ComponentId,
    marker: PhantomData<T>,
}

// SAFETY: no component access or archetype component access
unsafe impl<T: Component> FetchState for WithState<T> {
    fn init(world: &mut World) -> Self {
        let component_id = world.init_component::<T>();
        Self {
            component_id,
            marker: PhantomData,
        }
    }

    #[inline]
    fn update_component_access(&self, access: &mut FilteredAccess<ComponentId>) {
        access.add_with(self.component_id);
    }

    #[inline]
    fn update_archetype_component_access(
        &self,
        _archetype: &Archetype,
        _access: &mut Access<ArchetypeComponentId>,
    ) {
    }

    fn matches_component_set(&self, set_contains_id: &impl Fn(ComponentId) -> bool) -> bool {
        set_contains_id(self.component_id)
    }
}

>>>>>>> 4b7f904c
impl<T: Component> WorldQueryGats<'_> for With<T> {
    type Fetch = WithFetch<T>;
    type ReadOnlyFetch = WithFetch<T>;
    type _State = ComponentId;
}

impl<'w, T: Component> Fetch<'w> for WithFetch<T> {
    type Item = ();
    type State = ComponentId;

    unsafe fn init(
        _world: &World,
        _state: &Self::State,
        _last_change_tick: u32,
        _change_tick: u32,
    ) -> Self {
        Self {
            marker: PhantomData,
        }
    }

    const IS_DENSE: bool = {
        match T::Storage::STORAGE_TYPE {
            StorageType::Table => true,
            StorageType::SparseSet => false,
        }
    };

    const IS_ARCHETYPAL: bool = true;

    #[inline]
    unsafe fn set_table(&mut self, _state: &Self::State, _table: &Table) {}

    #[inline]
    unsafe fn set_archetype(
        &mut self,
        _state: &Self::State,
        _archetype: &Archetype,
        _tables: &Tables,
    ) {
    }

    #[inline]
    unsafe fn archetype_fetch(&mut self, _archetype_index: usize) {}

    #[inline]
    unsafe fn table_fetch(&mut self, _table_row: usize) {}

    fn init_state(world: &mut World) -> Self::State {
        world.init_component::<T>()
    }

    #[inline]
    fn update_component_access(state: &Self::State, access: &mut FilteredAccess<ComponentId>) {
        access.add_with(*state);
    }

    fn matches_archetype(state: &Self::State, archetype: &Archetype) -> bool {
        archetype.contains(*state)
    }

    fn matches_table(state: &Self::State, table: &Table) -> bool {
        table.has_column(*state)
    }
}

// SAFETY: no component access or archetype component access
unsafe impl<T: Component> ReadOnlyFetch for WithFetch<T> {}

impl<T> Clone for WithFetch<T> {
    fn clone(&self) -> Self {
        Self {
            marker: self.marker,
        }
    }
}

impl<T> Copy for WithFetch<T> {}

/// Filter that selects entities without a component `T`.
///
/// This is the negation of [`With`].
///
/// # Examples
///
/// ```
/// # use bevy_ecs::component::Component;
/// # use bevy_ecs::query::Without;
/// # use bevy_ecs::system::IntoSystem;
/// # use bevy_ecs::system::Query;
/// #
/// # #[derive(Component)]
/// # struct Permit;
/// # #[derive(Component)]
/// # struct Name { name: &'static str };
/// #
/// fn no_permit_system(query: Query<&Name, Without<Permit>>) {
///     for name in query.iter() {
///         println!("{} has no permit!", name.name);
///     }
/// }
/// # bevy_ecs::system::assert_is_system(no_permit_system);
/// ```
pub struct Without<T>(PhantomData<T>);

impl<T: Component> WorldQuery for Without<T> {
    type State = ComponentId;

    fn shrink<'wlong: 'wshort, 'wshort>(
        item: super::QueryItem<'wlong, Self>,
    ) -> super::QueryItem<'wshort, Self> {
        item
    }
}

/// The [`Fetch`] of [`Without`].
#[doc(hidden)]
pub struct WithoutFetch<T> {
    marker: PhantomData<T>,
}

<<<<<<< HEAD
=======
/// The [`FetchState`] of [`Without`].
#[doc(hidden)]
pub struct WithoutState<T> {
    component_id: ComponentId,
    marker: PhantomData<T>,
}

// SAFETY: no component access or archetype component access
unsafe impl<T: Component> FetchState for WithoutState<T> {
    fn init(world: &mut World) -> Self {
        let component_id = world.init_component::<T>();
        Self {
            component_id,
            marker: PhantomData,
        }
    }

    #[inline]
    fn update_component_access(&self, access: &mut FilteredAccess<ComponentId>) {
        access.add_without(self.component_id);
    }

    #[inline]
    fn update_archetype_component_access(
        &self,
        _archetype: &Archetype,
        _access: &mut Access<ArchetypeComponentId>,
    ) {
    }
    fn matches_component_set(&self, set_contains_id: &impl Fn(ComponentId) -> bool) -> bool {
        !set_contains_id(self.component_id)
    }
}

>>>>>>> 4b7f904c
impl<T: Component> WorldQueryGats<'_> for Without<T> {
    type Fetch = WithoutFetch<T>;
    type ReadOnlyFetch = WithoutFetch<T>;
    type _State = ComponentId;
}

impl<'w, T: Component> Fetch<'w> for WithoutFetch<T> {
    type Item = ();
    type State = ComponentId;

    unsafe fn init(
        _world: &World,
        _state: &Self::State,
        _last_change_tick: u32,
        _change_tick: u32,
    ) -> Self {
        WithoutFetch {
            marker: PhantomData,
        }
    }

    const IS_DENSE: bool = {
        match T::Storage::STORAGE_TYPE {
            StorageType::Table => true,
            StorageType::SparseSet => false,
        }
    };

    const IS_ARCHETYPAL: bool = true;

    #[inline]
    unsafe fn set_table(&mut self, _state: &Self::State, _table: &Table) {}

    #[inline]
    unsafe fn set_archetype(
        &mut self,
        _state: &Self::State,
        _archetype: &Archetype,
        _tables: &Tables,
    ) {
    }

    #[inline]
    unsafe fn archetype_fetch(&mut self, _archetype_index: usize) {}

    #[inline]
    unsafe fn table_fetch(&mut self, _table_row: usize) {}

    fn init_state(world: &mut World) -> Self::State {
        world.init_component::<T>()
    }

    #[inline]
    fn update_component_access(state: &Self::State, access: &mut FilteredAccess<ComponentId>) {
        access.add_without(*state);
    }

    fn matches_archetype(state: &Self::State, archetype: &Archetype) -> bool {
        !archetype.contains(*state)
    }

    fn matches_table(state: &Self::State, table: &Table) -> bool {
        !table.has_column(*state)
    }
}

// SAFETY: no component access or archetype component access
unsafe impl<T: Component> ReadOnlyFetch for WithoutFetch<T> {}

impl<T> Clone for WithoutFetch<T> {
    fn clone(&self) -> Self {
        Self {
            marker: self.marker,
        }
    }
}

impl<T> Copy for WithoutFetch<T> {}

/// A filter that tests if any of the given filters apply.
///
/// This is useful for example if a system with multiple components in a query only wants to run
/// when one or more of the components have changed.
///
/// The `And` equivalent to this filter is a [`prim@tuple`] testing that all the contained filters
/// apply instead.
///
/// # Examples
///
/// ```
/// # use bevy_ecs::component::Component;
/// # use bevy_ecs::entity::Entity;
/// # use bevy_ecs::query::Changed;
/// # use bevy_ecs::query::Or;
/// # use bevy_ecs::system::IntoSystem;
/// # use bevy_ecs::system::Query;
/// #
/// # #[derive(Component, Debug)]
/// # struct Color {};
/// # #[derive(Component)]
/// # struct Style {};
/// #
/// fn print_cool_entity_system(query: Query<Entity, Or<(Changed<Color>, Changed<Style>)>>) {
///     for entity in query.iter() {
///         println!("Entity {:?} got a new style or color", entity);
///     }
/// }
/// # bevy_ecs::system::assert_is_system(print_cool_entity_system);
/// ```
#[derive(Clone, Copy)]
pub struct Or<T>(pub T);

/// The [`Fetch`] of [`Or`].
#[derive(Clone, Copy)]
#[doc(hidden)]
pub struct OrFetch<'w, T: Fetch<'w>> {
    fetch: T,
    matches: bool,
    _marker: PhantomData<&'w ()>,
}

macro_rules! impl_query_filter_tuple {
    ($(($filter: ident, $state: ident)),*) => {
        #[allow(unused_variables)]
        #[allow(non_snake_case)]
        impl<$($filter: WorldQuery),*> WorldQuery for Or<($($filter,)*)> {
            type State = Or<($($filter::State,)*)>;

            fn shrink<'wlong: 'wshort, 'wshort>(item: super::QueryItem<'wlong, Self>) -> super::QueryItem<'wshort, Self> {
                item
            }
        }

        #[allow(unused_variables)]
        #[allow(non_snake_case)]
        impl<'w, $($filter: WorldQueryGats<'w>),*> WorldQueryGats<'w> for Or<($($filter,)*)> {
            type Fetch = Or<($(OrFetch<'w, QueryFetch<'w, $filter>>,)*)>;
            type ReadOnlyFetch = Or<($(OrFetch<'w, ROQueryFetch<'w, $filter>>,)*)>;
            type _State = Or<($($filter::_State,)*)>;
        }

        #[allow(unused_variables)]
        #[allow(non_snake_case)]
        impl<'w, $($filter: Fetch<'w>),*> Fetch<'w> for Or<($(OrFetch<'w, $filter>,)*)> {
            type State = Or<($(<$filter as Fetch<'w>>::State,)*)>;
            type Item = bool;

            const IS_DENSE: bool = true $(&& $filter::IS_DENSE)*;

            const IS_ARCHETYPAL: bool = true $(&& $filter::IS_ARCHETYPAL)*;

            unsafe fn init(world: &'w World, state: & Or<($(<$filter as Fetch<'w>>::State,)*)>, last_change_tick: u32, change_tick: u32) -> Self {
                let ($($filter,)*) = &state.0;
                Or(($(OrFetch {
                    fetch: <$filter as Fetch<'w>>::init(world, $filter, last_change_tick, change_tick),
                    matches: false,
                    _marker: PhantomData,
                },)*))
            }

            #[inline]
            unsafe fn set_table(&mut self, state: &Self::State, table: &'w Table) {
                let ($($filter,)*) = &mut self.0;
                let ($($state,)*) = &state.0;
                $(
<<<<<<< HEAD
                    $filter.matches = <$filter as Fetch<'_>>::matches_table($state, table);
=======
                    $filter.matches = $state.matches_component_set(&|id| table.has_column(id));
>>>>>>> 4b7f904c
                    if $filter.matches {
                        $filter.fetch.set_table($state, table);
                    }
                )*
            }

            #[inline]
            unsafe fn set_archetype(&mut self, state: & Self::State, archetype: &'w Archetype, tables: &'w Tables) {
                let ($($filter,)*) = &mut self.0;
                let ($($state,)*) = &state.0;
                $(
<<<<<<< HEAD
                    $filter.matches = <$filter as Fetch<'_>>::matches_archetype($state, archetype);
=======
                    $filter.matches = $state.matches_component_set(&|id| archetype.contains(id));
>>>>>>> 4b7f904c
                    if $filter.matches {
                        $filter.fetch.set_archetype($state, archetype, tables);
                    }
                )*
            }

            #[inline]
            unsafe fn table_fetch(&mut self, table_row: usize) -> bool {
                let ($($filter,)*) = &mut self.0;
                false $(|| ($filter.matches && $filter.fetch.table_filter_fetch(table_row)))*
            }

            #[inline]
            unsafe fn archetype_fetch(&mut self, archetype_index: usize) -> bool {
                let ($($filter,)*) = &mut self.0;
                false $(|| ($filter.matches && $filter.fetch.archetype_filter_fetch(archetype_index)))*
            }

            #[inline]
            unsafe fn table_filter_fetch(&mut self, table_row: usize) -> bool {
                self.table_fetch(table_row)
            }

            #[inline]
            unsafe fn archetype_filter_fetch(&mut self, archetype_index: usize) -> bool {
                self.archetype_fetch(archetype_index)
            }

            fn init_state(world: &mut World) -> Self::State {
                Or(($($filter::init_state(world),)*))
            }

            fn update_component_access(state: &Self::State, access: &mut FilteredAccess<ComponentId>) {
                let ($($filter,)*) = &state.0;

                // We do not unconditionally add `$filter`'s `with`/`without` accesses to `access`
                // as this would be unsound. For example the following two queries should conflict:
                // - Query<&mut B, Or<(With<A>, ())>>
                // - Query<&mut B, Without<A>>
                //
                // If we were to unconditionally add `$name`'s `with`/`without` accesses then `Or<(With<A>, ())>`
                // would have a `With<A>` access which is incorrect as this `WorldQuery` will match entities that
                // do not have the `A` component. This is the same logic as the `AnyOf<...>: WorldQuery` impl.
                //
                // The correct thing to do here is to only add a `with`/`without` access to `_access` if all
                // `$filter` params have that `with`/`without` access. More jargony put- we add the intersection
                // of all `with`/`without` accesses of the `$filter` params to `access`.
                let mut _intersected_access = access.clone();
                let mut _not_first = false;
                $(
                    if _not_first {
                        let mut intermediate = access.clone();
                        <$filter as Fetch<'_>>::update_component_access($filter, &mut intermediate);
                        _intersected_access.extend_intersect_filter(&intermediate);
                        _intersected_access.extend_access(&intermediate);
                    } else {
                        <$filter as Fetch<'_>>::update_component_access($filter, &mut _intersected_access);
                        _not_first = true;
                    }
                )*

                *access = _intersected_access;
            }

            fn update_archetype_component_access(state: &Self::State, archetype: &Archetype, access: &mut Access<ArchetypeComponentId>) {
                let ($($filter,)*) = &state.0;
                $(<$filter as Fetch<'_>>::update_archetype_component_access($filter, archetype, access);)*
            }

<<<<<<< HEAD
            fn matches_archetype(state: &Self::State, archetype: &Archetype) -> bool {
                let ($($filter,)*) = &state.0;
                false $(|| <$filter as Fetch<'_>>::matches_archetype($filter, archetype))*
            }

            fn matches_table(state: &Self::State, table: &Table) -> bool {
                let ($($filter,)*) = &state.0;
                false $(|| <$filter as Fetch<'_>>::matches_table($filter, table))*
=======
            fn matches_component_set(&self, _set_contains_id: &impl Fn(ComponentId) -> bool) -> bool {
                let ($($filter,)*) = &self.0;
                false $(|| $filter.matches_component_set(_set_contains_id))*
>>>>>>> 4b7f904c
            }
        }

        // SAFE: filters are read only
        unsafe impl<'w, $($filter: Fetch<'w> + ReadOnlyFetch),*> ReadOnlyFetch for Or<($(OrFetch<'w, $filter>,)*)> {}
    };
}

all_tuples!(impl_query_filter_tuple, 0, 15, F, S);

macro_rules! impl_tick_filter {
    (
        $(#[$meta:meta])*
        $name: ident,
        $(#[$fetch_meta:meta])*
        $fetch_name: ident,
        $is_detected: expr
    ) => {
        $(#[$meta])*
        pub struct $name<T>(PhantomData<T>);

        #[doc(hidden)]
        $(#[$fetch_meta])*
        pub struct $fetch_name<'w, T> {
            table_ticks: Option<ThinSlicePtr<'w, UnsafeCell<ComponentTicks>>>,
            entity_table_rows: Option<ThinSlicePtr<'w, usize>>,
            marker: PhantomData<T>,
            entities: Option<ThinSlicePtr<'w, Entity>>,
            sparse_set: Option<&'w ComponentSparseSet>,
            last_change_tick: u32,
            change_tick: u32,
        }

        impl<T: Component> WorldQuery for $name<T> {
            type State = ComponentId;

            fn shrink<'wlong: 'wshort, 'wshort>(item: super::QueryItem<'wlong, Self>) -> super::QueryItem<'wshort, Self> {
                item
            }
        }

<<<<<<< HEAD
=======
        // SAFETY: this reads the T component. archetype component access and component access are updated to reflect that
        unsafe impl<T: Component> FetchState for $state_name<T> {
            fn init(world: &mut World) -> Self {
                Self {
                    component_id: world.init_component::<T>(),
                    marker: PhantomData,
                }
            }

            #[inline]
            fn update_component_access(&self, access: &mut FilteredAccess<ComponentId>) {
                if access.access().has_write(self.component_id) {
                    panic!("$state_name<{}> conflicts with a previous access in this query. Shared access cannot coincide with exclusive access.",
                        std::any::type_name::<T>());
                }
                access.add_read(self.component_id);
            }

            #[inline]
            fn update_archetype_component_access(
                &self,
                archetype: &Archetype,
                access: &mut Access<ArchetypeComponentId>,
            ) {
                if let Some(archetype_component_id) = archetype.get_archetype_component_id(self.component_id) {
                    access.add_read(archetype_component_id);
                }
            }

            fn matches_component_set(&self, set_contains_id: &impl Fn(ComponentId) -> bool) -> bool {
                set_contains_id(self.component_id)
            }
        }

>>>>>>> 4b7f904c
        impl<'w, T: Component> WorldQueryGats<'w> for $name<T> {
            type Fetch = $fetch_name<'w, T>;
            type ReadOnlyFetch = $fetch_name<'w, T>;
            type _State = ComponentId;
        }

        impl<'w, T: Component> Fetch<'w> for $fetch_name<'w, T> {
            type State = ComponentId;
            type Item = bool;

            unsafe fn init(world: &'w World, state: &Self::State, last_change_tick: u32, change_tick: u32) -> Self {
                Self {
                    table_ticks: None,
                    entities: None,
                    entity_table_rows: None,
                    sparse_set: (T::Storage::STORAGE_TYPE == StorageType::SparseSet)
                        .then(|| world.storages().sparse_sets.get(*state).unwrap()),
                    marker: PhantomData,
                    last_change_tick,
                    change_tick,
                }
            }

            const IS_DENSE: bool = {
                match T::Storage::STORAGE_TYPE {
                    StorageType::Table => true,
                    StorageType::SparseSet => false,
                }
            };

            const IS_ARCHETYPAL:  bool = false;

            unsafe fn set_table(&mut self, state: &Self::State, table: &'w Table) {
                self.table_ticks = Some(table.get_column(*state).unwrap().get_ticks_slice().into());
            }

            unsafe fn set_archetype(&mut self, state: &Self::State, archetype: &'w Archetype, tables: &'w Tables) {
                match T::Storage::STORAGE_TYPE {
                    StorageType::Table => {
                        self.entity_table_rows = Some(archetype.entity_table_rows().into());
                        let table = &tables[archetype.table_id()];
                        self.table_ticks = Some(table.get_column(*state).unwrap().get_ticks_slice().into());
                    }
                    StorageType::SparseSet => self.entities = Some(archetype.entities().into()),
                }
            }

            unsafe fn table_fetch(&mut self, table_row: usize) -> bool {
                $is_detected(&*(self.table_ticks.unwrap_or_else(|| debug_checked_unreachable()).get(table_row)).deref(), self.last_change_tick, self.change_tick)
            }

            unsafe fn archetype_fetch(&mut self, archetype_index: usize) -> bool {
                match T::Storage::STORAGE_TYPE {
                    StorageType::Table => {
                        let table_row = *self.entity_table_rows.unwrap_or_else(|| debug_checked_unreachable()).get(archetype_index);
                        $is_detected(&*(self.table_ticks.unwrap_or_else(|| debug_checked_unreachable()).get(table_row)).deref(), self.last_change_tick, self.change_tick)
                    }
                    StorageType::SparseSet => {
                        let entity = *self.entities.unwrap_or_else(|| debug_checked_unreachable()).get(archetype_index);
                        let ticks = self
                            .sparse_set
                            .unwrap_or_else(|| debug_checked_unreachable())
                            .get_ticks(entity)
                            .map(|ticks| &*ticks.get())
                            .cloned()
                            .unwrap();
                        $is_detected(&ticks, self.last_change_tick, self.change_tick)
                    }
                }
            }

            #[inline]
            unsafe fn table_filter_fetch(&mut self, table_row: usize) -> bool {
                self.table_fetch(table_row)
            }

            #[inline]
            unsafe fn archetype_filter_fetch(&mut self, archetype_index: usize) -> bool {
                self.archetype_fetch(archetype_index)
            }

            fn init_state(world: &mut World) -> Self::State {
                world.init_component::<T>()
            }

            #[inline]
            fn update_component_access(state: &Self::State, access: &mut FilteredAccess<ComponentId>) {
                if access.access().has_write(*state) {
                    panic!("$name<{}> conflicts with a previous access in this query. Shared access cannot coincide with exclusive access.",
                        std::any::type_name::<T>());
                }
                access.add_read(*state);
            }

            #[inline]
            fn update_archetype_component_access(
                state: &Self::State,
                archetype: &Archetype,
                access: &mut Access<ArchetypeComponentId>,
            ) {
                if let Some(archetype_component_id) = archetype.get_archetype_component_id(*state) {
                    access.add_read(archetype_component_id);
                }
            }

            fn matches_archetype(state: &Self::State, archetype: &Archetype) -> bool {
                archetype.contains(*state)
            }

            fn matches_table(state: &Self::State, table: &Table) -> bool {
                table.has_column(*state)
            }
        }

        /// SAFETY: read-only access
        unsafe impl<'w, T: Component> ReadOnlyFetch for $fetch_name<'w, T> {}

        impl<T> Clone for $fetch_name<'_, T> {
            fn clone(&self) -> Self {
                Self {
                    table_ticks: self.table_ticks.clone(),
                    entity_table_rows: self.entity_table_rows.clone(),
                    marker: self.marker.clone(),
                    entities: self.entities.clone(),
                    sparse_set: self.sparse_set.clone(),
                    last_change_tick: self.last_change_tick.clone(),
                    change_tick: self.change_tick.clone(),
                }
            }
        }

        impl<T> Copy for $fetch_name<'_, T> {}
    };
}

impl_tick_filter!(
    /// A filter on a component that only retains results added after the system last ran.
    ///
    /// A common use for this filter is one-time initialization.
    ///
    /// To retain all results without filtering but still check whether they were added after the
    /// system last ran, use [`ChangeTrackers<T>`](crate::query::ChangeTrackers).
    ///
    /// # Examples
    ///
    /// ```
    /// # use bevy_ecs::component::Component;
    /// # use bevy_ecs::query::Added;
    /// # use bevy_ecs::system::IntoSystem;
    /// # use bevy_ecs::system::Query;
    /// #
    /// # #[derive(Component, Debug)]
    /// # struct Name {};
    ///
    /// fn print_add_name_component(query: Query<&Name, Added<Name>>) {
    ///     for name in query.iter() {
    ///         println!("Named entity created: {:?}", name)
    ///     }
    /// }
    ///
    /// # bevy_ecs::system::assert_is_system(print_add_name_component);
    /// ```
    Added,
    /// The [`Fetch`] of [`Added`].
    AddedFetch,
    ComponentTicks::is_added
);

impl_tick_filter!(
    /// A filter on a component that only retains results added or mutably dereferenced after the system last ran.
    ///  
    /// A common use for this filter is avoiding redundant work when values have not changed.
    ///
    /// **Note** that simply *mutably dereferencing* a component is considered a change ([`DerefMut`](std::ops::DerefMut)).
    /// Bevy does not compare components to their previous values.
    ///
    /// To retain all results without filtering but still check whether they were changed after the
    /// system last ran, use [`ChangeTrackers<T>`](crate::query::ChangeTrackers).
    ///
    /// # Examples
    ///
    /// ```
    /// # use bevy_ecs::component::Component;
    /// # use bevy_ecs::query::Changed;
    /// # use bevy_ecs::system::IntoSystem;
    /// # use bevy_ecs::system::Query;
    /// #
    /// # #[derive(Component, Debug)]
    /// # struct Name {};
    /// # #[derive(Component)]
    /// # struct Transform {};
    ///
    /// fn print_moving_objects_system(query: Query<&Name, Changed<Transform>>) {
    ///     for name in query.iter() {
    ///         println!("Entity Moved: {:?}", name);
    ///     }
    /// }
    ///
    /// # bevy_ecs::system::assert_is_system(print_moving_objects_system);
    /// ```
    Changed,
    /// The [`Fetch`] of [`Changed`].
    ChangedFetch,
    ComponentTicks::is_changed
);<|MERGE_RESOLUTION|>--- conflicted
+++ resolved
@@ -60,44 +60,6 @@
     marker: PhantomData<T>,
 }
 
-<<<<<<< HEAD
-=======
-/// The [`FetchState`] of [`With`].
-#[doc(hidden)]
-pub struct WithState<T> {
-    component_id: ComponentId,
-    marker: PhantomData<T>,
-}
-
-// SAFETY: no component access or archetype component access
-unsafe impl<T: Component> FetchState for WithState<T> {
-    fn init(world: &mut World) -> Self {
-        let component_id = world.init_component::<T>();
-        Self {
-            component_id,
-            marker: PhantomData,
-        }
-    }
-
-    #[inline]
-    fn update_component_access(&self, access: &mut FilteredAccess<ComponentId>) {
-        access.add_with(self.component_id);
-    }
-
-    #[inline]
-    fn update_archetype_component_access(
-        &self,
-        _archetype: &Archetype,
-        _access: &mut Access<ArchetypeComponentId>,
-    ) {
-    }
-
-    fn matches_component_set(&self, set_contains_id: &impl Fn(ComponentId) -> bool) -> bool {
-        set_contains_id(self.component_id)
-    }
-}
-
->>>>>>> 4b7f904c
 impl<T: Component> WorldQueryGats<'_> for With<T> {
     type Fetch = WithFetch<T>;
     type ReadOnlyFetch = WithFetch<T>;
@@ -155,12 +117,11 @@
         access.add_with(*state);
     }
 
-    fn matches_archetype(state: &Self::State, archetype: &Archetype) -> bool {
-        archetype.contains(*state)
-    }
-
-    fn matches_table(state: &Self::State, table: &Table) -> bool {
-        table.has_column(*state)
+    fn matches_component_set(
+        state: &Self::State,
+        set_contains_id: &impl Fn(ComponentId) -> bool,
+    ) -> bool {
+        set_contains_id(*state)
     }
 }
 
@@ -219,43 +180,6 @@
     marker: PhantomData<T>,
 }
 
-<<<<<<< HEAD
-=======
-/// The [`FetchState`] of [`Without`].
-#[doc(hidden)]
-pub struct WithoutState<T> {
-    component_id: ComponentId,
-    marker: PhantomData<T>,
-}
-
-// SAFETY: no component access or archetype component access
-unsafe impl<T: Component> FetchState for WithoutState<T> {
-    fn init(world: &mut World) -> Self {
-        let component_id = world.init_component::<T>();
-        Self {
-            component_id,
-            marker: PhantomData,
-        }
-    }
-
-    #[inline]
-    fn update_component_access(&self, access: &mut FilteredAccess<ComponentId>) {
-        access.add_without(self.component_id);
-    }
-
-    #[inline]
-    fn update_archetype_component_access(
-        &self,
-        _archetype: &Archetype,
-        _access: &mut Access<ArchetypeComponentId>,
-    ) {
-    }
-    fn matches_component_set(&self, set_contains_id: &impl Fn(ComponentId) -> bool) -> bool {
-        !set_contains_id(self.component_id)
-    }
-}
-
->>>>>>> 4b7f904c
 impl<T: Component> WorldQueryGats<'_> for Without<T> {
     type Fetch = WithoutFetch<T>;
     type ReadOnlyFetch = WithoutFetch<T>;
@@ -313,12 +237,11 @@
         access.add_without(*state);
     }
 
-    fn matches_archetype(state: &Self::State, archetype: &Archetype) -> bool {
-        !archetype.contains(*state)
-    }
-
-    fn matches_table(state: &Self::State, table: &Table) -> bool {
-        !table.has_column(*state)
+    fn matches_component_set(
+        state: &Self::State,
+        set_contains_id: &impl Fn(ComponentId) -> bool,
+    ) -> bool {
+        !set_contains_id(*state)
     }
 }
 
@@ -421,11 +344,7 @@
                 let ($($filter,)*) = &mut self.0;
                 let ($($state,)*) = &state.0;
                 $(
-<<<<<<< HEAD
-                    $filter.matches = <$filter as Fetch<'_>>::matches_table($state, table);
-=======
-                    $filter.matches = $state.matches_component_set(&|id| table.has_column(id));
->>>>>>> 4b7f904c
+                    $filter.matches = <$filter as Fetch<'_>>::matches_component_set($state, &|id| table.has_column(id));
                     if $filter.matches {
                         $filter.fetch.set_table($state, table);
                     }
@@ -437,11 +356,7 @@
                 let ($($filter,)*) = &mut self.0;
                 let ($($state,)*) = &state.0;
                 $(
-<<<<<<< HEAD
-                    $filter.matches = <$filter as Fetch<'_>>::matches_archetype($state, archetype);
-=======
-                    $filter.matches = $state.matches_component_set(&|id| archetype.contains(id));
->>>>>>> 4b7f904c
+                    $filter.matches = <$filter as Fetch<'_>>::matches_component_set($state, &|id| archetype.contains(id));
                     if $filter.matches {
                         $filter.fetch.set_archetype($state, archetype, tables);
                     }
@@ -511,20 +426,9 @@
                 $(<$filter as Fetch<'_>>::update_archetype_component_access($filter, archetype, access);)*
             }
 
-<<<<<<< HEAD
-            fn matches_archetype(state: &Self::State, archetype: &Archetype) -> bool {
+            fn matches_component_set(state: &Self::State, _set_contains_id: &impl Fn(ComponentId) -> bool) -> bool {
                 let ($($filter,)*) = &state.0;
-                false $(|| <$filter as Fetch<'_>>::matches_archetype($filter, archetype))*
-            }
-
-            fn matches_table(state: &Self::State, table: &Table) -> bool {
-                let ($($filter,)*) = &state.0;
-                false $(|| <$filter as Fetch<'_>>::matches_table($filter, table))*
-=======
-            fn matches_component_set(&self, _set_contains_id: &impl Fn(ComponentId) -> bool) -> bool {
-                let ($($filter,)*) = &self.0;
-                false $(|| $filter.matches_component_set(_set_contains_id))*
->>>>>>> 4b7f904c
+                false $(|| <$filter as Fetch<'_>>::matches_component_set($filter, _set_contains_id))*
             }
         }
 
@@ -566,43 +470,6 @@
             }
         }
 
-<<<<<<< HEAD
-=======
-        // SAFETY: this reads the T component. archetype component access and component access are updated to reflect that
-        unsafe impl<T: Component> FetchState for $state_name<T> {
-            fn init(world: &mut World) -> Self {
-                Self {
-                    component_id: world.init_component::<T>(),
-                    marker: PhantomData,
-                }
-            }
-
-            #[inline]
-            fn update_component_access(&self, access: &mut FilteredAccess<ComponentId>) {
-                if access.access().has_write(self.component_id) {
-                    panic!("$state_name<{}> conflicts with a previous access in this query. Shared access cannot coincide with exclusive access.",
-                        std::any::type_name::<T>());
-                }
-                access.add_read(self.component_id);
-            }
-
-            #[inline]
-            fn update_archetype_component_access(
-                &self,
-                archetype: &Archetype,
-                access: &mut Access<ArchetypeComponentId>,
-            ) {
-                if let Some(archetype_component_id) = archetype.get_archetype_component_id(self.component_id) {
-                    access.add_read(archetype_component_id);
-                }
-            }
-
-            fn matches_component_set(&self, set_contains_id: &impl Fn(ComponentId) -> bool) -> bool {
-                set_contains_id(self.component_id)
-            }
-        }
-
->>>>>>> 4b7f904c
         impl<'w, T: Component> WorldQueryGats<'w> for $name<T> {
             type Fetch = $fetch_name<'w, T>;
             type ReadOnlyFetch = $fetch_name<'w, T>;
@@ -708,12 +575,8 @@
                 }
             }
 
-            fn matches_archetype(state: &Self::State, archetype: &Archetype) -> bool {
-                archetype.contains(*state)
-            }
-
-            fn matches_table(state: &Self::State, table: &Table) -> bool {
-                table.has_column(*state)
+            fn matches_component_set(state: &Self::State, set_contains_id: &impl Fn(ComponentId) -> bool) -> bool {
+                set_contains_id(*state)
             }
         }
 
