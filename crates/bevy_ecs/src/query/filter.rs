--- conflicted
+++ resolved
@@ -391,13 +391,8 @@
                 Or(($($filter::init_state(world),)*))
             }
 
-<<<<<<< HEAD
             fn update_component_access(state: &Self::State, access: &mut FilteredAccess<ComponentId>) {
                 let ($($filter,)*) = &state.0;
-                $(<$filter as Fetch<'_>>::update_component_access($filter, access);)*
-=======
-            fn update_component_access(&self, access: &mut FilteredAccess<ComponentId>) {
-                let ($($filter,)*) = &self.0;
 
                 // We do not unconditionally add `$filter`'s `with`/`without` accesses to `access`
                 // as this would be unsound. For example the following two queries should conflict:
@@ -416,17 +411,16 @@
                 $(
                     if _not_first {
                         let mut intermediate = access.clone();
-                        $filter.update_component_access(&mut intermediate);
+                        <$filter as Fetch<'_>>::update_component_access($filter, &mut intermediate);
                         _intersected_access.extend_intersect_filter(&intermediate);
                         _intersected_access.extend_access(&intermediate);
                     } else {
-                        $filter.update_component_access(&mut _intersected_access);
+                        <$filter as Fetch<'_>>::update_component_access($filter, &mut _intersected_access);
                         _not_first = true;
                     }
                 )*
 
                 *access = _intersected_access;
->>>>>>> fed93a0e
             }
 
             fn update_archetype_component_access(state: &Self::State, archetype: &Archetype, access: &mut Access<ArchetypeComponentId>) {
