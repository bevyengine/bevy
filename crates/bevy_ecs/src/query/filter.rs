--- conflicted
+++ resolved
@@ -604,10 +604,6 @@
                         $is_detected(&*(self.table_ticks.unwrap_or_else(|| debug_checked_unreachable()).get(table_row)).deref(), self.last_change_tick, self.change_tick)
                     }
                     StorageType::SparseSet => {
-<<<<<<< HEAD
-                        let entity = *self.entities.add(archetype_index);
-                        let ticks = (&*(&*self.sparse_set).get_ticks_ptr(entity).unwrap()).clone();
-=======
                         let entity = *self.entities.unwrap_or_else(|| debug_checked_unreachable()).get(archetype_index);
                         let ticks = self
                             .sparse_set
@@ -616,7 +612,6 @@
                             .map(|ticks| &*ticks.get())
                             .cloned()
                             .unwrap();
->>>>>>> 8283db69
                         $is_detected(&ticks, self.last_change_tick, self.change_tick)
                     }
                 }
