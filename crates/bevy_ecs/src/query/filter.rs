use crate::{
    archetype::{Archetype, ArchetypeComponentId},
    component::{Component, ComponentId, ComponentStorage, ComponentTicks, StorageType},
    entity::Entity,
    ptr::{ThinSlicePtr, UnsafeCellDeref},
    query::{
        debug_checked_unreachable, Access, Fetch, FetchState, FilteredAccess, QueryFetch,
        ROQueryFetch, WorldQuery, WorldQueryGats,
    },
    storage::{ComponentSparseSet, Table, Tables},
    world::World,
};
use bevy_ecs_macros::all_tuples;
use std::{cell::UnsafeCell, marker::PhantomData};

use super::ReadOnlyFetch;

/// Filter that selects entities with a component `T`.
///
/// This can be used in a [`Query`](crate::system::Query) if entities are required to have the
/// component `T` but you don't actually care about components value.
///
/// This is the negation of [`Without`].
///
/// # Examples
///
/// ```
/// # use bevy_ecs::component::Component;
/// # use bevy_ecs::query::With;
/// # use bevy_ecs::system::IntoSystem;
/// # use bevy_ecs::system::Query;
/// #
/// # #[derive(Component)]
/// # struct IsBeautiful;
/// # #[derive(Component)]
/// # struct Name { name: &'static str };
/// #
/// fn compliment_entity_system(query: Query<&Name, With<IsBeautiful>>) {
///     for name in query.iter() {
///         println!("{} is looking lovely today!", name.name);
///     }
/// }
/// # bevy_ecs::system::assert_is_system(compliment_entity_system);
/// ```
pub struct With<T>(PhantomData<T>);

impl<T: Component> WorldQuery for With<T> {
    type State = WithState<T>;

    fn shrink<'wlong: 'wshort, 'wshort>(
        item: super::QueryItem<'wlong, Self>,
    ) -> super::QueryItem<'wshort, Self> {
        item
    }
}

/// The [`Fetch`] of [`With`].
#[doc(hidden)]
pub struct WithFetch<T> {
    marker: PhantomData<T>,
}

/// The [`FetchState`] of [`With`].
#[doc(hidden)]
pub struct WithState<T> {
    component_id: ComponentId,
    marker: PhantomData<T>,
}

// SAFETY: no component access or archetype component access
unsafe impl<T: Component> FetchState for WithState<T> {
    fn init(world: &mut World) -> Self {
        let component_id = world.init_component::<T>();
        Self {
            component_id,
            marker: PhantomData,
        }
    }

    #[inline]
    fn update_component_access(&self, access: &mut FilteredAccess<ComponentId>) {
        access.add_with(self.component_id);
    }

    #[inline]
    fn update_archetype_component_access(
        &self,
        _archetype: &Archetype,
        _access: &mut Access<ArchetypeComponentId>,
    ) {
    }

    fn matches_archetype(&self, archetype: &Archetype) -> bool {
        archetype.contains(self.component_id)
    }

    fn matches_table(&self, table: &Table) -> bool {
        table.has_column(self.component_id)
    }
}

impl<T: Component> WorldQueryGats<'_> for With<T> {
    type Fetch = WithFetch<T>;
    type ReadOnlyFetch = WithFetch<T>;
    type _State = WithState<T>;
}

impl<'w, T: Component> Fetch<'w> for WithFetch<T> {
    type Item = ();
    type State = WithState<T>;

    unsafe fn init(
        _world: &World,
        _state: &WithState<T>,
        _last_change_tick: u32,
        _change_tick: u32,
    ) -> Self {
        Self {
            marker: PhantomData,
        }
    }

    const IS_DENSE: bool = {
        match T::Storage::STORAGE_TYPE {
            StorageType::Table => true,
            StorageType::SparseSet => false,
        }
    };

    const IS_ARCHETYPAL: bool = true;

    #[inline]
    unsafe fn set_table(&mut self, _state: &Self::State, _table: &Table) {}

    #[inline]
    unsafe fn set_archetype(
        &mut self,
        _state: &Self::State,
        _archetype: &Archetype,
        _tables: &Tables,
    ) {
    }

    #[inline]
    unsafe fn archetype_fetch(&mut self, _archetype_index: usize) {}

    #[inline]
    unsafe fn table_fetch(&mut self, _table_row: usize) {}
}

// SAFETY: no component access or archetype component access
unsafe impl<T: Component> ReadOnlyFetch for WithFetch<T> {}

impl<T> Clone for WithFetch<T> {
    fn clone(&self) -> Self {
        Self {
            marker: self.marker,
        }
    }
}

impl<T> Copy for WithFetch<T> {}

/// Filter that selects entities without a component `T`.
///
/// This is the negation of [`With`].
///
/// # Examples
///
/// ```
/// # use bevy_ecs::component::Component;
/// # use bevy_ecs::query::Without;
/// # use bevy_ecs::system::IntoSystem;
/// # use bevy_ecs::system::Query;
/// #
/// # #[derive(Component)]
/// # struct Permit;
/// # #[derive(Component)]
/// # struct Name { name: &'static str };
/// #
/// fn no_permit_system(query: Query<&Name, Without<Permit>>) {
///     for name in query.iter() {
///         println!("{} has no permit!", name.name);
///     }
/// }
/// # bevy_ecs::system::assert_is_system(no_permit_system);
/// ```
pub struct Without<T>(PhantomData<T>);

impl<T: Component> WorldQuery for Without<T> {
    type State = WithoutState<T>;

    fn shrink<'wlong: 'wshort, 'wshort>(
        item: super::QueryItem<'wlong, Self>,
    ) -> super::QueryItem<'wshort, Self> {
        item
    }
}

/// The [`Fetch`] of [`Without`].
#[doc(hidden)]
pub struct WithoutFetch<T> {
    marker: PhantomData<T>,
}

/// The [`FetchState`] of [`Without`].
#[doc(hidden)]
pub struct WithoutState<T> {
    component_id: ComponentId,
    marker: PhantomData<T>,
}

// SAFETY: no component access or archetype component access
unsafe impl<T: Component> FetchState for WithoutState<T> {
    fn init(world: &mut World) -> Self {
        let component_id = world.init_component::<T>();
        Self {
            component_id,
            marker: PhantomData,
        }
    }

    #[inline]
    fn update_component_access(&self, access: &mut FilteredAccess<ComponentId>) {
        access.add_without(self.component_id);
    }

    #[inline]
    fn update_archetype_component_access(
        &self,
        _archetype: &Archetype,
        _access: &mut Access<ArchetypeComponentId>,
    ) {
    }

    fn matches_archetype(&self, archetype: &Archetype) -> bool {
        !archetype.contains(self.component_id)
    }

    fn matches_table(&self, table: &Table) -> bool {
        !table.has_column(self.component_id)
    }
}

impl<T: Component> WorldQueryGats<'_> for Without<T> {
    type Fetch = WithoutFetch<T>;
    type ReadOnlyFetch = WithoutFetch<T>;
    type _State = WithoutState<T>;
}

impl<'w, T: Component> Fetch<'w> for WithoutFetch<T> {
    type Item = ();
    type State = WithoutState<T>;

    unsafe fn init(
        _world: &World,
        _state: &WithoutState<T>,
        _last_change_tick: u32,
        _change_tick: u32,
    ) -> Self {
        WithoutFetch {
            marker: PhantomData,
        }
    }

    const IS_DENSE: bool = {
        match T::Storage::STORAGE_TYPE {
            StorageType::Table => true,
            StorageType::SparseSet => false,
        }
    };

    const IS_ARCHETYPAL: bool = true;

    #[inline]
    unsafe fn set_table(&mut self, _state: &Self::State, _table: &Table) {}

    #[inline]
    unsafe fn set_archetype(
        &mut self,
        _state: &Self::State,
        _archetype: &Archetype,
        _tables: &Tables,
    ) {
    }

    #[inline]
    unsafe fn archetype_fetch(&mut self, _archetype_index: usize) {}

    #[inline]
    unsafe fn table_fetch(&mut self, _table_row: usize) {}
}

// SAFETY: no component access or archetype component access
unsafe impl<T: Component> ReadOnlyFetch for WithoutFetch<T> {}

impl<T> Clone for WithoutFetch<T> {
    fn clone(&self) -> Self {
        Self {
            marker: self.marker,
        }
    }
}

impl<T> Copy for WithoutFetch<T> {}

/// A filter that tests if any of the given filters apply.
///
/// This is useful for example if a system with multiple components in a query only wants to run
/// when one or more of the components have changed.
///
/// The `And` equivalent to this filter is a [`prim@tuple`] testing that all the contained filters
/// apply instead.
///
/// # Examples
///
/// ```
/// # use bevy_ecs::component::Component;
/// # use bevy_ecs::entity::Entity;
/// # use bevy_ecs::query::Changed;
/// # use bevy_ecs::query::Or;
/// # use bevy_ecs::system::IntoSystem;
/// # use bevy_ecs::system::Query;
/// #
/// # #[derive(Component, Debug)]
/// # struct Color {};
/// # #[derive(Component)]
/// # struct Style {};
/// #
/// fn print_cool_entity_system(query: Query<Entity, Or<(Changed<Color>, Changed<Style>)>>) {
///     for entity in query.iter() {
///         println!("Entity {:?} got a new style or color", entity);
///     }
/// }
/// # bevy_ecs::system::assert_is_system(print_cool_entity_system);
/// ```
#[derive(Clone, Copy)]
pub struct Or<T>(pub T);

/// The [`Fetch`] of [`Or`].
#[derive(Clone, Copy)]
#[doc(hidden)]
pub struct OrFetch<'w, T: Fetch<'w>> {
    fetch: T,
    matches: bool,
    _marker: PhantomData<&'w ()>,
}

macro_rules! impl_query_filter_tuple {
    ($(($filter: ident, $state: ident)),*) => {
        #[allow(unused_variables)]
        #[allow(non_snake_case)]
        impl<$($filter: WorldQuery),*> WorldQuery for Or<($($filter,)*)> {
            type State = Or<($($filter::State,)*)>;

            fn shrink<'wlong: 'wshort, 'wshort>(item: super::QueryItem<'wlong, Self>) -> super::QueryItem<'wshort, Self> {
                item
            }
        }

        #[allow(unused_variables)]
        #[allow(non_snake_case)]
        impl<'w, $($filter: WorldQueryGats<'w>),*> WorldQueryGats<'w> for Or<($($filter,)*)> {
            type Fetch = Or<($(OrFetch<'w, QueryFetch<'w, $filter>>,)*)>;
            type ReadOnlyFetch = Or<($(OrFetch<'w, ROQueryFetch<'w, $filter>>,)*)>;
            type _State = Or<($($filter::_State,)*)>;
        }

        #[allow(unused_variables)]
        #[allow(non_snake_case)]
        impl<'w, $($filter: Fetch<'w>),*> Fetch<'w> for Or<($(OrFetch<'w, $filter>,)*)> {
            type State = Or<($(<$filter as Fetch<'w>>::State,)*)>;
            type Item = bool;

            const IS_DENSE: bool = true $(&& $filter::IS_DENSE)*;

            unsafe fn init(world: &'w World, state: & Or<($(<$filter as Fetch<'w>>::State,)*)>, last_change_tick: u32, change_tick: u32) -> Self {
                let ($($filter,)*) = &state.0;
                Or(($(OrFetch {
                    fetch: <$filter as Fetch<'w>>::init(world, $filter, last_change_tick, change_tick),
                    matches: false,
                    _marker: PhantomData,
                },)*))
            }

<<<<<<< HEAD
=======
            const IS_DENSE: bool = true $(&& $filter::IS_DENSE)*;

            const IS_ARCHETYPAL: bool = true $(&& $filter::IS_ARCHETYPAL)*;

>>>>>>> ddce22b6
            #[inline]
            unsafe fn set_table(&mut self, state: &Self::State, table: &'w Table) {
                let ($($filter,)*) = &mut self.0;
                let ($($state,)*) = &state.0;
                $(
                    $filter.matches = $state.matches_table(table);
                    if $filter.matches {
                        $filter.fetch.set_table($state, table);
                    }
                )*
            }

            #[inline]
            unsafe fn set_archetype(&mut self, state: & Self::State, archetype: &'w Archetype, tables: &'w Tables) {
                let ($($filter,)*) = &mut self.0;
                let ($($state,)*) = &state.0;
                $(
                    $filter.matches = $state.matches_archetype(archetype);
                    if $filter.matches {
                        $filter.fetch.set_archetype($state, archetype, tables);
                    }
                )*
            }

            #[inline]
            unsafe fn table_fetch(&mut self, table_row: usize) -> bool {
                let ($($filter,)*) = &mut self.0;
                false $(|| ($filter.matches && $filter.fetch.table_filter_fetch(table_row)))*
            }

            #[inline]
            unsafe fn archetype_fetch(&mut self, archetype_index: usize) -> bool {
                let ($($filter,)*) = &mut self.0;
                false $(|| ($filter.matches && $filter.fetch.archetype_filter_fetch(archetype_index)))*
            }

            #[inline]
            unsafe fn table_filter_fetch(&mut self, table_row: usize) -> bool {
                self.table_fetch(table_row)
            }

            #[inline]
            unsafe fn archetype_filter_fetch(&mut self, archetype_index: usize) -> bool {
                self.archetype_fetch(archetype_index)
            }
        }

        // SAFETY: update_component_access and update_archetype_component_access are called for each item in the tuple
        #[allow(unused_variables)]
        #[allow(non_snake_case)]
        unsafe impl<$($filter: FetchState),*> FetchState for Or<($($filter,)*)> {
            fn init(world: &mut World) -> Self {
                Or(($($filter::init(world),)*))
            }

            fn update_component_access(&self, access: &mut FilteredAccess<ComponentId>) {
                let ($($filter,)*) = &self.0;
                $($filter.update_component_access(access);)*
            }

            fn update_archetype_component_access(&self, archetype: &Archetype, access: &mut Access<ArchetypeComponentId>) {
                let ($($filter,)*) = &self.0;
                $($filter.update_archetype_component_access(archetype, access);)*
            }

            fn matches_archetype(&self, archetype: &Archetype) -> bool {
                let ($($filter,)*) = &self.0;
                false $(|| $filter.matches_archetype(archetype))*
            }

            fn matches_table(&self, table: &Table) -> bool {
                let ($($filter,)*) = &self.0;
                false $(|| $filter.matches_table(table))*
            }
        }

        // SAFE: filters are read only
        unsafe impl<'w, $($filter: Fetch<'w> + ReadOnlyFetch),*> ReadOnlyFetch for Or<($(OrFetch<'w, $filter>,)*)> {}
    };
}

all_tuples!(impl_query_filter_tuple, 0, 15, F, S);

macro_rules! impl_tick_filter {
    (
        $(#[$meta:meta])*
        $name: ident,
        $(#[$state_meta:meta])*
        $state_name: ident,
        $(#[$fetch_meta:meta])*
        $fetch_name: ident,
        $is_detected: expr
    ) => {
        $(#[$meta])*
        pub struct $name<T>(PhantomData<T>);

        #[doc(hidden)]
        $(#[$fetch_meta])*
        pub struct $fetch_name<'w, T> {
            table_ticks: Option<ThinSlicePtr<'w, UnsafeCell<ComponentTicks>>>,
            entity_table_rows: Option<ThinSlicePtr<'w, usize>>,
            marker: PhantomData<T>,
            entities: Option<ThinSlicePtr<'w, Entity>>,
            sparse_set: Option<&'w ComponentSparseSet>,
            last_change_tick: u32,
            change_tick: u32,
        }

        #[doc(hidden)]
        $(#[$state_meta])*
        pub struct $state_name<T> {
            component_id: ComponentId,
            marker: PhantomData<T>,
        }

        impl<T: Component> WorldQuery for $name<T> {
            type State = $state_name<T>;

            fn shrink<'wlong: 'wshort, 'wshort>(item: super::QueryItem<'wlong, Self>) -> super::QueryItem<'wshort, Self> {
                item
            }
        }

        // SAFETY: this reads the T component. archetype component access and component access are updated to reflect that
        unsafe impl<T: Component> FetchState for $state_name<T> {
            fn init(world: &mut World) -> Self {
                Self {
                    component_id: world.init_component::<T>(),
                    marker: PhantomData,
                }
            }

            #[inline]
            fn update_component_access(&self, access: &mut FilteredAccess<ComponentId>) {
                if access.access().has_write(self.component_id) {
                    panic!("$state_name<{}> conflicts with a previous access in this query. Shared access cannot coincide with exclusive access.",
                        std::any::type_name::<T>());
                }
                access.add_read(self.component_id);
            }

            #[inline]
            fn update_archetype_component_access(
                &self,
                archetype: &Archetype,
                access: &mut Access<ArchetypeComponentId>,
            ) {
                if let Some(archetype_component_id) = archetype.get_archetype_component_id(self.component_id) {
                    access.add_read(archetype_component_id);
                }
            }

            fn matches_archetype(&self, archetype: &Archetype) -> bool {
                archetype.contains(self.component_id)
            }

            fn matches_table(&self, table: &Table) -> bool {
                table.has_column(self.component_id)
            }
        }

        impl<'w, T: Component> WorldQueryGats<'w> for $name<T> {
            type Fetch = $fetch_name<'w, T>;
            type ReadOnlyFetch = $fetch_name<'w, T>;
            type _State = $state_name<T>;
        }

        impl<'w, T: Component> Fetch<'w> for $fetch_name<'w, T> {
            type State = $state_name<T>;
            type Item = bool;

            unsafe fn init(world: &'w World, state: & $state_name<T>, last_change_tick: u32, change_tick: u32) -> Self {
                Self {
                    table_ticks: None,
                    entities: None,
                    entity_table_rows: None,
                    sparse_set: (T::Storage::STORAGE_TYPE == StorageType::SparseSet)
                        .then(|| world.storages().sparse_sets.get(state.component_id).unwrap()),
                    marker: PhantomData,
                    last_change_tick,
                    change_tick,
                }
            }

            const IS_DENSE: bool = {
                match T::Storage::STORAGE_TYPE {
                    StorageType::Table => true,
                    StorageType::SparseSet => false,
                }
            };

<<<<<<< HEAD
            unsafe fn set_table(&mut self, state: &Self::State, table: &'w Table) {
                self.table_ticks = Some(table.get_column(state.component_id).unwrap().get_ticks_slice().into());
=======
            const IS_ARCHETYPAL: bool = false;

            unsafe fn set_table(&mut self, state: &Self::State, table: &Table) {
                self.table_ticks = table
                    .get_column(state.component_id).unwrap()
                    .get_ticks_ptr();
>>>>>>> ddce22b6
            }

            unsafe fn set_archetype(&mut self, state: &Self::State, archetype: &'w Archetype, tables: &'w Tables) {
                match T::Storage::STORAGE_TYPE {
                    StorageType::Table => {
                        self.entity_table_rows = Some(archetype.entity_table_rows().into());
                        let table = &tables[archetype.table_id()];
                        self.table_ticks = Some(table.get_column(state.component_id).unwrap().get_ticks_slice().into());
                    }
                    StorageType::SparseSet => self.entities = Some(archetype.entities().into()),
                }
            }

            unsafe fn table_fetch(&mut self, table_row: usize) -> bool {
                $is_detected(&*(self.table_ticks.unwrap_or_else(|| debug_checked_unreachable()).get(table_row)).deref(), self.last_change_tick, self.change_tick)
            }

            unsafe fn archetype_fetch(&mut self, archetype_index: usize) -> bool {
                match T::Storage::STORAGE_TYPE {
                    StorageType::Table => {
                        let table_row = *self.entity_table_rows.unwrap_or_else(|| debug_checked_unreachable()).get(archetype_index);
                        $is_detected(&*(self.table_ticks.unwrap_or_else(|| debug_checked_unreachable()).get(table_row)).deref(), self.last_change_tick, self.change_tick)
                    }
                    StorageType::SparseSet => {
                        let entity = *self.entities.unwrap_or_else(|| debug_checked_unreachable()).get(archetype_index);
                        let ticks = self
                            .sparse_set
                            .unwrap_or_else(|| debug_checked_unreachable())
                            .get_ticks(entity)
                            .map(|ticks| &*ticks.get())
                            .cloned()
                            .unwrap();
                        $is_detected(&ticks, self.last_change_tick, self.change_tick)
                    }
                }
            }

            #[inline]
            unsafe fn table_filter_fetch(&mut self, table_row: usize) -> bool {
                self.table_fetch(table_row)
            }

            #[inline]
            unsafe fn archetype_filter_fetch(&mut self, archetype_index: usize) -> bool {
                self.archetype_fetch(archetype_index)
            }
        }

        /// SAFETY: read-only access
        unsafe impl<'w, T: Component> ReadOnlyFetch for $fetch_name<'w, T> {}

        impl<T> Clone for $fetch_name<'_, T> {
            fn clone(&self) -> Self {
                Self {
                    table_ticks: self.table_ticks.clone(),
                    entity_table_rows: self.entity_table_rows.clone(),
                    marker: self.marker.clone(),
                    entities: self.entities.clone(),
                    sparse_set: self.sparse_set.clone(),
                    last_change_tick: self.last_change_tick.clone(),
                    change_tick: self.change_tick.clone(),
                }
            }
        }

        impl<T> Copy for $fetch_name<'_, T> {}
    };
}

impl_tick_filter!(
    /// Filter that retrieves components of type `T` that have been added since the last execution
    /// of this system.
    ///
    /// This filter is useful to do one-time post-processing on components.
    ///
    /// Because the ordering of systems can change and this filter is only effective on changes
    /// before the query executes you need to use explicit dependency ordering or ordered stages to
    /// avoid frame delays.
    ///
    /// If instead behavior is meant to change on whether the component changed or not
    /// [`ChangeTrackers`](crate::query::ChangeTrackers) may be used.
    ///
    /// # Examples
    ///
    /// ```
    /// # use bevy_ecs::component::Component;
    /// # use bevy_ecs::query::Added;
    /// # use bevy_ecs::system::IntoSystem;
    /// # use bevy_ecs::system::Query;
    /// #
    /// # #[derive(Component, Debug)]
    /// # struct Name {};
    ///
    /// fn print_add_name_component(query: Query<&Name, Added<Name>>) {
    ///     for name in query.iter() {
    ///         println!("Named entity created: {:?}", name)
    ///     }
    /// }
    ///
    /// # bevy_ecs::system::assert_is_system(print_add_name_component);
    /// ```
    Added,
    /// The [`FetchState`] of [`Added`].
    AddedState,
    /// The [`Fetch`] of [`Added`].
    AddedFetch,
    ComponentTicks::is_added
);

impl_tick_filter!(
    /// Filter that retrieves components of type `T` that have been changed since the last
    /// execution of this system.
    ///
    /// This filter is useful for synchronizing components, and as a performance optimization as it
    /// means that the query contains fewer items for a system to iterate over.
    ///
    /// Because the ordering of systems can change and this filter is only effective on changes
    /// before the query executes you need to use explicit dependency ordering or ordered
    /// stages to avoid frame delays.
    ///
    /// If instead behavior is meant to change on whether the component changed or not
    /// [`ChangeTrackers`](crate::query::ChangeTrackers) may be used.
    ///
    /// # Examples
    ///
    /// ```
    /// # use bevy_ecs::component::Component;
    /// # use bevy_ecs::query::Changed;
    /// # use bevy_ecs::system::IntoSystem;
    /// # use bevy_ecs::system::Query;
    /// #
    /// # #[derive(Component, Debug)]
    /// # struct Name {};
    /// # #[derive(Component)]
    /// # struct Transform {};
    ///
    /// fn print_moving_objects_system(query: Query<&Name, Changed<Transform>>) {
    ///     for name in query.iter() {
    ///         println!("Entity Moved: {:?}", name);
    ///     }
    /// }
    ///
    /// # bevy_ecs::system::assert_is_system(print_moving_objects_system);
    /// ```
    Changed,
    /// The [`FetchState`] of [`Changed`].
    ChangedState,
    /// The [`Fetch`] of [`Changed`].
    ChangedFetch,
    ComponentTicks::is_changed
);<|MERGE_RESOLUTION|>--- conflicted
+++ resolved
@@ -374,6 +374,8 @@
 
             const IS_DENSE: bool = true $(&& $filter::IS_DENSE)*;
 
+            const IS_ARCHETYPAL: bool = true $(&& $filter::IS_ARCHETYPAL)*;
+
             unsafe fn init(world: &'w World, state: & Or<($(<$filter as Fetch<'w>>::State,)*)>, last_change_tick: u32, change_tick: u32) -> Self {
                 let ($($filter,)*) = &state.0;
                 Or(($(OrFetch {
@@ -383,13 +385,6 @@
                 },)*))
             }
 
-<<<<<<< HEAD
-=======
-            const IS_DENSE: bool = true $(&& $filter::IS_DENSE)*;
-
-            const IS_ARCHETYPAL: bool = true $(&& $filter::IS_ARCHETYPAL)*;
-
->>>>>>> ddce22b6
             #[inline]
             unsafe fn set_table(&mut self, state: &Self::State, table: &'w Table) {
                 let ($($filter,)*) = &mut self.0;
@@ -581,17 +576,10 @@
                 }
             };
 
-<<<<<<< HEAD
+            const IS_ARCHETYPAL:  bool = false;
+
             unsafe fn set_table(&mut self, state: &Self::State, table: &'w Table) {
                 self.table_ticks = Some(table.get_column(state.component_id).unwrap().get_ticks_slice().into());
-=======
-            const IS_ARCHETYPAL: bool = false;
-
-            unsafe fn set_table(&mut self, state: &Self::State, table: &Table) {
-                self.table_ticks = table
-                    .get_column(state.component_id).unwrap()
-                    .get_ticks_ptr();
->>>>>>> ddce22b6
             }
 
             unsafe fn set_archetype(&mut self, state: &Self::State, archetype: &'w Archetype, tables: &'w Tables) {
