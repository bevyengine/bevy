use crate::{
    archetype::{Archetype, ArchetypeComponentId},
    component::{Component, ComponentId, ComponentStorage, ComponentTicks, StorageType},
    entity::Entity,
    query::{
<<<<<<< HEAD
        debug_checked_unreachable, Access, Fetch, FilteredAccess, QueryFetch, ROQueryFetch,
=======
        debug_checked_unreachable, Access, Fetch, FetchState, FilteredAccess, QueryFetch,
>>>>>>> 8b27124a
        WorldQuery, WorldQueryGats,
    },
    storage::{ComponentSparseSet, Table, Tables},
    world::World,
};
use bevy_ecs_macros::all_tuples;
use bevy_ptr::{ThinSlicePtr, UnsafeCellDeref};
use std::{cell::UnsafeCell, marker::PhantomData};

use super::ReadOnlyWorldQuery;

/// Filter that selects entities with a component `T`.
///
/// This can be used in a [`Query`](crate::system::Query) if entities are required to have the
/// component `T` but you don't actually care about components value.
///
/// This is the negation of [`Without`].
///
/// # Examples
///
/// ```
/// # use bevy_ecs::component::Component;
/// # use bevy_ecs::query::With;
/// # use bevy_ecs::system::IntoSystem;
/// # use bevy_ecs::system::Query;
/// #
/// # #[derive(Component)]
/// # struct IsBeautiful;
/// # #[derive(Component)]
/// # struct Name { name: &'static str };
/// #
/// fn compliment_entity_system(query: Query<&Name, With<IsBeautiful>>) {
///     for name in query.iter() {
///         println!("{} is looking lovely today!", name.name);
///     }
/// }
/// # bevy_ecs::system::assert_is_system(compliment_entity_system);
/// ```
pub struct With<T>(PhantomData<T>);

<<<<<<< HEAD
impl<T: Component> WorldQuery for With<T> {
    type State = ComponentId;
=======
// SAFETY: `ROQueryFetch<Self>` is the same as `QueryFetch<Self>`
unsafe impl<T: Component> WorldQuery for With<T> {
    type ReadOnly = Self;
    type State = WithState<T>;
>>>>>>> 8b27124a

    #[allow(clippy::semicolon_if_nothing_returned)]
    fn shrink<'wlong: 'wshort, 'wshort>(
        item: super::QueryItem<'wlong, Self>,
    ) -> super::QueryItem<'wshort, Self> {
        item
    }
}

/// The [`Fetch`] of [`With`].
#[doc(hidden)]
pub struct WithFetch<T> {
    marker: PhantomData<T>,
}

<<<<<<< HEAD
impl<T: Component> WorldQueryGats<'_> for With<T> {
    type Fetch = WithFetch<T>;
    type ReadOnlyFetch = WithFetch<T>;
    type _State = ComponentId;
=======
/// The [`FetchState`] of [`With`].
#[doc(hidden)]
pub struct WithState<T> {
    component_id: ComponentId,
    marker: PhantomData<T>,
}

impl<T: Component> FetchState for WithState<T> {
    fn init(world: &mut World) -> Self {
        let component_id = world.init_component::<T>();
        Self {
            component_id,
            marker: PhantomData,
        }
    }

    fn matches_component_set(&self, set_contains_id: &impl Fn(ComponentId) -> bool) -> bool {
        set_contains_id(self.component_id)
    }
}

impl<T: Component> WorldQueryGats<'_> for With<T> {
    type Fetch = WithFetch<T>;
    type _State = WithState<T>;
>>>>>>> 8b27124a
}

// SAFETY: no component access or archetype component access
unsafe impl<'w, T: Component> Fetch<'w> for WithFetch<T> {
    type Item = ();
    type State = ComponentId;

    unsafe fn init(
        _world: &World,
        _state: &Self::State,
        _last_change_tick: u32,
        _change_tick: u32,
    ) -> Self {
        Self {
            marker: PhantomData,
        }
    }

    const IS_DENSE: bool = {
        match T::Storage::STORAGE_TYPE {
            StorageType::Table => true,
            StorageType::SparseSet => false,
        }
    };

    const IS_ARCHETYPAL: bool = true;

    #[inline]
    unsafe fn set_table(&mut self, _state: &Self::State, _table: &Table) {}

    #[inline]
    unsafe fn set_archetype(
        &mut self,
        _state: &Self::State,
        _archetype: &Archetype,
        _tables: &Tables,
    ) {
    }

    #[inline]
    unsafe fn archetype_fetch(&mut self, _archetype_index: usize) {}

    #[inline]
    unsafe fn table_fetch(&mut self, _table_row: usize) {}

<<<<<<< HEAD
    fn init_state(world: &mut World) -> Self::State {
        world.init_component::<T>()
    }

    #[inline]
    fn update_component_access(state: &Self::State, access: &mut FilteredAccess<ComponentId>) {
        access.add_with(*state);
=======
    #[inline]
    fn update_component_access(state: &Self::State, access: &mut FilteredAccess<ComponentId>) {
        access.add_with(state.component_id);
>>>>>>> 8b27124a
    }

    #[inline]
    fn update_archetype_component_access(
        _state: &Self::State,
        _archetype: &Archetype,
        _access: &mut Access<ArchetypeComponentId>,
    ) {
    }
<<<<<<< HEAD

    fn matches_component_set(
        state: &Self::State,
        set_contains_id: &impl Fn(ComponentId) -> bool,
    ) -> bool {
        set_contains_id(*state)
    }
=======
>>>>>>> 8b27124a
}

// SAFETY: no component access or archetype component access
unsafe impl<T: Component> ReadOnlyWorldQuery for With<T> {}

impl<T> Clone for WithFetch<T> {
    fn clone(&self) -> Self {
        Self {
            marker: self.marker,
        }
    }
}

impl<T> Copy for WithFetch<T> {}

/// Filter that selects entities without a component `T`.
///
/// This is the negation of [`With`].
///
/// # Examples
///
/// ```
/// # use bevy_ecs::component::Component;
/// # use bevy_ecs::query::Without;
/// # use bevy_ecs::system::IntoSystem;
/// # use bevy_ecs::system::Query;
/// #
/// # #[derive(Component)]
/// # struct Permit;
/// # #[derive(Component)]
/// # struct Name { name: &'static str };
/// #
/// fn no_permit_system(query: Query<&Name, Without<Permit>>) {
///     for name in query.iter() {
///         println!("{} has no permit!", name.name);
///     }
/// }
/// # bevy_ecs::system::assert_is_system(no_permit_system);
/// ```
pub struct Without<T>(PhantomData<T>);

<<<<<<< HEAD
impl<T: Component> WorldQuery for Without<T> {
    type State = ComponentId;
=======
// SAFETY: `ROQueryFetch<Self>` is the same as `QueryFetch<Self>`
unsafe impl<T: Component> WorldQuery for Without<T> {
    type ReadOnly = Self;
    type State = WithoutState<T>;
>>>>>>> 8b27124a

    #[allow(clippy::semicolon_if_nothing_returned)]
    fn shrink<'wlong: 'wshort, 'wshort>(
        item: super::QueryItem<'wlong, Self>,
    ) -> super::QueryItem<'wshort, Self> {
        item
    }
}

/// The [`Fetch`] of [`Without`].
#[doc(hidden)]
pub struct WithoutFetch<T> {
    marker: PhantomData<T>,
}

<<<<<<< HEAD
impl<T: Component> WorldQueryGats<'_> for Without<T> {
    type Fetch = WithoutFetch<T>;
    type ReadOnlyFetch = WithoutFetch<T>;
    type _State = ComponentId;
=======
/// The [`FetchState`] of [`Without`].
#[doc(hidden)]
pub struct WithoutState<T> {
    component_id: ComponentId,
    marker: PhantomData<T>,
}

impl<T: Component> FetchState for WithoutState<T> {
    fn init(world: &mut World) -> Self {
        let component_id = world.init_component::<T>();
        Self {
            component_id,
            marker: PhantomData,
        }
    }

    fn matches_component_set(&self, set_contains_id: &impl Fn(ComponentId) -> bool) -> bool {
        !set_contains_id(self.component_id)
    }
}

impl<T: Component> WorldQueryGats<'_> for Without<T> {
    type Fetch = WithoutFetch<T>;
    type _State = WithoutState<T>;
>>>>>>> 8b27124a
}

// SAFETY: no component access or archetype component access
unsafe impl<'w, T: Component> Fetch<'w> for WithoutFetch<T> {
    type Item = ();
    type State = ComponentId;

    unsafe fn init(
        _world: &World,
        _state: &Self::State,
        _last_change_tick: u32,
        _change_tick: u32,
    ) -> Self {
        WithoutFetch {
            marker: PhantomData,
        }
    }

    const IS_DENSE: bool = {
        match T::Storage::STORAGE_TYPE {
            StorageType::Table => true,
            StorageType::SparseSet => false,
        }
    };

    const IS_ARCHETYPAL: bool = true;

    #[inline]
    unsafe fn set_table(&mut self, _state: &Self::State, _table: &Table) {}

    #[inline]
    unsafe fn set_archetype(
        &mut self,
        _state: &Self::State,
        _archetype: &Archetype,
        _tables: &Tables,
    ) {
    }

    #[inline]
    unsafe fn archetype_fetch(&mut self, _archetype_index: usize) {}

    #[inline]
    unsafe fn table_fetch(&mut self, _table_row: usize) {}

<<<<<<< HEAD
    fn init_state(world: &mut World) -> Self::State {
        world.init_component::<T>()
    }

    #[inline]
    fn update_component_access(state: &Self::State, access: &mut FilteredAccess<ComponentId>) {
        access.add_without(*state);
    }

=======
    #[inline]
    fn update_component_access(state: &Self::State, access: &mut FilteredAccess<ComponentId>) {
        access.add_without(state.component_id);
    }

    #[inline]
>>>>>>> 8b27124a
    fn update_archetype_component_access(
        _state: &Self::State,
        _archetype: &Archetype,
        _access: &mut Access<ArchetypeComponentId>,
    ) {
    }
<<<<<<< HEAD

    fn matches_component_set(
        state: &Self::State,
        set_contains_id: &impl Fn(ComponentId) -> bool,
    ) -> bool {
        !set_contains_id(*state)
    }
=======
>>>>>>> 8b27124a
}

// SAFETY: no component access or archetype component access
unsafe impl<T: Component> ReadOnlyWorldQuery for Without<T> {}

impl<T> Clone for WithoutFetch<T> {
    fn clone(&self) -> Self {
        Self {
            marker: self.marker,
        }
    }
}

impl<T> Copy for WithoutFetch<T> {}

/// A filter that tests if any of the given filters apply.
///
/// This is useful for example if a system with multiple components in a query only wants to run
/// when one or more of the components have changed.
///
/// The `And` equivalent to this filter is a [`prim@tuple`] testing that all the contained filters
/// apply instead.
///
/// # Examples
///
/// ```
/// # use bevy_ecs::component::Component;
/// # use bevy_ecs::entity::Entity;
/// # use bevy_ecs::query::Changed;
/// # use bevy_ecs::query::Or;
/// # use bevy_ecs::system::IntoSystem;
/// # use bevy_ecs::system::Query;
/// #
/// # #[derive(Component, Debug)]
/// # struct Color {};
/// # #[derive(Component)]
/// # struct Style {};
/// #
/// fn print_cool_entity_system(query: Query<Entity, Or<(Changed<Color>, Changed<Style>)>>) {
///     for entity in query.iter() {
///         println!("Entity {:?} got a new style or color", entity);
///     }
/// }
/// # bevy_ecs::system::assert_is_system(print_cool_entity_system);
/// ```
#[derive(Clone, Copy)]
pub struct Or<T>(pub T);

/// The [`Fetch`] of [`Or`].
#[derive(Clone, Copy)]
#[doc(hidden)]
pub struct OrFetch<'w, T: Fetch<'w>> {
    fetch: T,
    matches: bool,
    _marker: PhantomData<&'w ()>,
}

macro_rules! impl_query_filter_tuple {
    ($(($filter: ident, $state: ident)),*) => {
        #[allow(unused_variables)]
        #[allow(non_snake_case)]
        // SAFETY: defers to soundness of `$filter: WorldQuery` impl
        unsafe impl<$($filter: WorldQuery),*> WorldQuery for Or<($($filter,)*)> {
            type ReadOnly = Or<($($filter::ReadOnly,)*)>;
            type State = Or<($($filter::State,)*)>;

            fn shrink<'wlong: 'wshort, 'wshort>(item: super::QueryItem<'wlong, Self>) -> super::QueryItem<'wshort, Self> {
                item
            }
        }

        #[allow(unused_variables)]
        #[allow(non_snake_case)]
        impl<'w, $($filter: WorldQueryGats<'w>),*> WorldQueryGats<'w> for Or<($($filter,)*)> {
            type Fetch = Or<($(OrFetch<'w, QueryFetch<'w, $filter>>,)*)>;
            type _State = Or<($($filter::_State,)*)>;
        }

        // SAFETY: update_component_access and update_archetype_component_access are called for each item in the tuple
        #[allow(unused_variables)]
        #[allow(non_snake_case)]
<<<<<<< HEAD
=======
        // SAFETY: update_component_access and update_archetype_component_access are called for each item in the tuple
>>>>>>> 8b27124a
        unsafe impl<'w, $($filter: Fetch<'w>),*> Fetch<'w> for Or<($(OrFetch<'w, $filter>,)*)> {
            type State = Or<($(<$filter as Fetch<'w>>::State,)*)>;
            type Item = bool;

            const IS_DENSE: bool = true $(&& $filter::IS_DENSE)*;

            const IS_ARCHETYPAL: bool = true $(&& $filter::IS_ARCHETYPAL)*;

            unsafe fn init(world: &'w World, state: & Or<($(<$filter as Fetch<'w>>::State,)*)>, last_change_tick: u32, change_tick: u32) -> Self {
                let ($($filter,)*) = &state.0;
                Or(($(OrFetch {
                    fetch: <$filter as Fetch<'w>>::init(world, $filter, last_change_tick, change_tick),
                    matches: false,
                    _marker: PhantomData,
                },)*))
            }

            #[inline]
            unsafe fn set_table(&mut self, state: &Self::State, table: &'w Table) {
                let ($($filter,)*) = &mut self.0;
                let ($($state,)*) = &state.0;
                $(
                    $filter.matches = <$filter as Fetch<'_>>::matches_component_set($state, &|id| table.has_column(id));
                    if $filter.matches {
                        $filter.fetch.set_table($state, table);
                    }
                )*
            }

            #[inline]
            unsafe fn set_archetype(&mut self, state: & Self::State, archetype: &'w Archetype, tables: &'w Tables) {
                let ($($filter,)*) = &mut self.0;
                let ($($state,)*) = &state.0;
                $(
                    $filter.matches = <$filter as Fetch<'_>>::matches_component_set($state, &|id| archetype.contains(id));
                    if $filter.matches {
                        $filter.fetch.set_archetype($state, archetype, tables);
                    }
                )*
            }

            #[inline]
            unsafe fn table_fetch(&mut self, table_row: usize) -> bool {
                let ($($filter,)*) = &mut self.0;
                false $(|| ($filter.matches && $filter.fetch.table_filter_fetch(table_row)))*
            }

            #[inline]
            unsafe fn archetype_fetch(&mut self, archetype_index: usize) -> bool {
                let ($($filter,)*) = &mut self.0;
                false $(|| ($filter.matches && $filter.fetch.archetype_filter_fetch(archetype_index)))*
            }

            #[inline]
            unsafe fn table_filter_fetch(&mut self, table_row: usize) -> bool {
                self.table_fetch(table_row)
            }

            #[inline]
            unsafe fn archetype_filter_fetch(&mut self, archetype_index: usize) -> bool {
                self.archetype_fetch(archetype_index)
            }

<<<<<<< HEAD
            fn init_state(world: &mut World) -> Self::State {
                Or(($($filter::init_state(world),)*))
            }

=======
>>>>>>> 8b27124a
            fn update_component_access(state: &Self::State, access: &mut FilteredAccess<ComponentId>) {
                let ($($filter,)*) = &state.0;

                // We do not unconditionally add `$filter`'s `with`/`without` accesses to `access`
                // as this would be unsound. For example the following two queries should conflict:
                // - Query<&mut B, Or<(With<A>, ())>>
                // - Query<&mut B, Without<A>>
                //
                // If we were to unconditionally add `$name`'s `with`/`without` accesses then `Or<(With<A>, ())>`
                // would have a `With<A>` access which is incorrect as this `WorldQuery` will match entities that
                // do not have the `A` component. This is the same logic as the `AnyOf<...>: WorldQuery` impl.
                //
                // The correct thing to do here is to only add a `with`/`without` access to `_access` if all
                // `$filter` params have that `with`/`without` access. More jargony put- we add the intersection
                // of all `with`/`without` accesses of the `$filter` params to `access`.
                let mut _intersected_access = access.clone();
                let mut _not_first = false;
                $(
                    if _not_first {
                        let mut intermediate = access.clone();
<<<<<<< HEAD
                        <$filter as Fetch<'_>>::update_component_access($filter, &mut intermediate);
                        _intersected_access.extend_intersect_filter(&intermediate);
                        _intersected_access.extend_access(&intermediate);
                    } else {
                        <$filter as Fetch<'_>>::update_component_access($filter, &mut _intersected_access);
=======
                        $filter::update_component_access($filter, &mut intermediate);
                        _intersected_access.extend_intersect_filter(&intermediate);
                        _intersected_access.extend_access(&intermediate);
                    } else {
                        $filter::update_component_access($filter, &mut _intersected_access);
>>>>>>> 8b27124a
                        _not_first = true;
                    }
                )*

                *access = _intersected_access;
            }

            fn update_archetype_component_access(state: &Self::State, archetype: &Archetype, access: &mut Access<ArchetypeComponentId>) {
                let ($($filter,)*) = &state.0;
<<<<<<< HEAD
                $(<$filter as Fetch<'_>>::update_archetype_component_access($filter, archetype, access);)*
=======
                $($filter::update_archetype_component_access($filter, archetype, access);)*
            }
        }

        #[allow(unused_variables)]
        #[allow(non_snake_case)]
        impl<$($filter: FetchState),*> FetchState for Or<($($filter,)*)> {
            fn init(world: &mut World) -> Self {
                Or(($($filter::init(world),)*))
>>>>>>> 8b27124a
            }

            fn matches_component_set(state: &Self::State, _set_contains_id: &impl Fn(ComponentId) -> bool) -> bool {
                let ($($filter,)*) = &state.0;
                false $(|| <$filter as Fetch<'_>>::matches_component_set($filter, _set_contains_id))*
            }
        }

        // SAFE: filters are read only
        unsafe impl<$($filter: ReadOnlyWorldQuery),*> ReadOnlyWorldQuery for Or<($($filter,)*)> {}
    };
}

all_tuples!(impl_query_filter_tuple, 0, 15, F, S);

macro_rules! impl_tick_filter {
    (
        $(#[$meta:meta])*
        $name: ident,
        $(#[$fetch_meta:meta])*
        $fetch_name: ident,
        $is_detected: expr
    ) => {
        $(#[$meta])*
        pub struct $name<T>(PhantomData<T>);

        #[doc(hidden)]
        $(#[$fetch_meta])*
        pub struct $fetch_name<'w, T> {
            table_ticks: Option<ThinSlicePtr<'w, UnsafeCell<ComponentTicks>>>,
            entity_table_rows: Option<ThinSlicePtr<'w, usize>>,
            marker: PhantomData<T>,
            entities: Option<ThinSlicePtr<'w, Entity>>,
            sparse_set: Option<&'w ComponentSparseSet>,
            last_change_tick: u32,
            change_tick: u32,
        }

<<<<<<< HEAD
        impl<T: Component> WorldQuery for $name<T> {
            type State = ComponentId;
=======
        #[doc(hidden)]
        $(#[$state_meta])*
        pub struct $state_name<T> {
            component_id: ComponentId,
            marker: PhantomData<T>,
        }

        // SAFETY: `ROQueryFetch<Self>` is the same as `QueryFetch<Self>`
        unsafe impl<T: Component> WorldQuery for $name<T> {
            type ReadOnly = Self;
            type State = $state_name<T>;
>>>>>>> 8b27124a

            fn shrink<'wlong: 'wshort, 'wshort>(item: super::QueryItem<'wlong, Self>) -> super::QueryItem<'wshort, Self> {
                item
            }
        }

<<<<<<< HEAD
        impl<'w, T: Component> WorldQueryGats<'w> for $name<T> {
            type Fetch = $fetch_name<'w, T>;
            type ReadOnlyFetch = $fetch_name<'w, T>;
            type _State = ComponentId;
=======
        impl<T: Component> FetchState for $state_name<T> {
            fn init(world: &mut World) -> Self {
                Self {
                    component_id: world.init_component::<T>(),
                    marker: PhantomData,
                }
            }

            fn matches_component_set(&self, set_contains_id: &impl Fn(ComponentId) -> bool) -> bool {
                set_contains_id(self.component_id)
            }
        }

        impl<'w, T: Component> WorldQueryGats<'w> for $name<T> {
            type Fetch = $fetch_name<'w, T>;
            type _State = $state_name<T>;
>>>>>>> 8b27124a
        }

        // SAFETY: this reads the T component. archetype component access and component access are updated to reflect that
        unsafe impl<'w, T: Component> Fetch<'w> for $fetch_name<'w, T> {
<<<<<<< HEAD
            type State = ComponentId;
=======
            type State = $state_name<T>;
>>>>>>> 8b27124a
            type Item = bool;

            unsafe fn init(world: &'w World, state: &Self::State, last_change_tick: u32, change_tick: u32) -> Self {
                Self {
                    table_ticks: None,
                    entities: None,
                    entity_table_rows: None,
                    sparse_set: (T::Storage::STORAGE_TYPE == StorageType::SparseSet)
                        .then(|| world.storages().sparse_sets.get(*state).unwrap()),
                    marker: PhantomData,
                    last_change_tick,
                    change_tick,
                }
            }

            const IS_DENSE: bool = {
                match T::Storage::STORAGE_TYPE {
                    StorageType::Table => true,
                    StorageType::SparseSet => false,
                }
            };

            const IS_ARCHETYPAL:  bool = false;

            unsafe fn set_table(&mut self, state: &Self::State, table: &'w Table) {
                self.table_ticks = Some(table.get_column(*state).unwrap().get_ticks_slice().into());
            }

            unsafe fn set_archetype(&mut self, state: &Self::State, archetype: &'w Archetype, tables: &'w Tables) {
                match T::Storage::STORAGE_TYPE {
                    StorageType::Table => {
                        self.entity_table_rows = Some(archetype.entity_table_rows().into());
                        let table = &tables[archetype.table_id()];
                        self.table_ticks = Some(table.get_column(*state).unwrap().get_ticks_slice().into());
                    }
                    StorageType::SparseSet => self.entities = Some(archetype.entities().into()),
                }
            }

            unsafe fn table_fetch(&mut self, table_row: usize) -> bool {
                $is_detected(&*(self.table_ticks.unwrap_or_else(|| debug_checked_unreachable()).get(table_row)).deref(), self.last_change_tick, self.change_tick)
            }

            unsafe fn archetype_fetch(&mut self, archetype_index: usize) -> bool {
                match T::Storage::STORAGE_TYPE {
                    StorageType::Table => {
                        let table_row = *self.entity_table_rows.unwrap_or_else(|| debug_checked_unreachable()).get(archetype_index);
                        $is_detected(&*(self.table_ticks.unwrap_or_else(|| debug_checked_unreachable()).get(table_row)).deref(), self.last_change_tick, self.change_tick)
                    }
                    StorageType::SparseSet => {
                        let entity = *self.entities.unwrap_or_else(|| debug_checked_unreachable()).get(archetype_index);
                        let ticks = self
                            .sparse_set
                            .unwrap_or_else(|| debug_checked_unreachable())
                            .get_ticks(entity)
                            .map(|ticks| &*ticks.get())
                            .cloned()
                            .unwrap();
                        $is_detected(&ticks, self.last_change_tick, self.change_tick)
                    }
                }
            }

            #[inline]
            unsafe fn table_filter_fetch(&mut self, table_row: usize) -> bool {
                self.table_fetch(table_row)
            }

            #[inline]
            unsafe fn archetype_filter_fetch(&mut self, archetype_index: usize) -> bool {
                self.archetype_fetch(archetype_index)
            }

<<<<<<< HEAD
            fn init_state(world: &mut World) -> Self::State {
                world.init_component::<T>()
            }

            #[inline]
            fn update_component_access(state: &Self::State, access: &mut FilteredAccess<ComponentId>) {
                if access.access().has_write(*state) {
                    panic!("$name<{}> conflicts with a previous access in this query. Shared access cannot coincide with exclusive access.",
                        std::any::type_name::<T>());
                }
                access.add_read(*state);
=======
            #[inline]
            fn update_component_access(state: &Self::State, access: &mut FilteredAccess<ComponentId>) {
                if access.access().has_write(state.component_id) {
                    panic!("$state_name<{}> conflicts with a previous access in this query. Shared access cannot coincide with exclusive access.",
                        std::any::type_name::<T>());
                }
                access.add_read(state.component_id);
>>>>>>> 8b27124a
            }

            #[inline]
            fn update_archetype_component_access(
                state: &Self::State,
                archetype: &Archetype,
                access: &mut Access<ArchetypeComponentId>,
            ) {
<<<<<<< HEAD
                if let Some(archetype_component_id) = archetype.get_archetype_component_id(*state) {
                    access.add_read(archetype_component_id);
                }
            }

            fn matches_component_set(state: &Self::State, set_contains_id: &impl Fn(ComponentId) -> bool) -> bool {
                set_contains_id(*state)
            }
=======
                if let Some(archetype_component_id) = archetype.get_archetype_component_id(state.component_id) {
                    access.add_read(archetype_component_id);
                }
            }
>>>>>>> 8b27124a
        }

        /// SAFETY: read-only access
        unsafe impl<T: Component> ReadOnlyWorldQuery for $name<T> {}

        impl<T> Clone for $fetch_name<'_, T> {
            fn clone(&self) -> Self {
                Self {
                    table_ticks: self.table_ticks.clone(),
                    entity_table_rows: self.entity_table_rows.clone(),
                    marker: self.marker.clone(),
                    entities: self.entities.clone(),
                    sparse_set: self.sparse_set.clone(),
                    last_change_tick: self.last_change_tick.clone(),
                    change_tick: self.change_tick.clone(),
                }
            }
        }

        impl<T> Copy for $fetch_name<'_, T> {}
    };
}

impl_tick_filter!(
    /// A filter on a component that only retains results added after the system last ran.
    ///
    /// A common use for this filter is one-time initialization.
    ///
    /// To retain all results without filtering but still check whether they were added after the
    /// system last ran, use [`ChangeTrackers<T>`](crate::query::ChangeTrackers).
    ///
    /// # Examples
    ///
    /// ```
    /// # use bevy_ecs::component::Component;
    /// # use bevy_ecs::query::Added;
    /// # use bevy_ecs::system::IntoSystem;
    /// # use bevy_ecs::system::Query;
    /// #
    /// # #[derive(Component, Debug)]
    /// # struct Name {};
    ///
    /// fn print_add_name_component(query: Query<&Name, Added<Name>>) {
    ///     for name in query.iter() {
    ///         println!("Named entity created: {:?}", name)
    ///     }
    /// }
    ///
    /// # bevy_ecs::system::assert_is_system(print_add_name_component);
    /// ```
    Added,
    /// The [`Fetch`] of [`Added`].
    AddedFetch,
    ComponentTicks::is_added
);

impl_tick_filter!(
    /// A filter on a component that only retains results added or mutably dereferenced after the system last ran.
    ///  
    /// A common use for this filter is avoiding redundant work when values have not changed.
    ///
    /// **Note** that simply *mutably dereferencing* a component is considered a change ([`DerefMut`](std::ops::DerefMut)).
    /// Bevy does not compare components to their previous values.
    ///
    /// To retain all results without filtering but still check whether they were changed after the
    /// system last ran, use [`ChangeTrackers<T>`](crate::query::ChangeTrackers).
    ///
    /// # Examples
    ///
    /// ```
    /// # use bevy_ecs::component::Component;
    /// # use bevy_ecs::query::Changed;
    /// # use bevy_ecs::system::IntoSystem;
    /// # use bevy_ecs::system::Query;
    /// #
    /// # #[derive(Component, Debug)]
    /// # struct Name {};
    /// # #[derive(Component)]
    /// # struct Transform {};
    ///
    /// fn print_moving_objects_system(query: Query<&Name, Changed<Transform>>) {
    ///     for name in query.iter() {
    ///         println!("Entity Moved: {:?}", name);
    ///     }
    /// }
    ///
    /// # bevy_ecs::system::assert_is_system(print_moving_objects_system);
    /// ```
    Changed,
    /// The [`Fetch`] of [`Changed`].
    ChangedFetch,
    ComponentTicks::is_changed
);<|MERGE_RESOLUTION|>--- conflicted
+++ resolved
@@ -3,11 +3,7 @@
     component::{Component, ComponentId, ComponentStorage, ComponentTicks, StorageType},
     entity::Entity,
     query::{
-<<<<<<< HEAD
-        debug_checked_unreachable, Access, Fetch, FilteredAccess, QueryFetch, ROQueryFetch,
-=======
-        debug_checked_unreachable, Access, Fetch, FetchState, FilteredAccess, QueryFetch,
->>>>>>> 8b27124a
+        debug_checked_unreachable, Access, Fetch, FilteredAccess, QueryFetch,
         WorldQuery, WorldQueryGats,
     },
     storage::{ComponentSparseSet, Table, Tables},
@@ -48,15 +44,10 @@
 /// ```
 pub struct With<T>(PhantomData<T>);
 
-<<<<<<< HEAD
-impl<T: Component> WorldQuery for With<T> {
-    type State = ComponentId;
-=======
 // SAFETY: `ROQueryFetch<Self>` is the same as `QueryFetch<Self>`
 unsafe impl<T: Component> WorldQuery for With<T> {
     type ReadOnly = Self;
-    type State = WithState<T>;
->>>>>>> 8b27124a
+    type State = ComponentId;
 
     #[allow(clippy::semicolon_if_nothing_returned)]
     fn shrink<'wlong: 'wshort, 'wshort>(
@@ -72,37 +63,9 @@
     marker: PhantomData<T>,
 }
 
-<<<<<<< HEAD
 impl<T: Component> WorldQueryGats<'_> for With<T> {
     type Fetch = WithFetch<T>;
-    type ReadOnlyFetch = WithFetch<T>;
     type _State = ComponentId;
-=======
-/// The [`FetchState`] of [`With`].
-#[doc(hidden)]
-pub struct WithState<T> {
-    component_id: ComponentId,
-    marker: PhantomData<T>,
-}
-
-impl<T: Component> FetchState for WithState<T> {
-    fn init(world: &mut World) -> Self {
-        let component_id = world.init_component::<T>();
-        Self {
-            component_id,
-            marker: PhantomData,
-        }
-    }
-
-    fn matches_component_set(&self, set_contains_id: &impl Fn(ComponentId) -> bool) -> bool {
-        set_contains_id(self.component_id)
-    }
-}
-
-impl<T: Component> WorldQueryGats<'_> for With<T> {
-    type Fetch = WithFetch<T>;
-    type _State = WithState<T>;
->>>>>>> 8b27124a
 }
 
 // SAFETY: no component access or archetype component access
@@ -148,7 +111,6 @@
     #[inline]
     unsafe fn table_fetch(&mut self, _table_row: usize) {}
 
-<<<<<<< HEAD
     fn init_state(world: &mut World) -> Self::State {
         world.init_component::<T>()
     }
@@ -156,11 +118,6 @@
     #[inline]
     fn update_component_access(state: &Self::State, access: &mut FilteredAccess<ComponentId>) {
         access.add_with(*state);
-=======
-    #[inline]
-    fn update_component_access(state: &Self::State, access: &mut FilteredAccess<ComponentId>) {
-        access.add_with(state.component_id);
->>>>>>> 8b27124a
     }
 
     #[inline]
@@ -170,7 +127,6 @@
         _access: &mut Access<ArchetypeComponentId>,
     ) {
     }
-<<<<<<< HEAD
 
     fn matches_component_set(
         state: &Self::State,
@@ -178,8 +134,6 @@
     ) -> bool {
         set_contains_id(*state)
     }
-=======
->>>>>>> 8b27124a
 }
 
 // SAFETY: no component access or archetype component access
@@ -221,15 +175,10 @@
 /// ```
 pub struct Without<T>(PhantomData<T>);
 
-<<<<<<< HEAD
-impl<T: Component> WorldQuery for Without<T> {
-    type State = ComponentId;
-=======
 // SAFETY: `ROQueryFetch<Self>` is the same as `QueryFetch<Self>`
 unsafe impl<T: Component> WorldQuery for Without<T> {
     type ReadOnly = Self;
-    type State = WithoutState<T>;
->>>>>>> 8b27124a
+    type State = ComponentId;
 
     #[allow(clippy::semicolon_if_nothing_returned)]
     fn shrink<'wlong: 'wshort, 'wshort>(
@@ -245,37 +194,9 @@
     marker: PhantomData<T>,
 }
 
-<<<<<<< HEAD
 impl<T: Component> WorldQueryGats<'_> for Without<T> {
     type Fetch = WithoutFetch<T>;
-    type ReadOnlyFetch = WithoutFetch<T>;
     type _State = ComponentId;
-=======
-/// The [`FetchState`] of [`Without`].
-#[doc(hidden)]
-pub struct WithoutState<T> {
-    component_id: ComponentId,
-    marker: PhantomData<T>,
-}
-
-impl<T: Component> FetchState for WithoutState<T> {
-    fn init(world: &mut World) -> Self {
-        let component_id = world.init_component::<T>();
-        Self {
-            component_id,
-            marker: PhantomData,
-        }
-    }
-
-    fn matches_component_set(&self, set_contains_id: &impl Fn(ComponentId) -> bool) -> bool {
-        !set_contains_id(self.component_id)
-    }
-}
-
-impl<T: Component> WorldQueryGats<'_> for Without<T> {
-    type Fetch = WithoutFetch<T>;
-    type _State = WithoutState<T>;
->>>>>>> 8b27124a
 }
 
 // SAFETY: no component access or archetype component access
@@ -321,7 +242,6 @@
     #[inline]
     unsafe fn table_fetch(&mut self, _table_row: usize) {}
 
-<<<<<<< HEAD
     fn init_state(world: &mut World) -> Self::State {
         world.init_component::<T>()
     }
@@ -331,21 +251,12 @@
         access.add_without(*state);
     }
 
-=======
-    #[inline]
-    fn update_component_access(state: &Self::State, access: &mut FilteredAccess<ComponentId>) {
-        access.add_without(state.component_id);
-    }
-
-    #[inline]
->>>>>>> 8b27124a
     fn update_archetype_component_access(
         _state: &Self::State,
         _archetype: &Archetype,
         _access: &mut Access<ArchetypeComponentId>,
     ) {
     }
-<<<<<<< HEAD
 
     fn matches_component_set(
         state: &Self::State,
@@ -353,8 +264,6 @@
     ) -> bool {
         !set_contains_id(*state)
     }
-=======
->>>>>>> 8b27124a
 }
 
 // SAFETY: no component access or archetype component access
@@ -436,10 +345,6 @@
         // SAFETY: update_component_access and update_archetype_component_access are called for each item in the tuple
         #[allow(unused_variables)]
         #[allow(non_snake_case)]
-<<<<<<< HEAD
-=======
-        // SAFETY: update_component_access and update_archetype_component_access are called for each item in the tuple
->>>>>>> 8b27124a
         unsafe impl<'w, $($filter: Fetch<'w>),*> Fetch<'w> for Or<($(OrFetch<'w, $filter>,)*)> {
             type State = Or<($(<$filter as Fetch<'w>>::State,)*)>;
             type Item = bool;
@@ -503,13 +408,10 @@
                 self.archetype_fetch(archetype_index)
             }
 
-<<<<<<< HEAD
             fn init_state(world: &mut World) -> Self::State {
                 Or(($($filter::init_state(world),)*))
             }
 
-=======
->>>>>>> 8b27124a
             fn update_component_access(state: &Self::State, access: &mut FilteredAccess<ComponentId>) {
                 let ($($filter,)*) = &state.0;
 
@@ -530,19 +432,11 @@
                 $(
                     if _not_first {
                         let mut intermediate = access.clone();
-<<<<<<< HEAD
                         <$filter as Fetch<'_>>::update_component_access($filter, &mut intermediate);
                         _intersected_access.extend_intersect_filter(&intermediate);
                         _intersected_access.extend_access(&intermediate);
                     } else {
                         <$filter as Fetch<'_>>::update_component_access($filter, &mut _intersected_access);
-=======
-                        $filter::update_component_access($filter, &mut intermediate);
-                        _intersected_access.extend_intersect_filter(&intermediate);
-                        _intersected_access.extend_access(&intermediate);
-                    } else {
-                        $filter::update_component_access($filter, &mut _intersected_access);
->>>>>>> 8b27124a
                         _not_first = true;
                     }
                 )*
@@ -552,19 +446,7 @@
 
             fn update_archetype_component_access(state: &Self::State, archetype: &Archetype, access: &mut Access<ArchetypeComponentId>) {
                 let ($($filter,)*) = &state.0;
-<<<<<<< HEAD
                 $(<$filter as Fetch<'_>>::update_archetype_component_access($filter, archetype, access);)*
-=======
-                $($filter::update_archetype_component_access($filter, archetype, access);)*
-            }
-        }
-
-        #[allow(unused_variables)]
-        #[allow(non_snake_case)]
-        impl<$($filter: FetchState),*> FetchState for Or<($($filter,)*)> {
-            fn init(world: &mut World) -> Self {
-                Or(($($filter::init(world),)*))
->>>>>>> 8b27124a
             }
 
             fn matches_component_set(state: &Self::State, _set_contains_id: &impl Fn(ComponentId) -> bool) -> bool {
@@ -603,60 +485,24 @@
             change_tick: u32,
         }
 
-<<<<<<< HEAD
-        impl<T: Component> WorldQuery for $name<T> {
-            type State = ComponentId;
-=======
-        #[doc(hidden)]
-        $(#[$state_meta])*
-        pub struct $state_name<T> {
-            component_id: ComponentId,
-            marker: PhantomData<T>,
-        }
-
         // SAFETY: `ROQueryFetch<Self>` is the same as `QueryFetch<Self>`
         unsafe impl<T: Component> WorldQuery for $name<T> {
             type ReadOnly = Self;
-            type State = $state_name<T>;
->>>>>>> 8b27124a
+            type State = ComponentId;
 
             fn shrink<'wlong: 'wshort, 'wshort>(item: super::QueryItem<'wlong, Self>) -> super::QueryItem<'wshort, Self> {
                 item
             }
         }
 
-<<<<<<< HEAD
         impl<'w, T: Component> WorldQueryGats<'w> for $name<T> {
             type Fetch = $fetch_name<'w, T>;
-            type ReadOnlyFetch = $fetch_name<'w, T>;
             type _State = ComponentId;
-=======
-        impl<T: Component> FetchState for $state_name<T> {
-            fn init(world: &mut World) -> Self {
-                Self {
-                    component_id: world.init_component::<T>(),
-                    marker: PhantomData,
-                }
-            }
-
-            fn matches_component_set(&self, set_contains_id: &impl Fn(ComponentId) -> bool) -> bool {
-                set_contains_id(self.component_id)
-            }
-        }
-
-        impl<'w, T: Component> WorldQueryGats<'w> for $name<T> {
-            type Fetch = $fetch_name<'w, T>;
-            type _State = $state_name<T>;
->>>>>>> 8b27124a
         }
 
         // SAFETY: this reads the T component. archetype component access and component access are updated to reflect that
         unsafe impl<'w, T: Component> Fetch<'w> for $fetch_name<'w, T> {
-<<<<<<< HEAD
             type State = ComponentId;
-=======
-            type State = $state_name<T>;
->>>>>>> 8b27124a
             type Item = bool;
 
             unsafe fn init(world: &'w World, state: &Self::State, last_change_tick: u32, change_tick: u32) -> Self {
@@ -730,7 +576,6 @@
                 self.archetype_fetch(archetype_index)
             }
 
-<<<<<<< HEAD
             fn init_state(world: &mut World) -> Self::State {
                 world.init_component::<T>()
             }
@@ -742,15 +587,6 @@
                         std::any::type_name::<T>());
                 }
                 access.add_read(*state);
-=======
-            #[inline]
-            fn update_component_access(state: &Self::State, access: &mut FilteredAccess<ComponentId>) {
-                if access.access().has_write(state.component_id) {
-                    panic!("$state_name<{}> conflicts with a previous access in this query. Shared access cannot coincide with exclusive access.",
-                        std::any::type_name::<T>());
-                }
-                access.add_read(state.component_id);
->>>>>>> 8b27124a
             }
 
             #[inline]
@@ -759,21 +595,17 @@
                 archetype: &Archetype,
                 access: &mut Access<ArchetypeComponentId>,
             ) {
-<<<<<<< HEAD
                 if let Some(archetype_component_id) = archetype.get_archetype_component_id(*state) {
                     access.add_read(archetype_component_id);
                 }
             }
 
-            fn matches_component_set(state: &Self::State, set_contains_id: &impl Fn(ComponentId) -> bool) -> bool {
+            fn matches_component_set(
+                state: &Self::State,
+                set_contains_id: &impl Fn(ComponentId) -> bool,
+            ) -> bool {
                 set_contains_id(*state)
             }
-=======
-                if let Some(archetype_component_id) = archetype.get_archetype_component_id(state.component_id) {
-                    access.add_read(archetype_component_id);
-                }
-            }
->>>>>>> 8b27124a
         }
 
         /// SAFETY: read-only access
