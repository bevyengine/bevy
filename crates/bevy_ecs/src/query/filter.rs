use crate::{
    archetype::{Archetype, ArchetypeComponentId},
    component::{Component, ComponentId, ComponentStorage, StorageType, Tick},
    entity::Entity,
    query::{Access, DebugCheckedUnwrap, FilteredAccess, WorldQuery},
    storage::{Column, ComponentSparseSet, Table},
    world::World,
};
use bevy_ecs_macros::all_tuples;
use bevy_ptr::{ThinSlicePtr, UnsafeCellDeref};
use std::{cell::UnsafeCell, marker::PhantomData};

use super::ReadOnlyWorldQuery;

/// Filter that selects entities with a component `T`.
///
/// This can be used in a [`Query`](crate::system::Query) if entities are required to have the
/// component `T` but you don't actually care about components value.
///
/// This is the negation of [`Without`].
///
/// # Examples
///
/// ```
/// # use bevy_ecs::component::Component;
/// # use bevy_ecs::query::With;
/// # use bevy_ecs::system::IntoSystem;
/// # use bevy_ecs::system::Query;
/// #
/// # #[derive(Component)]
/// # struct IsBeautiful;
/// # #[derive(Component)]
/// # struct Name { name: &'static str };
/// #
/// fn compliment_entity_system(query: Query<&Name, With<IsBeautiful>>) {
///     for name in &query {
///         println!("{} is looking lovely today!", name.name);
///     }
/// }
/// # bevy_ecs::system::assert_is_system(compliment_entity_system);
/// ```
pub struct With<T>(PhantomData<T>);

// SAFETY: `Self::ReadOnly` is the same as `Self`
unsafe impl<T: Component> WorldQuery for With<T> {
    type Fetch<'w> = ();
    type Item<'w> = ();
    type ReadOnly = Self;
    type State = ComponentId;

    fn shrink<'wlong: 'wshort, 'wshort>(_: Self::Item<'wlong>) -> Self::Item<'wshort> {}

    unsafe fn init_fetch(
        _world: &World,
        _state: &ComponentId,
        _last_change_tick: u32,
        _change_tick: u32,
    ) {
    }

    unsafe fn clone_fetch<'w>(_fetch: &Self::Fetch<'w>) -> Self::Fetch<'w> {}

    const IS_DENSE: bool = {
        match T::Storage::STORAGE_TYPE {
            StorageType::Table => true,
            StorageType::SparseSet => false,
        }
    };

    const IS_ARCHETYPAL: bool = true;

    #[inline]
    unsafe fn set_table(_fetch: &mut (), _state: &ComponentId, _table: &Table) {}

    #[inline]
    unsafe fn set_archetype(
        _fetch: &mut (),
        _state: &ComponentId,
        _archetype: &Archetype,
        _table: &Table,
    ) {
    }

    #[inline(always)]
    unsafe fn fetch<'w>(
        _fetch: &mut Self::Fetch<'w>,
        _entity: Entity,
        _table_row: usize,
    ) -> Self::Item<'w> {
    }

    #[inline]
    fn update_component_access(&id: &ComponentId, access: &mut FilteredAccess<ComponentId>) {
        access.add_with(id);
    }

    #[inline]
    fn update_archetype_component_access(
        _state: &ComponentId,
        _archetype: &Archetype,
        _access: &mut Access<ArchetypeComponentId>,
    ) {
    }

    fn init_state(world: &mut World) -> ComponentId {
        world.init_component::<T>()
    }

    fn matches_component_set(
        &id: &ComponentId,
        set_contains_id: &impl Fn(ComponentId) -> bool,
    ) -> bool {
        set_contains_id(id)
    }
}

// SAFETY: no component access or archetype component access
unsafe impl<T: Component> ReadOnlyWorldQuery for With<T> {}

/// Filter that selects entities without a component `T`.
///
/// This is the negation of [`With`].
///
/// # Examples
///
/// ```
/// # use bevy_ecs::component::Component;
/// # use bevy_ecs::query::Without;
/// # use bevy_ecs::system::IntoSystem;
/// # use bevy_ecs::system::Query;
/// #
/// # #[derive(Component)]
/// # struct Permit;
/// # #[derive(Component)]
/// # struct Name { name: &'static str };
/// #
/// fn no_permit_system(query: Query<&Name, Without<Permit>>) {
///     for name in &query{
///         println!("{} has no permit!", name.name);
///     }
/// }
/// # bevy_ecs::system::assert_is_system(no_permit_system);
/// ```
pub struct Without<T>(PhantomData<T>);

// SAFETY: `Self::ReadOnly` is the same as `Self`
unsafe impl<T: Component> WorldQuery for Without<T> {
    type Fetch<'w> = ();
    type Item<'w> = ();
    type ReadOnly = Self;
    type State = ComponentId;

    fn shrink<'wlong: 'wshort, 'wshort>(_: Self::Item<'wlong>) -> Self::Item<'wshort> {}

    unsafe fn init_fetch(
        _world: &World,
        _state: &ComponentId,
        _last_change_tick: u32,
        _change_tick: u32,
    ) {
    }

    unsafe fn clone_fetch<'w>(_fetch: &Self::Fetch<'w>) -> Self::Fetch<'w> {}

    const IS_DENSE: bool = {
        match T::Storage::STORAGE_TYPE {
            StorageType::Table => true,
            StorageType::SparseSet => false,
        }
    };

    const IS_ARCHETYPAL: bool = true;

    #[inline]
    unsafe fn set_table(_fetch: &mut (), _state: &Self::State, _table: &Table) {}

    #[inline]
    unsafe fn set_archetype(
        _fetch: &mut (),
        _state: &ComponentId,
        _archetype: &Archetype,
        _table: &Table,
    ) {
    }

    #[inline(always)]
    unsafe fn fetch<'w>(
        _fetch: &mut Self::Fetch<'w>,
        _entity: Entity,
        _table_row: usize,
    ) -> Self::Item<'w> {
    }

    #[inline]
    fn update_component_access(&id: &ComponentId, access: &mut FilteredAccess<ComponentId>) {
        access.add_without(id);
    }

    #[inline]
    fn update_archetype_component_access(
        _state: &ComponentId,
        _archetype: &Archetype,
        _access: &mut Access<ArchetypeComponentId>,
    ) {
    }

    fn init_state(world: &mut World) -> ComponentId {
        world.init_component::<T>()
    }

    fn matches_component_set(
        &id: &ComponentId,
        set_contains_id: &impl Fn(ComponentId) -> bool,
    ) -> bool {
        !set_contains_id(id)
    }
}

// SAFETY: no component access or archetype component access
unsafe impl<T: Component> ReadOnlyWorldQuery for Without<T> {}

/// A filter that tests if any of the given filters apply.
///
/// This is useful for example if a system with multiple components in a query only wants to run
/// when one or more of the components have changed.
///
/// The `And` equivalent to this filter is a [`prim@tuple`] testing that all the contained filters
/// apply instead.
///
/// # Examples
///
/// ```
/// # use bevy_ecs::component::Component;
/// # use bevy_ecs::entity::Entity;
/// # use bevy_ecs::query::Changed;
/// # use bevy_ecs::query::Or;
/// # use bevy_ecs::system::IntoSystem;
/// # use bevy_ecs::system::Query;
/// #
/// # #[derive(Component, Debug)]
/// # struct Color {};
/// # #[derive(Component)]
/// # struct Style {};
/// #
/// fn print_cool_entity_system(query: Query<Entity, Or<(Changed<Color>, Changed<Style>)>>) {
///     for entity in &query {
///         println!("Entity {:?} got a new style or color", entity);
///     }
/// }
/// # bevy_ecs::system::assert_is_system(print_cool_entity_system);
/// ```
pub struct Or<T>(pub T);

#[doc(hidden)]
pub struct OrFetch<'w, T: WorldQuery> {
    fetch: T::Fetch<'w>,
    matches: bool,
}

macro_rules! impl_query_filter_tuple {
    ($(($filter: ident, $state: ident)),*) => {
        #[allow(unused_variables)]
        #[allow(non_snake_case)]
        #[allow(clippy::unused_unit)]
        // SAFETY: defers to soundness of `$filter: WorldQuery` impl
        unsafe impl<$($filter: WorldQuery),*> WorldQuery for Or<($($filter,)*)> {
            type Fetch<'w> = ($(OrFetch<'w, $filter>,)*);
            type Item<'w> = bool;
            type ReadOnly = Or<($($filter::ReadOnly,)*)>;
            type State = ($($filter::State,)*);

            fn shrink<'wlong: 'wshort, 'wshort>(item: Self::Item<'wlong>) -> Self::Item<'wshort> {
                item
            }

            const IS_DENSE: bool = true $(&& $filter::IS_DENSE)*;

            const IS_ARCHETYPAL: bool = true $(&& $filter::IS_ARCHETYPAL)*;

            unsafe fn init_fetch<'w>(world: &'w World, state: &Self::State, last_change_tick: u32, change_tick: u32) -> Self::Fetch<'w> {
                let ($($filter,)*) = state;
                ($(OrFetch {
                    fetch: $filter::init_fetch(world, $filter, last_change_tick, change_tick),
                    matches: false,
                },)*)
            }

            unsafe fn clone_fetch<'w>(
                fetch: &Self::Fetch<'w>,
            ) -> Self::Fetch<'w> {
                let ($($filter,)*) = &fetch;
                ($(
                    OrFetch {
                        fetch: $filter::clone_fetch(&$filter.fetch),
                        matches: $filter.matches,
                    },
                )*)
            }

            #[inline]
            unsafe fn set_table<'w>(fetch: &mut Self::Fetch<'w>, state: &Self::State, table: &'w Table) {
                let ($($filter,)*) = fetch;
                let ($($state,)*) = state;
                $(
                    $filter.matches = $filter::matches_component_set($state, &|id| table.has_column(id));
                    if $filter.matches {
                        $filter::set_table(&mut $filter.fetch, $state, table);
                    }
                )*
            }

            #[inline]
            unsafe fn set_archetype<'w>(
                fetch: &mut Self::Fetch<'w>,
                state: & Self::State,
                archetype: &'w Archetype,
                table: &'w Table
            ) {
                let ($($filter,)*) = fetch;
                let ($($state,)*) = &state;
                $(
                    $filter.matches = $filter::matches_component_set($state, &|id| archetype.contains(id));
                    if $filter.matches {
                        $filter::set_archetype(&mut $filter.fetch, $state, archetype, table);
                    }
                )*
            }

            #[inline(always)]
            unsafe fn fetch<'w>(
                fetch: &mut Self::Fetch<'w>,
                _entity: Entity,
                _table_row: usize
            ) -> Self::Item<'w> {
                let ($($filter,)*) = fetch;
                false $(|| ($filter.matches && $filter::filter_fetch(&mut $filter.fetch, _entity, _table_row)))*
            }

            #[inline(always)]
            unsafe fn filter_fetch<'w>(
                fetch: &mut Self::Fetch<'w>,
                entity: Entity,
                table_row: usize
            ) -> bool {
                Self::fetch(fetch, entity, table_row)
            }

            fn update_component_access(state: &Self::State, access: &mut FilteredAccess<ComponentId>) {
                let ($($filter,)*) = state;

                // We do not unconditionally add `$filter`'s `with`/`without` accesses to `access`
                // as this would be unsound. For example the following two queries should conflict:
                // - Query<&mut B, Or<(With<A>, ())>>
                // - Query<&mut B, Without<A>>
                //
                // If we were to unconditionally add `$name`'s `with`/`without` accesses then `Or<(With<A>, ())>`
                // would have a `With<A>` access which is incorrect as this `WorldQuery` will match entities that
                // do not have the `A` component. This is the same logic as the `AnyOf<...>: WorldQuery` impl.
                //
                // The correct thing to do here is to only add a `with`/`without` access to `_access` if all
                // `$filter` params have that `with`/`without` access. More jargony put- we add the intersection
                // of all `with`/`without` accesses of the `$filter` params to `access`.
                let mut _intersected_access = access.clone();
                let mut _not_first = false;
                $(
                    if _not_first {
                        let mut intermediate = access.clone();
                        $filter::update_component_access($filter, &mut intermediate);
                        _intersected_access.extend_intersect_filter(&intermediate);
                        _intersected_access.extend_access(&intermediate);
                    } else {
                        $filter::update_component_access($filter, &mut _intersected_access);
                        _not_first = true;
                    }
                )*

                *access = _intersected_access;
            }

            fn update_archetype_component_access(state: &Self::State, archetype: &Archetype, access: &mut Access<ArchetypeComponentId>) {
                let ($($filter,)*) = state;
                $($filter::update_archetype_component_access($filter, archetype, access);)*
            }

            fn init_state(world: &mut World) -> Self::State {
                ($($filter::init_state(world),)*)
            }

            fn matches_component_set(_state: &Self::State, _set_contains_id: &impl Fn(ComponentId) -> bool) -> bool {
                let ($($filter,)*) = _state;
                false $(|| $filter::matches_component_set($filter, _set_contains_id))*
            }
        }

        // SAFETY: filters are read only
        unsafe impl<$($filter: ReadOnlyWorldQuery),*> ReadOnlyWorldQuery for Or<($($filter,)*)> {}
    };
}

all_tuples!(impl_query_filter_tuple, 0, 15, F, S);

macro_rules! impl_tick_filter {
    (
        $(#[$meta:meta])*
        $name: ident,
        $(#[$fetch_meta:meta])*
        $fetch_name: ident,
        $get_slice: expr,
        $get_sparse_set: expr
    ) => {
        $(#[$meta])*
        pub struct $name<T>(PhantomData<T>);

        #[doc(hidden)]
        $(#[$fetch_meta])*
        pub struct $fetch_name<'w, T> {
            table_ticks: Option< ThinSlicePtr<'w, UnsafeCell<Tick>>>,
            marker: PhantomData<T>,
            sparse_set: Option<&'w ComponentSparseSet>,
            last_change_tick: u32,
            change_tick: u32,
        }

        // SAFETY: `Self::ReadOnly` is the same as `Self`
        unsafe impl<T: Component> WorldQuery for $name<T> {
            type Fetch<'w> = $fetch_name<'w, T>;
            type Item<'w> = bool;
            type ReadOnly = Self;
            type State = ComponentId;

            fn shrink<'wlong: 'wshort, 'wshort>(item: Self::Item<'wlong>) -> Self::Item<'wshort> {
                item
            }

            unsafe fn init_fetch<'w>(world: &'w World, &id: &ComponentId, last_change_tick: u32, change_tick: u32) -> Self::Fetch<'w> {
                Self::Fetch::<'w> {
                    table_ticks: None,
                    sparse_set: (T::Storage::STORAGE_TYPE == StorageType::SparseSet)
                        .then(|| {
                            world.storages()
                                 .sparse_sets
                                 .get(id)
                                 .debug_checked_unwrap()
                        }),
                    marker: PhantomData,
                    last_change_tick,
                    change_tick,
                }
            }

            unsafe fn clone_fetch<'w>(
                fetch: &Self::Fetch<'w>,
            ) -> Self::Fetch<'w> {
                $fetch_name {
                    table_ticks: fetch.table_ticks,
                    sparse_set: fetch.sparse_set,
                    last_change_tick: fetch.last_change_tick,
                    change_tick: fetch.change_tick,
                    marker: PhantomData,
                }
            }

            const IS_DENSE: bool = {
                match T::Storage::STORAGE_TYPE {
                    StorageType::Table => true,
                    StorageType::SparseSet => false,
                }
            };

            const IS_ARCHETYPAL:  bool = false;

            #[inline]
            unsafe fn set_table<'w>(
                fetch: &mut Self::Fetch<'w>,
                &component_id: &ComponentId,
                table: &'w Table
            ) {
                fetch.table_ticks = Some(
                    $get_slice(
                        &table
                            .get_column(component_id)
                            .debug_checked_unwrap()
                    ).into(),
                );
            }

            #[inline]
            unsafe fn set_archetype<'w>(
                fetch: &mut Self::Fetch<'w>,
                component_id: &ComponentId,
                _archetype: &'w Archetype,
                table: &'w Table
            ) {
                if Self::IS_DENSE {
                    Self::set_table(fetch, component_id, table);
                }
            }

            #[inline(always)]
            unsafe fn fetch<'w>(
                fetch: &mut Self::Fetch<'w>,
                entity: Entity,
                table_row: usize
            ) -> Self::Item<'w> {
                match T::Storage::STORAGE_TYPE {
                    StorageType::Table => {
<<<<<<< HEAD
                        T::CHANGE_DETECTION_ENABLED && $is_detected(&*(
                            fetch.table_ticks
=======
                        fetch
                            .table_ticks
>>>>>>> b91356bd
                            .debug_checked_unwrap()
                            .get(table_row)
                            .deref()
                            .is_older_than(fetch.last_change_tick, fetch.change_tick)
                    }
                    StorageType::SparseSet => {
<<<<<<< HEAD
                        if T::CHANGE_DETECTION_ENABLED {
                            let ticks = &*fetch
                                .sparse_set
                                .debug_checked_unwrap()
                                .get_ticks(entity)
                                .debug_checked_unwrap()
                                .get();
                            $is_detected(ticks, fetch.last_change_tick, fetch.change_tick)
                        } else {
                            false
                        }
=======
                        let sparse_set = &fetch
                            .sparse_set
                            .debug_checked_unwrap();
                        $get_sparse_set(sparse_set, entity)
                            .debug_checked_unwrap()
                            .deref()
                            .is_older_than(fetch.last_change_tick, fetch.change_tick)
>>>>>>> b91356bd
                    }
                }
            }

            #[inline(always)]
            unsafe fn filter_fetch<'w>(
                fetch: &mut Self::Fetch<'w>,
                entity: Entity,
                table_row: usize
            ) -> bool {
                Self::fetch(fetch, entity, table_row)
            }

            #[inline]
            fn update_component_access(&id: &ComponentId, access: &mut FilteredAccess<ComponentId>) {
                if access.access().has_write(id) {
                    panic!("$state_name<{}> conflicts with a previous access in this query. Shared access cannot coincide with exclusive access.",
                        std::any::type_name::<T>());
                }
                access.add_read(id);
            }

            #[inline]
            fn update_archetype_component_access(
                &id: &ComponentId,
                archetype: &Archetype,
                access: &mut Access<ArchetypeComponentId>,
            ) {
                if let Some(archetype_component_id) = archetype.get_archetype_component_id(id) {
                    access.add_read(archetype_component_id);
                }
            }

            fn init_state(world: &mut World) -> ComponentId {
                world.init_component::<T>()
            }

            fn matches_component_set(&id: &ComponentId, set_contains_id: &impl Fn(ComponentId) -> bool) -> bool {
                set_contains_id(id)
            }
        }

        /// SAFETY: read-only access
        unsafe impl<T: Component> ReadOnlyWorldQuery for $name<T> {}
    };
}

impl_tick_filter!(
    /// A filter on a component that only retains results added after the system last ran.
    ///
    /// A common use for this filter is one-time initialization.
    ///
    /// To retain all results without filtering but still check whether they were added after the
    /// system last ran, use [`ChangeTrackers<T>`](crate::query::ChangeTrackers).
    ///
    /// # Examples
    ///
    /// ```
    /// # use bevy_ecs::component::Component;
    /// # use bevy_ecs::query::Added;
    /// # use bevy_ecs::system::IntoSystem;
    /// # use bevy_ecs::system::Query;
    /// #
    /// # #[derive(Component, Debug)]
    /// # struct Name {};
    ///
    /// fn print_add_name_component(query: Query<&Name, Added<Name>>) {
    ///     for name in &query {
    ///         println!("Named entity created: {:?}", name)
    ///     }
    /// }
    ///
    /// # bevy_ecs::system::assert_is_system(print_add_name_component);
    /// ```
    Added,
    AddedFetch,
    Column::get_added_ticks_slice,
    ComponentSparseSet::get_added_ticks
);

impl_tick_filter!(
    /// A filter on a component that only retains results added or mutably dereferenced after the system last ran.
    ///
    /// A common use for this filter is avoiding redundant work when values have not changed.
    ///
    /// **Note** that simply *mutably dereferencing* a component is considered a change ([`DerefMut`](std::ops::DerefMut)).
    /// Bevy does not compare components to their previous values.
    ///
    /// To retain all results without filtering but still check whether they were changed after the
    /// system last ran, use [`ChangeTrackers<T>`](crate::query::ChangeTrackers).
    ///
    /// # Examples
    ///
    /// ```
    /// # use bevy_ecs::component::Component;
    /// # use bevy_ecs::query::Changed;
    /// # use bevy_ecs::system::IntoSystem;
    /// # use bevy_ecs::system::Query;
    /// #
    /// # #[derive(Component, Debug)]
    /// # struct Name {};
    /// # #[derive(Component)]
    /// # struct Transform {};
    ///
    /// fn print_moving_objects_system(query: Query<&Name, Changed<Transform>>) {
    ///     for name in &query {
    ///         println!("Entity Moved: {:?}", name);
    ///     }
    /// }
    ///
    /// # bevy_ecs::system::assert_is_system(print_moving_objects_system);
    /// ```
    Changed,
    ChangedFetch,
    Column::get_changed_ticks_slice,
    ComponentSparseSet::get_changed_ticks
);

/// A marker trait to indicate that the filter works at an archetype level.
///
/// This is needed to implement [`ExactSizeIterator`](std::iter::ExactSizeIterator) for
/// [`QueryIter`](crate::query::QueryIter) that contains archetype-level filters.
///
/// The trait must only be implement for filters where its corresponding [`WorldQuery::IS_ARCHETYPAL`](crate::query::WorldQuery::IS_ARCHETYPAL)
/// is [`prim@true`]. As such, only the [`With`] and [`Without`] filters can implement the trait.
/// [Tuples](prim@tuple) and [`Or`] filters are automatically implemented with the trait only if its containing types
/// also implement the same trait.
///
/// [`Added`] and [`Changed`] works with entities, and therefore are not archetypal. As such
/// they do not implement [`ArchetypeFilter`].
pub trait ArchetypeFilter {}

impl<T> ArchetypeFilter for With<T> {}
impl<T> ArchetypeFilter for Without<T> {}

macro_rules! impl_archetype_filter_tuple {
    ($($filter: ident),*) => {
        impl<$($filter: ArchetypeFilter),*> ArchetypeFilter for ($($filter,)*) {}

        impl<$($filter: ArchetypeFilter),*> ArchetypeFilter for Or<($($filter,)*)> {}
    };
}

all_tuples!(impl_archetype_filter_tuple, 0, 15, F);<|MERGE_RESOLUTION|>--- conflicted
+++ resolved
@@ -504,40 +504,25 @@
             ) -> Self::Item<'w> {
                 match T::Storage::STORAGE_TYPE {
                     StorageType::Table => {
-<<<<<<< HEAD
-                        T::CHANGE_DETECTION_ENABLED && $is_detected(&*(
-                            fetch.table_ticks
-=======
-                        fetch
+                        T::CHANGE_DETECTION_ENABLED && fetch
                             .table_ticks
->>>>>>> b91356bd
                             .debug_checked_unwrap()
                             .get(table_row)
                             .deref()
                             .is_older_than(fetch.last_change_tick, fetch.change_tick)
                     }
                     StorageType::SparseSet => {
-<<<<<<< HEAD
                         if T::CHANGE_DETECTION_ENABLED {
-                            let ticks = &*fetch
+                            let sparse_set = &fetch
                                 .sparse_set
+                                .debug_checked_unwrap();
+                            $get_sparse_set(sparse_set, entity)
                                 .debug_checked_unwrap()
-                                .get_ticks(entity)
-                                .debug_checked_unwrap()
-                                .get();
-                            $is_detected(ticks, fetch.last_change_tick, fetch.change_tick)
+                                .deref()
+                                .is_older_than(fetch.last_change_tick, fetch.change_tick)
                         } else {
                             false
                         }
-=======
-                        let sparse_set = &fetch
-                            .sparse_set
-                            .debug_checked_unwrap();
-                        $get_sparse_set(sparse_set, entity)
-                            .debug_checked_unwrap()
-                            .deref()
-                            .is_older_than(fetch.last_change_tick, fetch.change_tick)
->>>>>>> b91356bd
                     }
                 }
             }
