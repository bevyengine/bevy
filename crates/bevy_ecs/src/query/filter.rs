use crate::{
    archetype::{Archetype, ArchetypeComponentId},
    component::{Component, ComponentId, ComponentStorage, ComponentTicks, StorageType},
    entity::Entity,
    query::{
        debug_checked_unreachable, Access, FilteredAccess, QueryFetch, WorldQuery, WorldQueryGats,
    },
    storage::{ComponentSparseSet, Table},
    world::World,
};
use bevy_ecs_macros::all_tuples;
use bevy_ptr::{ThinSlicePtr, UnsafeCellDeref};
use std::{cell::UnsafeCell, marker::PhantomData};

use super::ReadOnlyWorldQuery;

/// Filter that selects entities with a component `T`.
///
/// This can be used in a [`Query`](crate::system::Query) if entities are required to have the
/// component `T` but you don't actually care about components value.
///
/// This is the negation of [`Without`].
///
/// # Examples
///
/// ```
/// # use bevy_ecs::component::Component;
/// # use bevy_ecs::query::With;
/// # use bevy_ecs::system::IntoSystem;
/// # use bevy_ecs::system::Query;
/// #
/// # #[derive(Component)]
/// # struct IsBeautiful;
/// # #[derive(Component)]
/// # struct Name { name: &'static str };
/// #
/// fn compliment_entity_system(query: Query<&Name, With<IsBeautiful>>) {
///     for name in &query {
///         println!("{} is looking lovely today!", name.name);
///     }
/// }
/// # bevy_ecs::system::assert_is_system(compliment_entity_system);
/// ```
pub struct With<T>(PhantomData<T>);

impl<T: Component> WorldQueryGats<'_> for With<T> {
    type Fetch = ();
    type Item = ();
}

// SAFETY: `ROQueryFetch<Self>` is the same as `QueryFetch<Self>`
unsafe impl<T: Component> WorldQuery for With<T> {
    type ReadOnly = Self;
    type State = ComponentId;

    fn shrink<'wlong: 'wshort, 'wshort>(
        _: <Self as WorldQueryGats<'wlong>>::Item,
    ) -> <Self as WorldQueryGats<'wshort>>::Item {
    }

    unsafe fn init_fetch(
        _world: &World,
        _state: &ComponentId,
        _last_change_tick: u32,
        _change_tick: u32,
    ) {
    }

    unsafe fn clone_fetch<'w>(
        _fetch: &<Self as WorldQueryGats<'w>>::Fetch,
    ) -> <Self as WorldQueryGats<'w>>::Fetch {
    }

    const IS_DENSE: bool = {
        match T::Storage::STORAGE_TYPE {
            StorageType::Table => true,
            StorageType::SparseSet => false,
        }
    };

    const IS_ARCHETYPAL: bool = true;

    #[inline]
    unsafe fn set_table(_fetch: &mut (), _state: &ComponentId, _table: &Table) {}

    #[inline]
    unsafe fn set_archetype(
        _fetch: &mut (),
        _state: &ComponentId,
        _archetype: &Archetype,
        _table: &Table,
    ) {
    }

    #[inline(always)]
    unsafe fn fetch<'w>(
        _fetch: &mut <Self as WorldQueryGats<'w>>::Fetch,
        _entity: Entity,
        _table_row: usize,
    ) -> <Self as WorldQueryGats<'w>>::Item {
    }

    #[inline]
    fn update_component_access(&id: &ComponentId, access: &mut FilteredAccess<ComponentId>) {
        access.add_with(id);
    }

    #[inline]
    fn update_archetype_component_access(
        _state: &ComponentId,
        _archetype: &Archetype,
        _access: &mut Access<ArchetypeComponentId>,
    ) {
    }

    fn init_state(world: &mut World) -> ComponentId {
        world.init_component::<T>()
    }

    fn matches_component_set(
        &id: &ComponentId,
        set_contains_id: &impl Fn(ComponentId) -> bool,
    ) -> bool {
        set_contains_id(id)
    }
}

// SAFETY: no component access or archetype component access
unsafe impl<T: Component> ReadOnlyWorldQuery for With<T> {}

/// Filter that selects entities without a component `T`.
///
/// This is the negation of [`With`].
///
/// # Examples
///
/// ```
/// # use bevy_ecs::component::Component;
/// # use bevy_ecs::query::Without;
/// # use bevy_ecs::system::IntoSystem;
/// # use bevy_ecs::system::Query;
/// #
/// # #[derive(Component)]
/// # struct Permit;
/// # #[derive(Component)]
/// # struct Name { name: &'static str };
/// #
/// fn no_permit_system(query: Query<&Name, Without<Permit>>) {
///     for name in &query{
///         println!("{} has no permit!", name.name);
///     }
/// }
/// # bevy_ecs::system::assert_is_system(no_permit_system);
/// ```
pub struct Without<T>(PhantomData<T>);

// SAFETY: `ROQueryFetch<Self>` is the same as `QueryFetch<Self>`
unsafe impl<T: Component> WorldQuery for Without<T> {
    type ReadOnly = Self;
    type State = ComponentId;

    fn shrink<'wlong: 'wshort, 'wshort>(
        _: <Self as WorldQueryGats<'wlong>>::Item,
    ) -> <Self as WorldQueryGats<'wshort>>::Item {
    }

    unsafe fn init_fetch(
        _world: &World,
        _state: &ComponentId,
        _last_change_tick: u32,
        _change_tick: u32,
    ) {
    }

    unsafe fn clone_fetch<'w>(
        _fetch: &<Self as WorldQueryGats<'w>>::Fetch,
    ) -> <Self as WorldQueryGats<'w>>::Fetch {
    }

    const IS_DENSE: bool = {
        match T::Storage::STORAGE_TYPE {
            StorageType::Table => true,
            StorageType::SparseSet => false,
        }
    };

    const IS_ARCHETYPAL: bool = true;

    #[inline]
    unsafe fn set_table(_fetch: &mut (), _state: &Self::State, _table: &Table) {}

    #[inline]
    unsafe fn set_archetype(
        _fetch: &mut (),
        _state: &ComponentId,
        _archetype: &Archetype,
        _table: &Table,
    ) {
    }

    #[inline(always)]
    unsafe fn fetch<'w>(
        _fetch: &mut <Self as WorldQueryGats<'w>>::Fetch,
        _entity: Entity,
        _table_row: usize,
    ) -> <Self as WorldQueryGats<'w>>::Item {
    }

    #[inline]
    fn update_component_access(&id: &ComponentId, access: &mut FilteredAccess<ComponentId>) {
        access.add_without(id);
    }

    #[inline]
    fn update_archetype_component_access(
        _state: &ComponentId,
        _archetype: &Archetype,
        _access: &mut Access<ArchetypeComponentId>,
    ) {
    }

    fn init_state(world: &mut World) -> ComponentId {
        world.init_component::<T>()
    }

    fn matches_component_set(
        &id: &ComponentId,
        set_contains_id: &impl Fn(ComponentId) -> bool,
    ) -> bool {
        !set_contains_id(id)
    }
}

impl<T: Component> WorldQueryGats<'_> for Without<T> {
    type Fetch = ();
    type Item = ();
}

// SAFETY: no component access or archetype component access
unsafe impl<T: Component> ReadOnlyWorldQuery for Without<T> {}

/// A filter that tests if any of the given filters apply.
///
/// This is useful for example if a system with multiple components in a query only wants to run
/// when one or more of the components have changed.
///
/// The `And` equivalent to this filter is a [`prim@tuple`] testing that all the contained filters
/// apply instead.
///
/// # Examples
///
/// ```
/// # use bevy_ecs::component::Component;
/// # use bevy_ecs::entity::Entity;
/// # use bevy_ecs::query::Changed;
/// # use bevy_ecs::query::Or;
/// # use bevy_ecs::system::IntoSystem;
/// # use bevy_ecs::system::Query;
/// #
/// # #[derive(Component, Debug)]
/// # struct Color {};
/// # #[derive(Component)]
/// # struct Style {};
/// #
/// fn print_cool_entity_system(query: Query<Entity, Or<(Changed<Color>, Changed<Style>)>>) {
///     for entity in &query {
///         println!("Entity {:?} got a new style or color", entity);
///     }
/// }
/// # bevy_ecs::system::assert_is_system(print_cool_entity_system);
/// ```
pub struct Or<T>(pub T);

#[doc(hidden)]
pub struct OrFetch<'w, T: WorldQuery> {
    fetch: QueryFetch<'w, T>,
    matches: bool,
}

macro_rules! impl_query_filter_tuple {
    ($(($filter: ident, $state: ident)),*) => {
        #[allow(unused_variables)]
        #[allow(non_snake_case)]
        impl<'w, $($filter: WorldQuery),*> WorldQueryGats<'w> for Or<($($filter,)*)> {
            type Fetch = ($(OrFetch<'w, $filter>,)*);
            type Item = bool;
        }


        #[allow(unused_variables)]
        #[allow(non_snake_case)]
        #[allow(clippy::unused_unit)]
        // SAFETY: defers to soundness of `$filter: WorldQuery` impl
        unsafe impl<$($filter: WorldQuery),*> WorldQuery for Or<($($filter,)*)> {
            type ReadOnly = Or<($($filter::ReadOnly,)*)>;
            type State = ($($filter::State,)*);

            fn shrink<'wlong: 'wshort, 'wshort>(item: super::QueryItem<'wlong, Self>) -> super::QueryItem<'wshort, Self> {
                item
            }

            const IS_DENSE: bool = true $(&& $filter::IS_DENSE)*;

            const IS_ARCHETYPAL: bool = true $(&& $filter::IS_ARCHETYPAL)*;

            unsafe fn init_fetch<'w>(world: &'w World, state: &Self::State, last_change_tick: u32, change_tick: u32) -> <Self as WorldQueryGats<'w>>::Fetch {
                let ($($filter,)*) = state;
                ($(OrFetch {
                    fetch: $filter::init_fetch(world, $filter, last_change_tick, change_tick),
                    matches: false,
                },)*)
            }

            unsafe fn clone_fetch<'w>(
                fetch: &<Self as WorldQueryGats<'w>>::Fetch,
            ) -> <Self as WorldQueryGats<'w>>::Fetch {
                let ($($filter,)*) = &fetch;
                ($(
                    OrFetch {
                        fetch: $filter::clone_fetch(&$filter.fetch),
                        matches: $filter.matches,
                    },
                )*)
            }

            #[inline]
            unsafe fn set_table<'w>(fetch: &mut <Self as WorldQueryGats<'w>>::Fetch, state: &Self::State, table: &'w Table) {
                let ($($filter,)*) = fetch;
                let ($($state,)*) = state;
                $(
                    $filter.matches = $filter::matches_component_set($state, &|id| table.has_column(id));
                    if $filter.matches {
                        $filter::set_table(&mut $filter.fetch, $state, table);
                    }
                )*
            }

            #[inline]
            unsafe fn set_archetype<'w>(
                fetch: &mut <Self as WorldQueryGats<'w>>::Fetch,
                state: & Self::State,
                archetype: &'w Archetype,
                table: &'w Table
            ) {
                let ($($filter,)*) = fetch;
                let ($($state,)*) = &state;
                $(
                    $filter.matches = $filter::matches_component_set($state, &|id| archetype.contains(id));
                    if $filter.matches {
                        $filter::set_archetype(&mut $filter.fetch, $state, archetype, table);
                    }
                )*
            }

            #[inline(always)]
            unsafe fn fetch<'w>(
                fetch: &mut <Self as WorldQueryGats<'w>>::Fetch,
                _entity: Entity,
                _table_row: usize
            ) -> <Self as WorldQueryGats<'w>>::Item {
                let ($($filter,)*) = fetch;
                false $(|| ($filter.matches && $filter::filter_fetch(&mut $filter.fetch, _entity, _table_row)))*
            }

            #[inline(always)]
            unsafe fn filter_fetch<'w>(
                fetch: &mut <Self as WorldQueryGats<'w>>::Fetch,
                entity: Entity,
                table_row: usize
            ) -> bool {
                Self::fetch(fetch, entity, table_row)
            }

            fn update_component_access(state: &Self::State, access: &mut FilteredAccess<ComponentId>) {
                let ($($filter,)*) = state;

                // We do not unconditionally add `$filter`'s `with`/`without` accesses to `access`
                // as this would be unsound. For example the following two queries should conflict:
                // - Query<&mut B, Or<(With<A>, ())>>
                // - Query<&mut B, Without<A>>
                //
                // If we were to unconditionally add `$name`'s `with`/`without` accesses then `Or<(With<A>, ())>`
                // would have a `With<A>` access which is incorrect as this `WorldQuery` will match entities that
                // do not have the `A` component. This is the same logic as the `AnyOf<...>: WorldQuery` impl.
                //
                // The correct thing to do here is to only add a `with`/`without` access to `_access` if all
                // `$filter` params have that `with`/`without` access. More jargony put- we add the intersection
                // of all `with`/`without` accesses of the `$filter` params to `access`.
                let mut _intersected_access = access.clone();
                let mut _not_first = false;
                $(
                    if _not_first {
                        let mut intermediate = access.clone();
                        $filter::update_component_access($filter, &mut intermediate);
                        _intersected_access.extend_intersect_filter(&intermediate);
                        _intersected_access.extend_access(&intermediate);
                    } else {
                        $filter::update_component_access($filter, &mut _intersected_access);
                        _not_first = true;
                    }
                )*

                *access = _intersected_access;
            }

            fn update_archetype_component_access(state: &Self::State, archetype: &Archetype, access: &mut Access<ArchetypeComponentId>) {
                let ($($filter,)*) = state;
                $($filter::update_archetype_component_access($filter, archetype, access);)*
            }

            fn init_state(world: &mut World) -> Self::State {
                ($($filter::init_state(world),)*)
            }

            fn matches_component_set(_state: &Self::State, _set_contains_id: &impl Fn(ComponentId) -> bool) -> bool {
                let ($($filter,)*) = _state;
                false $(|| $filter::matches_component_set($filter, _set_contains_id))*
            }
        }

        // SAFETY: filters are read only
        unsafe impl<$($filter: ReadOnlyWorldQuery),*> ReadOnlyWorldQuery for Or<($($filter,)*)> {}
    };
}

all_tuples!(impl_query_filter_tuple, 0, 15, F, S);

macro_rules! impl_tick_filter {
    (
        $(#[$meta:meta])*
        $name: ident,
        $(#[$fetch_meta:meta])*
        $fetch_name: ident,
        $is_detected: expr
    ) => {
        $(#[$meta])*
        pub struct $name<T>(PhantomData<T>);

        #[doc(hidden)]
        $(#[$fetch_meta])*
        pub struct $fetch_name<'w, T> {
            table_ticks: Option<ThinSlicePtr<'w, UnsafeCell<ComponentTicks>>>,
            marker: PhantomData<T>,
            sparse_set: Option<&'w ComponentSparseSet>,
            last_change_tick: u32,
            change_tick: u32,
        }

        // SAFETY: `ROQueryFetch<Self>` is the same as `QueryFetch<Self>`
        unsafe impl<T: Component> WorldQuery for $name<T> {
            type ReadOnly = Self;
            type State = ComponentId;

            fn shrink<'wlong: 'wshort, 'wshort>(item: super::QueryItem<'wlong, Self>) -> super::QueryItem<'wshort, Self> {
                item
            }

            unsafe fn init_fetch<'w>(world: &'w World, &id: &ComponentId, last_change_tick: u32, change_tick: u32) -> <Self as WorldQueryGats<'w>>::Fetch {
                QueryFetch::<'w, Self> {
                    table_ticks: None,
                    sparse_set: (T::Storage::STORAGE_TYPE == StorageType::SparseSet)
                        .then(|| {
                            world.storages()
                                 .sparse_sets
                                 .get(id)
                                 .unwrap_or_else(|| debug_checked_unreachable())
                        }),
                    marker: PhantomData,
                    last_change_tick,
                    change_tick,
                }
            }

            unsafe fn clone_fetch<'w>(
                fetch: &<Self as WorldQueryGats<'w>>::Fetch,
            ) -> <Self as WorldQueryGats<'w>>::Fetch {
                $fetch_name {
                    table_ticks: fetch.table_ticks,
                    entity_table_rows: fetch.entity_table_rows,
                    entities: fetch.entities,
                    sparse_set: fetch.sparse_set,
                    last_change_tick: fetch.last_change_tick,
                    change_tick: fetch.change_tick,
                    marker: PhantomData,
                }
            }

            const IS_DENSE: bool = {
                match T::Storage::STORAGE_TYPE {
                    StorageType::Table => true,
                    StorageType::SparseSet => false,
                }
            };

            const IS_ARCHETYPAL:  bool = false;

            #[inline]
            unsafe fn set_table<'w>(
                fetch: &mut <Self as WorldQueryGats<'w>>::Fetch,
                &component_id: &ComponentId,
                table: &'w Table
            ) {
                fetch.table_ticks = Some(
                    table.get_column(component_id)
                         .unwrap_or_else(|| debug_checked_unreachable())
                         .get_ticks_slice()
                         .into()
                );
            }

            #[inline]
            unsafe fn set_archetype<'w>(
                fetch: &mut <Self as WorldQueryGats<'w>>::Fetch,
                component_id: &ComponentId,
                _archetype: &'w Archetype,
                table: &'w Table
            ) {
                if Self::IS_DENSE {
                    Self::set_table(fetch, component_id, table);
                }
            }

            #[inline(always)]
            unsafe fn fetch<'w>(
                fetch: &mut <Self as WorldQueryGats<'w>>::Fetch,
                entity: Entity,
                table_row: usize
            ) -> <Self as WorldQueryGats<'w>>::Item {
                match T::Storage::STORAGE_TYPE {
                    StorageType::Table => {
                        $is_detected(&*(
                            fetch.table_ticks
                                 .unwrap_or_else(|| debug_checked_unreachable())
                                 .get(table_row))
                                 .deref(),
                            fetch.last_change_tick,
                            fetch.change_tick
                        )
                    }
                    StorageType::SparseSet => {
                        let ticks = &*fetch
                            .sparse_set
                            .unwrap_or_else(|| debug_checked_unreachable())
                            .get_ticks(entity)
                            .unwrap_or_else(|| debug_checked_unreachable())
                            .get();
                        $is_detected(ticks, fetch.last_change_tick, fetch.change_tick)
                    }
                }
            }

            #[inline(always)]
            unsafe fn filter_fetch<'w>(
                fetch: &mut QueryFetch<'w, Self>,
                entity: Entity,
                table_row: usize
            ) -> bool {
                Self::fetch(fetch, entity, table_row)
            }

            #[inline]
            fn update_component_access(&id: &ComponentId, access: &mut FilteredAccess<ComponentId>) {
                if access.access().has_write(id) {
                    panic!("$state_name<{}> conflicts with a previous access in this query. Shared access cannot coincide with exclusive access.",
                        std::any::type_name::<T>());
                }
                access.add_read(id);
            }

            #[inline]
            fn update_archetype_component_access(
                &id: &ComponentId,
                archetype: &Archetype,
                access: &mut Access<ArchetypeComponentId>,
            ) {
                if let Some(archetype_component_id) = archetype.get_archetype_component_id(id) {
                    access.add_read(archetype_component_id);
                }
            }

            fn init_state(world: &mut World) -> ComponentId {
                world.init_component::<T>()
            }

            fn matches_component_set(&id: &ComponentId, set_contains_id: &impl Fn(ComponentId) -> bool) -> bool {
                set_contains_id(id)
            }
        }

        impl<'w, T: Component> WorldQueryGats<'w> for $name<T> {
            type Fetch = $fetch_name<'w, T>;
            type Item = bool;
        }

        /// SAFETY: read-only access
        unsafe impl<T: Component> ReadOnlyWorldQuery for $name<T> {}
<<<<<<< HEAD

        impl<T> Clone for $fetch_name<'_, T> {
            fn clone(&self) -> Self {
                Self {
                    table_ticks: self.table_ticks.clone(),
                    marker: self.marker.clone(),
                    sparse_set: self.sparse_set.clone(),
                    last_change_tick: self.last_change_tick.clone(),
                    change_tick: self.change_tick.clone(),
                }
            }
        }

        impl<T> Copy for $fetch_name<'_, T> {}
=======
>>>>>>> 284b1f13
    };
}

impl_tick_filter!(
    /// A filter on a component that only retains results added after the system last ran.
    ///
    /// A common use for this filter is one-time initialization.
    ///
    /// To retain all results without filtering but still check whether they were added after the
    /// system last ran, use [`ChangeTrackers<T>`](crate::query::ChangeTrackers).
    ///
    /// # Examples
    ///
    /// ```
    /// # use bevy_ecs::component::Component;
    /// # use bevy_ecs::query::Added;
    /// # use bevy_ecs::system::IntoSystem;
    /// # use bevy_ecs::system::Query;
    /// #
    /// # #[derive(Component, Debug)]
    /// # struct Name {};
    ///
    /// fn print_add_name_component(query: Query<&Name, Added<Name>>) {
    ///     for name in &query {
    ///         println!("Named entity created: {:?}", name)
    ///     }
    /// }
    ///
    /// # bevy_ecs::system::assert_is_system(print_add_name_component);
    /// ```
    Added,
    AddedFetch,
    ComponentTicks::is_added
);

impl_tick_filter!(
    /// A filter on a component that only retains results added or mutably dereferenced after the system last ran.
    ///
    /// A common use for this filter is avoiding redundant work when values have not changed.
    ///
    /// **Note** that simply *mutably dereferencing* a component is considered a change ([`DerefMut`](std::ops::DerefMut)).
    /// Bevy does not compare components to their previous values.
    ///
    /// To retain all results without filtering but still check whether they were changed after the
    /// system last ran, use [`ChangeTrackers<T>`](crate::query::ChangeTrackers).
    ///
    /// # Examples
    ///
    /// ```
    /// # use bevy_ecs::component::Component;
    /// # use bevy_ecs::query::Changed;
    /// # use bevy_ecs::system::IntoSystem;
    /// # use bevy_ecs::system::Query;
    /// #
    /// # #[derive(Component, Debug)]
    /// # struct Name {};
    /// # #[derive(Component)]
    /// # struct Transform {};
    ///
    /// fn print_moving_objects_system(query: Query<&Name, Changed<Transform>>) {
    ///     for name in &query {
    ///         println!("Entity Moved: {:?}", name);
    ///     }
    /// }
    ///
    /// # bevy_ecs::system::assert_is_system(print_moving_objects_system);
    /// ```
    Changed,
    ChangedFetch,
    ComponentTicks::is_changed
);

/// A marker trait to indicate that the filter works at an archetype level.
///
/// This is needed to implement [`ExactSizeIterator`](std::iter::ExactSizeIterator) for
/// [`QueryIter`](crate::query::QueryIter) that contains archetype-level filters.
///
/// The trait must only be implement for filters where its corresponding [`WorldQuery::IS_ARCHETYPAL`](crate::query::WorldQuery::IS_ARCHETYPAL)
/// is [`prim@true`]. As such, only the [`With`] and [`Without`] filters can implement the trait.
/// [Tuples](prim@tuple) and [`Or`] filters are automatically implemented with the trait only if its containing types
/// also implement the same trait.
///
/// [`Added`] and [`Changed`] works with entities, and therefore are not archetypal. As such
/// they do not implement [`ArchetypeFilter`].
pub trait ArchetypeFilter {}

impl<T> ArchetypeFilter for With<T> {}
impl<T> ArchetypeFilter for Without<T> {}

macro_rules! impl_archetype_filter_tuple {
    ($($filter: ident),*) => {
        impl<$($filter: ArchetypeFilter),*> ArchetypeFilter for ($($filter,)*) {}

        impl<$($filter: ArchetypeFilter),*> ArchetypeFilter for Or<($($filter,)*)> {}
    };
}

all_tuples!(impl_archetype_filter_tuple, 0, 15, F);<|MERGE_RESOLUTION|>--- conflicted
+++ resolved
@@ -594,23 +594,6 @@
 
         /// SAFETY: read-only access
         unsafe impl<T: Component> ReadOnlyWorldQuery for $name<T> {}
-<<<<<<< HEAD
-
-        impl<T> Clone for $fetch_name<'_, T> {
-            fn clone(&self) -> Self {
-                Self {
-                    table_ticks: self.table_ticks.clone(),
-                    marker: self.marker.clone(),
-                    sparse_set: self.sparse_set.clone(),
-                    last_change_tick: self.last_change_tick.clone(),
-                    change_tick: self.change_tick.clone(),
-                }
-            }
-        }
-
-        impl<T> Copy for $fetch_name<'_, T> {}
-=======
->>>>>>> 284b1f13
     };
 }
 
