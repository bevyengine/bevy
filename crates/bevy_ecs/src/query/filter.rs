use crate::{
    archetype::{Archetype, ArchetypeComponentId},
    component::{Component, ComponentId, ComponentStorage, StorageType, Tick},
    entity::Entity,
    query::{Access, DebugCheckedUnwrap, FilteredAccess, WorldQuery},
    storage::{Column, ComponentSparseSet, Table, TableRow},
    world::{unsafe_world_cell::UnsafeWorldCell, World},
};
use bevy_ptr::{ThinSlicePtr, UnsafeCellDeref};
use bevy_utils::all_tuples;
use std::{cell::UnsafeCell, marker::PhantomData};

/// Types that filter the results of a [`Query`].
///
/// There are many types that natively implement this trait:
/// - **Component filters.**
///   [`With`] and [`Without`] filters can be applied to check if the queried entity does or does not contain a particular component.
/// - **Change detection filters.**
///   [`Added`] and [`Changed`] filters can be applied to detect component changes to an entity.
/// - **`WorldQueryFilter` tuples.**
///   If every element of a tuple implements `WorldQueryFilter`, then the tuple itself also implements the same trait.
///   This enables a single `Query` to filter over multiple conditions.
///   Due to the current lack of variadic generics in Rust, the trait has been implemented for tuples from 0 to 15 elements,
///   but nesting of tuples allows infinite `WorldQueryFilter`s.
/// - **Filter disjunction operator.**
///   By default, tuples compose query filters in such a way that all conditions must be satisfied to generate a query item for a given entity.
///   Wrapping a tuple inside an [`Or`] operator will relax the requirement to just one condition.
///
/// Implementing the trait manually can allow for a fundamentally new type of behavior.
///
/// Query design can be easily structured by deriving `WorldQueryFilter` for custom types.
/// Despite the added complexity, this approach has several advantages over using `WorldQueryFilter` tuples.
/// The most relevant improvements are:
///
/// - Reusability across multiple systems.
/// - Filters can be composed together to create a more complex filter.
///
/// This trait can only be derived for structs if each field also implements `WorldQueryFilter`.
///
/// ```
/// # use bevy_ecs::prelude::*;
/// # use bevy_ecs::{query::WorldQueryFilter, component::Component};
/// #
/// # #[derive(Component)]
/// # struct ComponentA;
/// # #[derive(Component)]
/// # struct ComponentB;
/// # #[derive(Component)]
/// # struct ComponentC;
/// # #[derive(Component)]
/// # struct ComponentD;
/// # #[derive(Component)]
/// # struct ComponentE;
/// #
/// #[derive(WorldQueryFilter)]
/// struct MyFilter<T: Component, P: Component> {
///     // Field names are not relevant, since they are never manually accessed.
///     with_a: With<ComponentA>,
///     or_filter: Or<(With<ComponentC>, Added<ComponentB>)>,
///     generic_tuple: (With<T>, Without<P>),
/// }
///
/// fn my_system(query: Query<Entity, MyFilter<ComponentD, ComponentE>>) {
///     // ...
/// }
/// # bevy_ecs::system::assert_is_system(my_system);
/// ```
///
/// [`fetch`]: Self::fetch
/// [`Changed`]: crate::query::Changed
/// [`matches_component_set`]: Self::matches_component_set
/// [`Or`]: crate::query::Or
/// [`Query`]: crate::system::Query
/// [`State`]: Self::State
/// [`update_archetype_component_access`]: Self::update_archetype_component_access
/// [`update_component_access`]: Self::update_component_access
/// [`With`]: crate::query::With
/// [`Without`]: crate::query::Without

pub trait WorldQueryFilter: WorldQuery {
    /// Returns true if (and only if) this Filter relies strictly on archetypes to limit which
    /// components are accessed by the Query.
    ///
    /// This enables optimizations for [`crate::query::QueryIter`] that rely on knowing exactly how
    /// many elements are being iterated (such as `Iterator::collect()`).
    const IS_ARCHETYPAL: bool;

    /// # Safety
    ///
    /// Must always be called _after_ [`WorldQuery::set_table`] or [`WorldQuery::set_archetype`]. `entity` and
    /// `table_row` must be in the range of the current table and archetype.
    #[allow(unused_variables)]
    unsafe fn filter_fetch(
        fetch: &mut Self::Fetch<'_>,
        entity: Entity,
        table_row: TableRow,
    ) -> bool;
}

/// Filter that selects entities with a component `T`.
///
/// This can be used in a [`Query`](crate::system::Query) if entities are required to have the
/// component `T` but you don't actually care about components value.
///
/// This is the negation of [`Without`].
///
/// # Examples
///
/// ```
/// # use bevy_ecs::component::Component;
/// # use bevy_ecs::query::With;
/// # use bevy_ecs::system::IntoSystem;
/// # use bevy_ecs::system::Query;
/// #
/// # #[derive(Component)]
/// # struct IsBeautiful;
/// # #[derive(Component)]
/// # struct Name { name: &'static str };
/// #
/// fn compliment_entity_system(query: Query<&Name, With<IsBeautiful>>) {
///     for name in &query {
///         println!("{} is looking lovely today!", name.name);
///     }
/// }
/// # bevy_ecs::system::assert_is_system(compliment_entity_system);
/// ```
pub struct With<T>(PhantomData<T>);

/// SAFETY:
/// `update_component_access` and `update_archetype_component_access` do not add any accesses.
/// This is sound because `fetch` does not access any components.
/// `update_component_access` adds a `With` filter for `T`.
/// This is sound because `matches_component_set` returns whether the set contains the component.
unsafe impl<T: Component> WorldQuery for With<T> {
    type Fetch<'w> = ();
    type Item<'w> = ();
    type State = ComponentId;

    #[inline]
    unsafe fn init_fetch(
        _world: UnsafeWorldCell,
        _state: &ComponentId,
        _last_run: Tick,
        _this_run: Tick,
    ) {
    }

    const IS_DENSE: bool = {
        match T::Storage::STORAGE_TYPE {
            StorageType::Table => true,
            StorageType::SparseSet => false,
        }
    };

    #[inline]
    unsafe fn set_table(_fetch: &mut (), _state: &ComponentId, _table: &Table) {}

    #[inline]
    unsafe fn set_archetype(
        _fetch: &mut (),
        _state: &ComponentId,
        _archetype: &Archetype,
        _table: &Table,
    ) {
    }

    #[inline(always)]
    unsafe fn fetch<'w>(
        _fetch: &mut Self::Fetch<'w>,
        _entity: Entity,
        _table_row: TableRow,
    ) -> Self::Item<'w> {
    }

    #[inline]
    fn update_component_access(&id: &ComponentId, access: &mut FilteredAccess<ComponentId>) {
        access.and_with(id);
    }

    #[inline]
    fn update_archetype_component_access(
        _state: &ComponentId,
        _archetype: &Archetype,
        _access: &mut Access<ArchetypeComponentId>,
    ) {
    }

    fn init_state(world: &mut World) -> ComponentId {
        world.init_component::<T>()
    }

    fn matches_component_set(
        &id: &ComponentId,
        set_contains_id: &impl Fn(ComponentId) -> bool,
    ) -> bool {
        set_contains_id(id)
    }
}

impl<T: Component> WorldQueryFilter for With<T> {
    const IS_ARCHETYPAL: bool = true;

    #[inline(always)]
    unsafe fn filter_fetch(
        _fetch: &mut Self::Fetch<'_>,
        _entity: Entity,
        _table_row: TableRow,
    ) -> bool {
        true
    }
}

/// Filter that selects entities without a component `T`.
///
/// This is the negation of [`With`].
///
/// # Examples
///
/// ```
/// # use bevy_ecs::component::Component;
/// # use bevy_ecs::query::Without;
/// # use bevy_ecs::system::IntoSystem;
/// # use bevy_ecs::system::Query;
/// #
/// # #[derive(Component)]
/// # struct Permit;
/// # #[derive(Component)]
/// # struct Name { name: &'static str };
/// #
/// fn no_permit_system(query: Query<&Name, Without<Permit>>) {
///     for name in &query{
///         println!("{} has no permit!", name.name);
///     }
/// }
/// # bevy_ecs::system::assert_is_system(no_permit_system);
/// ```
pub struct Without<T>(PhantomData<T>);

/// SAFETY:
/// `update_component_access` and `update_archetype_component_access` do not add any accesses.
/// This is sound because `fetch` does not access any components.
/// `update_component_access` adds a `Without` filter for `T`.
/// This is sound because `matches_component_set` returns whether the set does not contain the component.
unsafe impl<T: Component> WorldQuery for Without<T> {
    type Fetch<'w> = ();
    type Item<'w> = ();
    type State = ComponentId;

    #[inline]
    unsafe fn init_fetch(
        _world: UnsafeWorldCell,
        _state: &ComponentId,
        _last_run: Tick,
        _this_run: Tick,
    ) {
    }

    const IS_DENSE: bool = {
        match T::Storage::STORAGE_TYPE {
            StorageType::Table => true,
            StorageType::SparseSet => false,
        }
    };

    #[inline]
    unsafe fn set_table(_fetch: &mut (), _state: &Self::State, _table: &Table) {}

    #[inline]
    unsafe fn set_archetype(
        _fetch: &mut (),
        _state: &ComponentId,
        _archetype: &Archetype,
        _table: &Table,
    ) {
    }

    #[inline(always)]
    unsafe fn fetch<'w>(
        _fetch: &mut Self::Fetch<'w>,
        _entity: Entity,
        _table_row: TableRow,
    ) -> Self::Item<'w> {
    }

    #[inline]
    fn update_component_access(&id: &ComponentId, access: &mut FilteredAccess<ComponentId>) {
        access.and_without(id);
    }

    #[inline]
    fn update_archetype_component_access(
        _state: &ComponentId,
        _archetype: &Archetype,
        _access: &mut Access<ArchetypeComponentId>,
    ) {
    }

    fn init_state(world: &mut World) -> ComponentId {
        world.init_component::<T>()
    }

    fn matches_component_set(
        &id: &ComponentId,
        set_contains_id: &impl Fn(ComponentId) -> bool,
    ) -> bool {
        !set_contains_id(id)
    }
}

impl<T: Component> WorldQueryFilter for Without<T> {
    const IS_ARCHETYPAL: bool = true;

    #[inline(always)]
    unsafe fn filter_fetch(
        _fetch: &mut Self::Fetch<'_>,
        _entity: Entity,
        _table_row: TableRow,
    ) -> bool {
        true
    }
}

/// A filter that tests if any of the given filters apply.
///
/// This is useful for example if a system with multiple components in a query only wants to run
/// when one or more of the components have changed.
///
/// The `And` equivalent to this filter is a [`prim@tuple`] testing that all the contained filters
/// apply instead.
///
/// # Examples
///
/// ```
/// # use bevy_ecs::component::Component;
/// # use bevy_ecs::entity::Entity;
/// # use bevy_ecs::query::Changed;
/// # use bevy_ecs::query::Or;
/// # use bevy_ecs::system::IntoSystem;
/// # use bevy_ecs::system::Query;
/// #
/// # #[derive(Component, Debug)]
/// # struct Color {};
/// # #[derive(Component)]
/// # struct Style {};
/// #
/// fn print_cool_entity_system(query: Query<Entity, Or<(Changed<Color>, Changed<Style>)>>) {
///     for entity in &query {
///         println!("Entity {:?} got a new style or color", entity);
///     }
/// }
/// # bevy_ecs::system::assert_is_system(print_cool_entity_system);
/// ```
pub struct Or<T>(PhantomData<T>);

#[doc(hidden)]
pub struct OrFetch<'w, T: WorldQuery> {
    fetch: T::Fetch<'w>,
    matches: bool,
}

impl<T: WorldQuery> Clone for OrFetch<'_, T> {
    fn clone(&self) -> Self {
        Self {
            fetch: self.fetch.clone(),
            matches: self.matches,
        }
    }
}

macro_rules! impl_query_filter_tuple {
    ($(($filter: ident, $state: ident)),*) => {
        #[allow(unused_variables)]
        #[allow(non_snake_case)]
        #[allow(clippy::unused_unit)]
        /// SAFETY:
        /// `fetch` accesses are a subset of the subqueries' accesses
        /// This is sound because `update_component_access` and `update_archetype_component_access` adds accesses according to the implementations of all the subqueries.
        /// `update_component_access` replace the filters with a disjunction where every element is a conjunction of the previous filters and the filters of one of the subqueries.
        /// This is sound because `matches_component_set` returns a disjunction of the results of the subqueries' implementations.
        unsafe impl<$($filter: WorldQueryFilter),*> WorldQuery for Or<($($filter,)*)> {
            type Fetch<'w> = ($(OrFetch<'w, $filter>,)*);
            type Item<'w> = bool;
            type State = ($($filter::State,)*);


            const IS_DENSE: bool = true $(&& $filter::IS_DENSE)*;



            #[inline]
            unsafe fn init_fetch<'w>(world: UnsafeWorldCell<'w>, state: &Self::State, last_run: Tick, this_run: Tick) -> Self::Fetch<'w> {
                let ($($filter,)*) = state;
                ($(OrFetch {
                    fetch: $filter::init_fetch(world, $filter, last_run, this_run),
                    matches: false,
                },)*)
            }

            #[inline]
            unsafe fn set_table<'w>(fetch: &mut Self::Fetch<'w>, state: &Self::State, table: &'w Table) {
                let ($($filter,)*) = fetch;
                let ($($state,)*) = state;
                $(
                    $filter.matches = $filter::matches_component_set($state, &|id| table.has_column(id));
                    if $filter.matches {
                        $filter::set_table(&mut $filter.fetch, $state, table);
                    }
                )*
            }

            #[inline]
            unsafe fn set_archetype<'w>(
                fetch: &mut Self::Fetch<'w>,
                state: & Self::State,
                archetype: &'w Archetype,
                table: &'w Table
            ) {
                let ($($filter,)*) = fetch;
                let ($($state,)*) = &state;
                $(
                    $filter.matches = $filter::matches_component_set($state, &|id| archetype.contains(id));
                    if $filter.matches {
                        $filter::set_archetype(&mut $filter.fetch, $state, archetype, table);
                    }
                )*
            }

            #[inline(always)]
            unsafe fn fetch<'w>(
                fetch: &mut Self::Fetch<'w>,
                _entity: Entity,
                _table_row: TableRow
            ) -> Self::Item<'w> {
                let ($($filter,)*) = fetch;
                false $(|| ($filter.matches && $filter::filter_fetch(&mut $filter.fetch, _entity, _table_row)))*
            }


            fn update_component_access(state: &Self::State, access: &mut FilteredAccess<ComponentId>) {
                let ($($filter,)*) = state;

                let mut _new_access = access.clone();
                let mut _not_first = false;
                $(
                    if _not_first {
                        let mut intermediate = access.clone();
                        $filter::update_component_access($filter, &mut intermediate);
                        _new_access.append_or(&intermediate);
                        _new_access.extend_access(&intermediate);
                    } else {
                        $filter::update_component_access($filter, &mut _new_access);
                        _not_first = true;
                    }
                )*

                *access = _new_access;
            }

            fn update_archetype_component_access(state: &Self::State, archetype: &Archetype, access: &mut Access<ArchetypeComponentId>) {
                let ($($filter,)*) = state;
                $($filter::update_archetype_component_access($filter, archetype, access);)*
            }

            fn init_state(world: &mut World) -> Self::State {
                ($($filter::init_state(world),)*)
            }

            fn matches_component_set(_state: &Self::State, _set_contains_id: &impl Fn(ComponentId) -> bool) -> bool {
                let ($($filter,)*) = _state;
                false $(|| $filter::matches_component_set($filter, _set_contains_id))*
            }
        }


        impl<$($filter: WorldQueryFilter),*> WorldQueryFilter for Or<($($filter,)*)> {
            const IS_ARCHETYPAL: bool = true $(&& $filter::IS_ARCHETYPAL)*;

            #[inline(always)]
            unsafe fn filter_fetch(
                fetch: &mut Self::Fetch<'_>,
                entity: Entity,
                table_row: TableRow
            ) -> bool {
                Self::fetch(fetch, entity, table_row)
            }
        }
    };
}

macro_rules! impl_tuple_world_query_filter {
    ($($name: ident),*) => {
        #[allow(unused_variables)]
        #[allow(non_snake_case)]
        #[allow(clippy::unused_unit)]

        impl<$($name: WorldQueryFilter),*> WorldQueryFilter for ($($name,)*) {
            const IS_ARCHETYPAL: bool = true $(&& $name::IS_ARCHETYPAL)*;

            #[inline(always)]
            unsafe fn filter_fetch(
                fetch: &mut Self::Fetch<'_>,
                _entity: Entity,
                _table_row: TableRow
            ) -> bool {
                let ($($name,)*) = fetch;
                true $(&& $name::filter_fetch($name, _entity, _table_row))*
            }
        }

    };
}

all_tuples!(impl_tuple_world_query_filter, 0, 15, F);
all_tuples!(impl_query_filter_tuple, 0, 15, F, S);

<<<<<<< HEAD
/// A filter on a component that only retains results added after the system last ran.
///
/// A common use for this filter is one-time initialization.
///
/// To retain all results without filtering but still check whether they were added after the
/// system last ran, use [`Ref<T>`](crate::change_detection::Ref).
///
/// # Examples
///
/// ```
/// # use bevy_ecs::component::Component;
/// # use bevy_ecs::query::Added;
/// # use bevy_ecs::system::IntoSystem;
/// # use bevy_ecs::system::Query;
/// #
/// # #[derive(Component, Debug)]
/// # struct Name {};
///
/// fn print_add_name_component(query: Query<&Name, Added<Name>>) {
///     for name in &query {
///         println!("Named entity created: {:?}", name)
///     }
/// }
///
/// # bevy_ecs::system::assert_is_system(print_add_name_component);
/// ```
pub struct Added<T>(PhantomData<T>);
=======
            #[inline]
            unsafe fn init_fetch<'w>(
                world: UnsafeWorldCell<'w>,
                &id: &ComponentId,
                last_run: Tick,
                this_run: Tick
            ) -> Self::Fetch<'w> {
                Self::Fetch::<'w> {
                    table_ticks: None,
                    sparse_set: (T::Storage::STORAGE_TYPE == StorageType::SparseSet)
                        .then(|| {
                            world.storages()
                                 .sparse_sets
                                 .get(id)
                                 .debug_checked_unwrap()
                        }),
                    last_run,
                    this_run,
                }
            }
>>>>>>> 4d286d08

#[doc(hidden)]
#[derive(Clone)]
pub struct AddedFetch<'w> {
    table_ticks: Option<ThinSlicePtr<'w, UnsafeCell<Tick>>>,
    sparse_set: Option<&'w ComponentSparseSet>,
    last_run: Tick,
    this_run: Tick,
}

/// SAFETY:
/// `fetch` accesses a single component in a readonly way.
/// This is sound because `update_component_access` and `update_archetype_component_access` add read access for that component and panic when appropriate.
/// `update_component_access` adds a `With` filter for a component.
/// This is sound because `matches_component_set` returns whether the set contains that component.
unsafe impl<T: Component> WorldQuery for Added<T> {
    type Fetch<'w> = AddedFetch<'w>;
    type Item<'w> = bool;
    type State = ComponentId;

    #[inline]
    unsafe fn init_fetch<'w>(
        world: UnsafeWorldCell<'w>,
        &id: &ComponentId,
        last_run: Tick,
        this_run: Tick,
    ) -> Self::Fetch<'w> {
        Self::Fetch::<'w> {
            table_ticks: None,
            sparse_set: (T::Storage::STORAGE_TYPE == StorageType::SparseSet).then(|| {
                world
                    .unsafe_world()
                    .storages()
                    .sparse_sets
                    .get(id)
                    .debug_checked_unwrap()
            }),
            last_run,
            this_run,
        }
    }
    const IS_DENSE: bool = {
        match T::Storage::STORAGE_TYPE {
            StorageType::Table => true,
            StorageType::SparseSet => false,
        }
    };

    #[inline]
    unsafe fn set_table<'w>(
        fetch: &mut Self::Fetch<'w>,
        &component_id: &ComponentId,
        table: &'w Table,
    ) {
        fetch.table_ticks = Some(
            (Column::get_added_ticks_slice)(table.get_column(component_id).debug_checked_unwrap())
                .into(),
        );
    }
    #[inline]
    unsafe fn set_archetype<'w>(
        fetch: &mut Self::Fetch<'w>,
        component_id: &ComponentId,
        _archetype: &'w Archetype,
        table: &'w Table,
    ) {
        if Self::IS_DENSE {
            Self::set_table(fetch, component_id, table);
        }
    }
    #[inline(always)]
    unsafe fn fetch<'w>(
        fetch: &mut Self::Fetch<'w>,
        entity: Entity,
        table_row: TableRow,
    ) -> Self::Item<'w> {
        match T::Storage::STORAGE_TYPE {
            StorageType::Table => fetch
                .table_ticks
                .debug_checked_unwrap()
                .get(table_row.index())
                .deref()
                .is_newer_than(fetch.last_run, fetch.this_run),
            StorageType::SparseSet => {
                let sparse_set = &fetch.sparse_set.debug_checked_unwrap();
                ComponentSparseSet::get_added_tick(sparse_set, entity)
                    .debug_checked_unwrap()
                    .deref()
                    .is_newer_than(fetch.last_run, fetch.this_run)
            }
        }
    }

    #[inline]
    fn update_component_access(&id: &ComponentId, access: &mut FilteredAccess<ComponentId>) {
        if access.access().has_write(id) {
            panic!("$state_name<{}> conflicts with a previous access in this query. Shared access cannot coincide with exclusive access.",std::any::type_name::<T>());
        }
        access.add_read(id);
    }
    #[inline]
    fn update_archetype_component_access(
        &id: &ComponentId,
        archetype: &Archetype,
        access: &mut Access<ArchetypeComponentId>,
    ) {
        if let Some(archetype_component_id) = archetype.get_archetype_component_id(id) {
            access.add_read(archetype_component_id);
        }
    }
    fn init_state(world: &mut World) -> ComponentId {
        world.init_component::<T>()
    }
    fn matches_component_set(
        &id: &ComponentId,
        set_contains_id: &impl Fn(ComponentId) -> bool,
    ) -> bool {
        set_contains_id(id)
    }
}

impl<T: Component> WorldQueryFilter for Added<T> {
    const IS_ARCHETYPAL: bool = false;
    #[inline(always)]
    unsafe fn filter_fetch(
        fetch: &mut Self::Fetch<'_>,
        entity: Entity,
        table_row: TableRow,
    ) -> bool {
        Self::fetch(fetch, entity, table_row)
    }
}

/// A filter on a component that only retains results added or mutably dereferenced after the system last ran.
///
/// A common use for this filter is avoiding redundant work when values have not changed.
///
/// **Note** that simply *mutably dereferencing* a component is considered a change ([`DerefMut`](std::ops::DerefMut)).
/// Bevy does not compare components to their previous values.
///
/// To retain all results without filtering but still check whether they were changed after the
/// system last ran, use [`Ref<T>`](crate::change_detection::Ref).
///
/// # Examples
///
/// ```
/// # use bevy_ecs::component::Component;
/// # use bevy_ecs::query::Changed;
/// # use bevy_ecs::system::IntoSystem;
/// # use bevy_ecs::system::Query;
/// #
/// # #[derive(Component, Debug)]
/// # struct Name {};
/// # #[derive(Component)]
/// # struct Transform {};
///
/// fn print_moving_objects_system(query: Query<&Name, Changed<Transform>>) {
///     for name in &query {
///         println!("Entity Moved: {:?}", name);
///     }
/// }
///
/// # bevy_ecs::system::assert_is_system(print_moving_objects_system);
/// ```
pub struct Changed<T>(PhantomData<T>);

#[doc(hidden)]
#[derive(Clone)]
pub struct ChangedFetch<'w> {
    table_ticks: Option<ThinSlicePtr<'w, UnsafeCell<Tick>>>,
    sparse_set: Option<&'w ComponentSparseSet>,
    last_run: Tick,
    this_run: Tick,
}

/// SAFETY:
/// `fetch` accesses a single component in a readonly way.
/// This is sound because `update_component_access` and `update_archetype_component_access` add read access for that component and panic when appropriate.
/// `update_component_access` adds a `With` filter for a component.
/// This is sound because `matches_component_set` returns whether the set contains that component.
unsafe impl<T: Component> WorldQuery for Changed<T> {
    type Fetch<'w> = ChangedFetch<'w>;
    type Item<'w> = bool;
    type State = ComponentId;

    #[inline]
    unsafe fn init_fetch<'w>(
        world: UnsafeWorldCell<'w>,
        &id: &ComponentId,
        last_run: Tick,
        this_run: Tick,
    ) -> Self::Fetch<'w> {
        Self::Fetch::<'w> {
            table_ticks: None,
            sparse_set: (T::Storage::STORAGE_TYPE == StorageType::SparseSet).then(|| {
                world
                    .unsafe_world()
                    .storages()
                    .sparse_sets
                    .get(id)
                    .debug_checked_unwrap()
            }),
            last_run,
            this_run,
        }
    }

    const IS_DENSE: bool = {
        match T::Storage::STORAGE_TYPE {
            StorageType::Table => true,
            StorageType::SparseSet => false,
        }
    };

    #[inline]
    unsafe fn set_table<'w>(
        fetch: &mut Self::Fetch<'w>,
        &component_id: &ComponentId,
        table: &'w Table,
    ) {
        fetch.table_ticks = Some(
            (Column::get_changed_ticks_slice)(
                table.get_column(component_id).debug_checked_unwrap(),
            )
            .into(),
        );
    }
    #[inline]
    unsafe fn set_archetype<'w>(
        fetch: &mut Self::Fetch<'w>,
        component_id: &ComponentId,
        _archetype: &'w Archetype,
        table: &'w Table,
    ) {
        if Self::IS_DENSE {
            Self::set_table(fetch, component_id, table);
        }
    }
    #[inline(always)]
    unsafe fn fetch<'w>(
        fetch: &mut Self::Fetch<'w>,
        entity: Entity,
        table_row: TableRow,
    ) -> Self::Item<'w> {
        match T::Storage::STORAGE_TYPE {
            StorageType::Table => fetch
                .table_ticks
                .debug_checked_unwrap()
                .get(table_row.index())
                .deref()
                .is_newer_than(fetch.last_run, fetch.this_run),
            StorageType::SparseSet => {
                let sparse_set = &fetch.sparse_set.debug_checked_unwrap();
                ComponentSparseSet::get_changed_tick(sparse_set, entity)
                    .debug_checked_unwrap()
                    .deref()
                    .is_newer_than(fetch.last_run, fetch.this_run)
            }
        }
    }

    #[inline]
    fn update_component_access(&id: &ComponentId, access: &mut FilteredAccess<ComponentId>) {
        if access.access().has_write(id) {
            panic!("$state_name<{}> conflicts with a previous access in this query. Shared access cannot coincide with exclusive access.",std::any::type_name::<T>());
        }
        access.add_read(id);
    }
    #[inline]
    fn update_archetype_component_access(
        &id: &ComponentId,
        archetype: &Archetype,
        access: &mut Access<ArchetypeComponentId>,
    ) {
        if let Some(archetype_component_id) = archetype.get_archetype_component_id(id) {
            access.add_read(archetype_component_id);
        }
    }
    fn init_state(world: &mut World) -> ComponentId {
        world.init_component::<T>()
    }
    fn matches_component_set(
        &id: &ComponentId,
        set_contains_id: &impl Fn(ComponentId) -> bool,
    ) -> bool {
        set_contains_id(id)
    }
}

impl<T: Component> WorldQueryFilter for Changed<T> {
    const IS_ARCHETYPAL: bool = false;

    #[inline(always)]
    unsafe fn filter_fetch(
        fetch: &mut Self::Fetch<'_>,
        entity: Entity,
        table_row: TableRow,
    ) -> bool {
        Self::fetch(fetch, entity, table_row)
    }
}

/// A marker trait to indicate that the filter works at an archetype level.
///
/// This is needed to implement [`ExactSizeIterator`] for
/// [`QueryIter`](crate::query::QueryIter) that contains archetype-level filters.
///
<<<<<<< HEAD
/// The trait must only be implemented for filters where its corresponding [`WorldQueryFilter::IS_ARCHETYPAL`](crate::query::WorldQueryFilter::IS_ARCHETYPAL)
=======
/// The trait must only be implement for filters where its corresponding [`WorldQuery::IS_ARCHETYPAL`]
>>>>>>> 4d286d08
/// is [`prim@true`]. As such, only the [`With`] and [`Without`] filters can implement the trait.
/// [Tuples](prim@tuple) and [`Or`] filters are automatically implemented with the trait only if its containing types
/// also implement the same trait.
///
/// [`Added`] and [`Changed`] works with entities, and therefore are not archetypal. As such
/// they do not implement [`ArchetypeFilter`].
pub trait ArchetypeFilter: WorldQueryFilter {}

impl<T: Component> ArchetypeFilter for With<T> {}
impl<T: Component> ArchetypeFilter for Without<T> {}

macro_rules! impl_archetype_filter_tuple {
    ($($filter: ident),*) => {
        impl<$($filter: ArchetypeFilter),*> ArchetypeFilter for ($($filter,)*) {}

        impl<$($filter: ArchetypeFilter),*> ArchetypeFilter for Or<($($filter,)*)> {}
    };
}

all_tuples!(impl_archetype_filter_tuple, 0, 15, F);<|MERGE_RESOLUTION|>--- conflicted
+++ resolved
@@ -513,7 +513,6 @@
 all_tuples!(impl_tuple_world_query_filter, 0, 15, F);
 all_tuples!(impl_query_filter_tuple, 0, 15, F, S);
 
-<<<<<<< HEAD
 /// A filter on a component that only retains results added after the system last ran.
 ///
 /// A common use for this filter is one-time initialization.
@@ -541,28 +540,6 @@
 /// # bevy_ecs::system::assert_is_system(print_add_name_component);
 /// ```
 pub struct Added<T>(PhantomData<T>);
-=======
-            #[inline]
-            unsafe fn init_fetch<'w>(
-                world: UnsafeWorldCell<'w>,
-                &id: &ComponentId,
-                last_run: Tick,
-                this_run: Tick
-            ) -> Self::Fetch<'w> {
-                Self::Fetch::<'w> {
-                    table_ticks: None,
-                    sparse_set: (T::Storage::STORAGE_TYPE == StorageType::SparseSet)
-                        .then(|| {
-                            world.storages()
-                                 .sparse_sets
-                                 .get(id)
-                                 .debug_checked_unwrap()
-                        }),
-                    last_run,
-                    this_run,
-                }
-            }
->>>>>>> 4d286d08
 
 #[doc(hidden)]
 #[derive(Clone)]
@@ -592,14 +569,8 @@
     ) -> Self::Fetch<'w> {
         Self::Fetch::<'w> {
             table_ticks: None,
-            sparse_set: (T::Storage::STORAGE_TYPE == StorageType::SparseSet).then(|| {
-                world
-                    .unsafe_world()
-                    .storages()
-                    .sparse_sets
-                    .get(id)
-                    .debug_checked_unwrap()
-            }),
+            sparse_set: (T::Storage::STORAGE_TYPE == StorageType::SparseSet)
+                .then(|| world.storages().sparse_sets.get(id).debug_checked_unwrap()),
             last_run,
             this_run,
         }
@@ -757,14 +728,8 @@
     ) -> Self::Fetch<'w> {
         Self::Fetch::<'w> {
             table_ticks: None,
-            sparse_set: (T::Storage::STORAGE_TYPE == StorageType::SparseSet).then(|| {
-                world
-                    .unsafe_world()
-                    .storages()
-                    .sparse_sets
-                    .get(id)
-                    .debug_checked_unwrap()
-            }),
+            sparse_set: (T::Storage::STORAGE_TYPE == StorageType::SparseSet)
+                .then(|| world.storages().sparse_sets.get(id).debug_checked_unwrap()),
             last_run,
             this_run,
         }
@@ -870,11 +835,7 @@
 /// This is needed to implement [`ExactSizeIterator`] for
 /// [`QueryIter`](crate::query::QueryIter) that contains archetype-level filters.
 ///
-<<<<<<< HEAD
-/// The trait must only be implemented for filters where its corresponding [`WorldQueryFilter::IS_ARCHETYPAL`](crate::query::WorldQueryFilter::IS_ARCHETYPAL)
-=======
-/// The trait must only be implement for filters where its corresponding [`WorldQuery::IS_ARCHETYPAL`]
->>>>>>> 4d286d08
+/// The trait must only be implemented for filters where its corresponding [`WorldQueryFilter::IS_ARCHETYPAL`]
 /// is [`prim@true`]. As such, only the [`With`] and [`Without`] filters can implement the trait.
 /// [Tuples](prim@tuple) and [`Or`] filters are automatically implemented with the trait only if its containing types
 /// also implement the same trait.
