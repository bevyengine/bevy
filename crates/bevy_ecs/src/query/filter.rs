use crate::{
    archetype::{Archetype, ArchetypeComponentId},
    component::{Component, ComponentId, ComponentTicks, StorageType},
    entity::Entity,
    query::{Access, Fetch, FetchState, FilteredAccess, WorldQuery},
    storage::{ComponentSparseSet, Table, Tables},
    world::World,
};
use bevy_ecs_macros::all_tuples;
use std::{cell::UnsafeCell, marker::PhantomData, ptr};

/// Extension trait for [`Fetch`] containing methods used by query filters.
/// This trait exists to allow "short circuit" behaviors for relevant query filter fetches.
pub trait FilterFetch: for<'w, 's> Fetch<'w, 's> {
    /// # Safety
    ///
    /// Must always be called _after_ [`Fetch::set_archetype`]. `archetype_index` must be in the range
    /// of the current archetype.
    unsafe fn archetype_filter_fetch(&mut self, archetype_index: usize) -> bool;

    /// # Safety
    ///
    /// Must always be called _after_ [`Fetch::set_table`]. `table_row` must be in the range of the
    /// current table.
    unsafe fn table_filter_fetch(&mut self, table_row: usize) -> bool;
}

impl<T> FilterFetch for T
where
    T: for<'w, 's> Fetch<'w, 's, Item = bool>,
{
    #[inline]
    unsafe fn archetype_filter_fetch(&mut self, archetype_index: usize) -> bool {
        self.archetype_fetch(archetype_index)
    }

    #[inline]
    unsafe fn table_filter_fetch(&mut self, table_row: usize) -> bool {
        self.table_fetch(table_row)
    }
}

/// Filter that selects entities with a component `T`.
///
/// This can be used in a [`Query`](crate::system::Query) if entities are required to have the
/// component `T` but you don't actually care about components value.
///
/// This is the negation of [`Without`].
///
/// # Examples
///
/// ```
/// # use bevy_ecs::system::Query;
/// # use bevy_ecs::query::With;
/// # use bevy_ecs::system::IntoSystem;
/// #
/// # #[derive(Debug)]
/// # struct IsBeautiful {};
/// # struct Name { name: &'static str };
/// #
/// fn compliment_entity_system(query: Query<&Name, With<IsBeautiful>>) {
///     for name in query.iter() {
///         println!("{} is looking lovely today!", name.name);
///     }
/// }
/// # compliment_entity_system.system();
/// ```
pub struct With<T>(PhantomData<T>);

impl<T: Component> WorldQuery for With<T> {
    type Fetch = WithFetch<T>;
    type State = WithState<T>;
}

/// The [`Fetch`] of [`With`].
pub struct WithFetch<T> {
    storage_type: StorageType,
    marker: PhantomData<T>,
}

/// The [`FetchState`] of [`With`].
pub struct WithState<T> {
    component_id: ComponentId,
    storage_type: StorageType,
    marker: PhantomData<T>,
}

// SAFETY: no component access or archetype component access
unsafe impl<T: Component> FetchState for WithState<T> {
    fn init(world: &mut World) -> Self {
        let component_info = world.components.get_or_insert_info::<T>();
        Self {
            component_id: component_info.id(),
            storage_type: component_info.storage_type(),
            marker: PhantomData,
        }
    }

    #[inline]
    fn update_component_access(&self, access: &mut FilteredAccess<ComponentId>) {
        access.add_with(self.component_id);
    }

    #[inline]
    fn update_archetype_component_access(
        &self,
        _archetype: &Archetype,
        _access: &mut Access<ArchetypeComponentId>,
    ) {
    }

    fn matches_archetype(&self, archetype: &Archetype) -> bool {
        archetype.contains(self.component_id)
    }

    fn matches_table(&self, table: &Table) -> bool {
        table.has_column(self.component_id)
    }
}

impl<'w, 's, T: Component> Fetch<'w, 's> for WithFetch<T> {
    type Item = bool;
    type State = WithState<T>;

    unsafe fn init(
        _world: &World,
        state: &Self::State,
        _last_change_tick: u32,
        _change_tick: u32,
    ) -> Self {
        Self {
            storage_type: state.storage_type,
            marker: PhantomData,
        }
    }

    #[inline]
    fn is_dense(&self) -> bool {
        self.storage_type == StorageType::Table
    }

    #[inline]
    unsafe fn set_table(&mut self, _state: &Self::State, _table: &Table) {}

    #[inline]
    unsafe fn set_archetype(
        &mut self,
        _state: &Self::State,
        _archetype: &Archetype,
        _tables: &Tables,
    ) {
    }

    #[inline]
    unsafe fn archetype_fetch(&mut self, _archetype_index: usize) -> Self::Item {
        true
    }

    #[inline]
    unsafe fn table_fetch(&mut self, _table_row: usize) -> bool {
        true
    }
}

/// Filter that selects entities without a component `T`.
///
/// This is the negation of [`With`].
///
/// # Examples
///
/// ```
/// # use bevy_ecs::system::Query;
/// # use bevy_ecs::query::Without;
/// # use bevy_ecs::system::IntoSystem;
/// #
/// # #[derive(Debug)]
/// # struct Permit;
/// # struct Name { name: &'static str };
/// #
/// fn no_permit_system(query: Query<&Name, Without<Permit>>) {
///     for name in query.iter() {
///         println!("{} has no permit!", name.name);
///     }
/// }
/// # no_permit_system.system();
/// ```
pub struct Without<T>(PhantomData<T>);

impl<T: Component> WorldQuery for Without<T> {
    type Fetch = WithoutFetch<T>;
    type State = WithoutState<T>;
}

/// The [`Fetch`] of [`Without`].
pub struct WithoutFetch<T> {
    storage_type: StorageType,
    marker: PhantomData<T>,
}

/// The [`FetchState`] of [`Without`].
pub struct WithoutState<T> {
    component_id: ComponentId,
    storage_type: StorageType,
    marker: PhantomData<T>,
}

// SAFETY: no component access or archetype component access
unsafe impl<T: Component> FetchState for WithoutState<T> {
    fn init(world: &mut World) -> Self {
        let component_info = world.components.get_or_insert_info::<T>();
        Self {
            component_id: component_info.id(),
            storage_type: component_info.storage_type(),
            marker: PhantomData,
        }
    }

    #[inline]
    fn update_component_access(&self, access: &mut FilteredAccess<ComponentId>) {
        access.add_without(self.component_id);
    }

    #[inline]
    fn update_archetype_component_access(
        &self,
        _archetype: &Archetype,
        _access: &mut Access<ArchetypeComponentId>,
    ) {
    }

    fn matches_archetype(&self, archetype: &Archetype) -> bool {
        !archetype.contains(self.component_id)
    }

    fn matches_table(&self, table: &Table) -> bool {
        !table.has_column(self.component_id)
    }
}

impl<'w, 's, T: Component> Fetch<'w, 's> for WithoutFetch<T> {
    type Item = bool;
    type State = WithoutState<T>;

    unsafe fn init(
        _world: &World,
        state: &Self::State,
        _last_change_tick: u32,
        _change_tick: u32,
    ) -> Self {
        Self {
            storage_type: state.storage_type,
            marker: PhantomData,
        }
    }

    #[inline]
    fn is_dense(&self) -> bool {
        self.storage_type == StorageType::Table
    }

    #[inline]
    unsafe fn set_table(&mut self, _state: &Self::State, _table: &Table) {}

    #[inline]
    unsafe fn set_archetype(
        &mut self,
        _state: &Self::State,
        _archetype: &Archetype,
        _tables: &Tables,
    ) {
    }

    #[inline]
    unsafe fn archetype_fetch(&mut self, _archetype_index: usize) -> bool {
        true
    }

    #[inline]
    unsafe fn table_fetch(&mut self, _table_row: usize) -> bool {
        true
    }
}

<<<<<<< HEAD
/// Query filter that only includes entities with all of the components that belong to the specified
/// [`Bundle`].
///
/// For this filter it makes no difference whether the Components were added through a [`Bundle`]
/// or individually.
/// ```
/// # use bevy_ecs::bundle::Bundle;
/// # use bevy_ecs::query::WithBundle;
/// # use bevy_ecs::world::World;
/// # let mut world = World::default();
///
/// #[derive(Default)]
/// struct FirstComponent;
/// #[derive(Default)]
/// struct SecondComponent;
/// #[derive(Bundle, Default)]
/// struct MyBundle {
///     first_component: FirstComponent,
///     second_Component: SecondComponent,
/// }
///
/// world.spawn()
///     .insert_bundle(MyBundle::default());
/// world.spawn()
///     .insert(FirstComponent::default())
///     .insert(SecondComponent::default());
///
/// let matching_count = world.query_filtered::<(), WithBundle<MyBundle>>().iter(&world).count();
///
/// assert_eq!(matching_count, 2)
/// ```
pub struct WithBundle<T: Bundle>(PhantomData<T>);

impl<T: Bundle> WorldQuery for WithBundle<T> {
    type Fetch = WithBundleFetch<T>;
    type State = WithBundleState<T>;
}

pub struct WithBundleFetch<T: Bundle> {
    is_dense: bool,
    marker: PhantomData<T>,
}

pub struct WithBundleState<T: Bundle> {
    component_ids: Vec<ComponentId>,
    is_dense: bool,
    marker: PhantomData<T>,
}

// SAFETY: no component access or archetype component access
unsafe impl<T: Bundle> FetchState for WithBundleState<T> {
    fn init(world: &mut World) -> Self {
        let bundle_info = world.bundles.init_info::<T>(&mut world.components);
        let components = &world.components;
        Self {
            component_ids: bundle_info.component_ids.clone(),
            is_dense: !bundle_info.component_ids.iter().any(|id| unsafe {
                components.get_info_unchecked(*id).storage_type() != StorageType::Table
            }),
            marker: PhantomData,
        }
    }

    #[inline]
    fn update_component_access(&self, access: &mut FilteredAccess<ComponentId>) {
        for component_id in self.component_ids.iter().cloned() {
            access.add_with(component_id);
        }
    }

    #[inline]
    fn update_archetype_component_access(
        &self,
        _archetype: &Archetype,
        _access: &mut Access<ArchetypeComponentId>,
    ) {
    }

    fn matches_archetype(&self, archetype: &Archetype) -> bool {
        self.component_ids.iter().all(|id| archetype.contains(*id))
    }

    fn matches_table(&self, table: &Table) -> bool {
        self.component_ids.iter().all(|id| table.has_column(*id))
    }
}

impl<'w, 's, T: Bundle> Fetch<'w, 's> for WithBundleFetch<T> {
    type Item = bool;
    type State = WithBundleState<T>;

    unsafe fn init(
        _world: &World,
        state: &Self::State,
        _last_change_tick: u32,
        _change_tick: u32,
    ) -> Self {
        Self {
            is_dense: state.is_dense,
            marker: PhantomData,
        }
    }

    #[inline]
    fn is_dense(&self) -> bool {
        self.is_dense
    }

    #[inline]
    unsafe fn set_table(&mut self, _state: &Self::State, _table: &Table) {}

    #[inline]
    unsafe fn set_archetype(
        &mut self,
        _state: &Self::State,
        _archetype: &Archetype,
        _tables: &Tables,
    ) {
    }

    #[inline]
    unsafe fn archetype_fetch(&mut self, _archetype_index: usize) -> bool {
        true
    }

    #[inline]
    unsafe fn table_fetch(&mut self, _table_row: usize) -> bool {
        true
    }
}

=======
>>>>>>> 9d453530
/// A filter that tests if any of the given filters apply.
///
/// This is useful for example if a system with multiple components in a query only wants to run
/// when one or more of the components have changed.
///
/// The `And` equivalent to this filter is a [`prim@tuple`] testing that all the contained filters
/// apply instead.
///
/// # Examples
///
/// ```
/// # use bevy_ecs::entity::Entity;
/// # use bevy_ecs::system::Query;
/// # use bevy_ecs::system::IntoSystem;
/// # use bevy_ecs::query::Changed;
/// # use bevy_ecs::query::Or;
/// #
/// # #[derive(Debug)]
/// # struct Color {};
/// # struct Style {};
/// #
/// fn print_cool_entity_system(query: Query<Entity, Or<(Changed<Color>, Changed<Style>)>>) {
///     for entity in query.iter() {
///         println!("Entity {:?} got a new style or color", entity);
///     }
/// }
/// # print_cool_entity_system.system();
/// ```
pub struct Or<T>(pub T);

/// The [`Fetch`] of [`Or`].
pub struct OrFetch<T: FilterFetch> {
    fetch: T,
    matches: bool,
}

macro_rules! impl_query_filter_tuple {
    ($(($filter: ident, $state: ident)),*) => {
        #[allow(unused_variables)]
        #[allow(non_snake_case)]
        impl<'a, $($filter: FilterFetch),*> FilterFetch for ($($filter,)*) {
            #[inline]
            unsafe fn table_filter_fetch(&mut self, table_row: usize) -> bool {
                let ($($filter,)*) = self;
                true $(&& $filter.table_filter_fetch(table_row))*
            }

            #[inline]
            unsafe fn archetype_filter_fetch(&mut self, archetype_index: usize) -> bool {
                let ($($filter,)*) = self;
                true $(&& $filter.archetype_filter_fetch(archetype_index))*
            }
        }

        impl<$($filter: WorldQuery),*> WorldQuery for Or<($($filter,)*)>
            where $($filter::Fetch: FilterFetch),*
        {
            type Fetch = Or<($(OrFetch<$filter::Fetch>,)*)>;
            type State = Or<($($filter::State,)*)>;
        }


        #[allow(unused_variables)]
        #[allow(non_snake_case)]
        impl<'w, 's, $($filter: FilterFetch),*> Fetch<'w, 's> for Or<($(OrFetch<$filter>,)*)> {
            type State = Or<($(<$filter as Fetch<'w, 's>>::State,)*)>;
            type Item = bool;

            unsafe fn init(world: &World, state: &Self::State, last_change_tick: u32, change_tick: u32) -> Self {
                let ($($filter,)*) = &state.0;
                Or(($(OrFetch {
                    fetch: $filter::init(world, $filter, last_change_tick, change_tick),
                    matches: false,
                },)*))
            }

            #[inline]
            fn is_dense(&self) -> bool {
                let ($($filter,)*) = &self.0;
                true $(&& $filter.fetch.is_dense())*
            }

            #[inline]
            unsafe fn set_table(&mut self, state: &Self::State, table: &Table) {
                let ($($filter,)*) = &mut self.0;
                let ($($state,)*) = &state.0;
                $(
                    $filter.matches = $state.matches_table(table);
                    if $filter.matches {
                        $filter.fetch.set_table($state, table);
                    }
                )*
            }

            #[inline]
            unsafe fn set_archetype(&mut self, state: &Self::State, archetype: &Archetype, tables: &Tables) {
                let ($($filter,)*) = &mut self.0;
                let ($($state,)*) = &state.0;
                $(
                    $filter.matches = $state.matches_archetype(archetype);
                    if $filter.matches {
                        $filter.fetch.set_archetype($state, archetype, tables);
                    }
                )*
            }

            #[inline]
            unsafe fn table_fetch(&mut self, table_row: usize) -> bool {
                let ($($filter,)*) = &mut self.0;
                false $(|| ($filter.matches && $filter.fetch.table_filter_fetch(table_row)))*
            }

            #[inline]
            unsafe fn archetype_fetch(&mut self, archetype_index: usize) -> bool {
                let ($($filter,)*) = &mut self.0;
                false $(|| ($filter.matches && $filter.fetch.archetype_filter_fetch(archetype_index)))*
            }
        }

        // SAFETY: update_component_access and update_archetype_component_access are called for each item in the tuple
        #[allow(unused_variables)]
        #[allow(non_snake_case)]
        unsafe impl<$($filter: FetchState),*> FetchState for Or<($($filter,)*)> {
            fn init(world: &mut World) -> Self {
                Or(($($filter::init(world),)*))
            }

            fn update_component_access(&self, access: &mut FilteredAccess<ComponentId>) {
                let ($($filter,)*) = &self.0;
                $($filter.update_component_access(access);)*
            }

            fn update_archetype_component_access(&self, archetype: &Archetype, access: &mut Access<ArchetypeComponentId>) {
                let ($($filter,)*) = &self.0;
                $($filter.update_archetype_component_access(archetype, access);)*
            }

            fn matches_archetype(&self, archetype: &Archetype) -> bool {
                let ($($filter,)*) = &self.0;
                false $(|| $filter.matches_archetype(archetype))*
            }

            fn matches_table(&self, table: &Table) -> bool {
                let ($($filter,)*) = &self.0;
                false $(|| $filter.matches_table(table))*
            }
        }
    };
}

all_tuples!(impl_query_filter_tuple, 0, 15, F, S);

macro_rules! impl_tick_filter {
    (
        $(#[$meta:meta])*
        $name: ident,
        $(#[$state_meta:meta])*
        $state_name: ident,
        $(#[$fetch_meta:meta])*
        $fetch_name: ident,
        $is_detected: expr
    ) => {
        $(#[$meta])*
        pub struct $name<T>(PhantomData<T>);

        $(#[$fetch_meta])*
        pub struct $fetch_name<T> {
            storage_type: StorageType,
            table_ticks: *const UnsafeCell<ComponentTicks>,
            entity_table_rows: *const usize,
            marker: PhantomData<T>,
            entities: *const Entity,
            sparse_set: *const ComponentSparseSet,
            last_change_tick: u32,
            change_tick: u32,
        }

        $(#[$state_meta])*
        pub struct $state_name<T> {
            component_id: ComponentId,
            storage_type: StorageType,
            marker: PhantomData<T>,
        }

        impl<T: Component> WorldQuery for $name<T> {
            type Fetch = $fetch_name<T>;
            type State = $state_name<T>;
        }


        // SAFETY: this reads the T component. archetype component access and component access are updated to reflect that
        unsafe impl<T: Component> FetchState for $state_name<T> {
            fn init(world: &mut World) -> Self {
                let component_info = world.components.get_or_insert_info::<T>();
                Self {
                    component_id: component_info.id(),
                    storage_type: component_info.storage_type(),
                    marker: PhantomData,
                }
            }

            #[inline]
            fn update_component_access(&self, access: &mut FilteredAccess<ComponentId>) {
                if access.access().has_write(self.component_id) {
                    panic!("$state_name<{}> conflicts with a previous access in this query. Shared access cannot coincide with exclusive access.",
                        std::any::type_name::<T>());
                }
                access.add_read(self.component_id);
            }

            #[inline]
            fn update_archetype_component_access(
                &self,
                archetype: &Archetype,
                access: &mut Access<ArchetypeComponentId>,
            ) {
                if let Some(archetype_component_id) = archetype.get_archetype_component_id(self.component_id) {
                    access.add_read(archetype_component_id);
                }
            }

            fn matches_archetype(&self, archetype: &Archetype) -> bool {
                archetype.contains(self.component_id)
            }

            fn matches_table(&self, table: &Table) -> bool {
                table.has_column(self.component_id)
            }
        }

        impl<'w, 's, T: Component> Fetch<'w, 's> for $fetch_name<T> {
            type State = $state_name<T>;
            type Item = bool;

            unsafe fn init(world: &World, state: &Self::State, last_change_tick: u32, change_tick: u32) -> Self {
                let mut value = Self {
                    storage_type: state.storage_type,
                    table_ticks: ptr::null::<UnsafeCell<ComponentTicks>>(),
                    entities: ptr::null::<Entity>(),
                    entity_table_rows: ptr::null::<usize>(),
                    sparse_set: ptr::null::<ComponentSparseSet>(),
                    marker: PhantomData,
                    last_change_tick,
                    change_tick,
                };
                if state.storage_type == StorageType::SparseSet {
                    value.sparse_set = world
                        .storages()
                        .sparse_sets
                        .get(state.component_id).unwrap();
                }
                value
            }

            #[inline]
            fn is_dense(&self) -> bool {
                self.storage_type == StorageType::Table
            }

            unsafe fn set_table(&mut self, state: &Self::State, table: &Table) {
                self.table_ticks = table
                    .get_column(state.component_id).unwrap()
                    .get_ticks_ptr();
            }

            unsafe fn set_archetype(&mut self, state: &Self::State, archetype: &Archetype, tables: &Tables) {
                match state.storage_type {
                    StorageType::Table => {
                        self.entity_table_rows = archetype.entity_table_rows().as_ptr();
                        let table = &tables[archetype.table_id()];
                        self.table_ticks = table
                            .get_column(state.component_id).unwrap()
                            .get_ticks_ptr();
                    }
                    StorageType::SparseSet => self.entities = archetype.entities().as_ptr(),
                }
            }

            unsafe fn table_fetch(&mut self, table_row: usize) -> bool {
                $is_detected(&*(&*self.table_ticks.add(table_row)).get(), self.last_change_tick, self.change_tick)
            }

            unsafe fn archetype_fetch(&mut self, archetype_index: usize) -> bool {
                match self.storage_type {
                    StorageType::Table => {
                        let table_row = *self.entity_table_rows.add(archetype_index);
                        $is_detected(&*(&*self.table_ticks.add(table_row)).get(), self.last_change_tick, self.change_tick)
                    }
                    StorageType::SparseSet => {
                        let entity = *self.entities.add(archetype_index);
                        let ticks = (&*self.sparse_set).get_ticks(entity).cloned().unwrap();
                        $is_detected(&ticks, self.last_change_tick, self.change_tick)
                    }
                }
            }
        }
    };
}

impl_tick_filter!(
    /// Filter that retrieves components of type `T` that have been added since the last execution
    /// of this system.
    ///
    /// This filter is useful to do one-time post-processing on components.
    ///
    /// Because the ordering of systems can change and this filter is only effective on changes
    /// before the query executes you need to use explicit dependency ordering or ordered stages to
    /// avoid frame delays.
    ///
    /// If instead behavior is meant to change on whether the component changed or not
    /// [`ChangeTrackers`](crate::query::ChangeTrackers) may be used.
    ///
    /// # Examples
    ///
    /// ```
    /// # use bevy_ecs::system::IntoSystem;
    /// # use bevy_ecs::system::Query;
    /// # use bevy_ecs::query::Added;
    /// #
    /// # #[derive(Debug)]
    /// # struct Name {};
    /// # struct Transform {};
    ///
    /// fn print_add_name_component(query: Query<&Name, Added<Name>>) {
    ///     for name in query.iter() {
    ///         println!("Named entity created: {:?}", name)
    ///     }
    /// }
    ///
    /// # print_add_name_component.system();
    /// ```
    Added,
    /// The [`FetchState`] of [`Added`].
    AddedState,
    /// The [`Fetch`] of [`Added`].
    AddedFetch,
    ComponentTicks::is_added
);

impl_tick_filter!(
    /// Filter that retrieves components of type `T` that have been changed since the last
    /// execution of this system.
    ///
    /// This filter is useful for synchronizing components, and as a performance optimization as it
    /// means that the query contains fewer items for a system to iterate over.
    ///
    /// Because the ordering of systems can change and this filter is only effective on changes
    /// before the query executes you need to use explicit dependency ordering or ordered
    /// stages to avoid frame delays.
    ///
    /// If instead behavior is meant to change on whether the component changed or not
    /// [`ChangeTrackers`](crate::query::ChangeTrackers) may be used.
    ///
    /// # Examples
    ///
    /// ```
    /// # use bevy_ecs::system::IntoSystem;
    /// # use bevy_ecs::system::Query;
    /// # use bevy_ecs::query::Changed;
    /// #
    /// # #[derive(Debug)]
    /// # struct Name {};
    /// # struct Transform {};
    ///
    /// fn print_moving_objects_system(query: Query<&Name, Changed<Transform>>) {
    ///     for name in query.iter() {
    ///         println!("Entity Moved: {:?}", name);
    ///     }
    /// }
    ///
    /// # print_moving_objects_system.system();
    /// ```
    Changed,
    /// The [`FetchState`] of [`Changed`].
    ChangedState,
    /// The [`Fetch`] of [`Changed`].
    ChangedFetch,
    ComponentTicks::is_changed
);<|MERGE_RESOLUTION|>--- conflicted
+++ resolved
@@ -281,140 +281,6 @@
     }
 }
 
-<<<<<<< HEAD
-/// Query filter that only includes entities with all of the components that belong to the specified
-/// [`Bundle`].
-///
-/// For this filter it makes no difference whether the Components were added through a [`Bundle`]
-/// or individually.
-/// ```
-/// # use bevy_ecs::bundle::Bundle;
-/// # use bevy_ecs::query::WithBundle;
-/// # use bevy_ecs::world::World;
-/// # let mut world = World::default();
-///
-/// #[derive(Default)]
-/// struct FirstComponent;
-/// #[derive(Default)]
-/// struct SecondComponent;
-/// #[derive(Bundle, Default)]
-/// struct MyBundle {
-///     first_component: FirstComponent,
-///     second_Component: SecondComponent,
-/// }
-///
-/// world.spawn()
-///     .insert_bundle(MyBundle::default());
-/// world.spawn()
-///     .insert(FirstComponent::default())
-///     .insert(SecondComponent::default());
-///
-/// let matching_count = world.query_filtered::<(), WithBundle<MyBundle>>().iter(&world).count();
-///
-/// assert_eq!(matching_count, 2)
-/// ```
-pub struct WithBundle<T: Bundle>(PhantomData<T>);
-
-impl<T: Bundle> WorldQuery for WithBundle<T> {
-    type Fetch = WithBundleFetch<T>;
-    type State = WithBundleState<T>;
-}
-
-pub struct WithBundleFetch<T: Bundle> {
-    is_dense: bool,
-    marker: PhantomData<T>,
-}
-
-pub struct WithBundleState<T: Bundle> {
-    component_ids: Vec<ComponentId>,
-    is_dense: bool,
-    marker: PhantomData<T>,
-}
-
-// SAFETY: no component access or archetype component access
-unsafe impl<T: Bundle> FetchState for WithBundleState<T> {
-    fn init(world: &mut World) -> Self {
-        let bundle_info = world.bundles.init_info::<T>(&mut world.components);
-        let components = &world.components;
-        Self {
-            component_ids: bundle_info.component_ids.clone(),
-            is_dense: !bundle_info.component_ids.iter().any(|id| unsafe {
-                components.get_info_unchecked(*id).storage_type() != StorageType::Table
-            }),
-            marker: PhantomData,
-        }
-    }
-
-    #[inline]
-    fn update_component_access(&self, access: &mut FilteredAccess<ComponentId>) {
-        for component_id in self.component_ids.iter().cloned() {
-            access.add_with(component_id);
-        }
-    }
-
-    #[inline]
-    fn update_archetype_component_access(
-        &self,
-        _archetype: &Archetype,
-        _access: &mut Access<ArchetypeComponentId>,
-    ) {
-    }
-
-    fn matches_archetype(&self, archetype: &Archetype) -> bool {
-        self.component_ids.iter().all(|id| archetype.contains(*id))
-    }
-
-    fn matches_table(&self, table: &Table) -> bool {
-        self.component_ids.iter().all(|id| table.has_column(*id))
-    }
-}
-
-impl<'w, 's, T: Bundle> Fetch<'w, 's> for WithBundleFetch<T> {
-    type Item = bool;
-    type State = WithBundleState<T>;
-
-    unsafe fn init(
-        _world: &World,
-        state: &Self::State,
-        _last_change_tick: u32,
-        _change_tick: u32,
-    ) -> Self {
-        Self {
-            is_dense: state.is_dense,
-            marker: PhantomData,
-        }
-    }
-
-    #[inline]
-    fn is_dense(&self) -> bool {
-        self.is_dense
-    }
-
-    #[inline]
-    unsafe fn set_table(&mut self, _state: &Self::State, _table: &Table) {}
-
-    #[inline]
-    unsafe fn set_archetype(
-        &mut self,
-        _state: &Self::State,
-        _archetype: &Archetype,
-        _tables: &Tables,
-    ) {
-    }
-
-    #[inline]
-    unsafe fn archetype_fetch(&mut self, _archetype_index: usize) -> bool {
-        true
-    }
-
-    #[inline]
-    unsafe fn table_fetch(&mut self, _table_row: usize) -> bool {
-        true
-    }
-}
-
-=======
->>>>>>> 9d453530
 /// A filter that tests if any of the given filters apply.
 ///
 /// This is useful for example if a system with multiple components in a query only wants to run
