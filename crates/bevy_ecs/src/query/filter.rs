--- conflicted
+++ resolved
@@ -1,11 +1,6 @@
 use crate::{
     archetype::{Archetype, ArchetypeComponentId},
-<<<<<<< HEAD
-    bundle::Bundle,
     component::{Component, ComponentId, ComponentStorage, ComponentTicks, StorageType},
-=======
-    component::{Component, ComponentId, ComponentTicks, StorageType},
->>>>>>> dea292d1
     entity::Entity,
     query::{Access, Fetch, FetchState, FilteredAccess, WorldQuery},
     storage::{ComponentSparseSet, Table, Tables},
@@ -286,99 +281,6 @@
     }
 }
 
-<<<<<<< HEAD
-pub struct WithBundle<T: Bundle>(PhantomData<T>);
-
-impl<T: Bundle> WorldQuery for WithBundle<T> {
-    type Fetch = WithBundleFetch<T>;
-    type State = WithBundleState<T>;
-}
-
-pub struct WithBundleFetch<T: Bundle> {
-    marker: PhantomData<T>,
-}
-
-pub struct WithBundleState<T: Bundle> {
-    component_ids: Vec<ComponentId>,
-    marker: PhantomData<T>,
-}
-
-// SAFETY: no component access or archetype component access
-unsafe impl<T: Bundle> FetchState for WithBundleState<T> {
-    fn init(world: &mut World) -> Self {
-        let bundle_info = world.bundles.init_info::<T>(&mut world.components);
-        Self {
-            component_ids: bundle_info.component_ids.clone(),
-            marker: PhantomData,
-        }
-    }
-
-    #[inline]
-    fn update_component_access(&self, access: &mut FilteredAccess<ComponentId>) {
-        for component_id in self.component_ids.iter().cloned() {
-            access.add_with(component_id);
-        }
-    }
-
-    #[inline]
-    fn update_archetype_component_access(
-        &self,
-        _archetype: &Archetype,
-        _access: &mut Access<ArchetypeComponentId>,
-    ) {
-    }
-
-    fn matches_archetype(&self, archetype: &Archetype) -> bool {
-        self.component_ids.iter().all(|id| archetype.contains(*id))
-    }
-
-    fn matches_table(&self, table: &Table) -> bool {
-        self.component_ids.iter().all(|id| table.has_column(*id))
-    }
-}
-
-impl<'a, T: Bundle> Fetch<'a> for WithBundleFetch<T> {
-    type Item = bool;
-    type State = WithBundleState<T>;
-
-    unsafe fn init(
-        _world: &World,
-        _state: &Self::State,
-        _last_change_tick: u32,
-        _change_tick: u32,
-    ) -> Self {
-        Self {
-            marker: PhantomData,
-        }
-    }
-
-    const IS_DENSE: bool = T::IS_DENSE;
-
-    #[inline]
-    unsafe fn set_table(&mut self, _state: &Self::State, _table: &Table) {}
-
-    #[inline]
-    unsafe fn set_archetype(
-        &mut self,
-        _state: &Self::State,
-        _archetype: &Archetype,
-        _tables: &Tables,
-    ) {
-    }
-
-    #[inline]
-    unsafe fn archetype_fetch(&mut self, _archetype_index: usize) -> bool {
-        true
-    }
-
-    #[inline]
-    unsafe fn table_fetch(&mut self, _table_row: usize) -> bool {
-        true
-    }
-}
-
-=======
->>>>>>> dea292d1
 /// A filter that tests if any of the given filters apply.
 ///
 /// This is useful for example if a system with multiple components in a query only wants to run
