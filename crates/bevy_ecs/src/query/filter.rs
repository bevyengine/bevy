use crate::{
    archetype::Archetype,
    component::{Component, ComponentId, Components, StorageType, Tick},
    entity::Entity,
    query::{DebugCheckedUnwrap, FilteredAccess, StorageSwitch, WorldQuery},
    storage::{ComponentSparseSet, Table, TableRow},
    world::{unsafe_world_cell::UnsafeWorldCell, World},
};
use bevy_ptr::{ThinSlicePtr, UnsafeCellDeref};
use core::{cell::UnsafeCell, marker::PhantomData};
use variadics_please::all_tuples;

/// Types that filter the results of a [`Query`].
///
/// There are many types that natively implement this trait:
/// - **Component filters.**
///   [`With`] and [`Without`] filters can be applied to check if the queried entity does or does not contain a particular component.
/// - **Change detection filters.**
///   [`Added`] and [`Changed`] filters can be applied to detect component changes to an entity.
/// - **`QueryFilter` tuples.**
///   If every element of a tuple implements `QueryFilter`, then the tuple itself also implements the same trait.
///   This enables a single `Query` to filter over multiple conditions.
///   Due to the current lack of variadic generics in Rust, the trait has been implemented for tuples from 0 to 15 elements,
///   but nesting of tuples allows infinite `QueryFilter`s.
/// - **Filter disjunction operator.**
///   By default, tuples compose query filters in such a way that all conditions must be satisfied to generate a query item for a given entity.
///   Wrapping a tuple inside an [`Or`] operator will relax the requirement to just one condition.
///
/// Implementing the trait manually can allow for a fundamentally new type of behavior.
///
/// Query design can be easily structured by deriving `QueryFilter` for custom types.
/// Despite the added complexity, this approach has several advantages over using `QueryFilter` tuples.
/// The most relevant improvements are:
///
/// - Reusability across multiple systems.
/// - Filters can be composed together to create a more complex filter.
///
/// This trait can only be derived for structs if each field also implements `QueryFilter`.
///
/// ```
/// # use bevy_ecs::prelude::*;
/// # use bevy_ecs::{query::QueryFilter, component::Component};
/// #
/// # #[derive(Component)]
/// # struct ComponentA;
/// # #[derive(Component)]
/// # struct ComponentB;
/// # #[derive(Component)]
/// # struct ComponentC;
/// # #[derive(Component)]
/// # struct ComponentD;
/// # #[derive(Component)]
/// # struct ComponentE;
/// #
/// #[derive(QueryFilter)]
/// struct MyFilter<T: Component, P: Component> {
///     // Field names are not relevant, since they are never manually accessed.
///     with_a: With<ComponentA>,
///     or_filter: Or<(With<ComponentC>, Added<ComponentB>)>,
///     generic_tuple: (With<T>, Without<P>),
/// }
///
/// fn my_system(query: Query<Entity, MyFilter<ComponentD, ComponentE>>) {
///     // ...
/// }
/// # bevy_ecs::system::assert_is_system(my_system);
/// ```
///
/// [`fetch`]: Self::fetch
/// [`matches_component_set`]: Self::matches_component_set
/// [`Query`]: crate::system::Query
/// [`State`]: Self::State
///
/// # Safety
///
/// The [`WorldQuery`] implementation must not take any mutable access.
/// This is the same safety requirement as [`ReadOnlyQueryData`](crate::query::ReadOnlyQueryData).
#[diagnostic::on_unimplemented(
    message = "`{Self}` is not a valid `Query` filter",
    label = "invalid `Query` filter",
    note = "a `QueryFilter` typically uses a combination of `With<T>` and `Without<T>` statements"
)]
pub unsafe trait QueryFilter: WorldQuery {
    /// Returns true if (and only if) this Filter relies strictly on archetypes to limit which
    /// components are accessed by the Query.
    ///
    /// This enables optimizations for [`crate::query::QueryIter`] that rely on knowing exactly how
    /// many elements are being iterated (such as `Iterator::collect()`).
    ///
    /// If this is `true`, then [`QueryFilter::filter_fetch`] must always return true.
    const IS_ARCHETYPAL: bool;

    /// Returns true if the provided [`Entity`] and [`TableRow`] should be included in the query results.
    /// If false, the entity will be skipped.
    ///
    /// Note that this is called after already restricting the matched [`Table`]s and [`Archetype`]s to the
    /// ones that are compatible with the Filter's access.
    ///
    /// Implementors of this method will generally either have a trivial `true` body (required for archetypal filters),
    /// or call [`WorldQuery::fetch`] to access the raw data needed to make the final decision on filter inclusion.
    ///
    /// # Safety
    ///
    /// Must always be called _after_ [`WorldQuery::set_table`] or [`WorldQuery::set_archetype`]. `entity` and
    /// `table_row` must be in the range of the current table and archetype.
    unsafe fn filter_fetch(
        fetch: &mut Self::Fetch<'_, '_>,
        entity: Entity,
        table_row: TableRow,
    ) -> bool;
}

/// Filter that selects entities with a component `T`.
///
/// This can be used in a [`Query`](crate::system::Query) if entities are required to have the
/// component `T` but you don't actually care about components value.
///
/// This is the negation of [`Without`].
///
/// # Examples
///
/// ```
/// # use bevy_ecs::component::Component;
/// # use bevy_ecs::query::With;
/// # use bevy_ecs::system::IntoSystem;
/// # use bevy_ecs::system::Query;
/// #
/// # #[derive(Component)]
/// # struct IsBeautiful;
/// # #[derive(Component)]
/// # struct Name { name: &'static str };
/// #
/// fn compliment_entity_system(query: Query<&Name, With<IsBeautiful>>) {
///     for name in &query {
///         println!("{} is looking lovely today!", name.name);
///     }
/// }
/// # bevy_ecs::system::assert_is_system(compliment_entity_system);
/// ```
pub struct With<T>(PhantomData<T>);

/// SAFETY:
/// `update_component_access` does not add any accesses.
/// This is sound because `fetch` does not access any components.
/// `update_component_access` adds a `With` filter for `T`.
/// This is sound because `matches_component_set` returns whether the set contains the component.
unsafe impl<T: Component> WorldQuery for With<T> {
    type Item<'w, 's> = ();
    type Fetch<'w, 's> = ();
    type State = ComponentId;

    fn shrink<'wlong: 'wshort, 'wshort, 's>(
        _item: Self::Item<'wlong, 's>,
    ) -> Self::Item<'wshort, 's> {
    }

    fn shrink_fetch<'wlong: 'wshort, 'wshort, 's>(
        _: Self::Fetch<'wlong, 's>,
    ) -> Self::Fetch<'wshort, 's> {
    }

    #[inline]
    unsafe fn init_fetch(
        _world: UnsafeWorldCell,
        _state: &ComponentId,
        _last_run: Tick,
        _this_run: Tick,
    ) {
    }

    const IS_DENSE: bool = {
        match T::STORAGE_TYPE {
            StorageType::Table => true,
            StorageType::SparseSet => false,
        }
    };

    #[inline]
    unsafe fn set_archetype(
        _fetch: &mut (),
        _state: &ComponentId,
        _archetype: &Archetype,
        _table: &Table,
    ) {
    }

    #[inline]
    unsafe fn set_table(_fetch: &mut (), _state: &ComponentId, _table: &Table) {}

    #[inline(always)]
    unsafe fn fetch<'w, 's>(
        _fetch: &mut Self::Fetch<'w, 's>,
        _entity: Entity,
        _table_row: TableRow,
    ) -> Self::Item<'w, 's> {
    }

    #[inline]
    fn update_component_access(&id: &ComponentId, access: &mut FilteredAccess<ComponentId>) {
        access.and_with(id);
    }

    fn init_state(world: &mut World) -> ComponentId {
        world.register_component::<T>()
    }

    fn get_state(components: &Components) -> Option<Self::State> {
        components.component_id::<T>()
    }

    fn matches_component_set(
        &id: &ComponentId,
        set_contains_id: &impl Fn(ComponentId) -> bool,
    ) -> bool {
        set_contains_id(id)
    }
}

// SAFETY: WorldQuery impl performs no access at all
unsafe impl<T: Component> QueryFilter for With<T> {
    const IS_ARCHETYPAL: bool = true;

    #[inline(always)]
    unsafe fn filter_fetch(
        _fetch: &mut Self::Fetch<'_, '_>,
        _entity: Entity,
        _table_row: TableRow,
    ) -> bool {
        true
    }
}

/// Filter that selects entities without a component `T`.
///
/// This is the negation of [`With`].
///
/// # Examples
///
/// ```
/// # use bevy_ecs::component::Component;
/// # use bevy_ecs::query::Without;
/// # use bevy_ecs::system::IntoSystem;
/// # use bevy_ecs::system::Query;
/// #
/// # #[derive(Component)]
/// # struct Permit;
/// # #[derive(Component)]
/// # struct Name { name: &'static str };
/// #
/// fn no_permit_system(query: Query<&Name, Without<Permit>>) {
///     for name in &query{
///         println!("{} has no permit!", name.name);
///     }
/// }
/// # bevy_ecs::system::assert_is_system(no_permit_system);
/// ```
pub struct Without<T>(PhantomData<T>);

/// SAFETY:
/// `update_component_access` does not add any accesses.
/// This is sound because `fetch` does not access any components.
/// `update_component_access` adds a `Without` filter for `T`.
/// This is sound because `matches_component_set` returns whether the set does not contain the component.
unsafe impl<T: Component> WorldQuery for Without<T> {
    type Item<'w, 's> = ();
    type Fetch<'w, 's> = ();
    type State = ComponentId;

    fn shrink<'wlong: 'wshort, 'wshort, 's>(
        _item: Self::Item<'wlong, 's>,
    ) -> Self::Item<'wshort, 's> {
    }

    fn shrink_fetch<'wlong: 'wshort, 'wshort, 's>(
        _: Self::Fetch<'wlong, 's>,
    ) -> Self::Fetch<'wshort, 's> {
    }

    #[inline]
    unsafe fn init_fetch(
        _world: UnsafeWorldCell,
        _state: &ComponentId,
        _last_run: Tick,
        _this_run: Tick,
    ) {
    }

    const IS_DENSE: bool = {
        match T::STORAGE_TYPE {
            StorageType::Table => true,
            StorageType::SparseSet => false,
        }
    };

    #[inline]
    unsafe fn set_archetype(
        _fetch: &mut (),
        _state: &ComponentId,
        _archetype: &Archetype,
        _table: &Table,
    ) {
    }

    #[inline]
    unsafe fn set_table(_fetch: &mut (), _state: &Self::State, _table: &Table) {}

    #[inline(always)]
    unsafe fn fetch<'w, 's>(
        _fetch: &mut Self::Fetch<'w, 's>,
        _entity: Entity,
        _table_row: TableRow,
    ) -> Self::Item<'w, 's> {
    }

    #[inline]
    fn update_component_access(&id: &ComponentId, access: &mut FilteredAccess<ComponentId>) {
        access.and_without(id);
    }

    fn init_state(world: &mut World) -> ComponentId {
        world.register_component::<T>()
    }

    fn get_state(components: &Components) -> Option<Self::State> {
        components.component_id::<T>()
    }

    fn matches_component_set(
        &id: &ComponentId,
        set_contains_id: &impl Fn(ComponentId) -> bool,
    ) -> bool {
        !set_contains_id(id)
    }
}

// SAFETY: WorldQuery impl performs no access at all
unsafe impl<T: Component> QueryFilter for Without<T> {
    const IS_ARCHETYPAL: bool = true;

    #[inline(always)]
    unsafe fn filter_fetch(
        _fetch: &mut Self::Fetch<'_, '_>,
        _entity: Entity,
        _table_row: TableRow,
    ) -> bool {
        true
    }
}

/// A filter that tests if any of the given filters apply.
///
/// This is useful for example if a system with multiple components in a query only wants to run
/// when one or more of the components have changed.
///
/// The `And` equivalent to this filter is a [`prim@tuple`] testing that all the contained filters
/// apply instead.
///
/// # Examples
///
/// ```
/// # use bevy_ecs::component::Component;
/// # use bevy_ecs::entity::Entity;
/// # use bevy_ecs::query::Changed;
/// # use bevy_ecs::query::Or;
/// # use bevy_ecs::system::IntoSystem;
/// # use bevy_ecs::system::Query;
/// #
/// # #[derive(Component, Debug)]
/// # struct Color {};
/// # #[derive(Component)]
/// # struct Node {};
/// #
/// fn print_cool_entity_system(query: Query<Entity, Or<(Changed<Color>, Changed<Node>)>>) {
///     for entity in &query {
///         println!("Entity {} got a new style or color", entity);
///     }
/// }
/// # bevy_ecs::system::assert_is_system(print_cool_entity_system);
/// ```
pub struct Or<T>(PhantomData<T>);

#[doc(hidden)]
pub struct OrFetch<'w, 's, T: WorldQuery> {
    fetch: T::Fetch<'w, 's>,
    matches: bool,
}

impl<T: WorldQuery> Clone for OrFetch<'_, '_, T> {
    fn clone(&self) -> Self {
        Self {
            fetch: self.fetch.clone(),
            matches: self.matches,
        }
    }
}

macro_rules! impl_or_query_filter {
    ($(#[$meta:meta])* $(($filter: ident, $state: ident)),*) => {
        $(#[$meta])*
        #[expect(
            clippy::allow_attributes,
            reason = "This is a tuple-related macro; as such the lints below may not always apply."
        )]
        #[allow(
            non_snake_case,
            reason = "The names of some variables are provided by the macro's caller, not by us."
        )]
        #[allow(
            unused_variables,
            reason = "Zero-length tuples won't use any of the parameters."
        )]
        #[allow(
            clippy::unused_unit,
            reason = "Zero-length tuples will generate some function bodies equivalent to `()`; however, this macro is meant for all applicable tuples, and as such it makes no sense to rewrite it just for that case."
        )]
        /// SAFETY:
        /// `fetch` accesses are a subset of the subqueries' accesses
        /// This is sound because `update_component_access` adds accesses according to the implementations of all the subqueries.
        /// `update_component_access` replace the filters with a disjunction where every element is a conjunction of the previous filters and the filters of one of the subqueries.
        /// This is sound because `matches_component_set` returns a disjunction of the results of the subqueries' implementations.
        unsafe impl<$($filter: QueryFilter),*> WorldQuery for Or<($($filter,)*)> {
            type Fetch<'w, 's> = ($(OrFetch<'w, 's, $filter>,)*);
            type Item<'w, 's> =bool;
            type State = ($($filter::State,)*);

            fn shrink<'wlong: 'wshort, 'wshort, 's>(item: Self::Item<'wlong, 's>) -> Self::Item<'wshort, 's> {
                item
            }

            fn shrink_fetch<'wlong: 'wshort, 'wshort, 's>(fetch: Self::Fetch<'wlong, 's>) -> Self::Fetch<'wshort, 's> {
                let ($($filter,)*) = fetch;
                ($(
                    OrFetch {
                        fetch: $filter::shrink_fetch($filter.fetch),
                        matches: $filter.matches
                    },
                )*)
            }

            const IS_DENSE: bool = true $(&& $filter::IS_DENSE)*;

            #[inline]
            unsafe fn init_fetch<'w, 's>(world: UnsafeWorldCell<'w>, state: &'s Self::State, last_run: Tick, this_run: Tick) -> Self::Fetch<'w, 's> {
                let ($($filter,)*) = state;
                ($(OrFetch {
                    // SAFETY: The invariants are upheld by the caller.
                    fetch: unsafe { $filter::init_fetch(world, $filter, last_run, this_run) },
                    matches: false,
                },)*)
            }

            #[inline]
            unsafe fn set_table<'w, 's>(fetch: &mut Self::Fetch<'w, 's>, state: &'s Self::State, table: &'w Table) {
                let ($($filter,)*) = fetch;
                let ($($state,)*) = state;
                $(
                    $filter.matches = $filter::matches_component_set($state, &|id| table.has_column(id));
                    if $filter.matches {
                        // SAFETY: The invariants are upheld by the caller.
                        unsafe { $filter::set_table(&mut $filter.fetch, $state, table); }
                    }
                )*
            }

            #[inline]
            unsafe fn set_archetype<'w, 's>(
                fetch: &mut Self::Fetch<'w, 's>,
                state: &'s Self::State,
                archetype: &'w Archetype,
                table: &'w Table
            ) {
                let ($($filter,)*) = fetch;
                let ($($state,)*) = &state;
                $(
                    $filter.matches = $filter::matches_component_set($state, &|id| archetype.contains(id));
                    if $filter.matches {
                        // SAFETY: The invariants are upheld by the caller.
                       unsafe { $filter::set_archetype(&mut $filter.fetch, $state, archetype, table); }
                    }
                )*
            }

            #[inline(always)]
<<<<<<< HEAD
            unsafe fn fetch<'w, 's>(
                fetch: &mut Self::Fetch<'w, 's>,
                _entity: Entity,
                _table_row: TableRow
            ) -> Self::Item<'w, 's> {
=======
            unsafe fn fetch<'w>(
                fetch: &mut Self::Fetch<'w>,
                entity: Entity,
                table_row: TableRow
            ) -> Self::Item<'w> {
>>>>>>> 6be11a8a
                let ($($filter,)*) = fetch;
                // SAFETY: The invariants are upheld by the caller.
                false $(|| ($filter.matches && unsafe { $filter::filter_fetch(&mut $filter.fetch, entity, table_row) }))*
            }

            fn update_component_access(state: &Self::State, access: &mut FilteredAccess<ComponentId>) {
                let ($($filter,)*) = state;

                let mut new_access = FilteredAccess::matches_nothing();

                $(
                    // Create an intermediate because `access`'s value needs to be preserved
                    // for the next filter, and `_new_access` has to be modified only by `append_or` to it.
                    let mut intermediate = access.clone();
                    $filter::update_component_access($filter, &mut intermediate);
                    new_access.append_or(&intermediate);
                    // Also extend the accesses required to compute the filter. This is required because
                    // otherwise a `Query<(), Or<(Changed<Foo>,)>` won't conflict with `Query<&mut Foo>`.
                    new_access.extend_access(&intermediate);
                )*

                // The required components remain the same as the original `access`.
                new_access.required = core::mem::take(&mut access.required);

                *access = new_access;
            }

            fn init_state(world: &mut World) -> Self::State {
                ($($filter::init_state(world),)*)
            }

            fn get_state(components: &Components) -> Option<Self::State> {
                Some(($($filter::get_state(components)?,)*))
            }

            fn matches_component_set(state: &Self::State, set_contains_id: &impl Fn(ComponentId) -> bool) -> bool {
                let ($($filter,)*) = state;
                false $(|| $filter::matches_component_set($filter, set_contains_id))*
            }
        }

        $(#[$meta])*
        // SAFETY: This only performs access that subqueries perform, and they impl `QueryFilter` and so perform no mutable access.
        unsafe impl<$($filter: QueryFilter),*> QueryFilter for Or<($($filter,)*)> {
            const IS_ARCHETYPAL: bool = true $(&& $filter::IS_ARCHETYPAL)*;

            #[inline(always)]
            unsafe fn filter_fetch(
                fetch: &mut Self::Fetch<'_, '_>,
                entity: Entity,
                table_row: TableRow
            ) -> bool {
                // SAFETY: The invariants are upheld by the caller.
                unsafe { Self::fetch(fetch, entity, table_row) }
            }
        }
    };
}

macro_rules! impl_tuple_query_filter {
    ($(#[$meta:meta])* $($name: ident),*) => {
        #[expect(
            clippy::allow_attributes,
            reason = "This is a tuple-related macro; as such the lints below may not always apply."
        )]
        #[allow(
            non_snake_case,
            reason = "The names of some variables are provided by the macro's caller, not by us."
        )]
        #[allow(
            unused_variables,
            reason = "Zero-length tuples won't use any of the parameters."
        )]
        $(#[$meta])*
        // SAFETY: This only performs access that subqueries perform, and they impl `QueryFilter` and so perform no mutable access.
        unsafe impl<$($name: QueryFilter),*> QueryFilter for ($($name,)*) {
            const IS_ARCHETYPAL: bool = true $(&& $name::IS_ARCHETYPAL)*;

            #[inline(always)]
            unsafe fn filter_fetch(
<<<<<<< HEAD
                fetch: &mut Self::Fetch<'_, '_>,
                _entity: Entity,
                _table_row: TableRow
=======
                fetch: &mut Self::Fetch<'_>,
                entity: Entity,
                table_row: TableRow
>>>>>>> 6be11a8a
            ) -> bool {
                let ($($name,)*) = fetch;
                // SAFETY: The invariants are upheld by the caller.
                true $(&& unsafe { $name::filter_fetch($name, entity, table_row) })*
            }
        }

    };
}

all_tuples!(
    #[doc(fake_variadic)]
    impl_tuple_query_filter,
    0,
    15,
    F
);
all_tuples!(
    #[doc(fake_variadic)]
    impl_or_query_filter,
    0,
    15,
    F,
    S
);

/// A filter on a component that only retains results the first time after they have been added.
///
/// A common use for this filter is one-time initialization.
///
/// To retain all results without filtering but still check whether they were added after the
/// system last ran, use [`Ref<T>`](crate::change_detection::Ref).
///
/// **Note** that this includes changes that happened before the first time this `Query` was run.
///
/// # Deferred
///
/// Note, that entity modifications issued with [`Commands`](crate::system::Commands)
/// are visible only after deferred operations are applied,
/// typically at the end of the schedule iteration.
///
/// # Time complexity
///
/// `Added` is not [`ArchetypeFilter`], which practically means that
/// if the query (with `T` component filter) matches a million entities,
/// `Added<T>` filter will iterate over all of them even if none of them were just added.
///
/// For example, these two systems are roughly equivalent in terms of performance:
///
/// ```
/// # use bevy_ecs::change_detection::{DetectChanges, Ref};
/// # use bevy_ecs::entity::Entity;
/// # use bevy_ecs::query::Added;
/// # use bevy_ecs::system::Query;
/// # use bevy_ecs_macros::Component;
/// # #[derive(Component)]
/// # struct MyComponent;
/// # #[derive(Component)]
/// # struct Transform;
///
/// fn system1(q: Query<&MyComponent, Added<Transform>>) {
///     for item in &q { /* component added */ }
/// }
///
/// fn system2(q: Query<(&MyComponent, Ref<Transform>)>) {
///     for item in &q {
///         if item.1.is_added() { /* component added */ }
///     }
/// }
/// ```
///
/// # Examples
///
/// ```
/// # use bevy_ecs::component::Component;
/// # use bevy_ecs::query::Added;
/// # use bevy_ecs::system::IntoSystem;
/// # use bevy_ecs::system::Query;
/// #
/// # #[derive(Component, Debug)]
/// # struct Name {};
///
/// fn print_add_name_component(query: Query<&Name, Added<Name>>) {
///     for name in &query {
///         println!("Named entity created: {:?}", name)
///     }
/// }
///
/// # bevy_ecs::system::assert_is_system(print_add_name_component);
/// ```
pub struct Added<T>(PhantomData<T>);

#[doc(hidden)]
pub struct AddedFetch<'w, T: Component> {
    ticks: StorageSwitch<
        T,
        // T::STORAGE_TYPE = StorageType::Table
        Option<ThinSlicePtr<'w, UnsafeCell<Tick>>>,
        // T::STORAGE_TYPE = StorageType::SparseSet
        &'w ComponentSparseSet,
    >,
    last_run: Tick,
    this_run: Tick,
}

impl<T: Component> Clone for AddedFetch<'_, T> {
    fn clone(&self) -> Self {
        Self {
            ticks: self.ticks,
            last_run: self.last_run,
            this_run: self.this_run,
        }
    }
}

/// SAFETY:
/// `fetch` accesses a single component in a readonly way.
/// This is sound because `update_component_access` adds read access for that component and panics when appropriate.
/// `update_component_access` adds a `With` filter for a component.
/// This is sound because `matches_component_set` returns whether the set contains that component.
unsafe impl<T: Component> WorldQuery for Added<T> {
    type Item<'w, 's> = bool;
    type Fetch<'w, 's> = AddedFetch<'w, T>;
    type State = ComponentId;

    fn shrink<'wlong: 'wshort, 'wshort, 's>(
        item: Self::Item<'wlong, 's>,
    ) -> Self::Item<'wshort, 's> {
        item
    }

    fn shrink_fetch<'wlong: 'wshort, 'wshort, 's>(
        fetch: Self::Fetch<'wlong, 's>,
    ) -> Self::Fetch<'wshort, 's> {
        fetch
    }

    #[inline]
    unsafe fn init_fetch<'w, 's>(
        world: UnsafeWorldCell<'w>,
        &id: &'s ComponentId,
        last_run: Tick,
        this_run: Tick,
    ) -> Self::Fetch<'w, 's> {
        Self::Fetch::<'w, 's> {
            ticks: StorageSwitch::new(
                || None,
                || {
                    // SAFETY: The underlying type associated with `component_id` is `T`,
                    // which we are allowed to access since we registered it in `update_archetype_component_access`.
                    // Note that we do not actually access any components' ticks in this function, we just get a shared
                    // reference to the sparse set, which is used to access the components' ticks in `Self::fetch`.
                    unsafe { world.storages().sparse_sets.get(id).debug_checked_unwrap() }
                },
            ),
            last_run,
            this_run,
        }
    }

    const IS_DENSE: bool = {
        match T::STORAGE_TYPE {
            StorageType::Table => true,
            StorageType::SparseSet => false,
        }
    };

    #[inline]
    unsafe fn set_archetype<'w, 's>(
        fetch: &mut Self::Fetch<'w, 's>,
        component_id: &'s ComponentId,
        _archetype: &'w Archetype,
        table: &'w Table,
    ) {
        if Self::IS_DENSE {
            // SAFETY: `set_archetype`'s safety rules are a super set of the `set_table`'s ones.
            unsafe {
                Self::set_table(fetch, component_id, table);
            }
        }
    }

    #[inline]
    unsafe fn set_table<'w, 's>(
        fetch: &mut Self::Fetch<'w, 's>,
        &component_id: &'s ComponentId,
        table: &'w Table,
    ) {
        let table_ticks = Some(
            table
                .get_added_ticks_slice_for(component_id)
                .debug_checked_unwrap()
                .into(),
        );
        // SAFETY: set_table is only called when T::STORAGE_TYPE = StorageType::Table
        unsafe { fetch.ticks.set_table(table_ticks) };
    }

    #[inline(always)]
    unsafe fn fetch<'w, 's>(
        fetch: &mut Self::Fetch<'w, 's>,
        entity: Entity,
        table_row: TableRow,
    ) -> Self::Item<'w, 's> {
        fetch.ticks.extract(
            |table| {
                // SAFETY: set_table was previously called
                let table = unsafe { table.debug_checked_unwrap() };
                // SAFETY: The caller ensures `table_row` is in range.
                let tick = unsafe { table.get(table_row.as_usize()) };

                tick.deref().is_newer_than(fetch.last_run, fetch.this_run)
            },
            |sparse_set| {
                // SAFETY: The caller ensures `entity` is in range.
                let tick = unsafe {
                    ComponentSparseSet::get_added_tick(sparse_set, entity).debug_checked_unwrap()
                };

                tick.deref().is_newer_than(fetch.last_run, fetch.this_run)
            },
        )
    }

    #[inline]
    fn update_component_access(&id: &ComponentId, access: &mut FilteredAccess<ComponentId>) {
        if access.access().has_component_write(id) {
            panic!("$state_name<{}> conflicts with a previous access in this query. Shared access cannot coincide with exclusive access.",core::any::type_name::<T>());
        }
        access.add_component_read(id);
    }

    fn init_state(world: &mut World) -> ComponentId {
        world.register_component::<T>()
    }

    fn get_state(components: &Components) -> Option<ComponentId> {
        components.component_id::<T>()
    }

    fn matches_component_set(
        &id: &ComponentId,
        set_contains_id: &impl Fn(ComponentId) -> bool,
    ) -> bool {
        set_contains_id(id)
    }
}

// SAFETY: WorldQuery impl performs only read access on ticks
unsafe impl<T: Component> QueryFilter for Added<T> {
    const IS_ARCHETYPAL: bool = false;
    #[inline(always)]
    unsafe fn filter_fetch(
        fetch: &mut Self::Fetch<'_, '_>,
        entity: Entity,
        table_row: TableRow,
    ) -> bool {
        // SAFETY: The invariants are upheld by the caller.
        unsafe { Self::fetch(fetch, entity, table_row) }
    }
}

/// A filter on a component that only retains results the first time after they have been added or mutably dereferenced.
///
/// A common use for this filter is avoiding redundant work when values have not changed.
///
/// **Note** that simply *mutably dereferencing* a component is considered a change ([`DerefMut`](std::ops::DerefMut)).
/// Bevy does not compare components to their previous values.
///
/// To retain all results without filtering but still check whether they were changed after the
/// system last ran, use [`Ref<T>`](crate::change_detection::Ref).
///
/// **Note** that this includes changes that happened before the first time this `Query` was run.
///
/// # Deferred
///
/// Note, that entity modifications issued with [`Commands`](crate::system::Commands)
/// (like entity creation or entity component addition or removal)
/// are visible only after deferred operations are applied,
/// typically at the end of the schedule iteration.
///
/// # Time complexity
///
/// `Changed` is not [`ArchetypeFilter`], which practically means that
/// if query (with `T` component filter) matches million entities,
/// `Changed<T>` filter will iterate over all of them even if none of them were changed.
///
/// For example, these two systems are roughly equivalent in terms of performance:
///
/// ```
/// # use bevy_ecs::change_detection::DetectChanges;
/// # use bevy_ecs::entity::Entity;
/// # use bevy_ecs::query::Changed;
/// # use bevy_ecs::system::Query;
/// # use bevy_ecs::world::Ref;
/// # use bevy_ecs_macros::Component;
/// # #[derive(Component)]
/// # struct MyComponent;
/// # #[derive(Component)]
/// # struct Transform;
///
/// fn system1(q: Query<&MyComponent, Changed<Transform>>) {
///     for item in &q { /* component changed */ }
/// }
///
/// fn system2(q: Query<(&MyComponent, Ref<Transform>)>) {
///     for item in &q {
///         if item.1.is_changed() { /* component changed */ }
///     }
/// }
/// ```
///
/// # Examples
///
/// ```
/// # use bevy_ecs::component::Component;
/// # use bevy_ecs::query::Changed;
/// # use bevy_ecs::system::IntoSystem;
/// # use bevy_ecs::system::Query;
/// #
/// # #[derive(Component, Debug)]
/// # struct Name {};
/// # #[derive(Component)]
/// # struct Transform {};
///
/// fn print_moving_objects_system(query: Query<&Name, Changed<Transform>>) {
///     for name in &query {
///         println!("Entity Moved: {:?}", name);
///     }
/// }
///
/// # bevy_ecs::system::assert_is_system(print_moving_objects_system);
/// ```
pub struct Changed<T>(PhantomData<T>);

#[doc(hidden)]
pub struct ChangedFetch<'w, T: Component> {
    ticks: StorageSwitch<T, Option<ThinSlicePtr<'w, UnsafeCell<Tick>>>, &'w ComponentSparseSet>,
    last_run: Tick,
    this_run: Tick,
}

impl<T: Component> Clone for ChangedFetch<'_, T> {
    fn clone(&self) -> Self {
        Self {
            ticks: self.ticks,
            last_run: self.last_run,
            this_run: self.this_run,
        }
    }
}

/// SAFETY:
/// `fetch` accesses a single component in a readonly way.
/// This is sound because `update_component_access` add read access for that component and panics when appropriate.
/// `update_component_access` adds a `With` filter for a component.
/// This is sound because `matches_component_set` returns whether the set contains that component.
unsafe impl<T: Component> WorldQuery for Changed<T> {
    type Item<'w, 's> = bool;
    type Fetch<'w, 's> = ChangedFetch<'w, T>;
    type State = ComponentId;

    fn shrink<'wlong: 'wshort, 'wshort, 's>(
        item: Self::Item<'wlong, 's>,
    ) -> Self::Item<'wshort, 's> {
        item
    }

    fn shrink_fetch<'wlong: 'wshort, 'wshort, 's>(
        fetch: Self::Fetch<'wlong, 's>,
    ) -> Self::Fetch<'wshort, 's> {
        fetch
    }

    #[inline]
    unsafe fn init_fetch<'w, 's>(
        world: UnsafeWorldCell<'w>,
        &id: &'s ComponentId,
        last_run: Tick,
        this_run: Tick,
    ) -> Self::Fetch<'w, 's> {
        Self::Fetch::<'w, 's> {
            ticks: StorageSwitch::new(
                || None,
                || {
                    // SAFETY: The underlying type associated with `component_id` is `T`,
                    // which we are allowed to access since we registered it in `update_archetype_component_access`.
                    // Note that we do not actually access any components' ticks in this function, we just get a shared
                    // reference to the sparse set, which is used to access the components' ticks in `Self::fetch`.
                    unsafe { world.storages().sparse_sets.get(id).debug_checked_unwrap() }
                },
            ),
            last_run,
            this_run,
        }
    }

    const IS_DENSE: bool = {
        match T::STORAGE_TYPE {
            StorageType::Table => true,
            StorageType::SparseSet => false,
        }
    };

    #[inline]
    unsafe fn set_archetype<'w, 's>(
        fetch: &mut Self::Fetch<'w, 's>,
        component_id: &'s ComponentId,
        _archetype: &'w Archetype,
        table: &'w Table,
    ) {
        if Self::IS_DENSE {
            // SAFETY: `set_archetype`'s safety rules are a super set of the `set_table`'s ones.
            unsafe {
                Self::set_table(fetch, component_id, table);
            }
        }
    }

    #[inline]
    unsafe fn set_table<'w, 's>(
        fetch: &mut Self::Fetch<'w, 's>,
        &component_id: &'s ComponentId,
        table: &'w Table,
    ) {
        let table_ticks = Some(
            table
                .get_changed_ticks_slice_for(component_id)
                .debug_checked_unwrap()
                .into(),
        );
        // SAFETY: set_table is only called when T::STORAGE_TYPE = StorageType::Table
        unsafe { fetch.ticks.set_table(table_ticks) };
    }

    #[inline(always)]
    unsafe fn fetch<'w, 's>(
        fetch: &mut Self::Fetch<'w, 's>,
        entity: Entity,
        table_row: TableRow,
    ) -> Self::Item<'w, 's> {
        fetch.ticks.extract(
            |table| {
                // SAFETY: set_table was previously called
                let table = unsafe { table.debug_checked_unwrap() };
                // SAFETY: The caller ensures `table_row` is in range.
                let tick = unsafe { table.get(table_row.as_usize()) };

                tick.deref().is_newer_than(fetch.last_run, fetch.this_run)
            },
            |sparse_set| {
                // SAFETY: The caller ensures `entity` is in range.
                let tick = unsafe {
                    ComponentSparseSet::get_changed_tick(sparse_set, entity).debug_checked_unwrap()
                };

                tick.deref().is_newer_than(fetch.last_run, fetch.this_run)
            },
        )
    }

    #[inline]
    fn update_component_access(&id: &ComponentId, access: &mut FilteredAccess<ComponentId>) {
        if access.access().has_component_write(id) {
            panic!("$state_name<{}> conflicts with a previous access in this query. Shared access cannot coincide with exclusive access.",core::any::type_name::<T>());
        }
        access.add_component_read(id);
    }

    fn init_state(world: &mut World) -> ComponentId {
        world.register_component::<T>()
    }

    fn get_state(components: &Components) -> Option<ComponentId> {
        components.component_id::<T>()
    }

    fn matches_component_set(
        &id: &ComponentId,
        set_contains_id: &impl Fn(ComponentId) -> bool,
    ) -> bool {
        set_contains_id(id)
    }
}

// SAFETY: WorldQuery impl performs only read access on ticks
unsafe impl<T: Component> QueryFilter for Changed<T> {
    const IS_ARCHETYPAL: bool = false;

    #[inline(always)]
    unsafe fn filter_fetch(
        fetch: &mut Self::Fetch<'_, '_>,
        entity: Entity,
        table_row: TableRow,
    ) -> bool {
        // SAFETY: The invariants are upheld by the caller.
        unsafe { Self::fetch(fetch, entity, table_row) }
    }
}

/// A marker trait to indicate that the filter works at an archetype level.
///
/// This is needed to implement [`ExactSizeIterator`] for
/// [`QueryIter`](crate::query::QueryIter) that contains archetype-level filters.
///
/// The trait must only be implemented for filters where its corresponding [`QueryFilter::IS_ARCHETYPAL`]
/// is [`prim@true`]. As such, only the [`With`] and [`Without`] filters can implement the trait.
/// [Tuples](prim@tuple) and [`Or`] filters are automatically implemented with the trait only if its containing types
/// also implement the same trait.
///
/// [`Added`] and [`Changed`] works with entities, and therefore are not archetypal. As such
/// they do not implement [`ArchetypeFilter`].
#[diagnostic::on_unimplemented(
    message = "`{Self}` is not a valid `Query` filter based on archetype information",
    label = "invalid `Query` filter",
    note = "an `ArchetypeFilter` typically uses a combination of `With<T>` and `Without<T>` statements"
)]
pub trait ArchetypeFilter: QueryFilter {}

impl<T: Component> ArchetypeFilter for With<T> {}
impl<T: Component> ArchetypeFilter for Without<T> {}

macro_rules! impl_archetype_filter_tuple {
    ($(#[$meta:meta])* $($filter: ident),*) => {
        $(#[$meta])*
        impl<$($filter: ArchetypeFilter),*> ArchetypeFilter for ($($filter,)*) {}
    };
}

macro_rules! impl_archetype_or_filter_tuple {
    ($(#[$meta:meta])* $($filter: ident),*) => {
        $(#[$meta])*
        impl<$($filter: ArchetypeFilter),*> ArchetypeFilter for Or<($($filter,)*)> {}
    };
}

all_tuples!(
    #[doc(fake_variadic)]
    impl_archetype_filter_tuple,
    0,
    15,
    F
);

all_tuples!(
    #[doc(fake_variadic)]
    impl_archetype_or_filter_tuple,
    0,
    15,
    F
);<|MERGE_RESOLUTION|>--- conflicted
+++ resolved
@@ -481,19 +481,11 @@
             }
 
             #[inline(always)]
-<<<<<<< HEAD
             unsafe fn fetch<'w, 's>(
                 fetch: &mut Self::Fetch<'w, 's>,
-                _entity: Entity,
-                _table_row: TableRow
-            ) -> Self::Item<'w, 's> {
-=======
-            unsafe fn fetch<'w>(
-                fetch: &mut Self::Fetch<'w>,
                 entity: Entity,
                 table_row: TableRow
-            ) -> Self::Item<'w> {
->>>>>>> 6be11a8a
+            ) -> Self::Item<'w, 's> {
                 let ($($filter,)*) = fetch;
                 // SAFETY: The invariants are upheld by the caller.
                 false $(|| ($filter.matches && unsafe { $filter::filter_fetch(&mut $filter.fetch, entity, table_row) }))*
@@ -574,15 +566,9 @@
 
             #[inline(always)]
             unsafe fn filter_fetch(
-<<<<<<< HEAD
                 fetch: &mut Self::Fetch<'_, '_>,
-                _entity: Entity,
-                _table_row: TableRow
-=======
-                fetch: &mut Self::Fetch<'_>,
                 entity: Entity,
                 table_row: TableRow
->>>>>>> 6be11a8a
             ) -> bool {
                 let ($($name,)*) = fetch;
                 // SAFETY: The invariants are upheld by the caller.
