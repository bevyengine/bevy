<<<<<<< HEAD
use crate::schedule::{
    AmbiguitySetLabel, BoxedAmbiguitySetLabel, BoxedSystemLabel, IntoRunCriterionDescriptor,
    RunCriterionDescriptor, SystemDescriptor, SystemLabel,
=======
use crate::{
    component::Component,
    schedule::{RunCriteria, ShouldRun, State, SystemDescriptor},
    system::System,
>>>>>>> 284889c6
};

/// A builder for describing several systems at the same time.
pub struct SystemSet {
    pub(crate) systems: Vec<SystemDescriptor>,
    pub(crate) run_criterion: Option<RunCriterionDescriptor>,
    pub(crate) labels: Vec<BoxedSystemLabel>,
    pub(crate) before: Vec<BoxedSystemLabel>,
    pub(crate) after: Vec<BoxedSystemLabel>,
    pub(crate) ambiguity_sets: Vec<BoxedAmbiguitySetLabel>,
}

impl Default for SystemSet {
    fn default() -> SystemSet {
        SystemSet {
            systems: Vec::new(),
            run_criterion: None,
            labels: Vec::new(),
            before: Vec::new(),
            after: Vec::new(),
            ambiguity_sets: Vec::new(),
        }
    }
}

impl SystemSet {
    pub fn new() -> Self {
        Default::default()
    }

    pub fn with_system(mut self, system: impl Into<SystemDescriptor>) -> Self {
        self.systems.push(system.into());
        self
    }

    pub fn with_run_criterion<Marker>(
        mut self,
        run_criteria: impl IntoRunCriterionDescriptor<Marker>,
    ) -> Self {
        self.run_criterion = Some(run_criteria.into());
        self
    }

    pub fn label(mut self, label: impl SystemLabel) -> Self {
        self.labels.push(Box::new(label));
        self
    }

    pub fn before(mut self, label: impl SystemLabel) -> Self {
        self.before.push(Box::new(label));
        self
    }

    pub fn after(mut self, label: impl SystemLabel) -> Self {
        self.after.push(Box::new(label));
        self
    }

<<<<<<< HEAD
    pub fn in_ambiguity_set(mut self, set: impl AmbiguitySetLabel) -> Self {
        self.ambiguity_sets.push(Box::new(set));
        self
    }

    pub(crate) fn bake(self) -> (Option<RunCriterionDescriptor>, Vec<SystemDescriptor>) {
        let SystemSet {
            mut systems,
            run_criterion: run_criteria,
            labels,
            before,
            after,
            ambiguity_sets,
        } = self;
        for descriptor in &mut systems {
            match descriptor {
                SystemDescriptor::Parallel(descriptor) => {
                    descriptor.labels.extend(labels.iter().cloned());
                    descriptor.before.extend(before.iter().cloned());
                    descriptor.after.extend(after.iter().cloned());
                    descriptor
                        .ambiguity_sets
                        .extend(ambiguity_sets.iter().cloned());
                }
                SystemDescriptor::Exclusive(descriptor) => {
                    descriptor.labels.extend(labels.iter().cloned());
                    descriptor.before.extend(before.iter().cloned());
                    descriptor.after.extend(after.iter().cloned());
                    descriptor
                        .ambiguity_sets
                        .extend(ambiguity_sets.iter().cloned());
                }
            }
        }
        (run_criteria, systems)
=======
    pub fn on_update<T: Component + Clone + Eq>(s: T) -> SystemSet {
        Self::new().with_run_criteria(State::<T>::on_update(s))
    }

    pub fn on_inactive_update<T: Component + Clone + Eq>(s: T) -> SystemSet {
        Self::new().with_run_criteria(State::<T>::on_inactive_update(s))
    }

    pub fn on_enter<T: Component + Clone + Eq>(s: T) -> SystemSet {
        Self::new().with_run_criteria(State::<T>::on_enter(s))
    }

    pub fn on_exit<T: Component + Clone + Eq>(s: T) -> SystemSet {
        Self::new().with_run_criteria(State::<T>::on_exit(s))
    }

    pub fn on_pause<T: Component + Clone + Eq>(s: T) -> SystemSet {
        Self::new().with_run_criteria(State::<T>::on_pause(s))
    }

    pub fn on_resume<T: Component + Clone + Eq>(s: T) -> SystemSet {
        Self::new().with_run_criteria(State::<T>::on_resume(s))
>>>>>>> 284889c6
    }
}<|MERGE_RESOLUTION|>--- conflicted
+++ resolved
@@ -1,13 +1,9 @@
-<<<<<<< HEAD
-use crate::schedule::{
-    AmbiguitySetLabel, BoxedAmbiguitySetLabel, BoxedSystemLabel, IntoRunCriterionDescriptor,
-    RunCriterionDescriptor, SystemDescriptor, SystemLabel,
-=======
 use crate::{
     component::Component,
-    schedule::{RunCriteria, ShouldRun, State, SystemDescriptor},
-    system::System,
->>>>>>> 284889c6
+    schedule::{
+        AmbiguitySetLabel, BoxedAmbiguitySetLabel, BoxedSystemLabel,
+        IntoRunCriterionDescriptor, RunCriterionDescriptor, SystemDescriptor, SystemLabel,
+    }
 };
 
 /// A builder for describing several systems at the same time.
@@ -38,6 +34,35 @@
         Default::default()
     }
 
+    pub fn on_update<T: Component + Clone + Eq>(s: T) -> SystemSet {
+        Self::new().with_run_criteria(State::<T>::on_update(s))
+    }
+
+    pub fn on_inactive_update<T: Component + Clone + Eq>(s: T) -> SystemSet {
+        Self::new().with_run_criteria(State::<T>::on_inactive_update(s))
+    }
+
+    pub fn on_enter<T: Component + Clone + Eq>(s: T) -> SystemSet {
+        Self::new().with_run_criteria(State::<T>::on_enter(s))
+    }
+
+    pub fn on_exit<T: Component + Clone + Eq>(s: T) -> SystemSet {
+        Self::new().with_run_criteria(State::<T>::on_exit(s))
+    }
+
+    pub fn on_pause<T: Component + Clone + Eq>(s: T) -> SystemSet {
+        Self::new().with_run_criteria(State::<T>::on_pause(s))
+    }
+
+    pub fn on_resume<T: Component + Clone + Eq>(s: T) -> SystemSet {
+        Self::new().with_run_criteria(State::<T>::on_resume(s))
+    }
+
+    pub fn in_ambiguity_set(mut self, set: impl AmbiguitySetLabel) -> Self {
+        self.ambiguity_sets.push(Box::new(set));
+        self
+    }
+
     pub fn with_system(mut self, system: impl Into<SystemDescriptor>) -> Self {
         self.systems.push(system.into());
         self
@@ -63,12 +88,6 @@
 
     pub fn after(mut self, label: impl SystemLabel) -> Self {
         self.after.push(Box::new(label));
-        self
-    }
-
-<<<<<<< HEAD
-    pub fn in_ambiguity_set(mut self, set: impl AmbiguitySetLabel) -> Self {
-        self.ambiguity_sets.push(Box::new(set));
         self
     }
 
@@ -102,29 +121,5 @@
             }
         }
         (run_criteria, systems)
-=======
-    pub fn on_update<T: Component + Clone + Eq>(s: T) -> SystemSet {
-        Self::new().with_run_criteria(State::<T>::on_update(s))
-    }
-
-    pub fn on_inactive_update<T: Component + Clone + Eq>(s: T) -> SystemSet {
-        Self::new().with_run_criteria(State::<T>::on_inactive_update(s))
-    }
-
-    pub fn on_enter<T: Component + Clone + Eq>(s: T) -> SystemSet {
-        Self::new().with_run_criteria(State::<T>::on_enter(s))
-    }
-
-    pub fn on_exit<T: Component + Clone + Eq>(s: T) -> SystemSet {
-        Self::new().with_run_criteria(State::<T>::on_exit(s))
-    }
-
-    pub fn on_pause<T: Component + Clone + Eq>(s: T) -> SystemSet {
-        Self::new().with_run_criteria(State::<T>::on_pause(s))
-    }
-
-    pub fn on_resume<T: Component + Clone + Eq>(s: T) -> SystemSet {
-        Self::new().with_run_criteria(State::<T>::on_resume(s))
->>>>>>> 284889c6
     }
 }