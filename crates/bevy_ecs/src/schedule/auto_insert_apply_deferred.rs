--- conflicted
+++ resolved
@@ -99,40 +99,37 @@
                     .any(|(parent, _)| set_has_conditions(graph, parent))
         }
 
-        let mut system_has_conditions_cache = HashMap::default();
-
-        fn is_valid_explicit_sync_point(
-            graph: &ScheduleGraph,
-            system: NodeId,
-            system_has_conditions_cache: &mut HashMap<usize, bool>,
-        ) -> bool {
+        let mut system_has_conditions_cache = HashMap::<usize, bool>::default();
+        let mut is_valid_explicit_sync_point = |system: NodeId| {
             let index = system.index();
             is_apply_deferred(graph.systems[index].get().unwrap())
                 && !*system_has_conditions_cache
                     .entry(index)
                     .or_insert_with(|| system_has_conditions(graph, system))
-        }
+        };
 
         // calculate the number of sync points each sync point is from the beginning of the graph
-<<<<<<< HEAD
         // use the same sync point if the distance is the same
         // distance means here how many sync points are placed between the schedule start and a node
         // if a sync point is ignored for an edge, add it to a later edge
         let mut distances_and_pending_sync: HashMap<usize, (u32, bool)> =
-=======
-        let mut distances: HashMap<usize, u32> =
->>>>>>> df5e3a7b
             HashMap::with_capacity_and_hasher(topo.len(), Default::default());
         // Keep track of any explicit sync nodes for a specific distance.
         let mut distance_to_explicit_sync_node: HashMap<u32, NodeId> = HashMap::default();
+
         for node in &topo {
-<<<<<<< HEAD
             let (node_distance, mut add_sync_after) = distances_and_pending_sync
                 .get(&node.index())
                 .copied()
                 .unwrap_or_default();
 
-            if !add_sync_after {
+            if is_valid_explicit_sync_point(*node) {
+                distance_to_explicit_sync_node.insert(node_distance, *node);
+                
+                // This node just did a sync, so the only reason to do another sync is if one was
+                // explicitly scheduled afterwards.
+                add_sync_after = false;
+            } else if !add_sync_after {
                 add_sync_after = graph.systems[node.index()].get().unwrap().has_deferred();
             }
 
@@ -143,78 +140,36 @@
 
                 *target_distance = node_distance.max(*target_distance);
 
-                if !add_sync_after {
-                    continue;
-                }
-
-                let target_system = graph.systems[target.index()].get().unwrap();
-
-                if is_apply_deferred(target_system) {
-                    // if target system is `ApplyDeferred` there is no point in adding another sync point
-                    continue;
-                }
-
-                if !target_system.is_exclusive() && self.no_sync_edges.contains(&(*node, target)) {
+                let mut edge_needs_sync = add_sync_after;
+                if !graph.systems[target.index()].get().unwrap().is_exclusive()
+                    && self.no_sync_edges.contains(&(*node, target))
+                {
                     // `node` has deferred commands to apply, but this edge is a no sync edge
                     // Mark the `target` node as 'delaying' those commands to a future edge
                     *target_pending_sync = true;
-                    continue;
-                }
-
-                // add sync point at this edge, target distance may increase
-                *target_distance = (node_distance + 1).max(*target_distance);
-
-                let sync_point = self.get_sync_point(graph, *target_distance);
-                sync_point_graph.add_edge(*node, sync_point);
-                sync_point_graph.add_edge(sync_point, target);
-
-                // edge is now redundant
-=======
-            let node_system = graph.systems[node.index()].get().unwrap();
-
-            let node_needs_sync =
-                if is_valid_explicit_sync_point(graph, *node, &mut system_has_conditions_cache) {
-                    distance_to_explicit_sync_node.insert(
-                        distances.get(&node.index()).copied().unwrap_or_default(),
-                        *node,
-                    );
-
-                    // This node just did a sync, so the only reason to do another sync is if one was
-                    // explicitly scheduled afterwards.
-                    false
-                } else {
-                    node_system.has_deferred()
-                };
-
-            for target in dependency_flattened.neighbors_directed(*node, Direction::Outgoing) {
-                let edge_needs_sync = node_needs_sync
-                    && !self.no_sync_edges.contains(&(*node, target))
-                    || is_valid_explicit_sync_point(
-                        graph,
-                        target,
-                        &mut system_has_conditions_cache,
-                    );
-
-                let weight = if edge_needs_sync { 1 } else { 0 };
-
-                // Use whichever distance is larger, either the current distance, or the distance to
-                // the parent plus the weight.
-                let distance = distances
-                    .get(&target.index())
-                    .copied()
-                    .unwrap_or_default()
-                    .max(distances.get(&node.index()).copied().unwrap_or_default() + weight);
-
-                distances.insert(target.index(), distance);
+                    edge_needs_sync = false;
+                }
+
+                if edge_needs_sync || is_valid_explicit_sync_point(target) {
+                    *target_distance = (node_distance + 1).max(*target_distance);
+                }
             }
         }
 
         // Find any edges which have a different number of sync points between them and make sure
         // there is a sync point between them.
         for node in &topo {
-            let node_distance = distances.get(&node.index()).copied().unwrap_or_default();
+            let (node_distance, _) = distances_and_pending_sync
+                .get(&node.index())
+                .copied()
+                .unwrap_or_default();
+
             for target in dependency_flattened.neighbors_directed(*node, Direction::Outgoing) {
-                let target_distance = distances.get(&target.index()).copied().unwrap_or_default();
+                let (target_distance, _) = distances_and_pending_sync
+                    .get(&target.index())
+                    .copied()
+                    .unwrap_or_default();
+
                 if node_distance == target_distance {
                     // These nodes are the same distance, so they don't need an edge between them.
                     continue;
@@ -233,7 +188,6 @@
                 sync_point_graph.add_edge(*node, sync_point);
                 sync_point_graph.add_edge(sync_point, target);
 
->>>>>>> df5e3a7b
                 sync_point_graph.remove_edge(*node, target);
             }
         }
