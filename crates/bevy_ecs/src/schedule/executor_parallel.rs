--- conflicted
+++ resolved
@@ -214,6 +214,7 @@
             let mut run = move || {
                 #[cfg(feature = "trace")]
                 let _system_guard = system_span.enter();
+                // SAFETY: the executor prevents two systems with conflicting access from running simultaneously.
                 unsafe { system.run_unsafe((), world) };
             };
 
@@ -228,7 +229,6 @@
                         .send(index)
                         .await
                         .unwrap_or_else(|error| unreachable!("{}", error));
-<<<<<<< HEAD
                 };
 
                 #[cfg(feature = "trace")]
@@ -260,14 +260,6 @@
                     //  - The channel is never closed or dropped.
                     //  - Overflowing the bounded size will just suspend until
                     //    there is capacity.
-=======
-                    #[cfg(feature = "trace")]
-                    let system_guard = system_span.enter();
-                    // SAFETY: the executor prevents two systems with conflicting access from running simultaneously.
-                    unsafe { system.run_unsafe((), world) };
-                    #[cfg(feature = "trace")]
-                    drop(system_guard);
->>>>>>> d8d191fd
                     finish_sender
                         .send(index)
                         .await
