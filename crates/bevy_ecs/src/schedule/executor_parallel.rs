--- conflicted
+++ resolved
@@ -123,12 +123,7 @@
             }
         }
 
-<<<<<<< HEAD
-        let task_pool = world.get_resource_or_insert_with(TaskPool::default).clone();
-        task_pool.scope(TaskGroup::Compute, |scope| {
-=======
-        ComputeTaskPool::init(TaskPool::default).scope(|scope| {
->>>>>>> 012ae07d
+        TaskPool::init(TaskPool::default).scope(TaskGroup::Compute, |scope| {
             self.prepare_systems(scope, systems, world);
             let parallel_executor = async {
                 // All systems have been ran if there are no queued or running systems.
