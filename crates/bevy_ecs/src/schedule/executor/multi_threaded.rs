--- conflicted
+++ resolved
@@ -227,15 +227,11 @@
         if self.apply_final_buffers {
             // Do one final apply buffers after all systems have completed
             // Commands should be applied while on the scope's thread, not the executor's thread
-<<<<<<< HEAD
-            let res = apply_system_buffers(&self.unapplied_systems, systems, world);
+            let res = apply_system_buffers(&self.unapplied_systems, systems, world.get_mut());
             if let Err(payload) = res {
                 let mut panic_payload = self.panic_payload.lock().unwrap();
                 *panic_payload = Some(payload);
             }
-=======
-            apply_system_buffers(&self.unapplied_systems, systems, world.get_mut());
->>>>>>> 9079f6d9
             self.unapplied_systems.clear();
             debug_assert!(self.unapplied_systems.is_clear());
         }
