use std::{
    any::Any,
    sync::{Arc, Mutex},
};

use bevy_tasks::{ComputeTaskPool, Scope, TaskPool, ThreadExecutor};
use bevy_utils::default;
use bevy_utils::syncunsafecell::SyncUnsafeCell;
#[cfg(feature = "trace")]
use bevy_utils::tracing::{info_span, Instrument};
use std::panic::AssertUnwindSafe;

use async_channel::{Receiver, Sender};
use fixedbitset::FixedBitSet;

use crate::{
    archetype::ArchetypeComponentId,
    prelude::Resource,
    query::Access,
    schedule::{
        is_apply_system_buffers, BoxedCondition, ExecutorKind, SystemExecutor, SystemSchedule,
    },
    system::BoxedSystem,
    world::{unsafe_world_cell::UnsafeWorldCell, World},
};

use crate as bevy_ecs;

/// A funky borrow split of [`SystemSchedule`] required by the [`MultiThreadedExecutor`].
struct SyncUnsafeSchedule<'a> {
    systems: &'a [SyncUnsafeCell<BoxedSystem>],
    conditions: Conditions<'a>,
}

struct Conditions<'a> {
    system_conditions: &'a mut [Vec<BoxedCondition>],
    set_conditions: &'a mut [Vec<BoxedCondition>],
    sets_with_conditions_of_systems: &'a [FixedBitSet],
    systems_in_sets_with_conditions: &'a [FixedBitSet],
}

impl SyncUnsafeSchedule<'_> {
    fn new(schedule: &mut SystemSchedule) -> SyncUnsafeSchedule<'_> {
        SyncUnsafeSchedule {
            systems: SyncUnsafeCell::from_mut(schedule.systems.as_mut_slice()).as_slice_of_cells(),
            conditions: Conditions {
                system_conditions: &mut schedule.system_conditions,
                set_conditions: &mut schedule.set_conditions,
                sets_with_conditions_of_systems: &schedule.sets_with_conditions_of_systems,
                systems_in_sets_with_conditions: &schedule.systems_in_sets_with_conditions,
            },
        }
    }
}

/// Per-system data used by the [`MultiThreadedExecutor`].
// Copied here because it can't be read from the system when it's running.
struct SystemTaskMetadata {
    /// The `ArchetypeComponentId` access of the system.
    archetype_component_access: Access<ArchetypeComponentId>,
    /// Indices of the systems that directly depend on the system.
    dependents: Vec<usize>,
    /// Is `true` if the system does not access `!Send` data.
    is_send: bool,
    /// Is `true` if the system is exclusive.
    is_exclusive: bool,
}

/// The result of running a system that is sent across a channel.
struct SystemResult {
    system_index: usize,
    success: bool,
}

/// Runs the schedule using a thread pool. Non-conflicting systems can run in parallel.
pub struct MultiThreadedExecutor {
    /// Sends system completion events.
    sender: Sender<SystemResult>,
    /// Receives system completion events.
    receiver: Receiver<SystemResult>,
    /// Metadata for scheduling and running system tasks.
    system_task_metadata: Vec<SystemTaskMetadata>,
    /// Union of the accesses of all currently running systems.
    active_access: Access<ArchetypeComponentId>,
    /// Returns `true` if a system with non-`Send` access is running.
    local_thread_running: bool,
    /// Returns `true` if an exclusive system is running.
    exclusive_running: bool,
    /// The number of systems expected to run.
    num_systems: usize,
    /// The number of systems that are running.
    num_running_systems: usize,
    /// The number of systems that have completed.
    num_completed_systems: usize,
    /// The number of dependencies each system has that have not completed.
    num_dependencies_remaining: Vec<usize>,
    /// System sets whose conditions have been evaluated.
    evaluated_sets: FixedBitSet,
    /// Systems that have no remaining dependencies and are waiting to run.
    ready_systems: FixedBitSet,
    /// copy of `ready_systems`
    ready_systems_copy: FixedBitSet,
    /// Systems that are running.
    running_systems: FixedBitSet,
    /// Systems that got skipped.
    skipped_systems: FixedBitSet,
    /// Systems whose conditions have been evaluated and were run or skipped.
    completed_systems: FixedBitSet,
    /// Systems that have run but have not had their buffers applied.
    unapplied_systems: FixedBitSet,
    /// Setting when true applies system buffers after all systems have run
    apply_final_buffers: bool,
    /// When set, tells the executor that a thread has panicked.
    panic_payload: Arc<Mutex<Option<Box<dyn Any + Send>>>>,
    /// When set, stops the executor from running any more systems.
    stop_spawning: bool,
}

impl Default for MultiThreadedExecutor {
    fn default() -> Self {
        Self::new()
    }
}

impl SystemExecutor for MultiThreadedExecutor {
    fn kind(&self) -> ExecutorKind {
        ExecutorKind::MultiThreaded
    }

    fn set_apply_final_buffers(&mut self, value: bool) {
        self.apply_final_buffers = value;
    }

    fn init(&mut self, schedule: &SystemSchedule) {
        // pre-allocate space
        let sys_count = schedule.system_ids.len();
        let set_count = schedule.set_ids.len();

        let (tx, rx) = async_channel::bounded(sys_count.max(1));

        self.sender = tx;
        self.receiver = rx;
        self.evaluated_sets = FixedBitSet::with_capacity(set_count);
        self.ready_systems = FixedBitSet::with_capacity(sys_count);
        self.ready_systems_copy = FixedBitSet::with_capacity(sys_count);
        self.running_systems = FixedBitSet::with_capacity(sys_count);
        self.completed_systems = FixedBitSet::with_capacity(sys_count);
        self.skipped_systems = FixedBitSet::with_capacity(sys_count);
        self.unapplied_systems = FixedBitSet::with_capacity(sys_count);

        self.system_task_metadata = Vec::with_capacity(sys_count);
        for index in 0..sys_count {
            self.system_task_metadata.push(SystemTaskMetadata {
                archetype_component_access: default(),
                dependents: schedule.system_dependents[index].clone(),
                is_send: schedule.systems[index].is_send(),
                is_exclusive: schedule.systems[index].is_exclusive(),
            });
        }

        self.num_dependencies_remaining = Vec::with_capacity(sys_count);
    }

    fn run(&mut self, schedule: &mut SystemSchedule, world: &mut World) {
        // reset counts
        self.num_systems = schedule.systems.len();
        if self.num_systems == 0 {
            return;
        }
        self.num_running_systems = 0;
        self.num_completed_systems = 0;
        self.num_dependencies_remaining.clear();
        self.num_dependencies_remaining
            .extend_from_slice(&schedule.system_dependencies);

        for (system_index, dependencies) in self.num_dependencies_remaining.iter_mut().enumerate() {
            if *dependencies == 0 {
                self.ready_systems.insert(system_index);
            }
        }

        let thread_executor = world
            .get_resource::<MainThreadExecutor>()
            .map(|e| e.0.clone());
        let thread_executor = thread_executor.as_deref();

        let SyncUnsafeSchedule {
            systems,
            mut conditions,
        } = SyncUnsafeSchedule::new(schedule);

        ComputeTaskPool::init(TaskPool::default).scope_with_executor(
            false,
            thread_executor,
            |scope| {
                // the executor itself is a `Send` future so that it can run
                // alongside systems that claim the local thread
                let executor = async {
<<<<<<< HEAD
                    let world_cell = world.as_unsafe_world_cell();
                    while self.num_completed_systems < num_systems {
                        // SAFETY:
                        // - self.ready_systems does not contain running systems.
                        // - `world_cell` has mutable access to the entire world.
=======
                    while self.num_completed_systems < self.num_systems {
                        // SAFETY: self.ready_systems does not contain running systems
>>>>>>> 2ec38d14
                        unsafe {
                            self.spawn_system_tasks(scope, systems, &mut conditions, world_cell);
                        }

                        if self.num_running_systems > 0 {
                            // wait for systems to complete
                            if let Ok(result) = self.receiver.recv().await {
                                self.finish_system_and_handle_dependents(result);
                            } else {
                                panic!("Channel closed unexpectedly!");
                            }

                            while let Ok(result) = self.receiver.try_recv() {
                                self.finish_system_and_handle_dependents(result);
                            }

                            self.rebuild_active_access();
                        }
                    }
                };

                #[cfg(feature = "trace")]
                let executor_span = info_span!("multithreaded executor");
                #[cfg(feature = "trace")]
                let executor = executor.instrument(executor_span);
                scope.spawn(executor);
            },
        );

        if self.apply_final_buffers {
            // Do one final apply buffers after all systems have completed
            // Commands should be applied while on the scope's thread, not the executor's thread
<<<<<<< HEAD
            apply_system_buffers(&self.unapplied_systems, systems, world);
=======
            let res = apply_system_buffers(&self.unapplied_systems, systems, world.get_mut());
            if let Err(payload) = res {
                let mut panic_payload = self.panic_payload.lock().unwrap();
                *panic_payload = Some(payload);
            }
>>>>>>> 2ec38d14
            self.unapplied_systems.clear();
            debug_assert!(self.unapplied_systems.is_clear());
        }

        // check to see if there was a panic
        let mut payload = self.panic_payload.lock().unwrap();
        if let Some(payload) = payload.take() {
            std::panic::resume_unwind(payload);
        }

        debug_assert!(self.ready_systems.is_clear());
        debug_assert!(self.running_systems.is_clear());
        self.active_access.clear();
        self.evaluated_sets.clear();
        self.skipped_systems.clear();
        self.completed_systems.clear();
    }
}

impl MultiThreadedExecutor {
    pub fn new() -> Self {
        let (sender, receiver) = async_channel::unbounded();
        Self {
            sender,
            receiver,
            system_task_metadata: Vec::new(),
            num_systems: 0,
            num_running_systems: 0,
            num_completed_systems: 0,
            num_dependencies_remaining: Vec::new(),
            active_access: default(),
            local_thread_running: false,
            exclusive_running: false,
            evaluated_sets: FixedBitSet::new(),
            ready_systems: FixedBitSet::new(),
            ready_systems_copy: FixedBitSet::new(),
            running_systems: FixedBitSet::new(),
            skipped_systems: FixedBitSet::new(),
            completed_systems: FixedBitSet::new(),
            unapplied_systems: FixedBitSet::new(),
            apply_final_buffers: true,
            panic_payload: Arc::new(Mutex::new(None)),
            stop_spawning: false,
        }
    }

    /// # Safety
    /// - Caller must ensure that `self.ready_systems` does not contain any systems that
    ///   have been mutably borrowed (such as the systems currently running).
    /// - `world_cell` must have permission to access all world data (not counting
    ///   any world data that is claimed by systems currently running on this executor).
    unsafe fn spawn_system_tasks<'scope>(
        &mut self,
        scope: &Scope<'_, 'scope, ()>,
        systems: &'scope [SyncUnsafeCell<BoxedSystem>],
        conditions: &mut Conditions,
        world_cell: UnsafeWorldCell<'scope>,
    ) {
        if self.exclusive_running {
            return;
        }

        // can't borrow since loop mutably borrows `self`
        let mut ready_systems = std::mem::take(&mut self.ready_systems_copy);
        ready_systems.clear();
        ready_systems.union_with(&self.ready_systems);

        for system_index in ready_systems.ones() {
            assert!(!self.running_systems.contains(system_index));
            // SAFETY: Caller assured that these systems are not running.
            // Therefore, no other reference to this system exists and there is no aliasing.
            let system = unsafe { &mut *systems[system_index].get() };

            if !self.can_run(system_index, system, conditions, world_cell) {
                // NOTE: exclusive systems with ambiguities are susceptible to
                // being significantly displaced here (compared to single-threaded order)
                // if systems after them in topological order can run
                // if that becomes an issue, `break;` if exclusive system
                continue;
            }

            self.ready_systems.set(system_index, false);

            // SAFETY: `can_run` returned true, so there can be no systems
            // running whose accesses would conflict with any conditions.
            if !self.should_run(system_index, system, conditions, world_cell) {
                self.skip_system_and_signal_dependents(system_index);
                continue;
            }

            self.running_systems.insert(system_index);
            self.num_running_systems += 1;

            if self.system_task_metadata[system_index].is_exclusive {
                // SAFETY: `can_run` returned true for this system, which means
                // that no other systems currently have access to the world.
                let world = unsafe { world_cell.world_mut() };
                // SAFETY: `can_run` returned true for this system,
                // which means no systems are currently borrowed.
                unsafe {
                    self.spawn_exclusive_system_task(scope, system_index, systems, world);
                }
                break;
            }

            // SAFETY:
            // - No other reference to this system exists.
            // - `can_run` returned true, so no systems with conflicing world access
            //   are running.
            unsafe {
                self.spawn_system_task(scope, system_index, systems, world_cell);
            }
        }

        // give back
        self.ready_systems_copy = ready_systems;
    }

    fn can_run(
        &mut self,
        system_index: usize,
        system: &mut BoxedSystem,
        conditions: &mut Conditions,
        world: UnsafeWorldCell,
    ) -> bool {
        let system_meta = &self.system_task_metadata[system_index];
        if system_meta.is_exclusive && self.num_running_systems > 0 {
            return false;
        }

        if !system_meta.is_send && self.local_thread_running {
            return false;
        }

        // TODO: an earlier out if world's archetypes did not change
        for set_idx in conditions.sets_with_conditions_of_systems[system_index]
            .difference(&self.evaluated_sets)
        {
            for condition in &mut conditions.set_conditions[set_idx] {
                condition.update_archetype_component_access(world);
                if !condition
                    .archetype_component_access()
                    .is_compatible(&self.active_access)
                {
                    return false;
                }
            }
        }

        for condition in &mut conditions.system_conditions[system_index] {
            condition.update_archetype_component_access(world);
            if !condition
                .archetype_component_access()
                .is_compatible(&self.active_access)
            {
                return false;
            }
        }

        if !self.skipped_systems.contains(system_index) {
            system.update_archetype_component_access(world);
            if !system
                .archetype_component_access()
                .is_compatible(&self.active_access)
            {
                return false;
            }

            // PERF: use an optimized clear() + extend() operation
            let meta_access =
                &mut self.system_task_metadata[system_index].archetype_component_access;
            meta_access.clear();
            meta_access.extend(system.archetype_component_access());
        }

        true
    }

    /// # Safety
    /// `world` must have permission to read any world data required by
    /// the system's conditions: this includes conditions for the system
    /// itself, and conditions for any of the system's sets.
    unsafe fn should_run(
        &mut self,
        system_index: usize,
        _system: &BoxedSystem,
        conditions: &mut Conditions,
        world: UnsafeWorldCell,
    ) -> bool {
        let mut should_run = !self.skipped_systems.contains(system_index);
        for set_idx in conditions.sets_with_conditions_of_systems[system_index].ones() {
            if self.evaluated_sets.contains(set_idx) {
                continue;
            }

            // Evaluate the system set's conditions.
            // SAFETY: The caller ensures that `world` has permission to read
            // any data required by the conditions.
            let set_conditions_met =
                evaluate_and_fold_conditions(&mut conditions.set_conditions[set_idx], world);

            if !set_conditions_met {
                self.skipped_systems
                    .union_with(&conditions.systems_in_sets_with_conditions[set_idx]);
            }

            should_run &= set_conditions_met;
            self.evaluated_sets.insert(set_idx);
        }

        // Evaluate the system's conditions.
        // SAFETY: The caller ensures that `world` has permission to read
        // any data required by the conditions.
        let system_conditions_met =
            evaluate_and_fold_conditions(&mut conditions.system_conditions[system_index], world);

        if !system_conditions_met {
            self.skipped_systems.insert(system_index);
        }

        should_run &= system_conditions_met;

        should_run
    }

    /// # Safety
    /// - Caller must not alias systems that are running.
    /// - `world` must have permission to access the world data
    ///   used by the specified system.
    unsafe fn spawn_system_task<'scope>(
        &mut self,
        scope: &Scope<'_, 'scope, ()>,
        system_index: usize,
        systems: &'scope [SyncUnsafeCell<BoxedSystem>],
        world: UnsafeWorldCell<'scope>,
    ) {
        // SAFETY: this system is not running, no other reference exists
        let system = unsafe { &mut *systems[system_index].get() };

        #[cfg(feature = "trace")]
        let task_span = info_span!("system_task", name = &*system.name());
        #[cfg(feature = "trace")]
        let system_span = info_span!("system", name = &*system.name());

        let sender = self.sender.clone();
        let panic_payload = self.panic_payload.clone();
        let task = async move {
            #[cfg(feature = "trace")]
            let system_guard = system_span.enter();
            let res = std::panic::catch_unwind(AssertUnwindSafe(|| {
                // SAFETY: The caller ensures that we have permission to
                // access the world data used by the system.
                unsafe { system.run_unsafe((), world) };
            }));
            #[cfg(feature = "trace")]
            drop(system_guard);
            // tell the executor that the system finished
            sender
                .try_send(SystemResult {
                    system_index,
                    success: res.is_ok(),
                })
                .unwrap_or_else(|error| unreachable!("{}", error));
            if let Err(payload) = res {
                eprintln!("Encountered a panic in system `{}`!", &*system.name());
                // set the payload to propagate the error
                {
                    let mut panic_payload = panic_payload.lock().unwrap();
                    *panic_payload = Some(payload);
                }
            }
        };

        #[cfg(feature = "trace")]
        let task = task.instrument(task_span);

        let system_meta = &self.system_task_metadata[system_index];
        self.active_access
            .extend(&system_meta.archetype_component_access);

        if system_meta.is_send {
            scope.spawn(task);
        } else {
            self.local_thread_running = true;
            scope.spawn_on_external(task);
        }
    }

    /// # Safety
    /// Caller must ensure no systems are currently borrowed.
    unsafe fn spawn_exclusive_system_task<'scope>(
        &mut self,
        scope: &Scope<'_, 'scope, ()>,
        system_index: usize,
        systems: &'scope [SyncUnsafeCell<BoxedSystem>],
        world: &'scope mut World,
    ) {
        // SAFETY: this system is not running, no other reference exists
        let system = unsafe { &mut *systems[system_index].get() };

        #[cfg(feature = "trace")]
        let task_span = info_span!("system_task", name = &*system.name());
        #[cfg(feature = "trace")]
        let system_span = info_span!("system", name = &*system.name());

        let sender = self.sender.clone();
        let panic_payload = self.panic_payload.clone();
        if is_apply_system_buffers(system) {
            // TODO: avoid allocation
            let unapplied_systems = self.unapplied_systems.clone();
            self.unapplied_systems.clear();
            let task = async move {
                #[cfg(feature = "trace")]
                let system_guard = system_span.enter();
                let res = apply_system_buffers(&unapplied_systems, systems, world);
                #[cfg(feature = "trace")]
                drop(system_guard);
                // tell the executor that the system finished
                sender
                    .try_send(SystemResult {
                        system_index,
                        success: res.is_ok(),
                    })
                    .unwrap_or_else(|error| unreachable!("{}", error));
                if let Err(payload) = res {
                    // set the payload to propagate the error
                    let mut panic_payload = panic_payload.lock().unwrap();
                    *panic_payload = Some(payload);
                }
            };

            #[cfg(feature = "trace")]
            let task = task.instrument(task_span);
            scope.spawn_on_scope(task);
        } else {
            let task = async move {
                #[cfg(feature = "trace")]
                let system_guard = system_span.enter();
                let res = std::panic::catch_unwind(AssertUnwindSafe(|| {
                    system.run((), world);
                }));
                #[cfg(feature = "trace")]
                drop(system_guard);
                // tell the executor that the system finished
                sender
                    .try_send(SystemResult {
                        system_index,
                        success: res.is_ok(),
                    })
                    .unwrap_or_else(|error| unreachable!("{}", error));
                if let Err(payload) = res {
                    eprintln!(
                        "Encountered a panic in exclusive system `{}`!",
                        &*system.name()
                    );
                    // set the payload to propagate the error
                    let mut panic_payload = panic_payload.lock().unwrap();
                    *panic_payload = Some(payload);
                }
            };

            #[cfg(feature = "trace")]
            let task = task.instrument(task_span);
            scope.spawn_on_scope(task);
        }

        self.exclusive_running = true;
        self.local_thread_running = true;
    }

    fn finish_system_and_handle_dependents(&mut self, result: SystemResult) {
        let SystemResult {
            system_index,
            success,
        } = result;

        if self.system_task_metadata[system_index].is_exclusive {
            self.exclusive_running = false;
        }

        if !self.system_task_metadata[system_index].is_send {
            self.local_thread_running = false;
        }

        debug_assert!(self.num_running_systems >= 1);
        self.num_running_systems -= 1;
        self.num_completed_systems += 1;
        self.running_systems.set(system_index, false);
        self.completed_systems.insert(system_index);
        self.unapplied_systems.insert(system_index);

        self.signal_dependents(system_index);

        if !success {
            self.stop_spawning_systems();
        }
    }

    fn skip_system_and_signal_dependents(&mut self, system_index: usize) {
        self.num_completed_systems += 1;
        self.completed_systems.insert(system_index);
        self.signal_dependents(system_index);
    }

    fn signal_dependents(&mut self, system_index: usize) {
        for &dep_idx in &self.system_task_metadata[system_index].dependents {
            let remaining = &mut self.num_dependencies_remaining[dep_idx];
            debug_assert!(*remaining >= 1);
            *remaining -= 1;
            if *remaining == 0 && !self.completed_systems.contains(dep_idx) {
                self.ready_systems.insert(dep_idx);
            }
        }
    }

    fn stop_spawning_systems(&mut self) {
        if !self.stop_spawning {
            self.num_systems = self.num_completed_systems + self.num_running_systems;
            self.stop_spawning = true;
        }
    }

    fn rebuild_active_access(&mut self) {
        self.active_access.clear();
        for index in self.running_systems.ones() {
            let system_meta = &self.system_task_metadata[index];
            self.active_access
                .extend(&system_meta.archetype_component_access);
        }
    }
}

fn apply_system_buffers(
    unapplied_systems: &FixedBitSet,
    systems: &[SyncUnsafeCell<BoxedSystem>],
    world: &mut World,
) -> Result<(), Box<dyn std::any::Any + Send>> {
    for system_index in unapplied_systems.ones() {
        // SAFETY: none of these systems are running, no other references exist
        let system = unsafe { &mut *systems[system_index].get() };
        let res = std::panic::catch_unwind(AssertUnwindSafe(|| {
            system.apply_buffers(world);
        }));
        if let Err(payload) = res {
            eprintln!(
                "Encountered a panic when applying buffers for system `{}`!",
                &*system.name()
            );
            return Err(payload);
        }
    }
    Ok(())
}

/// # Safety
/// `world` must have permission to read any world data
/// required by `conditions`.
unsafe fn evaluate_and_fold_conditions(
    conditions: &mut [BoxedCondition],
    world: UnsafeWorldCell,
) -> bool {
    // not short-circuiting is intentional
    #[allow(clippy::unnecessary_fold)]
    conditions
        .iter_mut()
        .map(|condition| {
            #[cfg(feature = "trace")]
            let _condition_span = info_span!("condition", name = &*condition.name()).entered();
            // SAFETY: The caller ensures that `world` has permission to
            // access any data required by the condition.
            unsafe { condition.run_unsafe((), world) }
        })
        .fold(true, |acc, res| acc && res)
}

/// New-typed [`ThreadExecutor`] [`Resource`] that is used to run systems on the main thread
#[derive(Resource, Clone)]
pub struct MainThreadExecutor(pub Arc<ThreadExecutor<'static>>);

impl Default for MainThreadExecutor {
    fn default() -> Self {
        Self::new()
    }
}

impl MainThreadExecutor {
    pub fn new() -> Self {
        MainThreadExecutor(TaskPool::get_thread_executor())
    }
}<|MERGE_RESOLUTION|>--- conflicted
+++ resolved
@@ -196,16 +196,11 @@
                 // the executor itself is a `Send` future so that it can run
                 // alongside systems that claim the local thread
                 let executor = async {
-<<<<<<< HEAD
                     let world_cell = world.as_unsafe_world_cell();
-                    while self.num_completed_systems < num_systems {
+                    while self.num_completed_systems < self.num_systems {
                         // SAFETY:
                         // - self.ready_systems does not contain running systems.
                         // - `world_cell` has mutable access to the entire world.
-=======
-                    while self.num_completed_systems < self.num_systems {
-                        // SAFETY: self.ready_systems does not contain running systems
->>>>>>> 2ec38d14
                         unsafe {
                             self.spawn_system_tasks(scope, systems, &mut conditions, world_cell);
                         }
@@ -238,15 +233,11 @@
         if self.apply_final_buffers {
             // Do one final apply buffers after all systems have completed
             // Commands should be applied while on the scope's thread, not the executor's thread
-<<<<<<< HEAD
-            apply_system_buffers(&self.unapplied_systems, systems, world);
-=======
-            let res = apply_system_buffers(&self.unapplied_systems, systems, world.get_mut());
+            let res = apply_system_buffers(&self.unapplied_systems, systems, world);
             if let Err(payload) = res {
                 let mut panic_payload = self.panic_payload.lock().unwrap();
                 *panic_payload = Some(payload);
             }
->>>>>>> 2ec38d14
             self.unapplied_systems.clear();
             debug_assert!(self.unapplied_systems.is_clear());
         }
