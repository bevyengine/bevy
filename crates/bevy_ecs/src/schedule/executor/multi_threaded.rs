use std::{
    any::Any,
    sync::{Arc, Mutex},
};

use bevy_tasks::{ComputeTaskPool, Scope, TaskPool, ThreadExecutor};
use bevy_utils::default;
use bevy_utils::syncunsafecell::SyncUnsafeCell;
#[cfg(feature = "trace")]
use bevy_utils::tracing::{info_span, Span};
use std::panic::AssertUnwindSafe;

use concurrent_queue::ConcurrentQueue;
use fixedbitset::FixedBitSet;

use crate::{
    archetype::ArchetypeComponentId,
    prelude::Resource,
    query::Access,
    schedule::{is_apply_deferred, BoxedCondition, ExecutorKind, SystemExecutor, SystemSchedule},
    system::BoxedSystem,
    world::{unsafe_world_cell::UnsafeWorldCell, World},
};

use crate as bevy_ecs;

/// Borrowed data used by the [`MultiThreadedExecutor`].
struct Environment<'env, 'sys> {
    executor: &'env MultiThreadedExecutor,
    systems: &'sys [SyncUnsafeCell<BoxedSystem>],
    conditions: Mutex<Conditions<'sys>>,
    world_cell: UnsafeWorldCell<'env>,
}

struct Conditions<'a> {
    system_conditions: &'a mut [Vec<BoxedCondition>],
    set_conditions: &'a mut [Vec<BoxedCondition>],
    sets_with_conditions_of_systems: &'a [FixedBitSet],
    systems_in_sets_with_conditions: &'a [FixedBitSet],
}

impl<'env, 'sys> Environment<'env, 'sys> {
    fn new(
        executor: &'env MultiThreadedExecutor,
        schedule: &'sys mut SystemSchedule,
        world: &'env mut World,
    ) -> Self {
        Environment {
            executor,
            systems: SyncUnsafeCell::from_mut(schedule.systems.as_mut_slice()).as_slice_of_cells(),
            conditions: Mutex::new(Conditions {
                system_conditions: &mut schedule.system_conditions,
                set_conditions: &mut schedule.set_conditions,
                sets_with_conditions_of_systems: &schedule.sets_with_conditions_of_systems,
                systems_in_sets_with_conditions: &schedule.systems_in_sets_with_conditions,
            }),
            world_cell: world.as_unsafe_world_cell(),
        }
    }
}

/// Per-system data used by the [`MultiThreadedExecutor`].
// Copied here because it can't be read from the system when it's running.
struct SystemTaskMetadata {
    /// The [`ArchetypeComponentId`] access of the system.
    archetype_component_access: Access<ArchetypeComponentId>,
    /// Indices of the systems that directly depend on the system.
    dependents: Vec<usize>,
    /// Is `true` if the system does not access `!Send` data.
    is_send: bool,
    /// Is `true` if the system is exclusive.
    is_exclusive: bool,
    /// Cached tracing span for system task
    #[cfg(feature = "trace")]
    system_task_span: Span,
}

/// The result of running a system that is sent across a channel.
struct SystemResult {
    system_index: usize,
    success: bool,
}

/// Runs the schedule using a thread pool. Non-conflicting systems can run in parallel.
pub struct MultiThreadedExecutor {
    /// The running state, protected by a mutex so that a reference to the executor can be shared across tasks.
    state: Mutex<ExecutorState>,
    /// Queue of system completion events.
    system_completion: ConcurrentQueue<SystemResult>,
    /// Setting when true applies deferred system buffers after all systems have run
    apply_final_deferred: bool,
    /// When set, tells the executor that a thread has panicked.
    panic_payload: Mutex<Option<Box<dyn Any + Send>>>,
    /// Cached tracing span
    #[cfg(feature = "trace")]
    executor_span: Span,
}

/// The state of the executor while running.
pub struct ExecutorState {
    /// Metadata for scheduling and running system tasks.
    system_task_metadata: Vec<SystemTaskMetadata>,
    /// Union of the accesses of all currently running systems.
    active_access: Access<ArchetypeComponentId>,
    /// Returns `true` if a system with non-`Send` access is running.
    local_thread_running: bool,
    /// Returns `true` if an exclusive system is running.
    exclusive_running: bool,
    /// The number of systems expected to run.
    num_systems: usize,
    /// The number of systems that are running.
    num_running_systems: usize,
    /// The number of systems that have completed.
    num_completed_systems: usize,
    /// The number of dependencies each system has that have not completed.
    num_dependencies_remaining: Vec<usize>,
    /// System sets whose conditions have been evaluated.
    evaluated_sets: FixedBitSet,
    /// Systems that have no remaining dependencies and are waiting to run.
    ready_systems: FixedBitSet,
    /// copy of `ready_systems`
    ready_systems_copy: FixedBitSet,
    /// Systems that are running.
    running_systems: FixedBitSet,
    /// Systems that got skipped.
    skipped_systems: FixedBitSet,
    /// Systems whose conditions have been evaluated and were run or skipped.
    completed_systems: FixedBitSet,
    /// Systems that have run but have not had their buffers applied.
    unapplied_systems: FixedBitSet,
    /// When set, stops the executor from running any more systems.
    stop_spawning: bool,
}

/// References to data required by the executor.
/// This is copied to each system task so that can invoke the executor when they complete.
// These all need to outlive 'scope in order to be sent to new tasks,
// and keeping them all in a struct means we can use lifetime elision.
#[derive(Copy, Clone)]
struct Context<'scope, 'env, 'sys> {
    environment: &'env Environment<'env, 'sys>,
    scope: &'scope Scope<'scope, 'env, ()>,
}

impl Default for MultiThreadedExecutor {
    fn default() -> Self {
        Self::new()
    }
}

impl SystemExecutor for MultiThreadedExecutor {
    fn kind(&self) -> ExecutorKind {
        ExecutorKind::MultiThreaded
    }

    fn init(&mut self, schedule: &SystemSchedule) {
        let state = self.state.get_mut().unwrap();
        // pre-allocate space
        let sys_count = schedule.system_ids.len();
        let set_count = schedule.set_ids.len();

        self.system_completion = ConcurrentQueue::bounded(sys_count.max(1));
        state.evaluated_sets = FixedBitSet::with_capacity(set_count);
        state.ready_systems = FixedBitSet::with_capacity(sys_count);
        state.ready_systems_copy = FixedBitSet::with_capacity(sys_count);
        state.running_systems = FixedBitSet::with_capacity(sys_count);
        state.completed_systems = FixedBitSet::with_capacity(sys_count);
        state.skipped_systems = FixedBitSet::with_capacity(sys_count);
        state.unapplied_systems = FixedBitSet::with_capacity(sys_count);

        state.system_task_metadata = Vec::with_capacity(sys_count);
        for index in 0..sys_count {
            state.system_task_metadata.push(SystemTaskMetadata {
                archetype_component_access: default(),
                dependents: schedule.system_dependents[index].clone(),
                is_send: schedule.systems[index].is_send(),
                is_exclusive: schedule.systems[index].is_exclusive(),
                #[cfg(feature = "trace")]
                system_task_span: info_span!(
                    "system_task",
                    name = &*schedule.systems[index].name()
                ),
            });
        }

        state.num_dependencies_remaining = Vec::with_capacity(sys_count);
    }

    fn run(
        &mut self,
        schedule: &mut SystemSchedule,
        world: &mut World,
        _skip_systems: Option<&FixedBitSet>,
    ) {
        let state = self.state.get_mut().unwrap();
        // reset counts
        state.num_systems = schedule.systems.len();
        if state.num_systems == 0 {
            return;
        }
        state.num_running_systems = 0;
        state.num_completed_systems = 0;
        state.num_dependencies_remaining.clear();
        state
            .num_dependencies_remaining
            .extend_from_slice(&schedule.system_dependencies);

        for (system_index, dependencies) in state.num_dependencies_remaining.iter_mut().enumerate()
        {
            if *dependencies == 0 {
                state.ready_systems.insert(system_index);
            }
        }

        // If stepping is enabled, make sure we skip those systems that should
        // not be run.
        #[cfg(feature = "bevy_debug_stepping")]
        if let Some(skipped_systems) = _skip_systems {
            debug_assert_eq!(skipped_systems.len(), state.completed_systems.len());
            // mark skipped systems as completed
            state.completed_systems |= skipped_systems;
            state.num_completed_systems = state.completed_systems.count_ones(..);

            // signal the dependencies for each of the skipped systems, as
            // though they had run
            for system_index in skipped_systems.ones() {
                state.signal_dependents(system_index);
                state.ready_systems.set(system_index, false);
            }
        }

        let thread_executor = world
            .get_resource::<MainThreadExecutor>()
            .map(|e| e.0.clone());
        let thread_executor = thread_executor.as_deref();

        let environment = &Environment::new(self, schedule, world);

        ComputeTaskPool::get_or_init(TaskPool::default).scope_with_executor(
            false,
            thread_executor,
            |scope| {
                let context = Context { environment, scope };

<<<<<<< HEAD
                // Immediately poll the task once to avoid the overhead of the executor
                // and thread wake-up. Only spawn the task if the executor does not immediately
                // terminate.
                if block_on(poll_once(&mut executor)).is_none() {
                    scope.spawn_async(executor);
                }
=======
                // The first tick won't need to process finished systems, but we still need to run the loop in
                // tick_executor() in case a system completes while the first tick still holds the mutex.
                context.tick_executor();
>>>>>>> f418de8e
            },
        );

        // End the borrows of self and world in environment by copying out the reference to systems.
        let systems = environment.systems;

        let state = self.state.get_mut().unwrap();
        if self.apply_final_deferred {
            // Do one final apply buffers after all systems have completed
            // Commands should be applied while on the scope's thread, not the executor's thread
            let res = apply_deferred(&state.unapplied_systems, systems, world);
            if let Err(payload) = res {
                let mut panic_payload = self.panic_payload.lock().unwrap();
                *panic_payload = Some(payload);
            }
            state.unapplied_systems.clear();
            debug_assert!(state.unapplied_systems.is_clear());
        }

        // check to see if there was a panic
        let mut payload = self.panic_payload.lock().unwrap();
        if let Some(payload) = payload.take() {
            std::panic::resume_unwind(payload);
        }

        debug_assert!(state.ready_systems.is_clear());
        debug_assert!(state.running_systems.is_clear());
        state.active_access.clear();
        state.evaluated_sets.clear();
        state.skipped_systems.clear();
        state.completed_systems.clear();
    }

    fn set_apply_final_deferred(&mut self, value: bool) {
        self.apply_final_deferred = value;
    }
}

impl<'scope, 'env: 'scope, 'sys> Context<'scope, 'env, 'sys> {
    fn system_completed(
        &self,
        system_index: usize,
        res: Result<(), Box<dyn Any + Send>>,
        system: &BoxedSystem,
    ) {
        // tell the executor that the system finished
        self.environment
            .executor
            .system_completion
            .push(SystemResult {
                system_index,
                success: res.is_ok(),
            })
            .unwrap_or_else(|error| unreachable!("{}", error));
        if let Err(payload) = res {
            eprintln!("Encountered a panic in system `{}`!", &*system.name());
            // set the payload to propagate the error
            {
                let mut panic_payload = self.environment.executor.panic_payload.lock().unwrap();
                *panic_payload = Some(payload);
            }
        }
        self.tick_executor();
    }

    fn tick_executor(&self) {
        // Ensure that the executor handles any events pushed to the system_completion queue by this thread.
        // If this thread acquires the lock, the exector runs after the push() and they are processed.
        // If this thread does not acquire the lock, then the is_empty() check on the other thread runs
        // after the lock is released, which is after try_lock() failed, which is after the push()
        // on this thread, so the is_empty() check will see the new events and loop.
        loop {
            let Ok(mut guard) = self.environment.executor.state.try_lock() else {
                return;
            };
            guard.tick(self);
            // Make sure we drop the guard before checking system_completion.is_empty(), or we could lose events.
            drop(guard);
            if self.environment.executor.system_completion.is_empty() {
                return;
            }
        }
    }
}

impl MultiThreadedExecutor {
    /// Creates a new multi-threaded executor for use with a [`Schedule`].
    ///
    /// [`Schedule`]: crate::schedule::Schedule
    pub fn new() -> Self {
        Self {
            state: Mutex::new(ExecutorState::new()),
            system_completion: ConcurrentQueue::unbounded(),
            apply_final_deferred: true,
            panic_payload: Mutex::new(None),
            #[cfg(feature = "trace")]
            executor_span: info_span!("multithreaded executor"),
        }
    }
}

impl ExecutorState {
    fn new() -> Self {
        Self {
            system_task_metadata: Vec::new(),
            num_systems: 0,
            num_running_systems: 0,
            num_completed_systems: 0,
            num_dependencies_remaining: Vec::new(),
            active_access: default(),
            local_thread_running: false,
            exclusive_running: false,
            evaluated_sets: FixedBitSet::new(),
            ready_systems: FixedBitSet::new(),
            ready_systems_copy: FixedBitSet::new(),
            running_systems: FixedBitSet::new(),
            skipped_systems: FixedBitSet::new(),
            completed_systems: FixedBitSet::new(),
            unapplied_systems: FixedBitSet::new(),
            stop_spawning: false,
        }
    }

    fn tick(&mut self, context: &Context) {
        #[cfg(feature = "trace")]
        let _span = context.environment.executor.executor_span.enter();

        for result in context.environment.executor.system_completion.try_iter() {
            self.finish_system_and_handle_dependents(result);
        }

        self.rebuild_active_access();

        // SAFETY:
        // - `finish_system_and_handle_dependents` has updated the currently running systems.
        // - `rebuild_active_access` locks access for all currently running systems.
        unsafe {
            self.spawn_system_tasks(context);
        }
    }

    /// # Safety
    /// - Caller must ensure that `self.ready_systems` does not contain any systems that
    ///   have been mutably borrowed (such as the systems currently running).
    /// - `world_cell` must have permission to access all world data (not counting
    ///   any world data that is claimed by systems currently running on this executor).
    unsafe fn spawn_system_tasks(&mut self, context: &Context) {
        if self.exclusive_running {
            return;
        }

        let mut conditions = context
            .environment
            .conditions
            .try_lock()
            .expect("Conditions should only be locked while owning the executor state");

        // can't borrow since loop mutably borrows `self`
        let mut ready_systems = std::mem::take(&mut self.ready_systems_copy);

        // Skipping systems may cause their dependents to become ready immediately.
        // If that happens, we need to run again immediately or we may fail to spawn those dependents.
        let mut check_for_new_ready_systems = true;
        while check_for_new_ready_systems {
            check_for_new_ready_systems = false;

            ready_systems.clear();
            ready_systems.union_with(&self.ready_systems);

            for system_index in ready_systems.ones() {
                assert!(!self.running_systems.contains(system_index));
                // SAFETY: Caller assured that these systems are not running.
                // Therefore, no other reference to this system exists and there is no aliasing.
                let system = unsafe { &mut *context.environment.systems[system_index].get() };

                if !self.can_run(
                    system_index,
                    system,
                    &mut conditions,
                    context.environment.world_cell,
                ) {
                    // NOTE: exclusive systems with ambiguities are susceptible to
                    // being significantly displaced here (compared to single-threaded order)
                    // if systems after them in topological order can run
                    // if that becomes an issue, `break;` if exclusive system
                    continue;
                }

                self.ready_systems.set(system_index, false);

                // SAFETY: `can_run` returned true, which means that:
                // - It must have called `update_archetype_component_access` for each run condition.
                // - There can be no systems running whose accesses would conflict with any conditions.
                if unsafe {
                    !self.should_run(
                        system_index,
                        system,
                        &mut conditions,
                        context.environment.world_cell,
                    )
                } {
                    self.skip_system_and_signal_dependents(system_index);
                    // signal_dependents may have set more systems to ready.
                    check_for_new_ready_systems = true;
                    continue;
                }

                self.running_systems.insert(system_index);
                self.num_running_systems += 1;

                if self.system_task_metadata[system_index].is_exclusive {
                    // SAFETY: `can_run` returned true for this system,
                    // which means no systems are currently borrowed.
                    unsafe {
                        self.spawn_exclusive_system_task(context, system_index);
                    }
                    check_for_new_ready_systems = false;
                    break;
                }

                // SAFETY:
                // - Caller ensured no other reference to this system exists.
                // - `can_run` has been called, which calls `update_archetype_component_access` with this system.
                // - `can_run` returned true, so no systems with conflicting world access are running.
                unsafe {
                    self.spawn_system_task(context, system_index);
                }
            }
        }

        // give back
        self.ready_systems_copy = ready_systems;
    }

    fn can_run(
        &mut self,
        system_index: usize,
        system: &mut BoxedSystem,
        conditions: &mut Conditions,
        world: UnsafeWorldCell,
    ) -> bool {
        let system_meta = &self.system_task_metadata[system_index];
        if system_meta.is_exclusive && self.num_running_systems > 0 {
            return false;
        }

        if !system_meta.is_send && self.local_thread_running {
            return false;
        }

        // TODO: an earlier out if world's archetypes did not change
        for set_idx in conditions.sets_with_conditions_of_systems[system_index]
            .difference(&self.evaluated_sets)
        {
            for condition in &mut conditions.set_conditions[set_idx] {
                condition.update_archetype_component_access(world);
                if !condition
                    .archetype_component_access()
                    .is_compatible(&self.active_access)
                {
                    return false;
                }
            }
        }

        for condition in &mut conditions.system_conditions[system_index] {
            condition.update_archetype_component_access(world);
            if !condition
                .archetype_component_access()
                .is_compatible(&self.active_access)
            {
                return false;
            }
        }

        if !self.skipped_systems.contains(system_index) {
            system.update_archetype_component_access(world);
            if !system
                .archetype_component_access()
                .is_compatible(&self.active_access)
            {
                return false;
            }

            // PERF: use an optimized clear() + extend() operation
            let meta_access =
                &mut self.system_task_metadata[system_index].archetype_component_access;
            meta_access.clear();
            meta_access.extend(system.archetype_component_access());
        }

        true
    }

    /// # Safety
    /// * `world` must have permission to read any world data required by
    ///   the system's conditions: this includes conditions for the system
    ///   itself, and conditions for any of the system's sets.
    /// * `update_archetype_component` must have been called with `world`
    ///   for each run condition in `conditions`.
    unsafe fn should_run(
        &mut self,
        system_index: usize,
        _system: &BoxedSystem,
        conditions: &mut Conditions,
        world: UnsafeWorldCell,
    ) -> bool {
        let mut should_run = !self.skipped_systems.contains(system_index);
        for set_idx in conditions.sets_with_conditions_of_systems[system_index].ones() {
            if self.evaluated_sets.contains(set_idx) {
                continue;
            }

            // Evaluate the system set's conditions.
            // SAFETY:
            // - The caller ensures that `world` has permission to read any data
            //   required by the conditions.
            // - `update_archetype_component_access` has been called for each run condition.
            let set_conditions_met = unsafe {
                evaluate_and_fold_conditions(&mut conditions.set_conditions[set_idx], world)
            };

            if !set_conditions_met {
                self.skipped_systems
                    .union_with(&conditions.systems_in_sets_with_conditions[set_idx]);
            }

            should_run &= set_conditions_met;
            self.evaluated_sets.insert(set_idx);
        }

        // Evaluate the system's conditions.
        // SAFETY:
        // - The caller ensures that `world` has permission to read any data
        //   required by the conditions.
        // - `update_archetype_component_access` has been called for each run condition.
        let system_conditions_met = unsafe {
            evaluate_and_fold_conditions(&mut conditions.system_conditions[system_index], world)
        };

        if !system_conditions_met {
            self.skipped_systems.insert(system_index);
        }

        should_run &= system_conditions_met;

        should_run
    }

    /// # Safety
    /// - Caller must not alias systems that are running.
    /// - `world` must have permission to access the world data
    ///   used by the specified system.
    /// - `update_archetype_component_access` must have been called with `world`
    ///   on the system associated with `system_index`.
    unsafe fn spawn_system_task(&mut self, context: &Context, system_index: usize) {
        // SAFETY: this system is not running, no other reference exists
<<<<<<< HEAD
        let system = unsafe { &mut *systems[system_index].get() };
        let sender = self.sender.clone();
        let panic_payload = self.panic_payload.clone();
        let mut task = move || {
=======
        let system = unsafe { &mut *context.environment.systems[system_index].get() };
        // Move the full context object into the new future.
        let context = *context;

        let system_meta = &self.system_task_metadata[system_index];

        #[cfg(feature = "trace")]
        let system_span = system_meta.system_task_span.clone();
        let task = async move {
>>>>>>> f418de8e
            let res = std::panic::catch_unwind(AssertUnwindSafe(|| {
                #[cfg(feature = "trace")]
                let _span = system_span.enter();
                // SAFETY:
                // - The caller ensures that we have permission to
                // access the world data used by the system.
                // - `update_archetype_component_access` has been called.
                unsafe { system.run_unsafe((), context.environment.world_cell) };
            }));
            context.system_completed(system_index, res, system);
        };

<<<<<<< HEAD
        let system_meta = &self.system_task_metadata[system_index];
=======
>>>>>>> f418de8e
        self.active_access
            .extend(&system_meta.archetype_component_access);

        if system_meta.is_send {
            context.scope.spawn(task);
        } else {
            let task = async move { task() };
            #[cfg(feature = "trace")]
            let task = task.instrument(
                self.system_task_metadata[system_index]
                    .system_task_span
                    .clone(),
            );

            self.local_thread_running = true;
            context.scope.spawn_on_external(task);
        }
    }

    /// # Safety
    /// Caller must ensure no systems are currently borrowed.
    unsafe fn spawn_exclusive_system_task(&mut self, context: &Context, system_index: usize) {
        // SAFETY: `can_run` returned true for this system, which means
        // that no other systems currently have access to the world.
        let world = unsafe { context.environment.world_cell.world_mut() };
        // SAFETY: this system is not running, no other reference exists
        let system = unsafe { &mut *context.environment.systems[system_index].get() };
        // Move the full context object into the new future.
        let context = *context;
        #[cfg(feature = "trace")]
        let system_span = self.system_task_metadata[system_index]
            .system_task_span
            .clone();

        if is_apply_deferred(system) {
            // TODO: avoid allocation
            let unapplied_systems = self.unapplied_systems.clone();
            self.unapplied_systems.clear();
            let task = async move {
                let res = {
                    #[cfg(feature = "trace")]
                    let _span = system_span.enter();
                    apply_deferred(&unapplied_systems, context.environment.systems, world)
                };
                context.system_completed(system_index, res, system);
            };

            context.scope.spawn_on_scope(task);
        } else {
            let task = async move {
                let res = std::panic::catch_unwind(AssertUnwindSafe(|| {
                    #[cfg(feature = "trace")]
                    let _span = system_span.enter();
                    system.run((), world);
                }));
                context.system_completed(system_index, res, system);
            };

            context.scope.spawn_on_scope(task);
        }

        self.exclusive_running = true;
        self.local_thread_running = true;
    }

    fn finish_system_and_handle_dependents(&mut self, result: SystemResult) {
        let SystemResult {
            system_index,
            success,
        } = result;

        if self.system_task_metadata[system_index].is_exclusive {
            self.exclusive_running = false;
        }

        if !self.system_task_metadata[system_index].is_send {
            self.local_thread_running = false;
        }

        debug_assert!(self.num_running_systems >= 1);
        self.num_running_systems -= 1;
        self.num_completed_systems += 1;
        self.running_systems.set(system_index, false);
        self.completed_systems.insert(system_index);
        self.unapplied_systems.insert(system_index);

        self.signal_dependents(system_index);

        if !success {
            self.stop_spawning_systems();
        }
    }

    fn skip_system_and_signal_dependents(&mut self, system_index: usize) {
        self.num_completed_systems += 1;
        self.completed_systems.insert(system_index);
        self.signal_dependents(system_index);
    }

    fn signal_dependents(&mut self, system_index: usize) {
        for &dep_idx in &self.system_task_metadata[system_index].dependents {
            let remaining = &mut self.num_dependencies_remaining[dep_idx];
            debug_assert!(*remaining >= 1);
            *remaining -= 1;
            if *remaining == 0 && !self.completed_systems.contains(dep_idx) {
                self.ready_systems.insert(dep_idx);
            }
        }
    }

    fn stop_spawning_systems(&mut self) {
        if !self.stop_spawning {
            self.num_systems = self.num_completed_systems + self.num_running_systems;
            self.stop_spawning = true;
        }
    }

    fn rebuild_active_access(&mut self) {
        self.active_access.clear();
        for index in self.running_systems.ones() {
            let system_meta = &self.system_task_metadata[index];
            self.active_access
                .extend(&system_meta.archetype_component_access);
        }
    }
}

fn apply_deferred(
    unapplied_systems: &FixedBitSet,
    systems: &[SyncUnsafeCell<BoxedSystem>],
    world: &mut World,
) -> Result<(), Box<dyn Any + Send>> {
    for system_index in unapplied_systems.ones() {
        // SAFETY: none of these systems are running, no other references exist
        let system = unsafe { &mut *systems[system_index].get() };
        let res = std::panic::catch_unwind(AssertUnwindSafe(|| {
            system.apply_deferred(world);
        }));
        if let Err(payload) = res {
            eprintln!(
                "Encountered a panic when applying buffers for system `{}`!",
                &*system.name()
            );
            return Err(payload);
        }
    }
    Ok(())
}

/// # Safety
/// - `world` must have permission to read any world data
///   required by `conditions`.
/// - `update_archetype_component_access` must have been called
///   with `world` for each condition in `conditions`.
unsafe fn evaluate_and_fold_conditions(
    conditions: &mut [BoxedCondition],
    world: UnsafeWorldCell,
) -> bool {
    // not short-circuiting is intentional
    #[allow(clippy::unnecessary_fold)]
    conditions
        .iter_mut()
        .map(|condition| {
            // SAFETY: The caller ensures that `world` has permission to
            // access any data required by the condition.
            unsafe { condition.run_unsafe((), world) }
        })
        .fold(true, |acc, res| acc && res)
}

/// New-typed [`ThreadExecutor`] [`Resource`] that is used to run systems on the main thread
#[derive(Resource, Clone)]
pub struct MainThreadExecutor(pub Arc<ThreadExecutor<'static>>);

impl Default for MainThreadExecutor {
    fn default() -> Self {
        Self::new()
    }
}

impl MainThreadExecutor {
    /// Creates a new executor that can be used to run systems on the main thread.
    pub fn new() -> Self {
        MainThreadExecutor(TaskPool::get_thread_executor())
    }
}

#[cfg(test)]
mod tests {
    use crate::{
        self as bevy_ecs,
        prelude::Resource,
        schedule::{ExecutorKind, IntoSystemConfigs, Schedule},
        system::Commands,
        world::World,
    };

    #[derive(Resource)]
    struct R;

    #[test]
    fn skipped_systems_notify_dependents() {
        let mut world = World::new();
        let mut schedule = Schedule::default();
        schedule.set_executor_kind(ExecutorKind::MultiThreaded);
        schedule.add_systems(
            (
                (|| {}).run_if(|| false),
                // This system depends on a system that is always skipped.
                |mut commands: Commands| {
                    commands.insert_resource(R);
                },
            )
                .chain(),
        );
        schedule.run(&mut world);
        assert!(world.get_resource::<R>().is_some());
    }
}<|MERGE_RESOLUTION|>--- conflicted
+++ resolved
@@ -242,18 +242,9 @@
             |scope| {
                 let context = Context { environment, scope };
 
-<<<<<<< HEAD
-                // Immediately poll the task once to avoid the overhead of the executor
-                // and thread wake-up. Only spawn the task if the executor does not immediately
-                // terminate.
-                if block_on(poll_once(&mut executor)).is_none() {
-                    scope.spawn_async(executor);
-                }
-=======
                 // The first tick won't need to process finished systems, but we still need to run the loop in
                 // tick_executor() in case a system completes while the first tick still holds the mutex.
                 context.tick_executor();
->>>>>>> f418de8e
             },
         );
 
@@ -611,12 +602,6 @@
     ///   on the system associated with `system_index`.
     unsafe fn spawn_system_task(&mut self, context: &Context, system_index: usize) {
         // SAFETY: this system is not running, no other reference exists
-<<<<<<< HEAD
-        let system = unsafe { &mut *systems[system_index].get() };
-        let sender = self.sender.clone();
-        let panic_payload = self.panic_payload.clone();
-        let mut task = move || {
-=======
         let system = unsafe { &mut *context.environment.systems[system_index].get() };
         // Move the full context object into the new future.
         let context = *context;
@@ -625,8 +610,7 @@
 
         #[cfg(feature = "trace")]
         let system_span = system_meta.system_task_span.clone();
-        let task = async move {
->>>>>>> f418de8e
+        let mut task = move || {
             let res = std::panic::catch_unwind(AssertUnwindSafe(|| {
                 #[cfg(feature = "trace")]
                 let _span = system_span.enter();
@@ -639,10 +623,6 @@
             context.system_completed(system_index, res, system);
         };
 
-<<<<<<< HEAD
-        let system_meta = &self.system_task_metadata[system_index];
-=======
->>>>>>> f418de8e
         self.active_access
             .extend(&system_meta.archetype_component_access);
 
