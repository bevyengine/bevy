--- conflicted
+++ resolved
@@ -17,13 +17,8 @@
     archetype::ArchetypeComponentId,
     component::{ComponentId, Tick},
     prelude::{IntoSystemSet, SystemSet},
-<<<<<<< HEAD
     query::{Access, FilteredAccessSet},
-    result::Result,
-=======
-    query::Access,
     result::{Error, Result, SystemErrorContext},
->>>>>>> 0f1c7579
     schedule::{BoxedCondition, InternedSystemSet, NodeId, SystemTypeSet},
     system::{ScheduleSystem, System, SystemIn},
     world::{unsafe_world_cell::UnsafeWorldCell, DeferredWorld, World},
