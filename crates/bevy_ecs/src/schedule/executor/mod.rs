--- conflicted
+++ resolved
@@ -18,18 +18,13 @@
 pub(super) trait SystemExecutor: Send + Sync {
     fn kind(&self) -> ExecutorKind;
     fn init(&mut self, schedule: &SystemSchedule);
-<<<<<<< HEAD
     fn run(
         &mut self,
         schedule: &mut SystemSchedule,
         skip_systems: Option<FixedBitSet>,
         world: &mut World,
     );
-    fn set_apply_final_buffers(&mut self, value: bool);
-=======
-    fn run(&mut self, schedule: &mut SystemSchedule, world: &mut World);
     fn set_apply_final_deferred(&mut self, value: bool);
->>>>>>> d6d25d8c
 }
 
 /// Specifies how a [`Schedule`](super::Schedule) will be run.
