#[cfg(feature = "std")]
mod multi_threaded;
mod simple;
mod single_threaded;

use alloc::{vec, vec::Vec};
use bevy_utils::prelude::DebugName;
use core::any::TypeId;

#[expect(deprecated, reason = "We still need to support this.")]
pub use self::{simple::SimpleExecutor, single_threaded::SingleThreadedExecutor};

#[cfg(feature = "std")]
pub use self::multi_threaded::{MainThreadExecutor, MultiThreadedExecutor};

use fixedbitset::FixedBitSet;

use crate::{
    component::{CheckChangeTicks, ComponentId, Tick},
    error::{BevyError, ErrorContext, Result},
    prelude::{IntoSystemSet, SystemSet},
    query::FilteredAccessSet,
    schedule::{
        ConditionWithAccess, InternedSystemSet, SystemKey, SystemSetKey, SystemTypeSet,
        SystemWithAccess,
    },
    system::{
        RunSystemError, ScheduleSystem, System, SystemIn, SystemParamValidationError,
        SystemStateFlags,
    },
    world::{unsafe_world_cell::UnsafeWorldCell, DeferredWorld, World},
};

/// Types that can run a [`SystemSchedule`] on a [`World`].
pub(super) trait SystemExecutor: Send + Sync {
    fn kind(&self) -> ExecutorKind;
    fn init(&mut self, schedule: &SystemSchedule);
    fn run(
        &mut self,
        schedule: &mut SystemSchedule,
        world: &mut World,
        skip_systems: Option<&FixedBitSet>,
        error_handler: fn(BevyError, ErrorContext),
    );
    fn set_apply_final_deferred(&mut self, value: bool);
}

/// Specifies how a [`Schedule`](super::Schedule) will be run.
///
/// The default depends on the target platform:
///  - [`SingleThreaded`](ExecutorKind::SingleThreaded) on Wasm.
///  - [`MultiThreaded`](ExecutorKind::MultiThreaded) everywhere else.
#[derive(PartialEq, Eq, Default, Debug, Copy, Clone)]
pub enum ExecutorKind {
    /// Runs the schedule using a single thread.
    ///
    /// Useful if you're dealing with a single-threaded environment, saving your threads for
    /// other things, or just trying minimize overhead.
    #[cfg_attr(any(target_arch = "wasm32", not(feature = "multi_threaded")), default)]
    SingleThreaded,
    /// Like [`SingleThreaded`](ExecutorKind::SingleThreaded) but calls [`apply_deferred`](crate::system::System::apply_deferred)
    /// immediately after running each system.
    #[deprecated(
        since = "0.17.0",
        note = "Use SingleThreaded instead. See https://github.com/bevyengine/bevy/issues/18453 for motivation."
    )]
    Simple,
    /// Runs the schedule using a thread pool. Non-conflicting systems can run in parallel.
    #[cfg(feature = "std")]
    #[cfg_attr(all(not(target_arch = "wasm32"), feature = "multi_threaded"), default)]
    MultiThreaded,
}

/// Holds systems and conditions of a [`Schedule`](super::Schedule) sorted in topological order
/// (along with dependency information for `multi_threaded` execution).
///
/// Since the arrays are sorted in the same order, elements are referenced by their index.
/// [`FixedBitSet`] is used as a smaller, more efficient substitute of `HashSet<usize>`.
#[derive(Default)]
pub struct SystemSchedule {
    /// List of system node ids.
    pub(super) system_ids: Vec<SystemKey>,
    /// Indexed by system node id.
    pub(super) systems: Vec<SystemWithAccess>,
    /// Indexed by system node id.
    pub(super) system_conditions: Vec<Vec<ConditionWithAccess>>,
    /// Indexed by system node id.
    /// Number of systems that the system immediately depends on.
    #[cfg_attr(
        not(feature = "std"),
        expect(dead_code, reason = "currently only used with the std feature")
    )]
    pub(super) system_dependencies: Vec<usize>,
    /// Indexed by system node id.
    /// List of systems that immediately depend on the system.
    #[cfg_attr(
        not(feature = "std"),
        expect(dead_code, reason = "currently only used with the std feature")
    )]
    pub(super) system_dependents: Vec<Vec<usize>>,
    /// Indexed by system node id.
    /// List of sets containing the system that have conditions
    pub(super) sets_with_conditions_of_systems: Vec<FixedBitSet>,
    /// List of system set node ids.
    pub(super) set_ids: Vec<SystemSetKey>,
    /// Indexed by system set node id.
    pub(super) set_conditions: Vec<Vec<ConditionWithAccess>>,
    /// Indexed by system set node id.
    /// List of systems that are in sets that have conditions.
    ///
    /// If a set doesn't run because of its conditions, this is used to skip all systems in it.
    pub(super) systems_in_sets_with_conditions: Vec<FixedBitSet>,
}

impl SystemSchedule {
    /// Creates an empty [`SystemSchedule`].
    pub const fn new() -> Self {
        Self {
            systems: Vec::new(),
            system_conditions: Vec::new(),
            set_conditions: Vec::new(),
            system_ids: Vec::new(),
            set_ids: Vec::new(),
            system_dependencies: Vec::new(),
            system_dependents: Vec::new(),
            sets_with_conditions_of_systems: Vec::new(),
            systems_in_sets_with_conditions: Vec::new(),
        }
    }
}

/// A special [`System`] that instructs the executor to call
/// [`System::apply_deferred`] on the systems that have run but not applied
/// their [`Deferred`] system parameters (like [`Commands`]) or other system buffers.
///
/// ## Scheduling
///
/// `ApplyDeferred` systems are scheduled *by default*
/// - later in the same schedule run (for example, if a system with `Commands` param
///   is scheduled in `Update`, all the changes will be visible in `PostUpdate`)
/// - between systems with dependencies if the dependency [has deferred buffers]
///   (if system `bar` directly or indirectly depends on `foo`, and `foo` uses
///   `Commands` param, changes to the world in `foo` will be visible in `bar`)
///
/// ## Notes
/// - This system (currently) does nothing if it's called manually or wrapped
///   inside a [`PipeSystem`].
/// - Modifying a [`Schedule`] may change the order buffers are applied.
///
/// [`System::apply_deferred`]: crate::system::System::apply_deferred
/// [`Deferred`]: crate::system::Deferred
/// [`Commands`]: crate::prelude::Commands
/// [has deferred buffers]: crate::system::System::has_deferred
/// [`PipeSystem`]: crate::system::PipeSystem
/// [`Schedule`]: super::Schedule
#[doc(alias = "apply_system_buffers")]
pub struct ApplyDeferred;

/// Returns `true` if the [`System`] is an instance of [`ApplyDeferred`].
pub(super) fn is_apply_deferred(system: &ScheduleSystem) -> bool {
    system.type_id() == TypeId::of::<ApplyDeferred>()
}

impl System for ApplyDeferred {
    type In = ();
    type Out = ();

    fn name(&self) -> DebugName {
        DebugName::borrowed("bevy_ecs::apply_deferred")
    }

    fn flags(&self) -> SystemStateFlags {
        // non-send , exclusive , no deferred
        SystemStateFlags::NON_SEND | SystemStateFlags::EXCLUSIVE
    }

    unsafe fn run_unsafe(
        &mut self,
        _input: SystemIn<'_, Self>,
        _world: UnsafeWorldCell,
    ) -> Result<Self::Out, RunSystemError> {
        // This system does nothing on its own. The executor will apply deferred
        // commands from other systems instead of running this system.
        Ok(())
    }

    #[cfg(feature = "hotpatching")]
    #[inline]
    fn refresh_hotpatch(&mut self) {}

    fn run(
        &mut self,
        _input: SystemIn<'_, Self>,
        _world: &mut World,
    ) -> Result<Self::Out, RunSystemError> {
        // This system does nothing on its own. The executor will apply deferred
        // commands from other systems instead of running this system.
        Ok(())
    }

    fn apply_deferred(&mut self, _world: &mut World) {}

    fn queue_deferred(&mut self, _world: DeferredWorld) {}

    unsafe fn validate_param_unsafe(
        &mut self,
        _world: UnsafeWorldCell,
    ) -> Result<(), SystemParamValidationError> {
        // This system is always valid to run because it doesn't do anything,
        // and only used as a marker for the executor.
        Ok(())
    }

    fn initialize(&mut self, _world: &mut World) -> FilteredAccessSet<ComponentId> {
        FilteredAccessSet::new()
    }

    fn check_change_tick(&mut self, _check: CheckChangeTicks) {}

    fn default_system_sets(&self) -> Vec<InternedSystemSet> {
        vec![SystemTypeSet::<Self>::new().intern()]
    }

    fn get_last_run(&self) -> Tick {
        // This system is never run, so it has no last run tick.
        Tick::MAX
    }

    fn set_last_run(&mut self, _last_run: Tick) {}
}

impl IntoSystemSet<()> for ApplyDeferred {
    type Set = SystemTypeSet<Self>;

    fn into_system_set(self) -> Self::Set {
        SystemTypeSet::<Self>::new()
    }
}

/// These functions hide the bottom of the callstack from `RUST_BACKTRACE=1` (assuming the default panic handler is used).
///
/// The full callstack will still be visible with `RUST_BACKTRACE=full`.
/// They are specialized for `System::run` & co instead of being generic over closures because this avoids an
/// extra frame in the backtrace.
///
/// This is reliant on undocumented behavior in Rust's default panic handler, which checks the call stack for symbols
/// containing the string `__rust_begin_short_backtrace` in their mangled name.
mod __rust_begin_short_backtrace {
    use core::hint::black_box;

    #[cfg(feature = "std")]
    use crate::world::unsafe_world_cell::UnsafeWorldCell;
    use crate::{
        error::Result,
        system::{ReadOnlySystem, RunSystemError, ScheduleSystem},
        world::World,
    };

    /// # Safety
    /// See `System::run_unsafe`.
    // This is only used by `MultiThreadedExecutor`, and would be dead code without `std`.
    #[cfg(feature = "std")]
    #[inline(never)]
    pub(super) unsafe fn run_unsafe(
        system: &mut ScheduleSystem,
        world: UnsafeWorldCell,
    ) -> Result<(), RunSystemError> {
        let result = system.run_unsafe((), world);
        // Call `black_box` to prevent this frame from being tail-call optimized away
        black_box(());
        result
    }

    /// # Safety
    /// See `ReadOnlySystem::run_unsafe`.
    // This is only used by `MultiThreadedExecutor`, and would be dead code without `std`.
    #[cfg(feature = "std")]
    #[inline(never)]
    pub(super) unsafe fn readonly_run_unsafe<O: 'static>(
        system: &mut dyn ReadOnlySystem<In = (), Out = O>,
        world: UnsafeWorldCell,
    ) -> Result<O, RunSystemError> {
        // Call `black_box` to prevent this frame from being tail-call optimized away
        black_box(system.run_unsafe((), world))
    }

    #[inline(never)]
    pub(super) fn run(
        system: &mut ScheduleSystem,
        world: &mut World,
    ) -> Result<(), RunSystemError> {
        let result = system.run((), world);
        // Call `black_box` to prevent this frame from being tail-call optimized away
        black_box(());
        result
    }

    #[inline(never)]
    pub(super) fn run_without_applying_deferred(
        system: &mut ScheduleSystem,
        world: &mut World,
    ) -> Result<(), RunSystemError> {
        let result = system.run_without_applying_deferred((), world);
        // Call `black_box` to prevent this frame from being tail-call optimized away
        black_box(());
        result
    }

    #[inline(never)]
    pub(super) fn readonly_run<O: 'static>(
        system: &mut dyn ReadOnlySystem<In = (), Out = O>,
        world: &mut World,
    ) -> Result<O, RunSystemError> {
        // Call `black_box` to prevent this frame from being tail-call optimized away
        black_box(system.run((), world))
    }
}

#[cfg(test)]
mod tests {
    use crate::{
        prelude::{Component, In, IntoSystem, Resource, Schedule},
        schedule::ExecutorKind,
        system::{Populated, Res, ResMut, Single, When},
        world::World,
    };

    #[derive(Component)]
    struct TestComponent;

    const EXECUTORS: [ExecutorKind; 3] = [
        #[expect(deprecated, reason = "We still need to test this.")]
        ExecutorKind::Simple,
        ExecutorKind::SingleThreaded,
        ExecutorKind::MultiThreaded,
    ];

    #[derive(Resource, Default)]
    struct TestState {
        populated_ran: bool,
        single_ran: bool,
    }

    #[derive(Resource, Default)]
    struct Counter(u8);

    fn set_single_state(mut _single: When<Single<&TestComponent>>, mut state: ResMut<TestState>) {
        state.single_ran = true;
    }

    fn set_populated_state(
        mut _populated: When<Populated<&TestComponent>>,
        mut state: ResMut<TestState>,
    ) {
        state.populated_ran = true;
    }

    #[test]
    #[expect(clippy::print_stdout, reason = "std and println are allowed in tests")]
    fn single_and_populated_skipped_and_run() {
        for executor in EXECUTORS {
            std::println!("Testing executor: {executor:?}");

            let mut world = World::new();
            world.init_resource::<TestState>();

            let mut schedule = Schedule::default();
            schedule.set_executor_kind(executor);
            schedule.add_systems((set_single_state, set_populated_state));
            schedule.run(&mut world);

            let state = world.get_resource::<TestState>().unwrap();
            assert!(!state.single_ran);
            assert!(!state.populated_ran);

            world.spawn(TestComponent);

            schedule.run(&mut world);
            let state = world.get_resource::<TestState>().unwrap();
            assert!(state.single_ran);
            assert!(state.populated_ran);
        }
    }

    fn look_for_missing_resource(_res: Res<TestState>) {}

    #[test]
    #[should_panic]
    fn missing_resource_panics_simple() {
        let mut world = World::new();
        let mut schedule = Schedule::default();

        #[expect(deprecated, reason = "We still need to test this.")]
        schedule.set_executor_kind(ExecutorKind::Simple);
        schedule.add_systems(look_for_missing_resource);
        schedule.run(&mut world);
    }

    #[test]
    #[should_panic]
    fn missing_resource_panics_single_threaded() {
        let mut world = World::new();
        let mut schedule = Schedule::default();

        schedule.set_executor_kind(ExecutorKind::SingleThreaded);
        schedule.add_systems(look_for_missing_resource);
        schedule.run(&mut world);
    }

    #[test]
    #[should_panic]
    fn missing_resource_panics_multi_threaded() {
        let mut world = World::new();
        let mut schedule = Schedule::default();

        schedule.set_executor_kind(ExecutorKind::MultiThreaded);
        schedule.add_systems(look_for_missing_resource);
        schedule.run(&mut world);
    }

    #[test]
    fn piped_systems_first_system_skipped() {
        // This system should be skipped when run due to no matching entity
        fn pipe_out(_single: When<Single<&TestComponent>>) -> u8 {
            42
        }

        fn pipe_in(_input: In<u8>, mut counter: ResMut<Counter>) {
            counter.0 += 1;
        }

        let mut world = World::new();
        world.init_resource::<Counter>();
        let mut schedule = Schedule::default();

        schedule.add_systems(pipe_out.pipe(pipe_in));
        schedule.run(&mut world);

        let counter = world.resource::<Counter>();
        assert_eq!(counter.0, 0);
    }

    #[test]
    fn piped_system_second_system_skipped() {
        // This system will be run before the second system is validated
        fn pipe_out(mut counter: ResMut<Counter>) -> u8 {
            counter.0 += 1;
            42
        }

        // This system should be skipped when run due to no matching entity
<<<<<<< HEAD
        fn pipe_in(_input: In<u8>, _single: When<Single<&TestComponent>>) {}
=======
        fn pipe_in(_input: In<u8>, _single: Single<&TestComponent>, mut counter: ResMut<Counter>) {
            counter.0 += 1;
        }
>>>>>>> b01de70b

        let mut world = World::new();
        world.init_resource::<Counter>();
        let mut schedule = Schedule::default();

        schedule.add_systems(pipe_out.pipe(pipe_in));
        schedule.run(&mut world);
        let counter = world.resource::<Counter>();
        assert_eq!(counter.0, 1);
    }

    #[test]
    #[should_panic]
    fn piped_system_first_system_panics() {
        // This system should panic when run because the resource is missing
        fn pipe_out(_res: Res<TestState>) -> u8 {
            42
        }

        fn pipe_in(_input: In<u8>) {}

        let mut world = World::new();
        let mut schedule = Schedule::default();

        schedule.add_systems(pipe_out.pipe(pipe_in));
        schedule.run(&mut world);
    }

    #[test]
    #[should_panic]
    fn piped_system_second_system_panics() {
        fn pipe_out() -> u8 {
            42
        }

        // This system should panic when run because the resource is missing
        fn pipe_in(_input: In<u8>, _res: Res<TestState>) {}

        let mut world = World::new();
        let mut schedule = Schedule::default();

        schedule.add_systems(pipe_out.pipe(pipe_in));
        schedule.run(&mut world);
    }

    // This test runs without panicking because we've
    // decided to use early-out behavior for piped systems
    #[test]
    fn piped_system_skip_and_panic() {
        // This system should be skipped when run due to no matching entity
        fn pipe_out(_single: When<Single<&TestComponent>>) -> u8 {
            42
        }

        // This system should panic when run because the resource is missing
        fn pipe_in(_input: In<u8>, _res: Res<TestState>) {}

        let mut world = World::new();
        let mut schedule = Schedule::default();

        schedule.add_systems(pipe_out.pipe(pipe_in));
        schedule.run(&mut world);
    }

    #[test]
    #[should_panic]
    fn piped_system_panic_and_skip() {
        // This system should panic when run because the resource is missing

        fn pipe_out(_res: Res<TestState>) -> u8 {
            42
        }

        // This system should be skipped when run due to no matching entity
        fn pipe_in(_input: In<u8>, _single: When<Single<&TestComponent>>) {}

        let mut world = World::new();
        let mut schedule = Schedule::default();

        schedule.add_systems(pipe_out.pipe(pipe_in));
        schedule.run(&mut world);
    }

    #[test]
    #[should_panic]
    fn piped_system_panic_and_panic() {
        // This system should panic when run because the resource is missing

        fn pipe_out(_res: Res<TestState>) -> u8 {
            42
        }

        // This system should panic when run because the resource is missing
        fn pipe_in(_input: In<u8>, _res: Res<TestState>) {}

        let mut world = World::new();
        let mut schedule = Schedule::default();

        schedule.add_systems(pipe_out.pipe(pipe_in));
        schedule.run(&mut world);
    }

    #[test]
    fn piped_system_skip_and_skip() {
        // This system should be skipped when run due to no matching entity

        fn pipe_out(_single: When<Single<&TestComponent>>, mut counter: ResMut<Counter>) -> u8 {
            counter.0 += 1;
            42
        }

        // This system should be skipped when run due to no matching entity
        fn pipe_in(
            _input: In<u8>,
            _single: When<Single<&TestComponent>>,
            mut counter: ResMut<Counter>,
        ) {
            counter.0 += 1;
        }

        let mut world = World::new();
        world.init_resource::<Counter>();
        let mut schedule = Schedule::default();

        schedule.add_systems(pipe_out.pipe(pipe_in));
        schedule.run(&mut world);

        let counter = world.resource::<Counter>();
        assert_eq!(counter.0, 0);
    }
}<|MERGE_RESOLUTION|>--- conflicted
+++ resolved
@@ -449,13 +449,9 @@
         }
 
         // This system should be skipped when run due to no matching entity
-<<<<<<< HEAD
-        fn pipe_in(_input: In<u8>, _single: When<Single<&TestComponent>>) {}
-=======
-        fn pipe_in(_input: In<u8>, _single: Single<&TestComponent>, mut counter: ResMut<Counter>) {
+        fn pipe_in(_input: In<u8>, _single: When<Single<&TestComponent>>, mut counter: ResMut<Counter>) {
             counter.0 += 1;
         }
->>>>>>> b01de70b
 
         let mut world = World::new();
         world.init_resource::<Counter>();
