--- conflicted
+++ resolved
@@ -609,15 +609,9 @@
         }
     }
 
-<<<<<<< HEAD
-    /// A [`Condition`]-satisfying system that returns `true`
+    /// A [`SystemCondition`]-satisfying system that returns `true`
     /// if the resource of the given type has been added or mutably dereferenced
     /// since the condition was last checked.
-=======
-    /// A [`SystemCondition`]-satisfying system that returns `true`
-    /// if the resource of the given type has had its value changed since the condition
-    /// was last checked.
->>>>>>> a266e7e6
     ///
     /// **Note** that simply *mutably dereferencing* a resource is considered a change ([`DerefMut`](std::ops::DerefMut)).
     /// Bevy does not compare resources to their previous values.
@@ -668,13 +662,8 @@
         res.is_changed()
     }
 
-<<<<<<< HEAD
-    /// A [`Condition`]-satisfying system that returns `true`
+    /// A [`SystemCondition`]-satisfying system that returns `true`
     /// if the resource of the given type has been added or mutably dereferenced since the condition
-=======
-    /// A [`SystemCondition`]-satisfying system that returns `true`
-    /// if the resource of the given type has had its value changed since the condition
->>>>>>> a266e7e6
     /// was last checked.
     ///
     /// **Note** that simply *mutably dereferencing* a resource is considered a change ([`DerefMut`](std::ops::DerefMut)).
@@ -730,13 +719,8 @@
         }
     }
 
-<<<<<<< HEAD
-    /// A [`Condition`]-satisfying system that returns `true`
+    /// A [`SystemCondition`]-satisfying system that returns `true`
     /// if the resource of the given type has been added, removed or mutably dereferenced since the condition
-=======
-    /// A [`SystemCondition`]-satisfying system that returns `true`
-    /// if the resource of the given type has had its value changed since the condition
->>>>>>> a266e7e6
     /// was last checked.
     ///
     /// **Note** that simply *mutably dereferencing* a resource is considered a change ([`DerefMut`](std::ops::DerefMut)).
