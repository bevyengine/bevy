--- conflicted
+++ resolved
@@ -423,26 +423,17 @@
     }
 }
 
-<<<<<<< HEAD
 impl<Marker, In, Out, F> SystemCondition<Marker, In, Out> for F
 where
     In: SystemInput,
     F: sealed::SystemCondition<Marker, In, Out>,
-=======
-impl<Marker, In: SystemInput, Out, F> SystemCondition<Marker, In, Out> for F where
-    F: sealed::SystemCondition<Marker, In, Out>
->>>>>>> 8ab71a69
 {
 }
 
 mod sealed {
     use crate::{
         error::BevyError,
-<<<<<<< HEAD
         system::{AdapterSystem, IntoSystem, ReadOnlySystem, SystemInput},
-=======
-        system::{IntoSystem, ReadOnlySystem, SystemInput},
->>>>>>> 8ab71a69
     };
 
     pub trait SystemCondition<Marker, In: SystemInput, Out>:
@@ -451,20 +442,12 @@
         // This associated type is necessary to let the compiler
         // know that `Self::System` is `ReadOnlySystem`.
         type ReadOnlySystem: ReadOnlySystem<In = In, Out = Out>;
-<<<<<<< HEAD
         type ConditionSystem: ReadOnlySystem<In = In, Out = bool>;
 
         fn into_condition_system(self) -> Self::ConditionSystem;
     }
 
     impl<Marker, In, F> SystemCondition<Marker, In, bool> for F
-=======
-
-        fn into_condition_system(self) -> impl ReadOnlySystem<In = In, Out = bool>;
-    }
-
-    impl<Marker, In: SystemInput, F> SystemCondition<Marker, In, bool> for F
->>>>>>> 8ab71a69
     where
         In: SystemInput,
         F: IntoSystem<In, bool, Marker>,
@@ -506,42 +489,12 @@
         // This associated type is necessary to let the compiler
         // know that `Self::System` is `ReadOnlySystem`.
         type ReadOnlySystem = F::System;
-<<<<<<< HEAD
         type ConditionSystem = AdapterSystem<fn(Result<bool, BevyError>) -> bool, F::System>;
 
         fn into_condition_system(self) -> Self::ConditionSystem {
             let f: fn(result: Result<bool, BevyError>) -> bool =
                 |result| matches!(result, Ok(true));
             IntoSystem::into_system(self.map(f))
-=======
-
-        fn into_condition_system(self) -> impl ReadOnlySystem<In = In, Out = bool> {
-            IntoSystem::into_system(self)
-        }
-    }
-
-    impl<Marker, In: SystemInput, F> SystemCondition<Marker, In, Result<(), BevyError>> for F
-    where
-        F: IntoSystem<In, Result<(), BevyError>, Marker>,
-        F::System: ReadOnlySystem,
-    {
-        type ReadOnlySystem = F::System;
-
-        fn into_condition_system(self) -> impl ReadOnlySystem<In = In, Out = bool> {
-            IntoSystem::into_system(self.map(|result| result.is_ok()))
-        }
-    }
-
-    impl<Marker, In: SystemInput, F> SystemCondition<Marker, In, Result<bool, BevyError>> for F
-    where
-        F: IntoSystem<In, Result<bool, BevyError>, Marker>,
-        F::System: ReadOnlySystem,
-    {
-        type ReadOnlySystem = F::System;
-
-        fn into_condition_system(self) -> impl ReadOnlySystem<In = In, Out = bool> {
-            IntoSystem::into_system(self.map(|result| matches!(result, Ok(true))))
->>>>>>> 8ab71a69
         }
     }
 }
