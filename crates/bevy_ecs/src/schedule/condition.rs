use std::any::TypeId;
use std::borrow::Cow;
use std::ops::Not;

use crate::component::{self, ComponentId};
use crate::query::Access;
use crate::system::{CombinatorSystem, Combine, IntoSystem, ReadOnlySystem, System};
use crate::world::World;

pub type BoxedCondition = Box<dyn ReadOnlySystem<In = (), Out = bool>>;

/// A system that determines if one or more scheduled systems should run.
///
/// Implemented for functions and closures that convert into [`System<In=(), Out=bool>`](crate::system::System)
/// with [read-only](crate::system::ReadOnlySystemParam) parameters.
pub trait Condition<Marker>: sealed::Condition<Marker> {
    /// Returns a new run condition that only returns `true`
    /// if both this one and the passed `and_then` return `true`.
    ///
    /// The returned run condition is short-circuiting, meaning
    /// `and_then` will only be invoked if `self` returns `true`.
    ///
    /// # Examples
    ///
    /// ```should_panic
    /// use bevy_ecs::prelude::*;
    ///
    /// #[derive(Resource, PartialEq)]
    /// struct R(u32);
    ///
    /// # let mut app = Schedule::new();
    /// # let mut world = World::new();
    /// # fn my_system() {}
    /// app.add_systems(
    ///     // The `resource_equals` run condition will panic since we don't initialize `R`,
    ///     // just like if we used `Res<R>` in a system.
    ///     my_system.run_if(resource_equals(R(0))),
    /// );
    /// # app.run(&mut world);
    /// ```
    ///
    /// Use `.and_then()` to avoid checking the condition.
    ///
    /// ```
    /// # use bevy_ecs::prelude::*;
    /// # #[derive(Resource, PartialEq)]
    /// # struct R(u32);
    /// # let mut app = Schedule::new();
    /// # let mut world = World::new();
    /// # fn my_system() {}
    /// app.add_systems(
    ///     // `resource_equals` will only get run if the resource `R` exists.
    ///     my_system.run_if(resource_exists::<R>().and_then(resource_equals(R(0)))),
    /// );
    /// # app.run(&mut world);
    /// ```
    ///
    /// Note that in this case, it's better to just use the run condition [`resource_exists_and_equals`].
    ///
    /// [`resource_exists_and_equals`]: common_conditions::resource_exists_and_equals
    fn and_then<M, C: Condition<M>>(self, and_then: C) -> AndThen<Self::System, C::System> {
        let a = IntoSystem::into_system(self);
        let b = IntoSystem::into_system(and_then);
        let name = format!("{} && {}", a.name(), b.name());
        CombinatorSystem::new(a, b, Cow::Owned(name))
    }

    /// Returns a new run condition that returns `true`
    /// if either this one or the passed `or_else` return `true`.
    ///
    /// The returned run condition is short-circuiting, meaning
    /// `or_else` will only be invoked if `self` returns `false`.
    ///
    /// # Examples
    ///
    /// ```
    /// use bevy_ecs::prelude::*;
    ///
    /// #[derive(Resource, PartialEq)]
    /// struct A(u32);
    ///
    /// #[derive(Resource, PartialEq)]
    /// struct B(u32);
    ///
    /// # let mut app = Schedule::new();
    /// # let mut world = World::new();
    /// # #[derive(Resource)] struct C(bool);
    /// # fn my_system(mut c: ResMut<C>) { c.0 = true; }
    /// app.add_systems(
    ///     // Only run the system if either `A` or `B` exist.
    ///     my_system.run_if(resource_exists::<A>().or_else(resource_exists::<B>())),
    /// );
    /// #
    /// # world.insert_resource(C(false));
    /// # app.run(&mut world);
    /// # assert!(!world.resource::<C>().0);
    /// #
    /// # world.insert_resource(A(0));
    /// # app.run(&mut world);
    /// # assert!(world.resource::<C>().0);
    /// #
    /// # world.remove_resource::<A>();
    /// # world.insert_resource(B(0));
    /// # world.insert_resource(C(false));
    /// # app.run(&mut world);
    /// # assert!(world.resource::<C>().0);
    /// ```
    fn or_else<M, C: Condition<M>>(self, or_else: C) -> OrElse<Self::System, C::System> {
        let a = IntoSystem::into_system(self);
        let b = IntoSystem::into_system(or_else);
        let name = format!("{} || {}", a.name(), b.name());
        CombinatorSystem::new(a, b, Cow::Owned(name))
    }
}

impl<Marker, F> Condition<Marker> for F where F: sealed::Condition<Marker> {}

mod sealed {
    use crate::system::{IntoSystem, ReadOnlySystem};

    pub trait Condition<Marker>:
        IntoSystem<(), bool, Marker, System = Self::ReadOnlySystem>
    {
        // This associated type is necessary to let the compiler
        // know that `Self::System` is `ReadOnlySystem`.
        type ReadOnlySystem: ReadOnlySystem<In = (), Out = bool>;
    }

    impl<Marker, F> Condition<Marker> for F
    where
        F: IntoSystem<(), bool, Marker>,
        F::System: ReadOnlySystem,
    {
        type ReadOnlySystem = F::System;
    }
}

pub mod common_conditions {
    use std::borrow::Cow;

    use super::NotSystem;
    use crate::{
        change_detection::DetectChanges,
        event::{Event, EventReader},
<<<<<<< HEAD
        prelude::{Added, Changed, Component, Query, With},
=======
        prelude::{Component, Query, With},
>>>>>>> 315f3cab
        removal_detection::RemovedComponents,
        schedule::{State, States},
        system::{IntoSystem, Res, Resource, System},
    };

    /// Generates a [`Condition`](super::Condition)-satisfying closure that returns `true`
    /// if the first time the condition is run and false every time after
    ///
    /// # Example
    ///
    /// ```
    /// # use bevy_ecs::prelude::*;
    /// # #[derive(Resource, Default)]
    /// # struct Counter(u8);
    /// # let mut app = Schedule::new();
    /// # let mut world = World::new();
    /// # world.init_resource::<Counter>();
    /// app.add_systems(
    ///     // `run_once` will only return true the first time it's evaluated
    ///     my_system.run_if(run_once()),
    /// );
    ///
    /// fn my_system(mut counter: ResMut<Counter>) {
    ///     counter.0 += 1;
    /// }
    ///
    /// // This is the first time the condition will be evaluated so `my_system` will run
    /// app.run(&mut world);
    /// assert_eq!(world.resource::<Counter>().0, 1);
    ///
    /// // This is the seconds time the condition will be evaluated so `my_system` won't run
    /// app.run(&mut world);
    /// assert_eq!(world.resource::<Counter>().0, 1);
    /// ```
    pub fn run_once() -> impl FnMut() -> bool + Clone {
        let mut has_run = false;
        move || {
            if !has_run {
                has_run = true;
                true
            } else {
                false
            }
        }
    }

    /// Generates a [`Condition`](super::Condition)-satisfying closure that returns `true`
    /// if the resource exists.
    ///
    /// # Example
    ///
    /// ```
    /// # use bevy_ecs::prelude::*;
    /// # #[derive(Resource, Default)]
    /// # struct Counter(u8);
    /// # let mut app = Schedule::new();
    /// # let mut world = World::new();
    /// app.add_systems(
    ///     // `resource_exsists` will only return true if the given resource exsists in the world
    ///     my_system.run_if(resource_exists::<Counter>()),
    /// );
    ///
    /// fn my_system(mut counter: ResMut<Counter>) {
    ///     counter.0 += 1;
    /// }
    ///
    /// // `Counter` hasn't been added so `my_system` won't run
    /// app.run(&mut world);
    /// world.init_resource::<Counter>();
    ///
    /// // `Counter` has now been added so `my_system` can run
    /// app.run(&mut world);
    /// assert_eq!(world.resource::<Counter>().0, 1);
    /// ```
    pub fn resource_exists<T>() -> impl FnMut(Option<Res<T>>) -> bool + Clone
    where
        T: Resource,
    {
        move |res: Option<Res<T>>| res.is_some()
    }

    /// Generates a [`Condition`](super::Condition)-satisfying closure that returns `true`
    /// if the resource is equal to `value`.
    ///
    /// # Panics
    ///
    /// The condition will panic if the resource does not exist.
    ///
    /// # Example
    ///
    /// ```
    /// # use bevy_ecs::prelude::*;
    /// # #[derive(Resource, Default, PartialEq)]
    /// # struct Counter(u8);
    /// # let mut app = Schedule::new();
    /// # let mut world = World::new();
    /// # world.init_resource::<Counter>();
    /// app.add_systems(
    ///     // `resource_equals` will only return true if the given resource equals the given value
    ///     my_system.run_if(resource_equals(Counter(0))),
    /// );
    ///
    /// fn my_system(mut counter: ResMut<Counter>) {
    ///     counter.0 += 1;
    /// }
    ///
    /// // `Counter` is `0` so `my_system` can run
    /// app.run(&mut world);
    /// assert_eq!(world.resource::<Counter>().0, 1);
    ///
    /// // `Counter` is no longer `0` so `my_system` won't run
    /// app.run(&mut world);
    /// assert_eq!(world.resource::<Counter>().0, 1);
    /// ```
    pub fn resource_equals<T>(value: T) -> impl FnMut(Res<T>) -> bool
    where
        T: Resource + PartialEq,
    {
        move |res: Res<T>| *res == value
    }

    /// Generates a [`Condition`](super::Condition)-satisfying closure that returns `true`
    /// if the resource exists and is equal to `value`.
    ///
    /// The condition will return `false` if the resource does not exist.
    ///
    /// # Example
    ///
    /// ```
    /// # use bevy_ecs::prelude::*;
    /// # #[derive(Resource, Default, PartialEq)]
    /// # struct Counter(u8);
    /// # let mut app = Schedule::new();
    /// # let mut world = World::new();
    /// app.add_systems(
    ///     // `resource_exists_and_equals` will only return true
    ///     // if the given resource exsists and equals the given value
    ///     my_system.run_if(resource_exists_and_equals(Counter(0))),
    /// );
    ///
    /// fn my_system(mut counter: ResMut<Counter>) {
    ///     counter.0 += 1;
    /// }
    ///
    /// // `Counter` hasn't been added so `my_system` can't run
    /// app.run(&mut world);
    /// world.init_resource::<Counter>();
    ///
    /// // `Counter` is `0` so `my_system` can run
    /// app.run(&mut world);
    /// assert_eq!(world.resource::<Counter>().0, 1);
    ///
    /// // `Counter` is no longer `0` so `my_system` won't run
    /// app.run(&mut world);
    /// assert_eq!(world.resource::<Counter>().0, 1);
    /// ```
    pub fn resource_exists_and_equals<T>(value: T) -> impl FnMut(Option<Res<T>>) -> bool
    where
        T: Resource + PartialEq,
    {
        move |res: Option<Res<T>>| match res {
            Some(res) => *res == value,
            None => false,
        }
    }

    /// Generates a [`Condition`](super::Condition)-satisfying closure that returns `true`
    /// if the resource of the given type has been added since the condition was last checked.
    ///
    /// # Example
    ///
    /// ```
    /// # use bevy_ecs::prelude::*;
    /// # #[derive(Resource, Default)]
    /// # struct Counter(u8);
    /// # let mut app = Schedule::new();
    /// # let mut world = World::new();
    /// app.add_systems(
    ///     // `resource_added` will only return true if the
    ///     // given resource was just added
    ///     my_system.run_if(resource_added::<Counter>()),
    /// );
    ///
    /// fn my_system(mut counter: ResMut<Counter>) {
    ///     counter.0 += 1;
    /// }
    ///
    /// world.init_resource::<Counter>();
    ///
    /// // `Counter` was just added so `my_system` will run
    /// app.run(&mut world);
    /// assert_eq!(world.resource::<Counter>().0, 1);
    ///
    /// // `Counter` was not just added so `my_system` will not run
    /// app.run(&mut world);
    /// assert_eq!(world.resource::<Counter>().0, 1);
    /// ```
    pub fn resource_added<T>() -> impl FnMut(Option<Res<T>>) -> bool + Clone
    where
        T: Resource,
    {
        move |res: Option<Res<T>>| match res {
            Some(res) => res.is_added(),
            None => false,
        }
    }

    /// Generates a [`Condition`](super::Condition)-satisfying closure that returns `true`
    /// if the resource of the given type has had its value changed since the condition
    /// was last checked.
    ///
    /// The value is considered changed when it is added. The first time this condition
    /// is checked after the resource was added, it will return `true`.
    /// Change detection behaves like this everywhere in Bevy.
    ///
    /// # Panics
    ///
    /// The condition will panic if the resource does not exist.
    ///
    /// # Example
    ///
    /// ```
    /// # use bevy_ecs::prelude::*;
    /// # #[derive(Resource, Default)]
    /// # struct Counter(u8);
    /// # let mut app = Schedule::new();
    /// # let mut world = World::new();
    /// # world.init_resource::<Counter>();
    /// app.add_systems(
    ///     // `resource_changed` will only return true if the
    ///     // given resource was just changed (or added)
    ///     my_system.run_if(
    ///         resource_changed::<Counter>()
    ///         // By default detecting changes will also trigger if the resource was
    ///         // just added, this won't work with my example so I will addd a second
    ///         // condition to make sure the resource wasn't just added
    ///         .and_then(not(resource_added::<Counter>()))
    ///     ),
    /// );
    ///
    /// fn my_system(mut counter: ResMut<Counter>) {
    ///     counter.0 += 1;
    /// }
    ///
    /// // `Counter` hasn't been changed so `my_system` won't run
    /// app.run(&mut world);
    /// assert_eq!(world.resource::<Counter>().0, 0);
    ///
    /// world.resource_mut::<Counter>().0 = 50;
    ///
    /// // `Counter` was just changed so `my_system` will run
    /// app.run(&mut world);
    /// assert_eq!(world.resource::<Counter>().0, 51);
    /// ```
    pub fn resource_changed<T>() -> impl FnMut(Res<T>) -> bool + Clone
    where
        T: Resource,
    {
        move |res: Res<T>| res.is_changed()
    }

    /// Generates a [`Condition`](super::Condition)-satisfying closure that returns `true`
    /// if the resource of the given type has had its value changed since the condition
    /// was last checked.
    ///
    /// The value is considered changed when it is added. The first time this condition
    /// is checked after the resource was added, it will return `true`.
    /// Change detection behaves like this everywhere in Bevy.
    ///
    /// This run condition does not detect when the resource is removed.
    ///
    /// The condition will return `false` if the resource does not exist.
    ///
    /// # Example
    ///
    /// ```
    /// # use bevy_ecs::prelude::*;
    /// # #[derive(Resource, Default)]
    /// # struct Counter(u8);
    /// # let mut app = Schedule::new();
    /// # let mut world = World::new();
    /// app.add_systems(
    ///     // `resource_exists_and_changed` will only return true if the
    ///     // given resource exsists and was just changed (or added)
    ///     my_system.run_if(
    ///         resource_exists_and_changed::<Counter>()
    ///         // By default detecting changes will also trigger if the resource was
    ///         // just added, this won't work with my example so I will addd a second
    ///         // condition to make sure the resource wasn't just added
    ///         .and_then(not(resource_added::<Counter>()))
    ///     ),
    /// );
    ///
    /// fn my_system(mut counter: ResMut<Counter>) {
    ///     counter.0 += 1;
    /// }
    ///
    /// // `Counter` doesn't exist so `my_system` won't run
    /// app.run(&mut world);
    /// world.init_resource::<Counter>();
    ///
    /// // `Counter` hasn't been changed so `my_system` won't run
    /// app.run(&mut world);
    /// assert_eq!(world.resource::<Counter>().0, 0);
    ///
    /// world.resource_mut::<Counter>().0 = 50;
    ///
    /// // `Counter` was just changed so `my_system` will run
    /// app.run(&mut world);
    /// assert_eq!(world.resource::<Counter>().0, 51);
    /// ```
    pub fn resource_exists_and_changed<T>() -> impl FnMut(Option<Res<T>>) -> bool + Clone
    where
        T: Resource,
    {
        move |res: Option<Res<T>>| match res {
            Some(res) => res.is_changed(),
            None => false,
        }
    }

    /// Generates a [`Condition`](super::Condition)-satisfying closure that returns `true`
    /// if the resource of the given type has had its value changed since the condition
    /// was last checked.
    ///
    /// The value is considered changed when it is added. The first time this condition
    /// is checked after the resource was added, it will return `true`.
    /// Change detection behaves like this everywhere in Bevy.
    ///
    /// This run condition also detects removal. It will return `true` if the resource
    /// has been removed since the run condition was last checked.
    ///
    /// The condition will return `false` if the resource does not exist.
    ///
    /// # Example
    ///
    /// ```
    /// # use bevy_ecs::prelude::*;
    /// # #[derive(Resource, Default)]
    /// # struct Counter(u8);
    /// # let mut app = Schedule::new();
    /// # let mut world = World::new();
    /// # world.init_resource::<Counter>();
    /// app.add_systems(
    ///     // `resource_changed_or_removed` will only return true if the
    ///     // given resource was just changed or removed (or added)
    ///     my_system.run_if(
    ///         resource_changed_or_removed::<Counter>()
    ///         // By default detecting changes will also trigger if the resource was
    ///         // just added, this won't work with my example so I will addd a second
    ///         // condition to make sure the resource wasn't just added
    ///         .and_then(not(resource_added::<Counter>()))
    ///     ),
    /// );
    ///
    /// #[derive(Resource, Default)]
    /// struct MyResource;
    ///
    /// // If `Counter` exists, increment it, otherwise insert `MyResource`
    /// fn my_system(mut commands: Commands, mut counter: Option<ResMut<Counter>>) {
    ///     if let Some(mut counter) = counter {
    ///         counter.0 += 1;
    ///     } else {
    ///         commands.init_resource::<MyResource>();
    ///     }
    /// }
    ///
    /// // `Counter` hasn't been changed so `my_system` won't run
    /// app.run(&mut world);
    /// assert_eq!(world.resource::<Counter>().0, 0);
    ///
    /// world.resource_mut::<Counter>().0 = 50;
    ///
    /// // `Counter` was just changed so `my_system` will run
    /// app.run(&mut world);
    /// assert_eq!(world.resource::<Counter>().0, 51);
    ///
    /// world.remove_resource::<Counter>();
    ///
    /// // `Counter` was just removed so `my_system` will run
    /// app.run(&mut world);
    /// assert_eq!(world.contains_resource::<MyResource>(), true);
    /// ```
    pub fn resource_changed_or_removed<T>() -> impl FnMut(Option<Res<T>>) -> bool + Clone
    where
        T: Resource,
    {
        let mut existed = false;
        move |res: Option<Res<T>>| {
            if let Some(value) = res {
                existed = true;
                value.is_changed()
            } else if existed {
                existed = false;
                true
            } else {
                false
            }
        }
    }

    /// Generates a [`Condition`](super::Condition)-satisfying closure that returns `true`
    /// if the resource of the given type has been removed since the condition was last checked.
    ///
    /// # Example
    ///
    /// ```
    /// # use bevy_ecs::prelude::*;
    /// # #[derive(Resource, Default)]
    /// # struct Counter(u8);
    /// # let mut app = Schedule::new();
    /// # let mut world = World::new();
    /// # world.init_resource::<Counter>();
    /// app.add_systems(
    ///     // `resource_removed` will only return true if the
    ///     // given resource was just removed
    ///     my_system.run_if(resource_removed::<MyResource>()),
    /// );
    ///
    /// #[derive(Resource, Default)]
    /// struct MyResource;
    ///
    /// fn my_system(mut counter: ResMut<Counter>) {
    ///     counter.0 += 1;
    /// }
    ///
    /// world.init_resource::<MyResource>();
    ///
    /// // `MyResource` hasn't just been removed so `my_system` won't run
    /// app.run(&mut world);
    /// assert_eq!(world.resource::<Counter>().0, 0);
    ///
    /// world.remove_resource::<MyResource>();
    ///
    /// // `MyResource` was just removed so `my_system` will run
    /// app.run(&mut world);
    /// assert_eq!(world.resource::<Counter>().0, 1);
    /// ```
    pub fn resource_removed<T>() -> impl FnMut(Option<Res<T>>) -> bool + Clone
    where
        T: Resource,
    {
        let mut existed = false;
        move |res: Option<Res<T>>| {
            if res.is_some() {
                existed = true;
                false
            } else if existed {
                existed = false;
                true
            } else {
                false
            }
        }
    }

    /// Generates a [`Condition`](super::Condition)-satisfying closure that returns `true`
    /// if the state machine exists.
    ///
    /// # Example
    ///
    /// ```
    /// # use bevy_ecs::prelude::*;
    /// # #[derive(Resource, Default)]
    /// # struct Counter(u8);
    /// # let mut app = Schedule::new();
    /// # let mut world = World::new();
    /// # world.init_resource::<Counter>();
    /// #[derive(States, Clone, Copy, Default, Eq, PartialEq, Hash, Debug)]
    /// enum GameState {
    ///     #[default]
    ///     Playing,
    ///     Paused,
    /// }
    ///
    /// app.add_systems(
    ///     // `state_exists` will only return true if the
    ///     // given state exsists
    ///     my_system.run_if(state_exists::<GameState>()),
    /// );
    ///
    /// fn my_system(mut counter: ResMut<Counter>) {
    ///     counter.0 += 1;
    /// }
    ///
    /// // `GameState` does not yet exist `my_system` won't run
    /// app.run(&mut world);
    /// assert_eq!(world.resource::<Counter>().0, 0);
    ///
    /// world.init_resource::<State<GameState>>();
    ///
    /// // `GameState` now exists so `my_system` will run
    /// app.run(&mut world);
    /// assert_eq!(world.resource::<Counter>().0, 1);
    /// ```
    pub fn state_exists<S: States>() -> impl FnMut(Option<Res<State<S>>>) -> bool + Clone {
        move |current_state: Option<Res<State<S>>>| current_state.is_some()
    }

    /// Generates a [`Condition`](super::Condition)-satisfying closure that returns `true`
    /// if the state machine is currently in `state`.
    ///
    /// # Panics
    ///
    /// The condition will panic if the resource does not exist.
    ///
    /// # Example
    ///
    /// ```
    /// # use bevy_ecs::prelude::*;
    /// # #[derive(Resource, Default)]
    /// # struct Counter(u8);
    /// # let mut app = Schedule::new();
    /// # let mut world = World::new();
    /// # world.init_resource::<Counter>();
    /// #[derive(States, Clone, Copy, Default, Eq, PartialEq, Hash, Debug)]
    /// enum GameState {
    ///     #[default]
    ///     Playing,
    ///     Paused,
    /// }
    ///
    /// world.init_resource::<State<GameState>>();
    ///
    /// app.add_systems((
    ///     // `in_state` will only return true if the
    ///     // given state equals the given value
    ///     play_system.run_if(in_state(GameState::Playing)),
    ///     pause_system.run_if(in_state(GameState::Paused)),
    /// ));
    ///
    /// fn play_system(mut counter: ResMut<Counter>) {
    ///     counter.0 += 1;
    /// }
    ///
    /// fn pause_system(mut counter: ResMut<Counter>) {
    ///     counter.0 -= 1;
    /// }
    ///
    /// // We default to `GameState::Playing` so `play_system` runs
    /// app.run(&mut world);
    /// assert_eq!(world.resource::<Counter>().0, 1);
    ///
    /// *world.resource_mut::<State<GameState>>() = State::new(GameState::Paused);
    ///
    /// // Now that we are in `GameState::Pause`, `pause_system` will run
    /// app.run(&mut world);
    /// assert_eq!(world.resource::<Counter>().0, 0);
    /// ```
    pub fn in_state<S: States>(state: S) -> impl FnMut(Res<State<S>>) -> bool + Clone {
        move |current_state: Res<State<S>>| *current_state == state
    }

    /// Generates a [`Condition`](super::Condition)-satisfying closure that returns `true`
    /// if the state machine exists and is currently in `state`.
    ///
    /// The condition will return `false` if the state does not exist.
    ///
    /// # Example
    ///
    /// ```
    /// # use bevy_ecs::prelude::*;
    /// # #[derive(Resource, Default)]
    /// # struct Counter(u8);
    /// # let mut app = Schedule::new();
    /// # let mut world = World::new();
    /// # world.init_resource::<Counter>();
    /// #[derive(States, Clone, Copy, Default, Eq, PartialEq, Hash, Debug)]
    /// enum GameState {
    ///     #[default]
    ///     Playing,
    ///     Paused,
    /// }
    ///
    /// app.add_systems((
    ///     // `state_exists_and_equals` will only return true if the
    ///     // given state exsists and equals the given value
    ///     play_system.run_if(state_exists_and_equals(GameState::Playing)),
    ///     pause_system.run_if(state_exists_and_equals(GameState::Paused)),
    /// ));
    ///
    /// fn play_system(mut counter: ResMut<Counter>) {
    ///     counter.0 += 1;
    /// }
    ///
    /// fn pause_system(mut counter: ResMut<Counter>) {
    ///     counter.0 -= 1;
    /// }
    ///
    /// // `GameState` does not yet exists so neither system will run
    /// app.run(&mut world);
    /// assert_eq!(world.resource::<Counter>().0, 0);
    ///
    /// world.init_resource::<State<GameState>>();
    ///
    /// // We default to `GameState::Playing` so `play_system` runs
    /// app.run(&mut world);
    /// assert_eq!(world.resource::<Counter>().0, 1);
    ///
    /// *world.resource_mut::<State<GameState>>() = State::new(GameState::Paused);
    ///
    /// // Now that we are in `GameState::Pause`, `pause_system` will run
    /// app.run(&mut world);
    /// assert_eq!(world.resource::<Counter>().0, 0);
    /// ```
    pub fn state_exists_and_equals<S: States>(
        state: S,
    ) -> impl FnMut(Option<Res<State<S>>>) -> bool + Clone {
        move |current_state: Option<Res<State<S>>>| match current_state {
            Some(current_state) => *current_state == state,
            None => false,
        }
    }

    /// Generates a [`Condition`](super::Condition)-satisfying closure that returns `true`
    /// if the state machine changed state.
    ///
    /// To do things on transitions to/from specific states, use their respective OnEnter/OnExit
    /// schedules. Use this run condition if you want to detect any change, regardless of the value.
    ///
    /// # Panics
    ///
    /// The condition will panic if the resource does not exist.
    ///
    /// # Example
    ///
    /// ```
    /// # use bevy_ecs::prelude::*;
    /// # #[derive(Resource, Default)]
    /// # struct Counter(u8);
    /// # let mut app = Schedule::new();
    /// # let mut world = World::new();
    /// # world.init_resource::<Counter>();
    /// #[derive(States, Clone, Copy, Default, Eq, PartialEq, Hash, Debug)]
    /// enum GameState {
    ///     #[default]
    ///     Playing,
    ///     Paused,
    /// }
    ///
    /// world.init_resource::<State<GameState>>();
    ///
    /// app.add_systems(
    ///     // `state_changed` will only return true if the
    ///     // given states value has just been updated or
    ///     // the state has just been added
    ///     my_system.run_if(state_changed::<GameState>()),
    /// );
    ///
    /// fn my_system(mut counter: ResMut<Counter>) {
    ///     counter.0 += 1;
    /// }
    ///
    /// // `GameState` has just been added so `my_system` will run
    /// app.run(&mut world);
    /// assert_eq!(world.resource::<Counter>().0, 1);
    ///
    /// // `GameState` has not been updated so `my_system` will not run
    /// app.run(&mut world);
    /// assert_eq!(world.resource::<Counter>().0, 1);
    ///
    /// *world.resource_mut::<State<GameState>>() = State::new(GameState::Paused);
    ///
    /// // Now that `GameState` has been updated `my_system` will run
    /// app.run(&mut world);
    /// assert_eq!(world.resource::<Counter>().0, 2);
    /// ```
    pub fn state_changed<S: States>() -> impl FnMut(Res<State<S>>) -> bool + Clone {
        move |current_state: Res<State<S>>| current_state.is_changed()
    }

    /// Generates a [`Condition`](super::Condition)-satisfying closure that returns `true`
    /// if there are any new events of the given type since it was last called.
    ///
    /// # Example
    ///
    /// ```
    /// # use bevy_ecs::prelude::*;
    /// # #[derive(Resource, Default)]
    /// # struct Counter(u8);
    /// # let mut app = Schedule::new();
    /// # let mut world = World::new();
    /// # world.init_resource::<Counter>();
    /// # world.init_resource::<Events<MyEvent>>();
    /// # app.add_systems(Events::<MyEvent>::update_system.before(my_system));
    ///
    /// app.add_systems(
    ///     my_system.run_if(on_event::<MyEvent>()),
    /// );
    ///
    /// struct MyEvent;
    ///
    /// fn my_system(mut counter: ResMut<Counter>) {
    ///     counter.0 += 1;
    /// }
    ///
    /// // No new `MyEvent` events have been push so `my_system` won't run
    /// app.run(&mut world);
    /// assert_eq!(world.resource::<Counter>().0, 0);
    ///
    /// world.resource_mut::<Events<MyEvent>>().send(MyEvent);
    ///
    /// // A `MyEvent` event has been pushed so `my_system` will run
    /// app.run(&mut world);
    /// assert_eq!(world.resource::<Counter>().0, 1);
    /// ```
    pub fn on_event<T: Event>() -> impl FnMut(EventReader<T>) -> bool + Clone {
        // The events need to be consumed, so that there are no false positives on subsequent
        // calls of the run condition. Simply checking `is_empty` would not be enough.
        // PERF: note that `count` is efficient (not actually looping/iterating),
        // due to Bevy having a specialized implementation for events.
        move |mut reader: EventReader<T>| reader.iter().count() > 0
    }

    /// Generates a [`Condition`](super::Condition)-satisfying closure that returns `true`
    /// if there are any entities with the given component type.
    ///
    /// # Example
    ///
    /// ```
    /// # use bevy_ecs::prelude::*;
    /// # #[derive(Resource, Default)]
    /// # struct Counter(u8);
    /// # let mut app = Schedule::new();
    /// # let mut world = World::new();
    /// # world.init_resource::<Counter>();
    /// app.add_systems(
    ///     my_system.run_if(any_with_component::<MyComponent>()),
    /// );
    ///
    /// #[derive(Component)]
    /// struct MyComponent;
    ///
    /// fn my_system(mut counter: ResMut<Counter>) {
    ///     counter.0 += 1;
    /// }
    ///
    /// // No entities exist yet with a `MyComponent` component so `my_system` won't run
    /// app.run(&mut world);
    /// assert_eq!(world.resource::<Counter>().0, 0);
    ///
    /// world.spawn(MyComponent);
    ///
    /// // An entities with `MyComponent` now exists so `my_system` will run
    /// app.run(&mut world);
    /// assert_eq!(world.resource::<Counter>().0, 1);
    /// ```
    pub fn any_with_component<T: Component>() -> impl FnMut(Query<(), With<T>>) -> bool + Clone {
        move |query: Query<(), With<T>>| !query.is_empty()
    }

    /// Generates a [`Condition`](super::Condition)-satisfying closure that returns `true`
    /// if there are any entity with a component of the given type removed.
    pub fn any_component_removed<T: Component>() -> impl FnMut(RemovedComponents<T>) -> bool {
        // `RemovedComponents` based on events and therefore events need to be consumed,
        // so that there are no false positives on subsequent calls of the run condition.
        // Simply checking `is_empty` would not be enough.
        // PERF: note that `count` is efficient (not actually looping/iterating),
        // due to Bevy having a specialized implementation for events.
        move |mut removals: RemovedComponents<T>| !removals.iter().count() != 0
    }

    /// Generates a [`Condition`](super::Condition) that inverses the result of passed one.
    ///
    /// # Example
    ///
    /// ```
    /// # use bevy_ecs::prelude::*;
    /// # #[derive(Resource, Default)]
    /// # struct Counter(u8);
    /// # let mut app = Schedule::new();
    /// # let mut world = World::new();
    /// # world.init_resource::<Counter>();
    /// app.add_systems(
    ///     // `not` will inverse any condition you pass in.
    ///     // Since the condition we choose always returns true
    ///     // this system will never run
    ///     my_system.run_if(not(always)),
    /// );
    ///
    /// fn my_system(mut counter: ResMut<Counter>) {
    ///     counter.0 += 1;
    /// }
    ///
    /// fn always() -> bool {
    ///     true
    /// }
    ///
    /// app.run(&mut world);
    /// assert_eq!(world.resource::<Counter>().0, 0);
    /// ```
    pub fn not<Marker, TOut, T>(condition: T) -> NotSystem<T::System>
    where
        TOut: std::ops::Not,
        T: IntoSystem<(), TOut, Marker>,
    {
        let condition = IntoSystem::into_system(condition);
        let name = format!("!{}", condition.name());
        NotSystem::<T::System> {
            condition,
            name: Cow::Owned(name),
        }
    }
}

/// Invokes [`Not`] with the output of another system.
///
/// See [`common_conditions::not`] for examples.
#[derive(Clone)]
pub struct NotSystem<T: System>
where
    T::Out: Not,
{
    condition: T,
    name: Cow<'static, str>,
}
impl<T: System> System for NotSystem<T>
where
    T::Out: Not,
{
    type In = T::In;
    type Out = <T::Out as Not>::Output;

    fn name(&self) -> Cow<'static, str> {
        self.name.clone()
    }

    fn type_id(&self) -> TypeId {
        TypeId::of::<T>()
    }

    fn component_access(&self) -> &Access<ComponentId> {
        self.condition.component_access()
    }

    fn archetype_component_access(&self) -> &Access<crate::archetype::ArchetypeComponentId> {
        self.condition.archetype_component_access()
    }

    fn is_send(&self) -> bool {
        self.condition.is_send()
    }

    fn is_exclusive(&self) -> bool {
        self.condition.is_exclusive()
    }

    unsafe fn run_unsafe(&mut self, input: Self::In, world: &World) -> Self::Out {
        // SAFETY: The inner condition system asserts its own safety.
        !self.condition.run_unsafe(input, world)
    }

    fn run(&mut self, input: Self::In, world: &mut World) -> Self::Out {
        !self.condition.run(input, world)
    }

    fn apply_buffers(&mut self, world: &mut World) {
        self.condition.apply_buffers(world);
    }

    fn initialize(&mut self, world: &mut World) {
        self.condition.initialize(world);
    }

    fn update_archetype_component_access(&mut self, world: &World) {
        self.condition.update_archetype_component_access(world);
    }

    fn check_change_tick(&mut self, change_tick: component::Tick) {
        self.condition.check_change_tick(change_tick);
    }

    fn get_last_run(&self) -> component::Tick {
        self.condition.get_last_run()
    }

<<<<<<< HEAD
    /// Generates a [`Condition`](super::Condition)-satisfying closure that returns `true`
    /// if the given component type was added to any entities.
    ///
    /// Run conditions are evaluated on the main thread, blocking any other systems from running.
    /// This run condition is relatively expensive, as it iterates over every entity with this component.
    /// As a result, you likely only want to use this run condition when the number of entities with the component `T` is small.
    pub fn any_component_added<T: Component>() -> impl FnMut(Query<(), Added<T>>) -> bool {
        move |query: Query<(), Added<T>>| !query.is_empty()
    }

    /// Generates a [`Condition`](super::Condition)-satisfying closure that returns `true`
    /// if the value of the given component type has been changed on any entities.
    ///
    /// Run conditions are evaluated on the main thread, blocking any other systems from running.
    /// This run condition is relatively expensive, as it iterates over every entity with this component.
    /// As a result, you likely only want to use this run condition when the number of entities with the component `T` is small.
    pub fn any_component_changed<T: Component>() -> impl FnMut(Query<(), Changed<T>>) -> bool {
        move |query: Query<(), Changed<T>>| !query.is_empty()
    }

    /// Generates a [`Condition`](super::Condition)-satisfying closure that returns `true`
    /// if there are any entities with the given component type removed.
    pub fn any_component_removed<T: Component>() -> impl FnMut(RemovedComponents<T>) -> bool {
        // `RemovedComponents` based on events and therefore events need to be consumed,
        // so that there are no false positives on subsequent calls of the run condition.
        // Simply checking `is_empty` would not be enough.
        // PERF: note that `count` is efficient (not actually looping/iterating),
        // due to Bevy having a specialized implementation for events.
        move |mut removals: RemovedComponents<T>| !removals.iter().count() != 0
    }
=======
    fn set_last_run(&mut self, last_run: component::Tick) {
        self.condition.set_last_run(last_run);
    }
}

// SAFETY: This trait is only implemented when the inner system is read-only.
// The `Not` condition does not modify access, and thus cannot transform a read-only system into one that is not.
unsafe impl<T> ReadOnlySystem for NotSystem<T>
where
    T: ReadOnlySystem,
    T::Out: Not,
{
>>>>>>> 315f3cab
}

/// Combines the outputs of two systems using the `&&` operator.
pub type AndThen<A, B> = CombinatorSystem<AndThenMarker, A, B>;

/// Combines the outputs of two systems using the `||` operator.
pub type OrElse<A, B> = CombinatorSystem<OrElseMarker, A, B>;

#[doc(hidden)]
pub struct AndThenMarker;

impl<In, A, B> Combine<A, B> for AndThenMarker
where
    In: Copy,
    A: System<In = In, Out = bool>,
    B: System<In = In, Out = bool>,
{
    type In = In;
    type Out = bool;

    fn combine(
        input: Self::In,
        a: impl FnOnce(<A as System>::In) -> <A as System>::Out,
        b: impl FnOnce(<B as System>::In) -> <B as System>::Out,
    ) -> Self::Out {
        a(input) && b(input)
    }
}

#[doc(hidden)]
pub struct OrElseMarker;

impl<In, A, B> Combine<A, B> for OrElseMarker
where
    In: Copy,
    A: System<In = In, Out = bool>,
    B: System<In = In, Out = bool>,
{
    type In = In;
    type Out = bool;

    fn combine(
        input: Self::In,
        a: impl FnOnce(<A as System>::In) -> <A as System>::Out,
        b: impl FnOnce(<B as System>::In) -> <B as System>::Out,
    ) -> Self::Out {
        a(input) || b(input)
    }
}

#[cfg(test)]
mod tests {
    use super::{common_conditions::*, Condition};
    use crate as bevy_ecs;
    use crate::component::Component;
    use crate::schedule::IntoSystemConfigs;
    use crate::schedule::{common_conditions::not, State, States};
    use crate::system::Local;
    use crate::{change_detection::ResMut, schedule::Schedule, world::World};
    use bevy_ecs_macros::Resource;

    #[derive(Resource, Default)]
    struct Counter(usize);

    fn increment_counter(mut counter: ResMut<Counter>) {
        counter.0 += 1;
    }

    fn every_other_time(mut has_ran: Local<bool>) -> bool {
        *has_ran = !*has_ran;
        *has_ran
    }

    #[test]
    fn run_condition() {
        let mut world = World::new();
        world.init_resource::<Counter>();
        let mut schedule = Schedule::new();

        // Run every other cycle
        schedule.add_systems(increment_counter.run_if(every_other_time));

        schedule.run(&mut world);
        schedule.run(&mut world);
        assert_eq!(world.resource::<Counter>().0, 1);
        schedule.run(&mut world);
        schedule.run(&mut world);
        assert_eq!(world.resource::<Counter>().0, 2);

        // Run every other cycle oppsite to the last one
        schedule.add_systems(increment_counter.run_if(not(every_other_time)));

        schedule.run(&mut world);
        schedule.run(&mut world);
        assert_eq!(world.resource::<Counter>().0, 4);
        schedule.run(&mut world);
        schedule.run(&mut world);
        assert_eq!(world.resource::<Counter>().0, 6);
    }

    #[test]
    fn run_condition_combinators() {
        let mut world = World::new();
        world.init_resource::<Counter>();
        let mut schedule = Schedule::new();

        // Always run
        schedule.add_systems(increment_counter.run_if(every_other_time.or_else(|| true)));
        // Run every other cycle
        schedule.add_systems(increment_counter.run_if(every_other_time.and_then(|| true)));

        schedule.run(&mut world);
        assert_eq!(world.resource::<Counter>().0, 2);
        schedule.run(&mut world);
        assert_eq!(world.resource::<Counter>().0, 3);
    }

    #[test]
    fn multiple_run_conditions() {
        let mut world = World::new();
        world.init_resource::<Counter>();
        let mut schedule = Schedule::new();

        // Run every other cycle
        schedule.add_systems(increment_counter.run_if(every_other_time).run_if(|| true));
        // Never run
        schedule.add_systems(increment_counter.run_if(every_other_time).run_if(|| false));

        schedule.run(&mut world);
        assert_eq!(world.resource::<Counter>().0, 1);
        schedule.run(&mut world);
        assert_eq!(world.resource::<Counter>().0, 1);
    }

    #[test]
    fn multiple_run_conditions_is_and_operation() {
        let mut world = World::new();
        world.init_resource::<Counter>();

        let mut schedule = Schedule::new();

        // This should never run, if multiple run conditions worked
        // like an OR condition then it would always run
        schedule.add_systems(
            increment_counter
                .run_if(every_other_time)
                .run_if(not(every_other_time)),
        );

        schedule.run(&mut world);
        assert_eq!(world.resource::<Counter>().0, 0);
        schedule.run(&mut world);
        assert_eq!(world.resource::<Counter>().0, 0);
    }

    #[derive(States, PartialEq, Eq, Debug, Default, Hash, Clone)]
    enum TestState {
        #[default]
        A,
        B,
    }

    #[derive(Component)]
    struct TestComponent;

    fn test_system() {}

    // Ensure distributive_run_if compiles with the common conditions.
    #[test]
    fn distributive_run_if_compiles() {
        Schedule::default().add_systems(
            (test_system, test_system)
                .distributive_run_if(run_once())
                .distributive_run_if(resource_exists::<State<TestState>>())
                .distributive_run_if(resource_added::<State<TestState>>())
                .distributive_run_if(resource_changed::<State<TestState>>())
                .distributive_run_if(resource_exists_and_changed::<State<TestState>>())
                .distributive_run_if(resource_changed_or_removed::<State<TestState>>())
                .distributive_run_if(resource_removed::<State<TestState>>())
                .distributive_run_if(state_exists::<TestState>())
                .distributive_run_if(in_state(TestState::A))
                .distributive_run_if(state_changed::<TestState>())
                .distributive_run_if(on_event::<u8>())
                .distributive_run_if(any_with_component::<TestComponent>())
                .distributive_run_if(not(run_once())),
        );
    }
}<|MERGE_RESOLUTION|>--- conflicted
+++ resolved
@@ -142,11 +142,7 @@
     use crate::{
         change_detection::DetectChanges,
         event::{Event, EventReader},
-<<<<<<< HEAD
         prelude::{Added, Changed, Component, Query, With},
-=======
-        prelude::{Component, Query, With},
->>>>>>> 315f3cab
         removal_detection::RemovedComponents,
         schedule::{State, States},
         system::{IntoSystem, Res, Resource, System},
@@ -896,6 +892,26 @@
     /// ```
     pub fn any_with_component<T: Component>() -> impl FnMut(Query<(), With<T>>) -> bool + Clone {
         move |query: Query<(), With<T>>| !query.is_empty()
+    }
+
+    /// Generates a [`Condition`](super::Condition)-satisfying closure that returns `true`
+    /// if the given component type was added to any entities.
+    ///
+    /// Run conditions are evaluated on the main thread, blocking any other systems from running.
+    /// This run condition is relatively expensive, as it iterates over every entity with this component.
+    /// As a result, you likely only want to use this run condition when the number of entities with the component `T` is small.
+    pub fn any_component_added<T: Component>() -> impl FnMut(Query<(), Added<T>>) -> bool {
+        move |query: Query<(), Added<T>>| !query.is_empty()
+    }
+
+    /// Generates a [`Condition`](super::Condition)-satisfying closure that returns `true`
+    /// if the value of the given component type has been changed on any entities.
+    ///
+    /// Run conditions are evaluated on the main thread, blocking any other systems from running.
+    /// This run condition is relatively expensive, as it iterates over every entity with this component.
+    /// As a result, you likely only want to use this run condition when the number of entities with the component `T` is small.
+    pub fn any_component_changed<T: Component>() -> impl FnMut(Query<(), Changed<T>>) -> bool {
+        move |query: Query<(), Changed<T>>| !query.is_empty()
     }
 
     /// Generates a [`Condition`](super::Condition)-satisfying closure that returns `true`
@@ -1023,38 +1039,6 @@
         self.condition.get_last_run()
     }
 
-<<<<<<< HEAD
-    /// Generates a [`Condition`](super::Condition)-satisfying closure that returns `true`
-    /// if the given component type was added to any entities.
-    ///
-    /// Run conditions are evaluated on the main thread, blocking any other systems from running.
-    /// This run condition is relatively expensive, as it iterates over every entity with this component.
-    /// As a result, you likely only want to use this run condition when the number of entities with the component `T` is small.
-    pub fn any_component_added<T: Component>() -> impl FnMut(Query<(), Added<T>>) -> bool {
-        move |query: Query<(), Added<T>>| !query.is_empty()
-    }
-
-    /// Generates a [`Condition`](super::Condition)-satisfying closure that returns `true`
-    /// if the value of the given component type has been changed on any entities.
-    ///
-    /// Run conditions are evaluated on the main thread, blocking any other systems from running.
-    /// This run condition is relatively expensive, as it iterates over every entity with this component.
-    /// As a result, you likely only want to use this run condition when the number of entities with the component `T` is small.
-    pub fn any_component_changed<T: Component>() -> impl FnMut(Query<(), Changed<T>>) -> bool {
-        move |query: Query<(), Changed<T>>| !query.is_empty()
-    }
-
-    /// Generates a [`Condition`](super::Condition)-satisfying closure that returns `true`
-    /// if there are any entities with the given component type removed.
-    pub fn any_component_removed<T: Component>() -> impl FnMut(RemovedComponents<T>) -> bool {
-        // `RemovedComponents` based on events and therefore events need to be consumed,
-        // so that there are no false positives on subsequent calls of the run condition.
-        // Simply checking `is_empty` would not be enough.
-        // PERF: note that `count` is efficient (not actually looping/iterating),
-        // due to Bevy having a specialized implementation for events.
-        move |mut removals: RemovedComponents<T>| !removals.iter().count() != 0
-    }
-=======
     fn set_last_run(&mut self, last_run: component::Tick) {
         self.condition.set_last_run(last_run);
     }
@@ -1067,7 +1051,6 @@
     T: ReadOnlySystem,
     T::Out: Not,
 {
->>>>>>> 315f3cab
 }
 
 /// Combines the outputs of two systems using the `&&` operator.
