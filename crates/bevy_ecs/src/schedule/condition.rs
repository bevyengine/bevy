--- conflicted
+++ resolved
@@ -8,12 +8,8 @@
 use crate::world::unsafe_world_cell::UnsafeWorldCell;
 use crate::world::World;
 
-<<<<<<< HEAD
 /// A type-erased run condition stored in a [`Box`].
-pub type BoxedCondition = Box<dyn ReadOnlySystem<In = (), Out = bool>>;
-=======
 pub type BoxedCondition<In = ()> = Box<dyn ReadOnlySystem<In = In, Out = bool>>;
->>>>>>> 4ce37395
 
 /// A system that determines if one or more scheduled systems should run.
 ///
