--- conflicted
+++ resolved
@@ -1,17 +1,9 @@
 use std::borrow::Cow;
 use std::ops::Not;
 
-<<<<<<< HEAD
 use crate::system::{
     Adapt, AdapterSystem, CombinatorSystem, Combine, IntoSystem, ReadOnlySystem, System,
 };
-=======
-use crate::component::{self, ComponentId};
-use crate::query::Access;
-use crate::system::{CombinatorSystem, Combine, IntoSystem, ReadOnlySystem, System};
-use crate::world::unsafe_world_cell::UnsafeWorldCell;
-use crate::world::World;
->>>>>>> d1158288
 
 pub type BoxedCondition<In = ()> = Box<dyn ReadOnlySystem<In = In, Out = bool>>;
 
@@ -1008,77 +1000,9 @@
     type In = T::In;
     type Out = <T::Out as Not>::Output;
 
-<<<<<<< HEAD
     fn adapt(&mut self, input: Self::In, run_system: impl FnOnce(T::In) -> T::Out) -> Self::Out {
         !run_system(input)
     }
-=======
-    fn name(&self) -> Cow<'static, str> {
-        self.name.clone()
-    }
-
-    fn type_id(&self) -> TypeId {
-        TypeId::of::<T>()
-    }
-
-    fn component_access(&self) -> &Access<ComponentId> {
-        self.condition.component_access()
-    }
-
-    fn archetype_component_access(&self) -> &Access<crate::archetype::ArchetypeComponentId> {
-        self.condition.archetype_component_access()
-    }
-
-    fn is_send(&self) -> bool {
-        self.condition.is_send()
-    }
-
-    fn is_exclusive(&self) -> bool {
-        self.condition.is_exclusive()
-    }
-
-    unsafe fn run_unsafe(&mut self, input: Self::In, world: UnsafeWorldCell) -> Self::Out {
-        // SAFETY: The inner condition system asserts its own safety.
-        !self.condition.run_unsafe(input, world)
-    }
-
-    fn run(&mut self, input: Self::In, world: &mut World) -> Self::Out {
-        !self.condition.run(input, world)
-    }
-
-    fn apply_deferred(&mut self, world: &mut World) {
-        self.condition.apply_deferred(world);
-    }
-
-    fn initialize(&mut self, world: &mut World) {
-        self.condition.initialize(world);
-    }
-
-    fn update_archetype_component_access(&mut self, world: UnsafeWorldCell) {
-        self.condition.update_archetype_component_access(world);
-    }
-
-    fn check_change_tick(&mut self, change_tick: component::Tick) {
-        self.condition.check_change_tick(change_tick);
-    }
-
-    fn get_last_run(&self) -> component::Tick {
-        self.condition.get_last_run()
-    }
-
-    fn set_last_run(&mut self, last_run: component::Tick) {
-        self.condition.set_last_run(last_run);
-    }
-}
-
-// SAFETY: This trait is only implemented when the inner system is read-only.
-// The `Not` condition does not modify access, and thus cannot transform a read-only system into one that is not.
-unsafe impl<T> ReadOnlySystem for NotSystem<T>
-where
-    T: ReadOnlySystem,
-    T::Out: Not,
-{
->>>>>>> d1158288
 }
 
 /// Combines the outputs of two systems using the `&&` operator.
