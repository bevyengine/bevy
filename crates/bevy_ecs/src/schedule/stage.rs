--- conflicted
+++ resolved
@@ -766,21 +766,9 @@
             // Evaluate system run criteria.
             for index in 0..self.run_criteria.len() {
                 let (run_criteria, tail) = self.run_criteria.split_at_mut(index);
-<<<<<<< HEAD
                 let criteria = &mut tail[0];
+                criteria.update_archetypes(world);
                 criteria.run(world, run_criteria);
-=======
-                let mut criteria = &mut tail[0];
-                criteria.update_archetypes(world);
-                match &mut criteria.inner {
-                    RunCriteriaInner::Single(system) => criteria.should_run = system.run((), world),
-                    RunCriteriaInner::Piped {
-                        input: parent,
-                        system,
-                        ..
-                    } => criteria.should_run = system.run(run_criteria[*parent].should_run, world),
-                }
->>>>>>> ebd10681
             }
 
             let mut run_system_loop = true;
