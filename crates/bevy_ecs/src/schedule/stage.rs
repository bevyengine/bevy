use crate::{
    component::ComponentId,
    schedule::{
        graph_utils::{self, DependencyGraphError},
        BoxedRunCriteria, BoxedRunCriteriaLabel, BoxedSystemLabel, ExclusiveSystemContainer,
        InsertionPoint, ParallelExecutor, ParallelSystemContainer, ParallelSystemExecutor,
        RunCriteriaContainer, RunCriteriaDescriptor, RunCriteriaDescriptorOrLabel,
        RunCriteriaInner, RunCriteriaLabel, ShouldRun, SingleThreadedExecutor, SystemContainer,
        SystemDescriptor, SystemSet,
    },
    system::System,
    world::{World, WorldId},
};
use bevy_utils::{tracing::info, HashMap, HashSet};
use downcast_rs::{impl_downcast, Downcast};
use fixedbitset::FixedBitSet;
use std::{fmt::Debug, hash::Hash};

pub trait Stage: Downcast + Send + Sync {
    /// Runs the stage; this happens once per update.
    /// Implementors must initialize all of their state and systems before running the first time.
    fn run(&mut self, world: &mut World);
}

impl_downcast!(Stage);

/// When this resource is present in the `AppBuilder`'s `Resources`,
/// each `SystemStage` will log a report containing
/// pairs of systems with ambiguous execution order.
///
/// Systems that access the same Component or Resource within the same stage
/// risk an ambiguous order that could result in logic bugs, unless they have an
/// explicit execution ordering constraint between them.
///
/// This occurs because, in the absence of explicit constraints, systems are executed in
/// an unstable, arbitrary order within each stage that may vary between runs and frames.
///
/// Some ambiguities reported by the ambiguity checker may be warranted (to allow two systems to run
/// without blocking each other) or spurious, as the exact combination of archetypes used may
/// prevent them from ever conflicting during actual gameplay. You can resolve the warnings produced
/// by the ambiguity checker by adding `.before` or `.after` to one of the conflicting systems
/// referencing the other system to force a specific ordering.
///
/// The checker may report a system more times than the amount of constraints it would actually need
/// to have unambiguous order with regards to a group of already-constrained systems.
pub struct ReportExecutionOrderAmbiguities;

#[derive(Debug, PartialEq, Eq, Clone, Hash)]
struct RunCriteriaIndexLabel(usize);
impl RunCriteriaLabel for RunCriteriaIndexLabel {
    fn dyn_clone(&self) -> Box<dyn RunCriteriaLabel> {
        Box::new(self.clone())
    }
}

/// Stores and executes systems. Execution order is not defined unless explicitly specified;
/// see `SystemDescriptor` documentation.
pub struct SystemStage {
    /// The WorldId this stage was last run on.
    world_id: Option<WorldId>,
    /// Instance of a scheduling algorithm for running the systems.
    executor: Box<dyn ParallelSystemExecutor>,
    /// Determines whether the stage should run.
    stage_run_criteria: BoxedRunCriteria,
    /// Topologically sorted run criteria of systems.
    run_criteria: Vec<RunCriteriaContainer>,
    /// Topologically sorted exclusive systems that want to be run at the start of the stage.
    exclusive_at_start: Vec<ExclusiveSystemContainer>,
    /// Topologically sorted exclusive systems that want to be run after parallel systems but
    /// before the application of their command buffers.
    exclusive_before_commands: Vec<ExclusiveSystemContainer>,
    /// Topologically sorted exclusive systems that want to be run at the end of the stage.
    exclusive_at_end: Vec<ExclusiveSystemContainer>,
    /// Topologically sorted parallel systems.
    parallel: Vec<ParallelSystemContainer>,
    /// Determines if the stage was modified and needs to rebuild its graphs and orders.
    systems_modified: bool,
    /// Determines if the stage's executor was changed.
    executor_modified: bool,
    /// Newly inserted run criteria that will be initialized at the next opportunity.
    uninitialized_run_criteria: Vec<usize>,
    /// Newly inserted systems that will be initialized at the next opportunity.
    uninitialized_at_start: Vec<usize>,
    /// Newly inserted systems that will be initialized at the next opportunity.
    uninitialized_before_commands: Vec<usize>,
    /// Newly inserted systems that will be initialized at the next opportunity.
    uninitialized_at_end: Vec<usize>,
    /// Newly inserted systems that will be initialized at the next opportunity.
    uninitialized_parallel: Vec<usize>,
    /// Saves the value of the World change_tick during the last tick check
    last_tick_check: u32,
}

impl SystemStage {
    pub fn new(executor: Box<dyn ParallelSystemExecutor>) -> Self {
        SystemStage {
            world_id: None,
            executor,
            stage_run_criteria: Default::default(),
            run_criteria: vec![],
            uninitialized_run_criteria: vec![],
            exclusive_at_start: Default::default(),
            exclusive_before_commands: Default::default(),
            exclusive_at_end: Default::default(),
            parallel: vec![],
            systems_modified: true,
            executor_modified: true,
            uninitialized_parallel: vec![],
            uninitialized_at_start: vec![],
            uninitialized_before_commands: vec![],
            uninitialized_at_end: vec![],
            last_tick_check: Default::default(),
        }
    }

    pub fn single(system: impl Into<SystemDescriptor>) -> Self {
        Self::single_threaded().with_system(system)
    }

    pub fn single_threaded() -> Self {
        Self::new(Box::new(SingleThreadedExecutor::default()))
    }

    pub fn parallel() -> Self {
        Self::new(Box::new(ParallelExecutor::default()))
    }

    pub fn get_executor<T: ParallelSystemExecutor>(&self) -> Option<&T> {
        self.executor.downcast_ref()
    }

    pub fn get_executor_mut<T: ParallelSystemExecutor>(&mut self) -> Option<&mut T> {
        self.executor_modified = true;
        self.executor.downcast_mut()
    }

    pub fn set_executor(&mut self, executor: Box<dyn ParallelSystemExecutor>) {
        self.executor_modified = true;
        self.executor = executor;
    }

    pub fn with_system(mut self, system: impl Into<SystemDescriptor>) -> Self {
        self.add_system(system);
        self
    }

    pub fn add_system(&mut self, system: impl Into<SystemDescriptor>) -> &mut Self {
        self.add_system_inner(system, None);
        self
    }

    fn add_system_inner(
        &mut self,
        system: impl Into<SystemDescriptor>,
        set_run_criteria_label: Option<BoxedRunCriteriaLabel>,
    ) {
        self.systems_modified = true;
        match system.into() {
            SystemDescriptor::Exclusive(mut descriptor) => {
                let insertion_point = descriptor.insertion_point;
                let run_criteria_label = descriptor
                    .run_criteria
                    .take()
                    .map(|criteria| self.process_run_criteria(criteria))
                    .or(set_run_criteria_label);
                let container =
                    ExclusiveSystemContainer::from_descriptor(descriptor, run_criteria_label);
                match insertion_point {
                    InsertionPoint::AtStart => {
                        let index = self.exclusive_at_start.len();
                        self.uninitialized_at_start.push(index);
                        self.exclusive_at_start.push(container);
                    }
                    InsertionPoint::BeforeCommands => {
                        let index = self.exclusive_before_commands.len();
                        self.uninitialized_before_commands.push(index);
                        self.exclusive_before_commands.push(container);
                    }
                    InsertionPoint::AtEnd => {
                        let index = self.exclusive_at_end.len();
                        self.uninitialized_at_end.push(index);
                        self.exclusive_at_end.push(container);
                    }
                }
            }
            SystemDescriptor::Parallel(mut descriptor) => {
                let run_criteria_label = descriptor
                    .run_criteria
                    .take()
                    .map(|criteria| self.process_run_criteria(criteria))
                    .or(set_run_criteria_label);
                self.uninitialized_parallel.push(self.parallel.len());
                self.parallel.push(ParallelSystemContainer::from_descriptor(
                    descriptor,
                    run_criteria_label,
                ));
            }
        }
    }

    /// Topologically sorted parallel systems.
    ///
    /// Note that systems won't be fully-formed until the stage has been run at least once.
    pub fn parallel_systems(&self) -> &[impl SystemContainer] {
        &self.parallel
    }

    /// Topologically sorted exclusive systems that want to be run at the start of the stage.
    ///
    /// Note that systems won't be fully-formed until the stage has been run at least once.
    pub fn exclusive_at_start_systems(&self) -> &[impl SystemContainer] {
        &self.exclusive_at_start
    }

    /// Topologically sorted exclusive systems that want to be run at the end of the stage.
    ///
    /// Note that systems won't be fully-formed until the stage has been run at least once.
    pub fn exclusive_at_end_systems(&self) -> &[impl SystemContainer] {
        &self.exclusive_at_end
    }

    /// Topologically sorted exclusive systems that want to be run after parallel systems but
    /// before the application of their command buffers.
    ///
    /// Note that systems won't be fully-formed until the stage has been run at least once.
    pub fn exclusive_before_commands_systems(&self) -> &[impl SystemContainer] {
        &self.exclusive_before_commands
    }

<<<<<<< HEAD
    pub fn with_system_set(mut self, system_set: SystemSet) -> Self {
        self.add_system_set(system_set);
        self
    }

    pub fn add_system_set(&mut self, system_set: SystemSet) -> &mut Self {
=======
    // TODO: consider exposing
    fn add_system_to_set(&mut self, system: impl Into<SystemDescriptor>, set: usize) -> &mut Self {
        // This assertion is there to document that a maximum of `u32::MAX / 8` systems should be
        // added to a stage to guarantee that change detection has no false positive, but it
        // can be circumvented using exclusive or chained systems
        assert!(
            self.exclusive_at_start.len()
                + self.exclusive_before_commands.len()
                + self.exclusive_at_end.len()
                + self.parallel.len()
                < (u32::MAX / 8) as usize
        );
>>>>>>> 45b2db70
        self.systems_modified = true;
        let (run_criteria, mut systems) = system_set.bake();
        let set_run_criteria_label =
            run_criteria.map(|criteria| self.process_run_criteria(criteria));
        for system in systems.drain(..) {
            self.add_system_inner(system, set_run_criteria_label.clone());
        }
        self
    }

    pub fn with_stage_run_criteria<S: System<In = (), Out = ShouldRun>>(
        mut self,
        system: S,
    ) -> Self {
        self.set_stage_run_criteria(system);
        self
    }

    pub fn set_stage_run_criteria<S: System<In = (), Out = ShouldRun>>(
        &mut self,
        system: S,
    ) -> &mut Self {
        self.stage_run_criteria.set(Box::new(system));
        self
    }

    pub fn with_run_criteria(mut self, run_criteria: RunCriteriaDescriptor) -> Self {
        self.add_run_criteria(run_criteria);
        self
    }

    pub fn add_run_criteria(&mut self, run_criteria: RunCriteriaDescriptor) -> &mut Self {
        self.process_run_criteria(RunCriteriaDescriptorOrLabel::Descriptor(run_criteria));
        self
    }

    fn process_run_criteria(
        &mut self,
        run_criteria: RunCriteriaDescriptorOrLabel,
    ) -> BoxedRunCriteriaLabel {
        let mut descriptor = match run_criteria {
            RunCriteriaDescriptorOrLabel::Label(label) => return label,
            RunCriteriaDescriptorOrLabel::Descriptor(descriptor) => descriptor,
        };
        let index = self.run_criteria.len();
        self.uninitialized_run_criteria.push(index);
        let label = descriptor
            .label
            .take()
            .unwrap_or_else(|| Box::new(RunCriteriaIndexLabel(index)));
        self.run_criteria
            .push(RunCriteriaContainer::from_descriptor(
                descriptor,
                label.clone(),
            ));
        label
    }

    fn initialize_systems(&mut self, world: &mut World) {
        for index in self.uninitialized_run_criteria.drain(..) {
            self.run_criteria[index].initialize(world);
        }
        for index in self.uninitialized_at_start.drain(..) {
            self.exclusive_at_start[index]
                .system_mut()
                .initialize(world);
        }
        for index in self.uninitialized_before_commands.drain(..) {
            self.exclusive_before_commands[index]
                .system_mut()
                .initialize(world);
        }
        for index in self.uninitialized_at_end.drain(..) {
            self.exclusive_at_end[index].system_mut().initialize(world);
        }
        for index in self.uninitialized_parallel.drain(..) {
            self.parallel[index].system_mut().initialize(world);
        }
    }

    /// Rearranges all systems in topological orders. Systems must be initialized.
    fn rebuild_orders_and_dependencies(&mut self) {
        debug_assert!(
            self.uninitialized_run_criteria.is_empty()
                && self.uninitialized_parallel.is_empty()
                && self.uninitialized_at_start.is_empty()
                && self.uninitialized_before_commands.is_empty()
                && self.uninitialized_at_end.is_empty()
        );
        let run_criteria_labels = process_run_criteria(&mut self.run_criteria)
            // TODO: proper error.
            .unwrap_or_else(|_| panic!("bleeeehhhh ded"));
        fn process_systems_unwrap(
            systems: &mut Vec<impl SystemContainer>,
            run_criteria_labels: &HashMap<BoxedRunCriteriaLabel, usize>,
            systems_description: &'static str,
        ) {
            if let Err(DependencyGraphError::GraphCycles(cycle)) =
                process_systems(systems, run_criteria_labels)
            {
                use std::fmt::Write;
                let mut message = format!("Found a dependency cycle in {}:", systems_description);
                writeln!(message).unwrap();
                for (index, labels) in &cycle {
                    writeln!(message, " - {}", systems[*index].name()).unwrap();
                    writeln!(
                        message,
                        "    wants to be after (because of labels {:?})",
                        // This is solely to format them as [a, b, c] instead of {a, b, c}.
                        labels.iter().collect::<Vec<_>>(),
                    )
                    .unwrap();
                }
                writeln!(message, " - {}", cycle[0].0).unwrap();
                panic!("{}", message);
            }
        }
        process_systems_unwrap(&mut self.parallel, &run_criteria_labels, "parallel systems");
        process_systems_unwrap(
            &mut self.exclusive_at_start,
            &run_criteria_labels,
            "exclusive systems at start of stage",
        );
        process_systems_unwrap(
            &mut self.exclusive_before_commands,
            &run_criteria_labels,
            "exclusive systems before commands of stage",
        );
        process_systems_unwrap(
            &mut self.exclusive_at_end,
            &run_criteria_labels,
            "exclusive systems at end of stage",
        );
    }

    /// Logs execution order ambiguities between systems. System orders must be fresh.
    fn report_ambiguities(&self, world: &World) {
        debug_assert!(!self.systems_modified);
        use std::fmt::Write;
        fn write_display_names_of_pairs(
            string: &mut String,
            systems: &[impl SystemContainer],
            mut ambiguities: Vec<(usize, usize, Vec<ComponentId>)>,
            world: &World,
        ) {
            for (index_a, index_b, conflicts) in ambiguities.drain(..) {
                writeln!(
                    string,
                    " -- {:?} and {:?}",
                    systems[index_a].name(),
                    systems[index_b].name()
                )
                .unwrap();
                if !conflicts.is_empty() {
                    let names = conflicts
                        .iter()
                        .map(|id| world.components().get_info(*id).unwrap().name())
                        .collect::<Vec<_>>();
                    writeln!(string, "    conflicts: {:?}", names).unwrap();
                }
            }
        }
        let parallel = find_ambiguities(&self.parallel);
        let at_start = find_ambiguities(&self.exclusive_at_start);
        let before_commands = find_ambiguities(&self.exclusive_before_commands);
        let at_end = find_ambiguities(&self.exclusive_at_end);
        if !(parallel.is_empty()
            && at_start.is_empty()
            && before_commands.is_empty()
            && at_end.is_empty())
        {
            let mut string = "Execution order ambiguities detected, you might want to \
                    add an explicit dependency relation between some of these systems:\n"
                .to_owned();
            if !parallel.is_empty() {
                writeln!(string, " * Parallel systems:").unwrap();
                write_display_names_of_pairs(&mut string, &self.parallel, parallel, world);
            }
            if !at_start.is_empty() {
                writeln!(string, " * Exclusive systems at start of stage:").unwrap();
                write_display_names_of_pairs(
                    &mut string,
                    &self.exclusive_at_start,
                    at_start,
                    world,
                );
            }
            if !before_commands.is_empty() {
                writeln!(string, " * Exclusive systems before commands of stage:").unwrap();
                write_display_names_of_pairs(
                    &mut string,
                    &self.exclusive_before_commands,
                    before_commands,
                    world,
                );
            }
            if !at_end.is_empty() {
                writeln!(string, " * Exclusive systems at end of stage:").unwrap();
                write_display_names_of_pairs(&mut string, &self.exclusive_at_end, at_end, world);
            }
            info!("{}", string);
        }
    }

    /// Checks for old component and system change ticks
    fn check_change_ticks(&mut self, world: &mut World) {
        let change_tick = world.change_tick();
        let time_since_last_check = change_tick.wrapping_sub(self.last_tick_check);
        // Only check after at least `u32::MAX / 8` counts, and at most `u32::MAX / 4` counts
        // since the max number of [System] in a [SystemStage] is limited to `u32::MAX / 8`
        // and this function is called at the end of each [SystemStage] loop
        const MIN_TIME_SINCE_LAST_CHECK: u32 = u32::MAX / 8;

        if time_since_last_check > MIN_TIME_SINCE_LAST_CHECK {
            // Check all system change ticks
            for exclusive_system in &mut self.exclusive_at_start {
                exclusive_system.system_mut().check_change_tick(change_tick);
            }
            for exclusive_system in &mut self.exclusive_before_commands {
                exclusive_system.system_mut().check_change_tick(change_tick);
            }
            for exclusive_system in &mut self.exclusive_at_end {
                exclusive_system.system_mut().check_change_tick(change_tick);
            }
            for parallel_system in &mut self.parallel {
                parallel_system.system_mut().check_change_tick(change_tick);
            }

            // Check component ticks
            world.check_change_ticks();

            self.last_tick_check = change_tick;
        }
    }
}

/// Sorts given system containers topologically, populates their resolved dependencies
/// and run criteria.
fn process_systems(
    systems: &mut Vec<impl SystemContainer>,
    run_criteria_labels: &HashMap<BoxedRunCriteriaLabel, usize>,
) -> Result<(), DependencyGraphError<HashSet<BoxedSystemLabel>>> {
    let mut graph = graph_utils::build_dependency_graph(systems);
    let order = graph_utils::topological_order(&graph)?;
    let mut order_inverted = order.iter().enumerate().collect::<Vec<_>>();
    order_inverted.sort_unstable_by_key(|(_, &key)| key);
    for (index, container) in systems.iter_mut().enumerate() {
        if let Some(index) = container
            .run_criteria_label()
            // TODO: proper error.
            .map(|label| *run_criteria_labels.get(label).unwrap())
        {
            container.set_run_criteria(index);
        }
        container.set_dependencies(
            graph
                .get_mut(&index)
                .unwrap()
                .drain()
                .map(|(index, _)| order_inverted[index].0),
        );
    }
    let mut temp = systems.drain(..).map(Some).collect::<Vec<_>>();
    for index in order {
        systems.push(temp[index].take().unwrap());
    }
    Ok(())
}

/// Deduplicates and sorts run criteria, and populates resolved input-criteria for piping.
fn process_run_criteria(
    run_criteria: &mut Vec<RunCriteriaContainer>,
) -> Result<
    HashMap<BoxedRunCriteriaLabel, usize>,
    DependencyGraphError<HashSet<BoxedRunCriteriaLabel>>,
> {
    // This throws away all but the first criteria with identical labels.
    *run_criteria = run_criteria
        .drain(..)
        .map(|container| (container.label.clone(), container))
        .collect::<HashMap<_, _>>()
        .drain()
        .map(|(_, container)| container)
        .collect();
    let graph = graph_utils::build_dependency_graph(run_criteria);
    let order = graph_utils::topological_order(&graph)?;
    let mut order_inverted = order.iter().enumerate().collect::<Vec<_>>();
    order_inverted.sort_unstable_by_key(|(_, &key)| key);
    let labels: HashMap<_, _> = run_criteria
        .iter()
        .enumerate()
        .map(|(index, criteria)| (criteria.label.clone(), order_inverted[index].0))
        .collect();
    for criteria in run_criteria.iter_mut() {
        if let RunCriteriaInner::Chained { input: parent, .. } = &mut criteria.inner {
            *parent = labels[&criteria.after[0]];
        }
    }
    let mut temp = run_criteria.drain(..).map(Some).collect::<Vec<_>>();
    for index in order {
        run_criteria.push(temp[index].take().unwrap());
    }
    Ok(labels)
}

/// Returns vector containing all pairs of indices of systems with ambiguous execution order,
/// along with specific components that have triggered the warning.
/// Systems must be topologically sorted beforehand.
fn find_ambiguities(systems: &[impl SystemContainer]) -> Vec<(usize, usize, Vec<ComponentId>)> {
    let mut ambiguity_set_labels = HashMap::default();
    for set in systems.iter().flat_map(|c| c.ambiguity_sets()) {
        let len = ambiguity_set_labels.len();
        ambiguity_set_labels.entry(set).or_insert(len);
    }
    let mut all_ambiguity_sets = Vec::<FixedBitSet>::with_capacity(systems.len());
    let mut all_dependencies = Vec::<FixedBitSet>::with_capacity(systems.len());
    let mut all_dependants = Vec::<FixedBitSet>::with_capacity(systems.len());
    for (index, container) in systems.iter().enumerate() {
        let mut ambiguity_sets = FixedBitSet::with_capacity(ambiguity_set_labels.len());
        for set in container.ambiguity_sets() {
            ambiguity_sets.insert(ambiguity_set_labels[set]);
        }
        all_ambiguity_sets.push(ambiguity_sets);
        let mut dependencies = FixedBitSet::with_capacity(systems.len());
        for &dependency in container.dependencies() {
            dependencies.union_with(&all_dependencies[dependency]);
            dependencies.insert(dependency);
            all_dependants[dependency].insert(index);
        }

        all_dependants.push(FixedBitSet::with_capacity(systems.len()));
        all_dependencies.push(dependencies);
    }
    for index in (0..systems.len()).rev() {
        let mut dependants = FixedBitSet::with_capacity(systems.len());
        for dependant in all_dependants[index].ones() {
            dependants.union_with(&all_dependants[dependant]);
            dependants.insert(dependant);
        }
        all_dependants[index] = dependants;
    }
    let mut all_relations = all_dependencies
        .drain(..)
        .zip(all_dependants.drain(..))
        .enumerate()
        .map(|(index, (dependencies, dependants))| {
            let mut relations = FixedBitSet::with_capacity(systems.len());
            relations.union_with(&dependencies);
            relations.union_with(&dependants);
            relations.insert(index);
            relations
        })
        .collect::<Vec<FixedBitSet>>();
    let mut ambiguities = Vec::new();
    let full_bitset: FixedBitSet = (0..systems.len()).collect();
    let mut processed = FixedBitSet::with_capacity(systems.len());
    for (index_a, relations) in all_relations.drain(..).enumerate() {
        // TODO: prove that `.take(index_a)` would be correct here, and uncomment it if so.
        for index_b in full_bitset.difference(&relations)
        // .take(index_a)
        {
            if !processed.contains(index_b)
                && all_ambiguity_sets[index_a].is_disjoint(&all_ambiguity_sets[index_b])
            {
                let a_access = systems[index_a].component_access();
                let b_access = systems[index_b].component_access();
                if let (Some(a), Some(b)) = (a_access, b_access) {
                    let conflicts = a.get_conflicts(b);
                    if !conflicts.is_empty() {
                        ambiguities.push((index_a, index_b, conflicts))
                    }
                } else {
                    ambiguities.push((index_a, index_b, Vec::new()));
                }
            }
        }
        processed.insert(index_a);
    }
    ambiguities
}

impl Stage for SystemStage {
    fn run(&mut self, world: &mut World) {
        if let Some(world_id) = self.world_id {
            assert!(
                world.id() == world_id,
                "Cannot run SystemStage on two different Worlds"
            );
        } else {
            self.world_id = Some(world.id());
        }

        if let ShouldRun::No | ShouldRun::NoAndCheckAgain =
            self.stage_run_criteria.should_run(world)
        {
            return;
        }

        if self.systems_modified {
            self.initialize_systems(world);
            self.rebuild_orders_and_dependencies();
            self.systems_modified = false;
            self.executor.rebuild_cached_data(&self.parallel);
            self.executor_modified = false;
            if world.contains_resource::<ReportExecutionOrderAmbiguities>() {
                self.report_ambiguities(world);
            }
        } else if self.executor_modified {
            self.executor.rebuild_cached_data(&self.parallel);
            self.executor_modified = false;
        }

        // Evaluate run criteria.
        for index in 0..self.run_criteria.len() {
            let (run_criteria, tail) = self.run_criteria.split_at_mut(index);
            let mut criteria = &mut tail[0];
            match &mut criteria.inner {
                RunCriteriaInner::Single(system) => criteria.should_run = system.run((), world),
                RunCriteriaInner::Chained {
                    input: parent,
                    system,
                    ..
                } => criteria.should_run = system.run(run_criteria[*parent].should_run, world),
            }
        }

        let mut has_work = true;
        while has_work {
            let run_criteria = &mut self.run_criteria;

            fn should_run(
                container: &impl SystemContainer,
                run_criteria: &[RunCriteriaContainer],
            ) -> bool {
                matches!(
                    container
                        .run_criteria()
                        .map(|index| run_criteria[index].should_run),
                    None | Some(ShouldRun::Yes) | Some(ShouldRun::YesAndCheckAgain)
                )
            }

            // Run systems that want to be at the start of stage.
            for container in &mut self.exclusive_at_start {
                if should_run(container, run_criteria) {
                    container.system_mut().run(world);
                }
            }

            // Run parallel systems using the executor.
            // TODO: hard dependencies, nested sets, whatever... should be evaluated here.
            for container in &mut self.parallel {
                container.should_run = should_run(container, run_criteria);
            }
            self.executor.run_systems(&mut self.parallel, world);

            // Run systems that want to be between parallel systems and their command buffers.
            for container in &mut self.exclusive_before_commands {
                if should_run(container, run_criteria) {
                    container.system_mut().run(world);
                }
            }

            // Apply parallel systems' buffers.
            for container in &mut self.parallel {
                if container.should_run {
                    container.system_mut().apply_buffers(world);
                }
            }

            // Run systems that want to be at the end of stage.
            for container in &mut self.exclusive_at_end {
                if should_run(container, run_criteria) {
                    container.system_mut().run(world);
                }
            }

<<<<<<< HEAD
            // Reevaluate run criteria.
=======
            // Check for old component and system change ticks
            self.check_change_ticks(world);

            // Reevaluate system sets' run criteria.
>>>>>>> 45b2db70
            has_work = false;
            for index in 0..run_criteria.len() {
                let (run_criteria, tail) = run_criteria.split_at_mut(index);
                let criteria = &mut tail[0];
                match criteria.should_run {
                    ShouldRun::No => (),
                    ShouldRun::Yes => criteria.should_run = ShouldRun::No,
                    ShouldRun::YesAndCheckAgain | ShouldRun::NoAndCheckAgain => {
                        match &mut criteria.inner {
                            RunCriteriaInner::Single(system) => {
                                criteria.should_run = system.run((), world)
                            }
                            RunCriteriaInner::Chained {
                                input: parent,
                                system,
                                ..
                            } => {
                                criteria.should_run =
                                    system.run(run_criteria[*parent].should_run, world)
                            }
                        }
                        match criteria.should_run {
                            ShouldRun::Yes | ShouldRun::YesAndCheckAgain => has_work = true,
                            ShouldRun::No | ShouldRun::NoAndCheckAgain => (),
                        }
                    }
                }
            }
        }
    }
}

#[cfg(test)]
mod tests {
    use crate::{
        entity::Entity,
        query::ChangeTrackers,
        query::Changed,
        schedule::{
            BoxedSystemLabel, ExclusiveSystemDescriptorCoercion, ParallelSystemDescriptorCoercion,
            RunCriteriaDescriptorCoercion, RunCriteriaPiping, ShouldRun, SingleThreadedExecutor,
            Stage, SystemSet, SystemStage,
        },
        system::{In, IntoExclusiveSystem, IntoSystem, Local, Query, ResMut},
        world::World,
    };

    fn make_exclusive(tag: usize) -> impl FnMut(&mut World) {
        move |world| world.get_resource_mut::<Vec<usize>>().unwrap().push(tag)
    }

    // This is silly. https://github.com/bevyengine/bevy/issues/1029
    macro_rules! make_parallel {
        ($tag:expr) => {{
            fn parallel(mut resource: ResMut<Vec<usize>>) {
                resource.push($tag)
            }
            parallel
        }};
    }

    fn every_other_time(mut has_ran: Local<bool>) -> ShouldRun {
        *has_ran = !*has_ran;
        if *has_ran {
            ShouldRun::Yes
        } else {
            ShouldRun::No
        }
    }

    #[test]
    fn insertion_points() {
        let mut world = World::new();
        world.insert_resource(Vec::<usize>::new());
        let mut stage = SystemStage::parallel()
            .with_system(make_exclusive(0).exclusive_system().at_start())
            .with_system(make_parallel!(1).system())
            .with_system(make_exclusive(2).exclusive_system().before_commands())
            .with_system(make_exclusive(3).exclusive_system().at_end());
        stage.run(&mut world);
        assert_eq!(
            *world.get_resource_mut::<Vec<usize>>().unwrap(),
            vec![0, 1, 2, 3]
        );
        stage.set_executor(Box::new(SingleThreadedExecutor::default()));
        stage.run(&mut world);
        assert_eq!(
            *world.get_resource::<Vec<usize>>().unwrap(),
            vec![0, 1, 2, 3, 0, 1, 2, 3]
        );

        world.get_resource_mut::<Vec<usize>>().unwrap().clear();
        let mut stage = SystemStage::parallel()
            .with_system(make_exclusive(2).exclusive_system().before_commands())
            .with_system(make_exclusive(3).exclusive_system().at_end())
            .with_system(make_parallel!(1).system())
            .with_system(make_exclusive(0).exclusive_system().at_start());
        stage.run(&mut world);
        assert_eq!(
            *world.get_resource::<Vec<usize>>().unwrap(),
            vec![0, 1, 2, 3]
        );
        stage.set_executor(Box::new(SingleThreadedExecutor::default()));
        stage.run(&mut world);
        assert_eq!(
            *world.get_resource::<Vec<usize>>().unwrap(),
            vec![0, 1, 2, 3, 0, 1, 2, 3]
        );

        world.get_resource_mut::<Vec<usize>>().unwrap().clear();
        let mut stage = SystemStage::parallel()
            .with_system(make_parallel!(2).exclusive_system().before_commands())
            .with_system(make_parallel!(3).exclusive_system().at_end())
            .with_system(make_parallel!(1).system())
            .with_system(make_parallel!(0).exclusive_system().at_start());
        stage.run(&mut world);
        assert_eq!(
            *world.get_resource::<Vec<usize>>().unwrap(),
            vec![0, 1, 2, 3]
        );
        stage.set_executor(Box::new(SingleThreadedExecutor::default()));
        stage.run(&mut world);
        assert_eq!(
            *world.get_resource::<Vec<usize>>().unwrap(),
            vec![0, 1, 2, 3, 0, 1, 2, 3]
        );
    }

    #[test]
    fn exclusive_after() {
        let mut world = World::new();
        world.insert_resource(Vec::<usize>::new());
        let mut stage = SystemStage::parallel()
            .with_system(make_exclusive(1).exclusive_system().label("1").after("0"))
            .with_system(make_exclusive(2).exclusive_system().after("1"))
            .with_system(make_exclusive(0).exclusive_system().label("0"));
        stage.run(&mut world);
        stage.set_executor(Box::new(SingleThreadedExecutor::default()));
        stage.run(&mut world);
        assert_eq!(
            *world.get_resource::<Vec<usize>>().unwrap(),
            vec![0, 1, 2, 0, 1, 2]
        );
    }

    #[test]
    fn exclusive_before() {
        let mut world = World::new();
        world.insert_resource(Vec::<usize>::new());
        let mut stage = SystemStage::parallel()
            .with_system(make_exclusive(1).exclusive_system().label("1").before("2"))
            .with_system(make_exclusive(2).exclusive_system().label("2"))
            .with_system(make_exclusive(0).exclusive_system().before("1"));
        stage.run(&mut world);
        stage.set_executor(Box::new(SingleThreadedExecutor::default()));
        stage.run(&mut world);
        assert_eq!(
            *world.get_resource::<Vec<usize>>().unwrap(),
            vec![0, 1, 2, 0, 1, 2]
        );
    }

    #[test]
    fn exclusive_mixed() {
        let mut world = World::new();
        world.insert_resource(Vec::<usize>::new());
        let mut stage = SystemStage::parallel()
            .with_system(make_exclusive(2).exclusive_system().label("2"))
            .with_system(make_exclusive(1).exclusive_system().after("0").before("2"))
            .with_system(make_exclusive(0).exclusive_system().label("0"))
            .with_system(make_exclusive(4).exclusive_system().label("4"))
            .with_system(make_exclusive(3).exclusive_system().after("2").before("4"));
        stage.run(&mut world);
        stage.set_executor(Box::new(SingleThreadedExecutor::default()));
        stage.run(&mut world);
        assert_eq!(
            *world.get_resource::<Vec<usize>>().unwrap(),
            vec![0, 1, 2, 3, 4, 0, 1, 2, 3, 4]
        );
    }

    #[test]
    fn exclusive_multiple_labels() {
        let mut world = World::new();
        world.insert_resource(Vec::<usize>::new());
        let mut stage = SystemStage::parallel()
            .with_system(
                make_exclusive(1)
                    .exclusive_system()
                    .label("first")
                    .after("0"),
            )
            .with_system(make_exclusive(2).exclusive_system().after("first"))
            .with_system(
                make_exclusive(0)
                    .exclusive_system()
                    .label("first")
                    .label("0"),
            );
        stage.run(&mut world);
        stage.set_executor(Box::new(SingleThreadedExecutor::default()));
        stage.run(&mut world);
        assert_eq!(
            *world.get_resource::<Vec<usize>>().unwrap(),
            vec![0, 1, 2, 0, 1, 2]
        );

        world.get_resource_mut::<Vec<usize>>().unwrap().clear();
        let mut stage = SystemStage::parallel()
            .with_system(make_exclusive(2).exclusive_system().after("01").label("2"))
            .with_system(make_exclusive(1).exclusive_system().label("01").after("0"))
            .with_system(make_exclusive(0).exclusive_system().label("01").label("0"))
            .with_system(make_exclusive(4).exclusive_system().label("4"))
            .with_system(make_exclusive(3).exclusive_system().after("2").before("4"));
        stage.run(&mut world);
        stage.set_executor(Box::new(SingleThreadedExecutor::default()));
        stage.run(&mut world);
        assert_eq!(
            *world.get_resource::<Vec<usize>>().unwrap(),
            vec![0, 1, 2, 3, 4, 0, 1, 2, 3, 4]
        );

        world.get_resource_mut::<Vec<usize>>().unwrap().clear();
        let mut stage = SystemStage::parallel()
            .with_system(make_exclusive(2).exclusive_system().label("234").label("2"))
            .with_system(
                make_exclusive(1)
                    .exclusive_system()
                    .before("234")
                    .after("0"),
            )
            .with_system(make_exclusive(0).exclusive_system().label("0"))
            .with_system(make_exclusive(4).exclusive_system().label("234").label("4"))
            .with_system(
                make_exclusive(3)
                    .exclusive_system()
                    .label("234")
                    .after("2")
                    .before("4"),
            );
        stage.run(&mut world);
        stage.set_executor(Box::new(SingleThreadedExecutor::default()));
        stage.run(&mut world);
        assert_eq!(
            *world.get_resource::<Vec<usize>>().unwrap(),
            vec![0, 1, 2, 3, 4, 0, 1, 2, 3, 4]
        );
    }

    #[test]
    fn exclusive_redundant_constraints() {
        let mut world = World::new();
        world.insert_resource(Vec::<usize>::new());
        let mut stage = SystemStage::parallel()
            .with_system(
                make_exclusive(2)
                    .exclusive_system()
                    .label("2")
                    .after("1")
                    .before("3")
                    .before("3"),
            )
            .with_system(
                make_exclusive(1)
                    .exclusive_system()
                    .label("1")
                    .after("0")
                    .after("0")
                    .before("2"),
            )
            .with_system(make_exclusive(0).exclusive_system().label("0").before("1"))
            .with_system(make_exclusive(4).exclusive_system().label("4").after("3"))
            .with_system(
                make_exclusive(3)
                    .exclusive_system()
                    .label("3")
                    .after("2")
                    .before("4"),
            );
        stage.run(&mut world);
        stage.set_executor(Box::new(SingleThreadedExecutor::default()));
        stage.run(&mut world);
        assert_eq!(
            *world.get_resource::<Vec<usize>>().unwrap(),
            vec![0, 1, 2, 3, 4, 0, 1, 2, 3, 4]
        );
    }

    #[test]
    fn exclusive_mixed_across_sets() {
        let mut world = World::new();
        world.insert_resource(Vec::<usize>::new());
        let mut stage = SystemStage::parallel()
            .with_system(make_exclusive(2).exclusive_system().label("2"))
            .with_system_set(
                SystemSet::new()
                    .with_system(make_exclusive(0).exclusive_system().label("0"))
                    .with_system(make_exclusive(4).exclusive_system().label("4"))
                    .with_system(make_exclusive(3).exclusive_system().after("2").before("4")),
            )
            .with_system(make_exclusive(1).exclusive_system().after("0").before("2"));
        stage.run(&mut world);
        stage.set_executor(Box::new(SingleThreadedExecutor::default()));
        stage.run(&mut world);
        assert_eq!(
            *world.get_resource::<Vec<usize>>().unwrap(),
            vec![0, 1, 2, 3, 4, 0, 1, 2, 3, 4]
        );
    }

    #[test]
    fn exclusive_run_criteria() {
        let mut world = World::new();
        world.insert_resource(Vec::<usize>::new());
        let mut stage = SystemStage::parallel()
            .with_system(make_exclusive(0).exclusive_system().before("1"))
            .with_system_set(
                SystemSet::new()
                    .with_run_criteria(every_other_time.system())
                    .with_system(make_exclusive(1).exclusive_system().label("1")),
            )
            .with_system(make_exclusive(2).exclusive_system().after("1"));
        stage.run(&mut world);
        stage.run(&mut world);
        stage.set_executor(Box::new(SingleThreadedExecutor::default()));
        stage.run(&mut world);
        stage.run(&mut world);
        assert_eq!(
            *world.get_resource::<Vec<usize>>().unwrap(),
            vec![0, 1, 2, 0, 2, 0, 1, 2, 0, 2]
        );
    }

    #[test]
    #[should_panic]
    fn exclusive_cycle_1() {
        let mut world = World::new();
        world.insert_resource(Vec::<usize>::new());
        let mut stage = SystemStage::parallel()
            .with_system(make_exclusive(0).exclusive_system().label("0").after("0"));
        stage.run(&mut world);
    }

    #[test]
    #[should_panic]
    fn exclusive_cycle_2() {
        let mut world = World::new();
        world.insert_resource(Vec::<usize>::new());
        let mut stage = SystemStage::parallel()
            .with_system(make_exclusive(0).exclusive_system().label("0").after("1"))
            .with_system(make_exclusive(1).exclusive_system().label("1").after("0"));
        stage.run(&mut world);
    }

    #[test]
    #[should_panic]
    fn exclusive_cycle_3() {
        let mut world = World::new();
        world.insert_resource(Vec::<usize>::new());
        let mut stage = SystemStage::parallel()
            .with_system(make_exclusive(0).exclusive_system().label("0"))
            .with_system(make_exclusive(1).exclusive_system().after("0").before("2"))
            .with_system(make_exclusive(2).exclusive_system().label("2").before("0"));
        stage.run(&mut world);
    }

    #[test]
    fn parallel_after() {
        let mut world = World::new();
        world.insert_resource(Vec::<usize>::new());
        let mut stage = SystemStage::parallel()
            .with_system(make_parallel!(1).system().after("0").label("1"))
            .with_system(make_parallel!(2).system().after("1"))
            .with_system(make_parallel!(0).system().label("0"));
        stage.run(&mut world);
        stage.set_executor(Box::new(SingleThreadedExecutor::default()));
        stage.run(&mut world);
        assert_eq!(
            *world.get_resource::<Vec<usize>>().unwrap(),
            vec![0, 1, 2, 0, 1, 2]
        );
    }

    #[test]
    fn parallel_before() {
        let mut world = World::new();
        world.insert_resource(Vec::<usize>::new());
        let mut stage = SystemStage::parallel()
            .with_system(make_parallel!(1).system().label("1").before("2"))
            .with_system(make_parallel!(2).system().label("2"))
            .with_system(make_parallel!(0).system().before("1"));
        stage.run(&mut world);
        stage.set_executor(Box::new(SingleThreadedExecutor::default()));
        stage.run(&mut world);
        assert_eq!(
            *world.get_resource::<Vec<usize>>().unwrap(),
            vec![0, 1, 2, 0, 1, 2]
        );
    }

    #[test]
    fn parallel_mixed() {
        let mut world = World::new();
        world.insert_resource(Vec::<usize>::new());
        let mut stage = SystemStage::parallel()
            .with_system(make_parallel!(2).system().label("2"))
            .with_system(make_parallel!(1).system().after("0").before("2"))
            .with_system(make_parallel!(0).system().label("0"))
            .with_system(make_parallel!(4).system().label("4"))
            .with_system(make_parallel!(3).system().after("2").before("4"));
        stage.run(&mut world);
        stage.set_executor(Box::new(SingleThreadedExecutor::default()));
        stage.run(&mut world);
        assert_eq!(
            *world.get_resource::<Vec<usize>>().unwrap(),
            vec![0, 1, 2, 3, 4, 0, 1, 2, 3, 4]
        );
    }

    #[test]
    fn parallel_multiple_labels() {
        let mut world = World::new();
        world.insert_resource(Vec::<usize>::new());
        let mut stage = SystemStage::parallel()
            .with_system(make_parallel!(1).system().label("first").after("0"))
            .with_system(make_parallel!(2).system().after("first"))
            .with_system(make_parallel!(0).system().label("first").label("0"));
        stage.run(&mut world);
        stage.set_executor(Box::new(SingleThreadedExecutor::default()));
        stage.run(&mut world);
        assert_eq!(
            *world.get_resource::<Vec<usize>>().unwrap(),
            vec![0, 1, 2, 0, 1, 2]
        );

        world.get_resource_mut::<Vec<usize>>().unwrap().clear();
        let mut stage = SystemStage::parallel()
            .with_system(make_parallel!(2).system().after("01").label("2"))
            .with_system(make_parallel!(1).system().label("01").after("0"))
            .with_system(make_parallel!(0).system().label("01").label("0"))
            .with_system(make_parallel!(4).system().label("4"))
            .with_system(make_parallel!(3).system().after("2").before("4"));
        stage.run(&mut world);
        stage.set_executor(Box::new(SingleThreadedExecutor::default()));
        stage.run(&mut world);
        assert_eq!(
            *world.get_resource::<Vec<usize>>().unwrap(),
            vec![0, 1, 2, 3, 4, 0, 1, 2, 3, 4]
        );

        world.get_resource_mut::<Vec<usize>>().unwrap().clear();
        let mut stage = SystemStage::parallel()
            .with_system(make_parallel!(2).system().label("234").label("2"))
            .with_system(make_parallel!(1).system().before("234").after("0"))
            .with_system(make_parallel!(0).system().label("0"))
            .with_system(make_parallel!(4).system().label("234").label("4"))
            .with_system(
                make_parallel!(3)
                    .system()
                    .label("234")
                    .after("2")
                    .before("4"),
            );
        stage.run(&mut world);
        stage.set_executor(Box::new(SingleThreadedExecutor::default()));
        stage.run(&mut world);
        assert_eq!(
            *world.get_resource::<Vec<usize>>().unwrap(),
            vec![0, 1, 2, 3, 4, 0, 1, 2, 3, 4]
        );
    }

    #[test]
    fn parallel_redundant_constraints() {
        let mut world = World::new();
        world.insert_resource(Vec::<usize>::new());
        let mut stage = SystemStage::parallel()
            .with_system(
                make_parallel!(2)
                    .system()
                    .label("2")
                    .after("1")
                    .before("3")
                    .before("3"),
            )
            .with_system(
                make_parallel!(1)
                    .system()
                    .label("1")
                    .after("0")
                    .after("0")
                    .before("2"),
            )
            .with_system(make_parallel!(0).system().label("0").before("1"))
            .with_system(make_parallel!(4).system().label("4").after("3"))
            .with_system(make_parallel!(3).system().label("3").after("2").before("4"));
        stage.run(&mut world);
        for container in stage.parallel.iter() {
            assert!(container.dependencies().len() <= 1);
        }
        stage.set_executor(Box::new(SingleThreadedExecutor::default()));
        stage.run(&mut world);
        assert_eq!(
            *world.get_resource::<Vec<usize>>().unwrap(),
            vec![0, 1, 2, 3, 4, 0, 1, 2, 3, 4]
        );
    }

    #[test]
    fn parallel_mixed_across_sets() {
        let mut world = World::new();
        world.insert_resource(Vec::<usize>::new());
        let mut stage = SystemStage::parallel()
            .with_system(make_parallel!(2).system().label("2"))
            .with_system_set(
                SystemSet::new()
                    .with_system(make_parallel!(0).system().label("0"))
                    .with_system(make_parallel!(4).system().label("4"))
                    .with_system(make_parallel!(3).system().after("2").before("4")),
            )
            .with_system(make_parallel!(1).system().after("0").before("2"));
        stage.run(&mut world);
        stage.set_executor(Box::new(SingleThreadedExecutor::default()));
        stage.run(&mut world);
        assert_eq!(
            *world.get_resource::<Vec<usize>>().unwrap(),
            vec![0, 1, 2, 3, 4, 0, 1, 2, 3, 4]
        );
    }

    #[test]
    fn parallel_run_criteria() {
        let mut world = World::new();

        world.insert_resource(Vec::<usize>::new());
        let mut stage = SystemStage::parallel()
            .with_system(
                make_parallel!(0)
                    .system()
                    .label("0")
                    .with_run_criteria(every_other_time.system()),
            )
            .with_system(make_parallel!(1).system().after("0"));
        stage.run(&mut world);
        stage.run(&mut world);
        stage.set_executor(Box::new(SingleThreadedExecutor::default()));
        stage.run(&mut world);
        stage.run(&mut world);
        assert_eq!(
            *world.get_resource::<Vec<usize>>().unwrap(),
            vec![0, 1, 1, 0, 1, 1]
        );

        world.get_resource_mut::<Vec<usize>>().unwrap().clear();
        let mut stage = SystemStage::parallel()
            .with_system(make_parallel!(0).system().before("1"))
            .with_system_set(
                SystemSet::new()
                    .with_run_criteria(every_other_time.system())
                    .with_system(make_parallel!(1).system().label("1")),
            )
            .with_system(make_parallel!(2).system().after("1"));
        stage.run(&mut world);
        stage.run(&mut world);
        stage.set_executor(Box::new(SingleThreadedExecutor::default()));
        stage.run(&mut world);
        stage.run(&mut world);
        assert_eq!(
            *world.get_resource::<Vec<usize>>().unwrap(),
            vec![0, 1, 2, 0, 2, 0, 1, 2, 0, 2]
        );

        world.get_resource_mut::<Vec<usize>>().unwrap().clear();
        let mut stage = SystemStage::parallel()
            .with_system(make_parallel!(0).system().label("0"))
            .with_system(
                make_parallel!(1)
                    .system()
                    .label("1")
                    .after("0")
                    .with_run_criteria(every_other_time.system().label("every other time")),
            )
            .with_system(
                make_parallel!(2).system().after("1").with_run_criteria(
                    "every other time".pipe(
                        (|input: In<ShouldRun>, has_ran: Local<bool>| {
                            if let ShouldRun::Yes | ShouldRun::YesAndCheckAgain = input.0 {
                                every_other_time(has_ran)
                            } else {
                                ShouldRun::No
                            }
                        })
                        .system(),
                    ),
                ),
            );
        for _ in 0..4 {
            stage.run(&mut world);
        }
        stage.set_executor(Box::new(SingleThreadedExecutor::default()));
        for _ in 0..5 {
            stage.run(&mut world);
        }
        assert_eq!(
            *world.get_resource::<Vec<usize>>().unwrap(),
            vec![0, 1, 2, 0, 0, 1, 0, 0, 1, 2, 0, 0, 1, 0, 0, 1, 2]
        );

        // Tests discarding extra criteria with matching labels.
        world.get_resource_mut::<Vec<usize>>().unwrap().clear();
        let mut stage = SystemStage::parallel()
            .with_system(make_parallel!(0).system().before("1"))
            .with_system(
                make_parallel!(1)
                    .system()
                    .label("1")
                    .with_run_criteria(every_other_time.system().label("every other time")),
            )
            .with_system(
                make_parallel!(2)
                    .system()
                    .label("2")
                    .after("1")
                    .with_run_criteria(every_other_time.system().label("every other time")),
            )
            .with_system(make_parallel!(3).system().after("2"));
        stage.run(&mut world);
        stage.run(&mut world);
        stage.set_executor(Box::new(SingleThreadedExecutor::default()));
        stage.run(&mut world);
        stage.run(&mut world);
        assert_eq!(
            *world.get_resource::<Vec<usize>>().unwrap(),
            vec![0, 1, 2, 3, 0, 3, 0, 1, 2, 3, 0, 3]
        );
        assert_eq!(stage.run_criteria.len(), 1);
    }

    #[test]
    #[should_panic]
    fn parallel_cycle_1() {
        let mut world = World::new();
        world.insert_resource(Vec::<usize>::new());
        let mut stage =
            SystemStage::parallel().with_system(make_parallel!(0).system().label("0").after("0"));
        stage.run(&mut world);
    }

    #[test]
    #[should_panic]
    fn parallel_cycle_2() {
        let mut world = World::new();
        world.insert_resource(Vec::<usize>::new());
        let mut stage = SystemStage::parallel()
            .with_system(make_parallel!(0).system().label("0").after("1"))
            .with_system(make_parallel!(1).system().label("1").after("0"));
        stage.run(&mut world);
    }

    #[test]
    #[should_panic]
    fn parallel_cycle_3() {
        let mut world = World::new();

        world.insert_resource(Vec::<usize>::new());
        let mut stage = SystemStage::parallel()
            .with_system(make_parallel!(0).system().label("0"))
            .with_system(make_parallel!(1).system().after("0").before("2"))
            .with_system(make_parallel!(2).system().label("2").before("0"));
        stage.run(&mut world);
    }

    #[test]
    fn ambiguity_detection() {
        use super::{find_ambiguities, SystemContainer};

        fn find_ambiguities_first_labels(
            systems: &[impl SystemContainer],
        ) -> Vec<(BoxedSystemLabel, BoxedSystemLabel)> {
            find_ambiguities(systems)
                .drain(..)
                .map(|(index_a, index_b, _conflicts)| {
                    (
                        systems[index_a].labels()[0].clone(),
                        systems[index_b].labels()[0].clone(),
                    )
                })
                .collect()
        }

        fn empty() {}
        fn resource(_: ResMut<usize>) {}
        fn component(_: Query<&mut f32>) {}

        let mut world = World::new();

        let mut stage = SystemStage::parallel()
            .with_system(empty.system().label("0"))
            .with_system(empty.system().label("1").after("0"))
            .with_system(empty.system().label("2"))
            .with_system(empty.system().label("3").after("2").before("4"))
            .with_system(empty.system().label("4"));
        stage.initialize_systems(&mut world);
        stage.rebuild_orders_and_dependencies();
        assert_eq!(find_ambiguities(&stage.parallel).len(), 0);

        let mut stage = SystemStage::parallel()
            .with_system(empty.system().label("0"))
            .with_system(component.system().label("1").after("0"))
            .with_system(empty.system().label("2"))
            .with_system(empty.system().label("3").after("2").before("4"))
            .with_system(component.system().label("4"));
        stage.initialize_systems(&mut world);
        stage.rebuild_orders_and_dependencies();
        let ambiguities = find_ambiguities_first_labels(&stage.parallel);
        assert!(
            ambiguities.contains(&(Box::new("1"), Box::new("4")))
                || ambiguities.contains(&(Box::new("4"), Box::new("1")))
        );
        assert_eq!(ambiguities.len(), 1);

        let mut stage = SystemStage::parallel()
            .with_system(empty.system().label("0"))
            .with_system(resource.system().label("1").after("0"))
            .with_system(empty.system().label("2"))
            .with_system(empty.system().label("3").after("2").before("4"))
            .with_system(resource.system().label("4"));
        stage.initialize_systems(&mut world);
        stage.rebuild_orders_and_dependencies();
        let ambiguities = find_ambiguities_first_labels(&stage.parallel);
        assert!(
            ambiguities.contains(&(Box::new("1"), Box::new("4")))
                || ambiguities.contains(&(Box::new("4"), Box::new("1")))
        );
        assert_eq!(ambiguities.len(), 1);

        let mut stage = SystemStage::parallel()
            .with_system(empty.system().label("0"))
            .with_system(resource.system().label("1").after("0"))
            .with_system(empty.system().label("2"))
            .with_system(empty.system().label("3").after("2").before("4"))
            .with_system(component.system().label("4"));
        stage.initialize_systems(&mut world);
        stage.rebuild_orders_and_dependencies();
        assert_eq!(find_ambiguities(&stage.parallel).len(), 0);

        let mut stage = SystemStage::parallel()
            .with_system(component.system().label("0"))
            .with_system(resource.system().label("1").after("0"))
            .with_system(empty.system().label("2"))
            .with_system(component.system().label("3").after("2").before("4"))
            .with_system(resource.system().label("4"));
        stage.initialize_systems(&mut world);
        stage.rebuild_orders_and_dependencies();
        let ambiguities = find_ambiguities_first_labels(&stage.parallel);
        assert!(
            ambiguities.contains(&(Box::new("0"), Box::new("3")))
                || ambiguities.contains(&(Box::new("3"), Box::new("0")))
        );
        assert!(
            ambiguities.contains(&(Box::new("1"), Box::new("4")))
                || ambiguities.contains(&(Box::new("4"), Box::new("1")))
        );
        assert_eq!(ambiguities.len(), 2);

        let mut stage = SystemStage::parallel()
            .with_system(component.system().label("0"))
            .with_system(
                resource
                    .system()
                    .label("1")
                    .after("0")
                    .in_ambiguity_set("a"),
            )
            .with_system(empty.system().label("2"))
            .with_system(component.system().label("3").after("2").before("4"))
            .with_system(resource.system().label("4").in_ambiguity_set("a"));
        stage.initialize_systems(&mut world);
        stage.rebuild_orders_and_dependencies();
        let ambiguities = find_ambiguities_first_labels(&stage.parallel);
        assert!(
            ambiguities.contains(&(Box::new("0"), Box::new("3")))
                || ambiguities.contains(&(Box::new("3"), Box::new("0")))
        );
        assert_eq!(ambiguities.len(), 1);

        let mut stage = SystemStage::parallel()
            .with_system(component.system().label("0").before("2"))
            .with_system(component.system().label("1").before("2"))
            .with_system(component.system().label("2"));
        stage.initialize_systems(&mut world);
        stage.rebuild_orders_and_dependencies();
        let ambiguities = find_ambiguities_first_labels(&stage.parallel);
        assert!(
            ambiguities.contains(&(Box::new("0"), Box::new("1")))
                || ambiguities.contains(&(Box::new("1"), Box::new("0")))
        );
        assert_eq!(ambiguities.len(), 1);

        let mut stage = SystemStage::parallel()
            .with_system(component.system().label("0"))
            .with_system(component.system().label("1").after("0"))
            .with_system(component.system().label("2").after("0"));
        stage.initialize_systems(&mut world);
        stage.rebuild_orders_and_dependencies();
        let ambiguities = find_ambiguities_first_labels(&stage.parallel);
        assert!(
            ambiguities.contains(&(Box::new("1"), Box::new("2")))
                || ambiguities.contains(&(Box::new("2"), Box::new("1")))
        );
        assert_eq!(ambiguities.len(), 1);

        let mut stage = SystemStage::parallel()
            .with_system(component.system().label("0").before("1").before("2"))
            .with_system(component.system().label("1"))
            .with_system(component.system().label("2"))
            .with_system(component.system().label("3").after("1").after("2"));
        stage.initialize_systems(&mut world);
        stage.rebuild_orders_and_dependencies();
        let ambiguities = find_ambiguities_first_labels(&stage.parallel);
        assert!(
            ambiguities.contains(&(Box::new("1"), Box::new("2")))
                || ambiguities.contains(&(Box::new("2"), Box::new("1")))
        );
        assert_eq!(ambiguities.len(), 1);

        let mut stage = SystemStage::parallel()
            .with_system(component.system().label("0").before("1").before("2"))
            .with_system(component.system().label("1").in_ambiguity_set("a"))
            .with_system(component.system().label("2").in_ambiguity_set("a"))
            .with_system(component.system().label("3").after("1").after("2"));
        stage.initialize_systems(&mut world);
        stage.rebuild_orders_and_dependencies();
        let ambiguities = find_ambiguities_first_labels(&stage.parallel);
        assert_eq!(ambiguities.len(), 0);

        let mut stage = SystemStage::parallel()
            .with_system(component.system().label("0").before("1").before("2"))
            .with_system(component.system().label("1").in_ambiguity_set("a"))
            .with_system(component.system().label("2").in_ambiguity_set("b"))
            .with_system(component.system().label("3").after("1").after("2"));
        stage.initialize_systems(&mut world);
        stage.rebuild_orders_and_dependencies();
        let ambiguities = find_ambiguities_first_labels(&stage.parallel);
        assert!(
            ambiguities.contains(&(Box::new("1"), Box::new("2")))
                || ambiguities.contains(&(Box::new("2"), Box::new("1")))
        );
        assert_eq!(ambiguities.len(), 1);

        let mut stage = SystemStage::parallel()
            .with_system(
                component
                    .system()
                    .label("0")
                    .before("1")
                    .before("2")
                    .before("3")
                    .before("4"),
            )
            .with_system(component.system().label("1"))
            .with_system(component.system().label("2"))
            .with_system(component.system().label("3"))
            .with_system(component.system().label("4"))
            .with_system(
                component
                    .system()
                    .label("5")
                    .after("1")
                    .after("2")
                    .after("3")
                    .after("4"),
            );
        stage.initialize_systems(&mut world);
        stage.rebuild_orders_and_dependencies();
        let ambiguities = find_ambiguities_first_labels(&stage.parallel);
        assert!(
            ambiguities.contains(&(Box::new("1"), Box::new("2")))
                || ambiguities.contains(&(Box::new("2"), Box::new("1")))
        );
        assert!(
            ambiguities.contains(&(Box::new("1"), Box::new("3")))
                || ambiguities.contains(&(Box::new("3"), Box::new("1")))
        );
        assert!(
            ambiguities.contains(&(Box::new("1"), Box::new("4")))
                || ambiguities.contains(&(Box::new("4"), Box::new("1")))
        );
        assert!(
            ambiguities.contains(&(Box::new("2"), Box::new("3")))
                || ambiguities.contains(&(Box::new("3"), Box::new("2")))
        );
        assert!(
            ambiguities.contains(&(Box::new("2"), Box::new("4")))
                || ambiguities.contains(&(Box::new("4"), Box::new("2")))
        );
        assert!(
            ambiguities.contains(&(Box::new("3"), Box::new("4")))
                || ambiguities.contains(&(Box::new("4"), Box::new("3")))
        );
        assert_eq!(ambiguities.len(), 6);

        let mut stage = SystemStage::parallel()
            .with_system(
                component
                    .system()
                    .label("0")
                    .before("1")
                    .before("2")
                    .before("3")
                    .before("4"),
            )
            .with_system(component.system().label("1").in_ambiguity_set("a"))
            .with_system(component.system().label("2").in_ambiguity_set("a"))
            .with_system(component.system().label("3").in_ambiguity_set("a"))
            .with_system(component.system().label("4").in_ambiguity_set("a"))
            .with_system(
                component
                    .system()
                    .label("5")
                    .after("1")
                    .after("2")
                    .after("3")
                    .after("4"),
            );
        stage.initialize_systems(&mut world);
        stage.rebuild_orders_and_dependencies();
        let ambiguities = find_ambiguities_first_labels(&stage.parallel);
        assert_eq!(ambiguities.len(), 0);

        let mut stage = SystemStage::parallel()
            .with_system(
                component
                    .system()
                    .label("0")
                    .before("1")
                    .before("2")
                    .before("3")
                    .before("4"),
            )
            .with_system(component.system().label("1").in_ambiguity_set("a"))
            .with_system(component.system().label("2").in_ambiguity_set("a"))
            .with_system(
                component
                    .system()
                    .label("3")
                    .in_ambiguity_set("a")
                    .in_ambiguity_set("b"),
            )
            .with_system(component.system().label("4").in_ambiguity_set("b"))
            .with_system(
                component
                    .system()
                    .label("5")
                    .after("1")
                    .after("2")
                    .after("3")
                    .after("4"),
            );
        stage.initialize_systems(&mut world);
        stage.rebuild_orders_and_dependencies();
        let ambiguities = find_ambiguities_first_labels(&stage.parallel);
        assert!(
            ambiguities.contains(&(Box::new("1"), Box::new("4")))
                || ambiguities.contains(&(Box::new("4"), Box::new("1")))
        );
        assert!(
            ambiguities.contains(&(Box::new("2"), Box::new("4")))
                || ambiguities.contains(&(Box::new("4"), Box::new("2")))
        );
        assert_eq!(ambiguities.len(), 2);

        let mut stage = SystemStage::parallel()
            .with_system(empty.exclusive_system().label("0"))
            .with_system(empty.exclusive_system().label("1").after("0"))
            .with_system(empty.exclusive_system().label("2").after("1"))
            .with_system(empty.exclusive_system().label("3").after("2"))
            .with_system(empty.exclusive_system().label("4").after("3"))
            .with_system(empty.exclusive_system().label("5").after("4"))
            .with_system(empty.exclusive_system().label("6").after("5"))
            .with_system(empty.exclusive_system().label("7").after("6"));
        stage.initialize_systems(&mut world);
        stage.rebuild_orders_and_dependencies();
        assert_eq!(find_ambiguities(&stage.exclusive_at_start).len(), 0);

        let mut stage = SystemStage::parallel()
            .with_system(empty.exclusive_system().label("0").before("1").before("3"))
            .with_system(empty.exclusive_system().label("1"))
            .with_system(empty.exclusive_system().label("2").after("1"))
            .with_system(empty.exclusive_system().label("3"))
            .with_system(empty.exclusive_system().label("4").after("3").before("5"))
            .with_system(empty.exclusive_system().label("5"))
            .with_system(empty.exclusive_system().label("6").after("2").after("5"));
        stage.initialize_systems(&mut world);
        stage.rebuild_orders_and_dependencies();
        let ambiguities = find_ambiguities_first_labels(&stage.exclusive_at_start);
        assert!(
            ambiguities.contains(&(Box::new("1"), Box::new("3")))
                || ambiguities.contains(&(Box::new("3"), Box::new("1")))
        );
        assert!(
            ambiguities.contains(&(Box::new("2"), Box::new("3")))
                || ambiguities.contains(&(Box::new("3"), Box::new("2")))
        );
        assert!(
            ambiguities.contains(&(Box::new("1"), Box::new("4")))
                || ambiguities.contains(&(Box::new("4"), Box::new("1")))
        );
        assert!(
            ambiguities.contains(&(Box::new("2"), Box::new("4")))
                || ambiguities.contains(&(Box::new("4"), Box::new("2")))
        );
        assert!(
            ambiguities.contains(&(Box::new("1"), Box::new("5")))
                || ambiguities.contains(&(Box::new("5"), Box::new("1")))
        );
        assert!(
            ambiguities.contains(&(Box::new("2"), Box::new("5")))
                || ambiguities.contains(&(Box::new("5"), Box::new("2")))
        );
        assert_eq!(ambiguities.len(), 6);

        let mut stage = SystemStage::parallel()
            .with_system(empty.exclusive_system().label("0").before("1").before("3"))
            .with_system(empty.exclusive_system().label("1").in_ambiguity_set("a"))
            .with_system(empty.exclusive_system().label("2").after("1"))
            .with_system(empty.exclusive_system().label("3").in_ambiguity_set("a"))
            .with_system(empty.exclusive_system().label("4").after("3").before("5"))
            .with_system(empty.exclusive_system().label("5").in_ambiguity_set("a"))
            .with_system(empty.exclusive_system().label("6").after("2").after("5"));
        stage.initialize_systems(&mut world);
        stage.rebuild_orders_and_dependencies();
        let ambiguities = find_ambiguities_first_labels(&stage.exclusive_at_start);
        assert!(
            ambiguities.contains(&(Box::new("2"), Box::new("3")))
                || ambiguities.contains(&(Box::new("3"), Box::new("2")))
        );
        assert!(
            ambiguities.contains(&(Box::new("1"), Box::new("4")))
                || ambiguities.contains(&(Box::new("4"), Box::new("1")))
        );
        assert!(
            ambiguities.contains(&(Box::new("2"), Box::new("4")))
                || ambiguities.contains(&(Box::new("4"), Box::new("2")))
        );
        assert!(
            ambiguities.contains(&(Box::new("2"), Box::new("5")))
                || ambiguities.contains(&(Box::new("5"), Box::new("2")))
        );
        assert_eq!(ambiguities.len(), 4);

        let mut stage = SystemStage::parallel()
            .with_system(empty.exclusive_system().label("0").in_ambiguity_set("a"))
            .with_system(empty.exclusive_system().label("1").in_ambiguity_set("a"))
            .with_system(empty.exclusive_system().label("2").in_ambiguity_set("a"))
            .with_system(empty.exclusive_system().label("3").in_ambiguity_set("a"));
        stage.initialize_systems(&mut world);
        stage.rebuild_orders_and_dependencies();
        let ambiguities = find_ambiguities_first_labels(&stage.exclusive_at_start);
        assert_eq!(ambiguities.len(), 0);
    }

    #[test]
    #[should_panic]
    fn multiple_worlds_same_stage() {
        let mut world_a = World::default();
        let mut world_b = World::default();
        let mut stage = SystemStage::parallel();
        stage.run(&mut world_a);
        stage.run(&mut world_b);
    }

    #[test]
    fn archetype_update_single_executor() {
        fn query_count_system(
            mut entity_count: ResMut<usize>,
            query: Query<crate::entity::Entity>,
        ) {
            *entity_count = query.iter().count();
        }

        let mut world = World::new();
        world.insert_resource(0_usize);
        let mut stage = SystemStage::single(query_count_system.system());

        let entity = world.spawn().insert_bundle(()).id();
        stage.run(&mut world);
        assert_eq!(*world.get_resource::<usize>().unwrap(), 1);

        world.get_entity_mut(entity).unwrap().insert(1);
        stage.run(&mut world);
        assert_eq!(*world.get_resource::<usize>().unwrap(), 1);
    }

    #[test]
    fn archetype_update_parallel_executor() {
        fn query_count_system(
            mut entity_count: ResMut<usize>,
            query: Query<crate::entity::Entity>,
        ) {
            *entity_count = query.iter().count();
        }

        let mut world = World::new();
        world.insert_resource(0_usize);
        let mut stage = SystemStage::parallel();
        stage.add_system(query_count_system.system());

        let entity = world.spawn().insert_bundle(()).id();
        stage.run(&mut world);
        assert_eq!(*world.get_resource::<usize>().unwrap(), 1);

        world.get_entity_mut(entity).unwrap().insert(1);
        stage.run(&mut world);
        assert_eq!(*world.get_resource::<usize>().unwrap(), 1);
    }

    #[test]
    fn change_ticks_wrapover() {
        const MIN_TIME_SINCE_LAST_CHECK: u32 = u32::MAX / 8;
        const MAX_DELTA: u32 = (u32::MAX / 4) * 3;

        let mut world = World::new();
        world.spawn().insert(0usize);
        *world.change_tick.get_mut() += MAX_DELTA + 1;

        let mut stage = SystemStage::parallel();
        fn work() {}
        stage.add_system(work.system());

        // Overflow twice
        for _ in 0..10 {
            stage.run(&mut world);
            for tracker in world.query::<ChangeTrackers<usize>>().iter(&world) {
                let time_since_last_check = tracker
                    .change_tick
                    .wrapping_sub(tracker.component_ticks.added);
                assert!(time_since_last_check <= MAX_DELTA);
                let time_since_last_check = tracker
                    .change_tick
                    .wrapping_sub(tracker.component_ticks.changed);
                assert!(time_since_last_check <= MAX_DELTA);
            }
            let change_tick = world.change_tick.get_mut();
            *change_tick = change_tick.wrapping_add(MIN_TIME_SINCE_LAST_CHECK + 1);
        }
    }

    #[test]
    fn change_query_wrapover() {
        struct C;
        let mut world = World::new();

        // Spawn entities at various ticks
        let component_ticks = [0, u32::MAX / 4, u32::MAX / 2, u32::MAX / 4 * 3, u32::MAX];
        let ids = component_ticks
            .iter()
            .map(|tick| {
                *world.change_tick.get_mut() = *tick;
                world.spawn().insert(C).id()
            })
            .collect::<Vec<Entity>>();

        let test_cases = [
            // normal
            (0, u32::MAX / 2, vec![ids[1], ids[2]]),
            // just wrapped over
            (u32::MAX / 2, 0, vec![ids[0], ids[3], ids[4]]),
        ];
        for (last_change_tick, change_tick, changed_entities) in test_cases.iter() {
            *world.change_tick.get_mut() = *change_tick;
            world.last_change_tick = *last_change_tick;

            assert_eq!(
                world
                    .query_filtered::<Entity, Changed<C>>()
                    .iter(&world)
                    .collect::<Vec<Entity>>(),
                *changed_entities
            );
        }
    }
}<|MERGE_RESOLUTION|>--- conflicted
+++ resolved
@@ -227,27 +227,12 @@
         &self.exclusive_before_commands
     }
 
-<<<<<<< HEAD
     pub fn with_system_set(mut self, system_set: SystemSet) -> Self {
         self.add_system_set(system_set);
         self
     }
 
     pub fn add_system_set(&mut self, system_set: SystemSet) -> &mut Self {
-=======
-    // TODO: consider exposing
-    fn add_system_to_set(&mut self, system: impl Into<SystemDescriptor>, set: usize) -> &mut Self {
-        // This assertion is there to document that a maximum of `u32::MAX / 8` systems should be
-        // added to a stage to guarantee that change detection has no false positive, but it
-        // can be circumvented using exclusive or chained systems
-        assert!(
-            self.exclusive_at_start.len()
-                + self.exclusive_before_commands.len()
-                + self.exclusive_at_end.len()
-                + self.parallel.len()
-                < (u32::MAX / 8) as usize
-        );
->>>>>>> 45b2db70
         self.systems_modified = true;
         let (run_criteria, mut systems) = system_set.bake();
         let set_run_criteria_label =
@@ -725,14 +710,10 @@
                 }
             }
 
-<<<<<<< HEAD
-            // Reevaluate run criteria.
-=======
             // Check for old component and system change ticks
             self.check_change_ticks(world);
 
-            // Reevaluate system sets' run criteria.
->>>>>>> 45b2db70
+            // Reevaluate run criteria.
             has_work = false;
             for index in 0..run_criteria.len() {
                 let (run_criteria, tail) = run_criteria.split_at_mut(index);
