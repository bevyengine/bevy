//! Contains APIs for ordering systems and executing them on a [`World`](crate::world::World)

mod condition;
mod config;
mod executor;
mod graph_utils;
#[allow(clippy::module_inception)]
mod schedule;
mod set;
mod state;

pub use self::condition::*;
pub use self::config::*;
pub use self::executor::*;
use self::graph_utils::*;
pub use self::schedule::*;
pub use self::set::*;
pub use self::state::*;

pub use self::graph_utils::NodeId;

#[cfg(test)]
mod tests {
    use super::*;
    use std::sync::atomic::{AtomicU32, Ordering};

    pub use crate as bevy_ecs;
    pub use crate::schedule::{IntoSystemSetConfigs, Schedule, SystemSet};
    pub use crate::system::{Res, ResMut};
    pub use crate::{prelude::World, system::Resource};

    #[derive(SystemSet, Clone, Debug, PartialEq, Eq, Hash)]
    enum TestSet {
        A,
        B,
        C,
        D,
        X,
    }

    #[derive(Resource, Default)]
    struct SystemOrder(Vec<u32>);

    #[derive(Resource, Default)]
    struct RunConditionBool(pub bool);

    #[derive(Resource, Default)]
    struct Counter(pub AtomicU32);

    fn make_exclusive_system(tag: u32) -> impl FnMut(&mut World) {
        move |world| world.resource_mut::<SystemOrder>().0.push(tag)
    }

    fn make_function_system(tag: u32) -> impl FnMut(ResMut<SystemOrder>) {
        move |mut resource: ResMut<SystemOrder>| resource.0.push(tag)
    }

    fn named_system(mut resource: ResMut<SystemOrder>) {
        resource.0.push(u32::MAX);
    }

    fn named_exclusive_system(world: &mut World) {
        world.resource_mut::<SystemOrder>().0.push(u32::MAX);
    }

    fn counting_system(counter: Res<Counter>) {
        counter.0.fetch_add(1, Ordering::Relaxed);
    }

    mod system_execution {
        use super::*;

        #[test]
        fn run_system() {
            let mut world = World::default();
            let mut schedule = Schedule::default();

            world.init_resource::<SystemOrder>();

            schedule.add_systems(make_function_system(0));
            schedule.run(&mut world);

            assert_eq!(world.resource::<SystemOrder>().0, vec![0]);
        }

        #[test]
        fn run_exclusive_system() {
            let mut world = World::default();
            let mut schedule = Schedule::default();

            world.init_resource::<SystemOrder>();

            schedule.add_systems(make_exclusive_system(0));
            schedule.run(&mut world);

            assert_eq!(world.resource::<SystemOrder>().0, vec![0]);
        }

        #[test]
        #[cfg(not(miri))]
        fn parallel_execution() {
            use bevy_tasks::{ComputeTaskPool, TaskPool};
            use std::sync::{Arc, Barrier};

            let mut world = World::default();
            let mut schedule = Schedule::default();
            let thread_count = ComputeTaskPool::init(TaskPool::default).thread_num();

            let barrier = Arc::new(Barrier::new(thread_count));

            for _ in 0..thread_count {
                let inner = barrier.clone();
                schedule.add_systems(move || {
                    inner.wait();
                });
            }

            schedule.run(&mut world);
        }
    }

    mod system_ordering {
        use super::*;

        #[test]
        fn order_systems() {
            let mut world = World::default();
            let mut schedule = Schedule::default();

            world.init_resource::<SystemOrder>();

            schedule.add_systems((
                named_system,
                make_function_system(1).before(named_system),
                make_function_system(0)
                    .after(named_system)
                    .in_set(TestSet::A),
            ));
            schedule.run(&mut world);

            assert_eq!(world.resource::<SystemOrder>().0, vec![1, u32::MAX, 0]);

            world.insert_resource(SystemOrder::default());

            assert_eq!(world.resource::<SystemOrder>().0, vec![]);

            // modify the schedule after it's been initialized and test ordering with sets
            schedule.configure_sets(TestSet::A.after(named_system));
            schedule.add_systems((
                make_function_system(3)
                    .before(TestSet::A)
                    .after(named_system),
                make_function_system(4).after(TestSet::A),
            ));
            schedule.run(&mut world);

            assert_eq!(
                world.resource::<SystemOrder>().0,
                vec![1, u32::MAX, 3, 0, 4]
            );
        }

        #[test]
        fn order_exclusive_systems() {
            let mut world = World::default();
            let mut schedule = Schedule::default();

            world.init_resource::<SystemOrder>();

            schedule.add_systems((
                named_exclusive_system,
                make_exclusive_system(1).before(named_exclusive_system),
                make_exclusive_system(0).after(named_exclusive_system),
            ));
            schedule.run(&mut world);

            assert_eq!(world.resource::<SystemOrder>().0, vec![1, u32::MAX, 0]);
        }

        #[test]
        fn add_systems_correct_order() {
            let mut world = World::new();
            let mut schedule = Schedule::default();

            world.init_resource::<SystemOrder>();

            schedule.add_systems(
                (
                    make_function_system(0),
                    make_function_system(1),
                    make_exclusive_system(2),
                    make_function_system(3),
                )
                    .chain(),
            );

            schedule.run(&mut world);
            assert_eq!(world.resource::<SystemOrder>().0, vec![0, 1, 2, 3]);
        }

        #[test]
        fn add_systems_correct_order_nested() {
            let mut world = World::new();
            let mut schedule = Schedule::default();

            world.init_resource::<SystemOrder>();

            schedule.add_systems(
                (
                    (make_function_system(0), make_function_system(1)).chain(),
                    make_function_system(2),
                    (make_function_system(3), make_function_system(4)).chain(),
                    (
                        make_function_system(5),
                        (make_function_system(6), make_function_system(7)),
                    ),
                    (
                        (make_function_system(8), make_function_system(9)).chain(),
                        make_function_system(10),
                    ),
                )
                    .chain(),
            );

            schedule.run(&mut world);
            let order = &world.resource::<SystemOrder>().0;
            assert_eq!(
                &order[0..5],
                &[0, 1, 2, 3, 4],
                "first five items should be exactly ordered"
            );
            let unordered = &order[5..8];
            assert!(
                unordered.contains(&5) && unordered.contains(&6) && unordered.contains(&7),
                "unordered must be 5, 6, and 7 in any order"
            );
            let partially_ordered = &order[8..11];
            assert!(
                partially_ordered == [8, 9, 10] || partially_ordered == [10, 8, 9],
                "partially_ordered must be [8, 9, 10] or [10, 8, 9]"
            );
            assert!(order.len() == 11, "must have exactly 11 order entries");
        }
    }

    mod conditions {
        use crate::change_detection::DetectChanges;

        use super::*;

        #[test]
        fn system_with_condition() {
            let mut world = World::default();
            let mut schedule = Schedule::default();

            world.init_resource::<RunConditionBool>();
            world.init_resource::<SystemOrder>();

            schedule.add_systems(
                make_function_system(0).run_if(|condition: Res<RunConditionBool>| condition.0),
            );

            schedule.run(&mut world);
            assert_eq!(world.resource::<SystemOrder>().0, vec![]);

            world.resource_mut::<RunConditionBool>().0 = true;
            schedule.run(&mut world);
            assert_eq!(world.resource::<SystemOrder>().0, vec![0]);
        }

        #[test]
        fn systems_with_distributive_condition() {
            let mut world = World::default();
            let mut schedule = Schedule::default();

            world.insert_resource(RunConditionBool(true));
            world.init_resource::<SystemOrder>();

            fn change_condition(mut condition: ResMut<RunConditionBool>) {
                condition.0 = false;
            }

            schedule.add_systems(
                (
                    make_function_system(0),
                    change_condition,
                    make_function_system(1),
                )
                    .chain()
                    .distributive_run_if(|condition: Res<RunConditionBool>| condition.0),
            );

            schedule.run(&mut world);
            assert_eq!(world.resource::<SystemOrder>().0, vec![0]);
        }

        #[test]
        fn run_exclusive_system_with_condition() {
            let mut world = World::default();
            let mut schedule = Schedule::default();

            world.init_resource::<RunConditionBool>();
            world.init_resource::<SystemOrder>();

            schedule.add_systems(
                make_exclusive_system(0).run_if(|condition: Res<RunConditionBool>| condition.0),
            );

            schedule.run(&mut world);
            assert_eq!(world.resource::<SystemOrder>().0, vec![]);

            world.resource_mut::<RunConditionBool>().0 = true;
            schedule.run(&mut world);
            assert_eq!(world.resource::<SystemOrder>().0, vec![0]);
        }

        #[test]
        fn multiple_conditions_on_system() {
            let mut world = World::default();
            let mut schedule = Schedule::default();

            world.init_resource::<Counter>();

            schedule.add_systems((
                counting_system.run_if(|| false).run_if(|| false),
                counting_system.run_if(|| true).run_if(|| false),
                counting_system.run_if(|| false).run_if(|| true),
                counting_system.run_if(|| true).run_if(|| true),
            ));

            schedule.run(&mut world);
            assert_eq!(world.resource::<Counter>().0.load(Ordering::Relaxed), 1);
        }

        #[test]
        fn multiple_conditions_on_system_sets() {
            let mut world = World::default();
            let mut schedule = Schedule::default();

            world.init_resource::<Counter>();

            schedule.configure_sets(TestSet::A.run_if(|| false).run_if(|| false));
            schedule.add_systems(counting_system.in_set(TestSet::A));
            schedule.configure_sets(TestSet::B.run_if(|| true).run_if(|| false));
            schedule.add_systems(counting_system.in_set(TestSet::B));
            schedule.configure_sets(TestSet::C.run_if(|| false).run_if(|| true));
            schedule.add_systems(counting_system.in_set(TestSet::C));
            schedule.configure_sets(TestSet::D.run_if(|| true).run_if(|| true));
            schedule.add_systems(counting_system.in_set(TestSet::D));

            schedule.run(&mut world);
            assert_eq!(world.resource::<Counter>().0.load(Ordering::Relaxed), 1);
        }

        #[test]
        fn systems_nested_in_system_sets() {
            let mut world = World::default();
            let mut schedule = Schedule::default();

            world.init_resource::<Counter>();

            schedule.configure_sets(TestSet::A.run_if(|| false));
            schedule.add_systems(counting_system.in_set(TestSet::A).run_if(|| false));
            schedule.configure_sets(TestSet::B.run_if(|| true));
            schedule.add_systems(counting_system.in_set(TestSet::B).run_if(|| false));
            schedule.configure_sets(TestSet::C.run_if(|| false));
            schedule.add_systems(counting_system.in_set(TestSet::C).run_if(|| true));
            schedule.configure_sets(TestSet::D.run_if(|| true));
            schedule.add_systems(counting_system.in_set(TestSet::D).run_if(|| true));

            schedule.run(&mut world);
            assert_eq!(world.resource::<Counter>().0.load(Ordering::Relaxed), 1);
        }

        #[test]
        fn system_conditions_and_change_detection() {
            #[derive(Resource, Default)]
            struct Bool2(pub bool);

            let mut world = World::default();
            world.init_resource::<Counter>();
            world.init_resource::<RunConditionBool>();
            world.init_resource::<Bool2>();
            let mut schedule = Schedule::default();

            schedule.add_systems(
                counting_system
                    .run_if(|res1: Res<RunConditionBool>| res1.is_changed())
                    .run_if(|res2: Res<Bool2>| res2.is_changed()),
            );

            // both resource were just added.
            schedule.run(&mut world);
            assert_eq!(world.resource::<Counter>().0.load(Ordering::Relaxed), 1);

            // nothing has changed
            schedule.run(&mut world);
            assert_eq!(world.resource::<Counter>().0.load(Ordering::Relaxed), 1);

            // RunConditionBool has changed, but counting_system did not run
            world.get_resource_mut::<RunConditionBool>().unwrap().0 = false;
            schedule.run(&mut world);
            assert_eq!(world.resource::<Counter>().0.load(Ordering::Relaxed), 1);

            // internal state for the bool2 run criteria was updated in the
            // previous run, so system still does not run
            world.get_resource_mut::<Bool2>().unwrap().0 = false;
            schedule.run(&mut world);
            assert_eq!(world.resource::<Counter>().0.load(Ordering::Relaxed), 1);

            // internal state for bool2 was updated, so system still does not run
            world.get_resource_mut::<RunConditionBool>().unwrap().0 = false;
            schedule.run(&mut world);
            assert_eq!(world.resource::<Counter>().0.load(Ordering::Relaxed), 1);

            // now check that it works correctly changing Bool2 first and then RunConditionBool
            world.get_resource_mut::<Bool2>().unwrap().0 = false;
            world.get_resource_mut::<RunConditionBool>().unwrap().0 = false;
            schedule.run(&mut world);
            assert_eq!(world.resource::<Counter>().0.load(Ordering::Relaxed), 2);
        }

        #[test]
        fn system_set_conditions_and_change_detection() {
            #[derive(Resource, Default)]
            struct Bool2(pub bool);

            let mut world = World::default();
            world.init_resource::<Counter>();
            world.init_resource::<RunConditionBool>();
            world.init_resource::<Bool2>();
            let mut schedule = Schedule::default();

            schedule.configure_sets(
                TestSet::A
                    .run_if(|res1: Res<RunConditionBool>| res1.is_changed())
                    .run_if(|res2: Res<Bool2>| res2.is_changed()),
            );

            schedule.add_systems(counting_system.in_set(TestSet::A));

            // both resource were just added.
            schedule.run(&mut world);
            assert_eq!(world.resource::<Counter>().0.load(Ordering::Relaxed), 1);

            // nothing has changed
            schedule.run(&mut world);
            assert_eq!(world.resource::<Counter>().0.load(Ordering::Relaxed), 1);

            // RunConditionBool has changed, but counting_system did not run
            world.get_resource_mut::<RunConditionBool>().unwrap().0 = false;
            schedule.run(&mut world);
            assert_eq!(world.resource::<Counter>().0.load(Ordering::Relaxed), 1);

            // internal state for the bool2 run criteria was updated in the
            // previous run, so system still does not run
            world.get_resource_mut::<Bool2>().unwrap().0 = false;
            schedule.run(&mut world);
            assert_eq!(world.resource::<Counter>().0.load(Ordering::Relaxed), 1);

            // internal state for bool2 was updated, so system still does not run
            world.get_resource_mut::<RunConditionBool>().unwrap().0 = false;
            schedule.run(&mut world);
            assert_eq!(world.resource::<Counter>().0.load(Ordering::Relaxed), 1);

            // the system only runs when both are changed on the same run
            world.get_resource_mut::<Bool2>().unwrap().0 = false;
            world.get_resource_mut::<RunConditionBool>().unwrap().0 = false;
            schedule.run(&mut world);
            assert_eq!(world.resource::<Counter>().0.load(Ordering::Relaxed), 2);
        }

        #[test]
        fn mixed_conditions_and_change_detection() {
            #[derive(Resource, Default)]
            struct Bool2(pub bool);

            let mut world = World::default();
            world.init_resource::<Counter>();
            world.init_resource::<RunConditionBool>();
            world.init_resource::<Bool2>();
            let mut schedule = Schedule::default();

            schedule
                .configure_sets(TestSet::A.run_if(|res1: Res<RunConditionBool>| res1.is_changed()));

            schedule.add_systems(
                counting_system
                    .run_if(|res2: Res<Bool2>| res2.is_changed())
                    .in_set(TestSet::A),
            );

            // both resource were just added.
            schedule.run(&mut world);
            assert_eq!(world.resource::<Counter>().0.load(Ordering::Relaxed), 1);

            // nothing has changed
            schedule.run(&mut world);
            assert_eq!(world.resource::<Counter>().0.load(Ordering::Relaxed), 1);

            // RunConditionBool has changed, but counting_system did not run
            world.get_resource_mut::<RunConditionBool>().unwrap().0 = false;
            schedule.run(&mut world);
            assert_eq!(world.resource::<Counter>().0.load(Ordering::Relaxed), 1);

            // we now only change bool2 and the system also should not run
            world.get_resource_mut::<Bool2>().unwrap().0 = false;
            schedule.run(&mut world);
            assert_eq!(world.resource::<Counter>().0.load(Ordering::Relaxed), 1);

            // internal state for the bool2 run criteria was updated in the
            // previous run, so system still does not run
            world.get_resource_mut::<RunConditionBool>().unwrap().0 = false;
            schedule.run(&mut world);
            assert_eq!(world.resource::<Counter>().0.load(Ordering::Relaxed), 1);

            // the system only runs when both are changed on the same run
            world.get_resource_mut::<Bool2>().unwrap().0 = false;
            world.get_resource_mut::<RunConditionBool>().unwrap().0 = false;
            schedule.run(&mut world);
            assert_eq!(world.resource::<Counter>().0.load(Ordering::Relaxed), 2);
        }
    }

    mod schedule_build_errors {
        use super::*;

        #[test]
        #[should_panic]
        fn dependency_loop() {
<<<<<<< HEAD
            let mut schedule = Schedule::new();
            schedule.configure_sets(TestSet::X.after(TestSet::X));
=======
            let mut schedule = Schedule::default();
            schedule.configure_set(TestSet::X.after(TestSet::X));
>>>>>>> 02025eff
        }

        #[test]
        fn dependency_cycle() {
            let mut world = World::new();
            let mut schedule = Schedule::default();

            schedule.configure_sets(TestSet::A.after(TestSet::B));
            schedule.configure_sets(TestSet::B.after(TestSet::A));

            let result = schedule.initialize(&mut world);
            assert!(matches!(
                result,
                Err(ScheduleBuildError::DependencyCycle(_))
            ));

            fn foo() {}
            fn bar() {}

            let mut world = World::new();
            let mut schedule = Schedule::default();

            schedule.add_systems((foo.after(bar), bar.after(foo)));
            let result = schedule.initialize(&mut world);
            assert!(matches!(
                result,
                Err(ScheduleBuildError::DependencyCycle(_))
            ));
        }

        #[test]
        #[should_panic]
        fn hierarchy_loop() {
<<<<<<< HEAD
            let mut schedule = Schedule::new();
            schedule.configure_sets(TestSet::X.in_set(TestSet::X));
=======
            let mut schedule = Schedule::default();
            schedule.configure_set(TestSet::X.in_set(TestSet::X));
>>>>>>> 02025eff
        }

        #[test]
        fn hierarchy_cycle() {
            let mut world = World::new();
            let mut schedule = Schedule::default();

            schedule.configure_sets(TestSet::A.in_set(TestSet::B));
            schedule.configure_sets(TestSet::B.in_set(TestSet::A));

            let result = schedule.initialize(&mut world);
            assert!(matches!(result, Err(ScheduleBuildError::HierarchyCycle(_))));
        }

        #[test]
        fn system_type_set_ambiguity() {
            // Define some systems.
            fn foo() {}
            fn bar() {}

            let mut world = World::new();
            let mut schedule = Schedule::default();

            // Schedule `bar` to run after `foo`.
            schedule.add_systems((foo, bar.after(foo)));

            // There's only one `foo`, so it's fine.
            let result = schedule.initialize(&mut world);
            assert!(result.is_ok());

            // Schedule another `foo`.
            schedule.add_systems(foo);

            // When there are multiple instances of `foo`, dependencies on
            // `foo` are no longer allowed. Too much ambiguity.
            let result = schedule.initialize(&mut world);
            assert!(matches!(
                result,
                Err(ScheduleBuildError::SystemTypeSetAmbiguity(_))
            ));

            // same goes for `ambiguous_with`
            let mut schedule = Schedule::default();
            schedule.add_systems(foo);
            schedule.add_systems(bar.ambiguous_with(foo));
            let result = schedule.initialize(&mut world);
            assert!(result.is_ok());
            schedule.add_systems(foo);
            let result = schedule.initialize(&mut world);
            assert!(matches!(
                result,
                Err(ScheduleBuildError::SystemTypeSetAmbiguity(_))
            ));
        }

        #[test]
        #[should_panic]
        fn configure_system_type_set() {
            fn foo() {}
<<<<<<< HEAD
            let mut schedule = Schedule::new();
            schedule.configure_sets(foo.into_system_set());
=======
            let mut schedule = Schedule::default();
            schedule.configure_set(foo.into_system_set());
>>>>>>> 02025eff
        }

        #[test]
        fn hierarchy_redundancy() {
            let mut world = World::new();
            let mut schedule = Schedule::default();

            schedule.set_build_settings(ScheduleBuildSettings {
                hierarchy_detection: LogLevel::Error,
                ..Default::default()
            });

            // Add `A`.
            schedule.configure_sets(TestSet::A);

            // Add `B` as child of `A`.
            schedule.configure_sets(TestSet::B.in_set(TestSet::A));

            // Add `X` as child of both `A` and `B`.
            schedule.configure_sets(TestSet::X.in_set(TestSet::A).in_set(TestSet::B));

            // `X` cannot be the `A`'s child and grandchild at the same time.
            let result = schedule.initialize(&mut world);
            assert!(matches!(
                result,
                Err(ScheduleBuildError::HierarchyRedundancy(_))
            ));
        }

        #[test]
        fn cross_dependency() {
            let mut world = World::new();
            let mut schedule = Schedule::default();

            // Add `B` and give it both kinds of relationships with `A`.
            schedule.configure_sets(TestSet::B.in_set(TestSet::A));
            schedule.configure_sets(TestSet::B.after(TestSet::A));
            let result = schedule.initialize(&mut world);
            assert!(matches!(
                result,
                Err(ScheduleBuildError::CrossDependency(_, _))
            ));
        }

        #[test]
        fn sets_have_order_but_intersect() {
            let mut world = World::new();
            let mut schedule = Schedule::default();

            fn foo() {}

            // Add `foo` to both `A` and `C`.
            schedule.add_systems(foo.in_set(TestSet::A).in_set(TestSet::C));

            // Order `A -> B -> C`.
            schedule.configure_sets((
                TestSet::A,
                TestSet::B.after(TestSet::A),
                TestSet::C.after(TestSet::B),
            ));

            let result = schedule.initialize(&mut world);
            // `foo` can't be in both `A` and `C` because they can't run at the same time.
            assert!(matches!(
                result,
                Err(ScheduleBuildError::SetsHaveOrderButIntersect(_, _))
            ));
        }

        #[test]
        fn ambiguity() {
            #[derive(Resource)]
            struct X;

            fn res_ref(_x: Res<X>) {}
            fn res_mut(_x: ResMut<X>) {}

            let mut world = World::new();
            let mut schedule = Schedule::default();

            schedule.set_build_settings(ScheduleBuildSettings {
                ambiguity_detection: LogLevel::Error,
                ..Default::default()
            });

            schedule.add_systems((res_ref, res_mut));
            let result = schedule.initialize(&mut world);
            assert!(matches!(result, Err(ScheduleBuildError::Ambiguity(_))));
        }
    }

    mod system_ambiguity {
        // Required to make the derive macro behave
        use crate as bevy_ecs;
        use crate::event::Events;
        use crate::prelude::*;

        #[derive(Resource)]
        struct R;

        #[derive(Component)]
        struct A;

        #[derive(Component)]
        struct B;

        // An event type
        #[derive(Event)]
        struct E;

        fn empty_system() {}
        fn res_system(_res: Res<R>) {}
        fn resmut_system(_res: ResMut<R>) {}
        fn nonsend_system(_ns: NonSend<R>) {}
        fn nonsendmut_system(_ns: NonSendMut<R>) {}
        fn read_component_system(_query: Query<&A>) {}
        fn write_component_system(_query: Query<&mut A>) {}
        fn with_filtered_component_system(_query: Query<&mut A, With<B>>) {}
        fn without_filtered_component_system(_query: Query<&mut A, Without<B>>) {}
        fn event_reader_system(_reader: EventReader<E>) {}
        fn event_writer_system(_writer: EventWriter<E>) {}
        fn event_resource_system(_events: ResMut<Events<E>>) {}
        fn read_world_system(_world: &World) {}
        fn write_world_system(_world: &mut World) {}

        // Tests for conflict detection

        #[test]
        fn one_of_everything() {
            let mut world = World::new();
            world.insert_resource(R);
            world.spawn(A);
            world.init_resource::<Events<E>>();

            let mut schedule = Schedule::default();
            schedule
                // nonsendmut system deliberately conflicts with resmut system
                .add_systems((resmut_system, write_component_system, event_writer_system));

            let _ = schedule.initialize(&mut world);

            assert_eq!(schedule.graph().conflicting_systems().len(), 0);
        }

        #[test]
        fn read_only() {
            let mut world = World::new();
            world.insert_resource(R);
            world.spawn(A);
            world.init_resource::<Events<E>>();

            let mut schedule = Schedule::default();
            schedule.add_systems((
                empty_system,
                empty_system,
                res_system,
                res_system,
                nonsend_system,
                nonsend_system,
                read_component_system,
                read_component_system,
                event_reader_system,
                event_reader_system,
                read_world_system,
                read_world_system,
            ));

            let _ = schedule.initialize(&mut world);

            assert_eq!(schedule.graph().conflicting_systems().len(), 0);
        }

        #[test]
        fn read_world() {
            let mut world = World::new();
            world.insert_resource(R);
            world.spawn(A);
            world.init_resource::<Events<E>>();

            let mut schedule = Schedule::default();
            schedule.add_systems((
                resmut_system,
                write_component_system,
                event_writer_system,
                read_world_system,
            ));

            let _ = schedule.initialize(&mut world);

            assert_eq!(schedule.graph().conflicting_systems().len(), 3);
        }

        #[test]
        fn resources() {
            let mut world = World::new();
            world.insert_resource(R);

            let mut schedule = Schedule::default();
            schedule.add_systems((resmut_system, res_system));

            let _ = schedule.initialize(&mut world);

            assert_eq!(schedule.graph().conflicting_systems().len(), 1);
        }

        #[test]
        fn nonsend() {
            let mut world = World::new();
            world.insert_resource(R);

            let mut schedule = Schedule::default();
            schedule.add_systems((nonsendmut_system, nonsend_system));

            let _ = schedule.initialize(&mut world);

            assert_eq!(schedule.graph().conflicting_systems().len(), 1);
        }

        #[test]
        fn components() {
            let mut world = World::new();
            world.spawn(A);

            let mut schedule = Schedule::default();
            schedule.add_systems((read_component_system, write_component_system));

            let _ = schedule.initialize(&mut world);

            assert_eq!(schedule.graph().conflicting_systems().len(), 1);
        }

        #[test]
        #[ignore = "Known failing but fix is non-trivial: https://github.com/bevyengine/bevy/issues/4381"]
        fn filtered_components() {
            let mut world = World::new();
            world.spawn(A);

            let mut schedule = Schedule::default();
            schedule.add_systems((
                with_filtered_component_system,
                without_filtered_component_system,
            ));

            let _ = schedule.initialize(&mut world);

            assert_eq!(schedule.graph().conflicting_systems().len(), 0);
        }

        #[test]
        fn events() {
            let mut world = World::new();
            world.init_resource::<Events<E>>();

            let mut schedule = Schedule::default();
            schedule.add_systems((
                // All of these systems clash
                event_reader_system,
                event_writer_system,
                event_resource_system,
            ));

            let _ = schedule.initialize(&mut world);

            assert_eq!(schedule.graph().conflicting_systems().len(), 3);
        }

        #[test]
        fn exclusive() {
            let mut world = World::new();
            world.insert_resource(R);
            world.spawn(A);
            world.init_resource::<Events<E>>();

            let mut schedule = Schedule::default();
            schedule.add_systems((
                // All 3 of these conflict with each other
                write_world_system,
                write_world_system,
                res_system,
            ));

            let _ = schedule.initialize(&mut world);

            assert_eq!(schedule.graph().conflicting_systems().len(), 3);
        }

        // Tests for silencing and resolving ambiguities
        #[test]
        fn before_and_after() {
            let mut world = World::new();
            world.init_resource::<Events<E>>();

            let mut schedule = Schedule::default();
            schedule.add_systems((
                event_reader_system.before(event_writer_system),
                event_writer_system,
                event_resource_system.after(event_writer_system),
            ));

            let _ = schedule.initialize(&mut world);

            assert_eq!(schedule.graph().conflicting_systems().len(), 0);
        }

        #[test]
        fn ignore_all_ambiguities() {
            let mut world = World::new();
            world.insert_resource(R);

            let mut schedule = Schedule::default();
            schedule.add_systems((
                resmut_system.ambiguous_with_all(),
                res_system,
                nonsend_system,
            ));

            let _ = schedule.initialize(&mut world);

            assert_eq!(schedule.graph().conflicting_systems().len(), 0);
        }

        #[test]
        fn ambiguous_with_label() {
            let mut world = World::new();
            world.insert_resource(R);

            #[derive(SystemSet, Hash, PartialEq, Eq, Debug, Clone)]
            struct IgnoreMe;

            let mut schedule = Schedule::default();
            schedule.add_systems((
                resmut_system.ambiguous_with(IgnoreMe),
                res_system.in_set(IgnoreMe),
                nonsend_system.in_set(IgnoreMe),
            ));

            let _ = schedule.initialize(&mut world);

            assert_eq!(schedule.graph().conflicting_systems().len(), 0);
        }

        #[test]
        fn ambiguous_with_system() {
            let mut world = World::new();

            let mut schedule = Schedule::default();
            schedule.add_systems((
                write_component_system.ambiguous_with(read_component_system),
                read_component_system,
            ));
            let _ = schedule.initialize(&mut world);

            assert_eq!(schedule.graph().conflicting_systems().len(), 0);
        }

        // Tests that the correct ambiguities were reported in the correct order.
        #[test]
        fn correct_ambiguities() {
            use super::*;

            #[derive(ScheduleLabel, Hash, PartialEq, Eq, Debug, Clone)]
            struct TestSchedule;

            fn system_a(_res: ResMut<R>) {}
            fn system_b(_res: ResMut<R>) {}
            fn system_c(_res: ResMut<R>) {}
            fn system_d(_res: ResMut<R>) {}
            fn system_e(_res: ResMut<R>) {}

            let mut world = World::new();
            world.insert_resource(R);

            let mut schedule = Schedule::new(TestSchedule);
            schedule.add_systems((
                system_a,
                system_b,
                system_c.ambiguous_with_all(),
                system_d.ambiguous_with(system_b),
                system_e.after(system_a),
            ));

            schedule.graph_mut().initialize(&mut world);
            let _ = schedule
                .graph_mut()
                .build_schedule(world.components(), &TestSchedule.dyn_clone());

            let ambiguities: Vec<_> = schedule
                .graph()
                .conflicts_to_string(schedule.graph().conflicting_systems(), world.components())
                .collect();

            let expected = &[
                (
                    "system_d".to_string(),
                    "system_a".to_string(),
                    vec!["bevy_ecs::schedule::tests::system_ambiguity::R"],
                ),
                (
                    "system_d".to_string(),
                    "system_e".to_string(),
                    vec!["bevy_ecs::schedule::tests::system_ambiguity::R"],
                ),
                (
                    "system_b".to_string(),
                    "system_a".to_string(),
                    vec!["bevy_ecs::schedule::tests::system_ambiguity::R"],
                ),
                (
                    "system_b".to_string(),
                    "system_e".to_string(),
                    vec!["bevy_ecs::schedule::tests::system_ambiguity::R"],
                ),
            ];

            // ordering isn't stable so do this
            for entry in expected {
                assert!(ambiguities.contains(entry));
            }
        }

        // Test that anonymous set names work properly
        // Related issue https://github.com/bevyengine/bevy/issues/9641
        #[test]
        fn anonymous_set_name() {
            use super::*;

            #[derive(ScheduleLabel, Hash, PartialEq, Eq, Debug, Clone)]
            struct TestSchedule;

            let mut schedule = Schedule::new(TestSchedule);
            schedule.add_systems((resmut_system, resmut_system).run_if(|| true));

            let mut world = World::new();
            schedule.graph_mut().initialize(&mut world);
            let _ = schedule
                .graph_mut()
                .build_schedule(world.components(), &TestSchedule.dyn_clone());

            let ambiguities: Vec<_> = schedule
                .graph()
                .conflicts_to_string(schedule.graph().conflicting_systems(), world.components())
                .collect();

            assert_eq!(
                ambiguities[0],
                (
                    "resmut_system (in set (resmut_system, resmut_system))".to_string(),
                    "resmut_system (in set (resmut_system, resmut_system))".to_string(),
                    vec!["bevy_ecs::schedule::tests::system_ambiguity::R"],
                )
            );
        }
    }
}<|MERGE_RESOLUTION|>--- conflicted
+++ resolved
@@ -528,13 +528,8 @@
         #[test]
         #[should_panic]
         fn dependency_loop() {
-<<<<<<< HEAD
-            let mut schedule = Schedule::new();
+            let mut schedule = Schedule::default();
             schedule.configure_sets(TestSet::X.after(TestSet::X));
-=======
-            let mut schedule = Schedule::default();
-            schedule.configure_set(TestSet::X.after(TestSet::X));
->>>>>>> 02025eff
         }
 
         #[test]
@@ -568,13 +563,8 @@
         #[test]
         #[should_panic]
         fn hierarchy_loop() {
-<<<<<<< HEAD
-            let mut schedule = Schedule::new();
+            let mut schedule = Schedule::default();
             schedule.configure_sets(TestSet::X.in_set(TestSet::X));
-=======
-            let mut schedule = Schedule::default();
-            schedule.configure_set(TestSet::X.in_set(TestSet::X));
->>>>>>> 02025eff
         }
 
         #[test]
@@ -634,13 +624,8 @@
         #[should_panic]
         fn configure_system_type_set() {
             fn foo() {}
-<<<<<<< HEAD
-            let mut schedule = Schedule::new();
+            let mut schedule = Schedule::default();
             schedule.configure_sets(foo.into_system_set());
-=======
-            let mut schedule = Schedule::default();
-            schedule.configure_set(foo.into_system_set());
->>>>>>> 02025eff
         }
 
         #[test]
