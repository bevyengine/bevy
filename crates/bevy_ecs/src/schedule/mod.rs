--- conflicted
+++ resolved
@@ -361,22 +361,13 @@
             .and_then(|stage| stage.downcast_mut::<T>())
     }
 
-<<<<<<< HEAD
-    /// Remove a [`Stage`] from the schedule
-=======
     /// Removes a [`Stage`] from the schedule.
->>>>>>> 1b9c1564
     pub fn remove_stage(&mut self, stage_label: impl StageLabel) -> Option<Box<dyn Stage>> {
         let label = stage_label.as_label();
 
         let Some(index) = self.stage_order.iter().position(|x| *x == label) else {
-<<<<<<< HEAD
-            return None;
-        };
-=======
                 return None;
             };
->>>>>>> 1b9c1564
         self.stage_order.remove(index);
         self.stages.remove(&label)
     }
