--- conflicted
+++ resolved
@@ -4,12 +4,7 @@
 mod condition;
 mod config;
 mod executor;
-<<<<<<< HEAD
 mod pass;
-#[allow(clippy::module_inception)]
-=======
-mod graph;
->>>>>>> 8f32c799
 mod schedule;
 mod set;
 mod stepping;
