//! Contains APIs for ordering systems and executing them on a [`World`](crate::world::World)

mod auto_insert_apply_deferred;
mod condition;
mod config;
mod error;
mod executor;
mod node;
mod pass;
mod schedule;
mod set;
mod stepping;

pub use self::graph::GraphInfo;
pub use self::{condition::*, config::*, error::*, executor::*, node::*, schedule::*, set::*};
pub use pass::ScheduleBuildPass;

/// An implementation of a graph data structure.
pub mod graph;

/// Included optional schedule build passes.
pub mod passes {
    pub use crate::schedule::auto_insert_apply_deferred::*;
}

use self::graph::*;

#[cfg(test)]
mod tests {
    use super::*;
    #[cfg(feature = "trace")]
    use alloc::string::ToString;
    use alloc::{vec, vec::Vec};
    use core::sync::atomic::{AtomicU32, Ordering};

    pub use crate::{
        prelude::World,
        resource::Resource,
        schedule::{Schedule, SystemSet},
        system::{Res, ResMut},
    };

    #[derive(SystemSet, Clone, Debug, PartialEq, Eq, Hash)]
    enum TestSystems {
        A,
        B,
        C,
        D,
        X,
    }

    #[derive(Resource, Default)]
    struct SystemOrder(Vec<u32>);

    #[derive(Resource, Default)]
    struct RunConditionBool(bool);

    #[derive(Resource, Default)]
    struct Counter(AtomicU32);

    fn make_exclusive_system(tag: u32) -> impl FnMut(&mut World) {
        move |world| world.resource_mut::<SystemOrder>().0.push(tag)
    }

    fn make_function_system(tag: u32) -> impl FnMut(ResMut<SystemOrder>) {
        move |mut resource: ResMut<SystemOrder>| resource.0.push(tag)
    }

    fn named_system(mut resource: ResMut<SystemOrder>) {
        resource.0.push(u32::MAX);
    }

    fn named_exclusive_system(world: &mut World) {
        world.resource_mut::<SystemOrder>().0.push(u32::MAX);
    }

    fn counting_system(counter: Res<Counter>) {
        counter.0.fetch_add(1, Ordering::Relaxed);
    }

    mod system_execution {
        use super::*;

        #[test]
        fn run_system() {
            let mut world = World::default();
            let mut schedule = Schedule::default();

            world.init_resource::<SystemOrder>();

            schedule.add_systems(make_function_system(0));
            schedule.run(&mut world);

            assert_eq!(world.resource::<SystemOrder>().0, vec![0]);
        }

        #[test]
        fn run_exclusive_system() {
            let mut world = World::default();
            let mut schedule = Schedule::default();

            world.init_resource::<SystemOrder>();

            schedule.add_systems(make_exclusive_system(0));
            schedule.run(&mut world);

            assert_eq!(world.resource::<SystemOrder>().0, vec![0]);
        }

        #[test]
        #[cfg(not(miri))]
        fn parallel_execution() {
            use alloc::sync::Arc;
            use bevy_tasks::{ComputeTaskPool, TaskPool};
            use std::sync::Barrier;

            let mut world = World::default();
            let mut schedule = Schedule::default();
            let thread_count = ComputeTaskPool::get_or_init(TaskPool::default).thread_num();

            let barrier = Arc::new(Barrier::new(thread_count));

            for _ in 0..thread_count {
                let inner = barrier.clone();
                schedule.add_systems(move || {
                    inner.wait();
                });
            }

            schedule.run(&mut world);
        }
    }

    mod system_ordering {
        use super::*;

        #[test]
        fn order_systems() {
            let mut world = World::default();
            let mut schedule = Schedule::default();

            world.init_resource::<SystemOrder>();

            schedule.add_systems((
                named_system,
                make_function_system(1).before(named_system),
                make_function_system(0)
                    .after(named_system)
                    .in_set(TestSystems::A),
            ));
            schedule.run(&mut world);

            assert_eq!(world.resource::<SystemOrder>().0, vec![1, u32::MAX, 0]);

            world.insert_resource(SystemOrder::default());

            assert_eq!(world.resource::<SystemOrder>().0, vec![]);

            // modify the schedule after it's been initialized and test ordering with sets
            schedule.configure_sets(TestSystems::A.after(named_system));
            schedule.add_systems((
                make_function_system(3)
                    .before(TestSystems::A)
                    .after(named_system),
                make_function_system(4).after(TestSystems::A),
            ));
            schedule.run(&mut world);

            assert_eq!(
                world.resource::<SystemOrder>().0,
                vec![1, u32::MAX, 3, 0, 4]
            );
        }

        #[test]
        fn order_exclusive_systems() {
            let mut world = World::default();
            let mut schedule = Schedule::default();

            world.init_resource::<SystemOrder>();

            schedule.add_systems((
                named_exclusive_system,
                make_exclusive_system(1).before(named_exclusive_system),
                make_exclusive_system(0).after(named_exclusive_system),
            ));
            schedule.run(&mut world);

            assert_eq!(world.resource::<SystemOrder>().0, vec![1, u32::MAX, 0]);
        }

        #[test]
        fn add_systems_correct_order() {
            let mut world = World::new();
            let mut schedule = Schedule::default();

            world.init_resource::<SystemOrder>();

            schedule.add_systems(
                (
                    make_function_system(0),
                    make_function_system(1),
                    make_exclusive_system(2),
                    make_function_system(3),
                )
                    .chain(),
            );

            schedule.run(&mut world);
            assert_eq!(world.resource::<SystemOrder>().0, vec![0, 1, 2, 3]);
        }

        #[test]
        fn add_systems_correct_order_nested() {
            let mut world = World::new();
            let mut schedule = Schedule::default();

            world.init_resource::<SystemOrder>();

            schedule.add_systems(
                (
                    (make_function_system(0), make_function_system(1)).chain(),
                    make_function_system(2),
                    (make_function_system(3), make_function_system(4)).chain(),
                    (
                        make_function_system(5),
                        (make_function_system(6), make_function_system(7)),
                    ),
                    (
                        (make_function_system(8), make_function_system(9)).chain(),
                        make_function_system(10),
                    ),
                )
                    .chain(),
            );

            schedule.run(&mut world);
            let order = &world.resource::<SystemOrder>().0;
            assert_eq!(
                &order[0..5],
                &[0, 1, 2, 3, 4],
                "first five items should be exactly ordered"
            );
            let unordered = &order[5..8];
            assert!(
                unordered.contains(&5) && unordered.contains(&6) && unordered.contains(&7),
                "unordered must be 5, 6, and 7 in any order"
            );
            let partially_ordered = &order[8..11];
            assert!(
                partially_ordered == [8, 9, 10] || partially_ordered == [10, 8, 9],
                "partially_ordered must be [8, 9, 10] or [10, 8, 9]"
            );
            assert_eq!(order.len(), 11, "must have exactly 11 order entries");
        }
    }

    mod conditions {

        use crate::{
            change_detection::DetectChanges,
            error::{ignore, DefaultErrorHandler, Result},
        };

        use super::*;

        #[test]
        fn system_with_condition_bool() {
            let mut world = World::default();
            let mut schedule = Schedule::default();

            world.init_resource::<RunConditionBool>();
            world.init_resource::<SystemOrder>();

            schedule.add_systems(
                make_function_system(0).run_if(|condition: Res<RunConditionBool>| condition.0),
            );

            schedule.run(&mut world);
            assert_eq!(world.resource::<SystemOrder>().0, vec![]);

            world.resource_mut::<RunConditionBool>().0 = true;
            schedule.run(&mut world);
            assert_eq!(world.resource::<SystemOrder>().0, vec![0]);
        }

        #[test]
        fn system_with_condition_result_bool() {
            let mut world = World::default();
            world.insert_resource(DefaultErrorHandler(ignore));
            let mut schedule = Schedule::default();

            world.init_resource::<SystemOrder>();

            schedule.add_systems((
                make_function_system(0).run_if(|| -> Result<bool> { Err(core::fmt::Error.into()) }),
                make_function_system(1).run_if(|| -> Result<bool> { Ok(false) }),
            ));

            schedule.run(&mut world);
            assert_eq!(world.resource::<SystemOrder>().0, vec![]);

            schedule.add_systems(make_function_system(2).run_if(|| -> Result<bool> { Ok(true) }));

            schedule.run(&mut world);
            assert_eq!(world.resource::<SystemOrder>().0, vec![2]);
        }

        #[test]
        fn systems_with_distributive_condition() {
            let mut world = World::default();
            let mut schedule = Schedule::default();

            world.insert_resource(RunConditionBool(true));
            world.init_resource::<SystemOrder>();

            fn change_condition(mut condition: ResMut<RunConditionBool>) {
                condition.0 = false;
            }

            schedule.add_systems(
                (
                    make_function_system(0),
                    change_condition,
                    make_function_system(1),
                )
                    .chain()
                    .distributive_run_if(|condition: Res<RunConditionBool>| condition.0),
            );

            schedule.run(&mut world);
            assert_eq!(world.resource::<SystemOrder>().0, vec![0]);
        }

        #[test]
        fn run_exclusive_system_with_condition() {
            let mut world = World::default();
            let mut schedule = Schedule::default();

            world.init_resource::<RunConditionBool>();
            world.init_resource::<SystemOrder>();

            schedule.add_systems(
                make_exclusive_system(0).run_if(|condition: Res<RunConditionBool>| condition.0),
            );

            schedule.run(&mut world);
            assert_eq!(world.resource::<SystemOrder>().0, vec![]);

            world.resource_mut::<RunConditionBool>().0 = true;
            schedule.run(&mut world);
            assert_eq!(world.resource::<SystemOrder>().0, vec![0]);
        }

        #[test]
        fn multiple_conditions_on_system() {
            let mut world = World::default();
            let mut schedule = Schedule::default();

            world.init_resource::<Counter>();

            schedule.add_systems((
                counting_system.run_if(|| false).run_if(|| false),
                counting_system.run_if(|| true).run_if(|| false),
                counting_system.run_if(|| false).run_if(|| true),
                counting_system.run_if(|| true).run_if(|| true),
            ));

            schedule.run(&mut world);
            assert_eq!(world.resource::<Counter>().0.load(Ordering::Relaxed), 1);
        }

        #[test]
        fn multiple_conditions_on_system_sets() {
            let mut world = World::default();
            let mut schedule = Schedule::default();

            world.init_resource::<Counter>();

            schedule.configure_sets(TestSystems::A.run_if(|| false).run_if(|| false));
            schedule.add_systems(counting_system.in_set(TestSystems::A));
            schedule.configure_sets(TestSystems::B.run_if(|| true).run_if(|| false));
            schedule.add_systems(counting_system.in_set(TestSystems::B));
            schedule.configure_sets(TestSystems::C.run_if(|| false).run_if(|| true));
            schedule.add_systems(counting_system.in_set(TestSystems::C));
            schedule.configure_sets(TestSystems::D.run_if(|| true).run_if(|| true));
            schedule.add_systems(counting_system.in_set(TestSystems::D));

            schedule.run(&mut world);
            assert_eq!(world.resource::<Counter>().0.load(Ordering::Relaxed), 1);
        }

        #[test]
        fn systems_nested_in_system_sets() {
            let mut world = World::default();
            let mut schedule = Schedule::default();

            world.init_resource::<Counter>();

            schedule.configure_sets(TestSystems::A.run_if(|| false));
            schedule.add_systems(counting_system.in_set(TestSystems::A).run_if(|| false));
            schedule.configure_sets(TestSystems::B.run_if(|| true));
            schedule.add_systems(counting_system.in_set(TestSystems::B).run_if(|| false));
            schedule.configure_sets(TestSystems::C.run_if(|| false));
            schedule.add_systems(counting_system.in_set(TestSystems::C).run_if(|| true));
            schedule.configure_sets(TestSystems::D.run_if(|| true));
            schedule.add_systems(counting_system.in_set(TestSystems::D).run_if(|| true));

            schedule.run(&mut world);
            assert_eq!(world.resource::<Counter>().0.load(Ordering::Relaxed), 1);
        }

        #[test]
        fn system_conditions_and_change_detection() {
            #[derive(Resource, Default)]
            struct Bool2(pub bool);

            let mut world = World::default();
            world.init_resource::<Counter>();
            world.init_resource::<RunConditionBool>();
            world.init_resource::<Bool2>();
            let mut schedule = Schedule::default();

            schedule.add_systems(
                counting_system
                    .run_if(|res1: Res<RunConditionBool>| res1.is_changed())
                    .run_if(|res2: Res<Bool2>| res2.is_changed()),
            );

            // both resource were just added.
            schedule.run(&mut world);
            assert_eq!(world.resource::<Counter>().0.load(Ordering::Relaxed), 1);

            // nothing has changed
            schedule.run(&mut world);
            assert_eq!(world.resource::<Counter>().0.load(Ordering::Relaxed), 1);

            // RunConditionBool has changed, but counting_system did not run
            world.get_resource_mut::<RunConditionBool>().unwrap().0 = false;
            schedule.run(&mut world);
            assert_eq!(world.resource::<Counter>().0.load(Ordering::Relaxed), 1);

            // internal state for the bool2 run criteria was updated in the
            // previous run, so system still does not run
            world.get_resource_mut::<Bool2>().unwrap().0 = false;
            schedule.run(&mut world);
            assert_eq!(world.resource::<Counter>().0.load(Ordering::Relaxed), 1);

            // internal state for bool2 was updated, so system still does not run
            world.get_resource_mut::<RunConditionBool>().unwrap().0 = false;
            schedule.run(&mut world);
            assert_eq!(world.resource::<Counter>().0.load(Ordering::Relaxed), 1);

            // now check that it works correctly changing Bool2 first and then RunConditionBool
            world.get_resource_mut::<Bool2>().unwrap().0 = false;
            world.get_resource_mut::<RunConditionBool>().unwrap().0 = false;
            schedule.run(&mut world);
            assert_eq!(world.resource::<Counter>().0.load(Ordering::Relaxed), 2);
        }

        #[test]
        fn system_set_conditions_and_change_detection() {
            #[derive(Resource, Default)]
            struct Bool2(pub bool);

            let mut world = World::default();
            world.init_resource::<Counter>();
            world.init_resource::<RunConditionBool>();
            world.init_resource::<Bool2>();
            let mut schedule = Schedule::default();

            schedule.configure_sets(
                TestSystems::A
                    .run_if(|res1: Res<RunConditionBool>| res1.is_changed())
                    .run_if(|res2: Res<Bool2>| res2.is_changed()),
            );

            schedule.add_systems(counting_system.in_set(TestSystems::A));

            // both resource were just added.
            schedule.run(&mut world);
            assert_eq!(world.resource::<Counter>().0.load(Ordering::Relaxed), 1);

            // nothing has changed
            schedule.run(&mut world);
            assert_eq!(world.resource::<Counter>().0.load(Ordering::Relaxed), 1);

            // RunConditionBool has changed, but counting_system did not run
            world.get_resource_mut::<RunConditionBool>().unwrap().0 = false;
            schedule.run(&mut world);
            assert_eq!(world.resource::<Counter>().0.load(Ordering::Relaxed), 1);

            // internal state for the bool2 run criteria was updated in the
            // previous run, so system still does not run
            world.get_resource_mut::<Bool2>().unwrap().0 = false;
            schedule.run(&mut world);
            assert_eq!(world.resource::<Counter>().0.load(Ordering::Relaxed), 1);

            // internal state for bool2 was updated, so system still does not run
            world.get_resource_mut::<RunConditionBool>().unwrap().0 = false;
            schedule.run(&mut world);
            assert_eq!(world.resource::<Counter>().0.load(Ordering::Relaxed), 1);

            // the system only runs when both are changed on the same run
            world.get_resource_mut::<Bool2>().unwrap().0 = false;
            world.get_resource_mut::<RunConditionBool>().unwrap().0 = false;
            schedule.run(&mut world);
            assert_eq!(world.resource::<Counter>().0.load(Ordering::Relaxed), 2);
        }

        #[test]
        fn mixed_conditions_and_change_detection() {
            #[derive(Resource, Default)]
            struct Bool2(pub bool);

            let mut world = World::default();
            world.init_resource::<Counter>();
            world.init_resource::<RunConditionBool>();
            world.init_resource::<Bool2>();
            let mut schedule = Schedule::default();

            schedule.configure_sets(
                TestSystems::A.run_if(|res1: Res<RunConditionBool>| res1.is_changed()),
            );

            schedule.add_systems(
                counting_system
                    .run_if(|res2: Res<Bool2>| res2.is_changed())
                    .in_set(TestSystems::A),
            );

            // both resource were just added.
            schedule.run(&mut world);
            assert_eq!(world.resource::<Counter>().0.load(Ordering::Relaxed), 1);

            // nothing has changed
            schedule.run(&mut world);
            assert_eq!(world.resource::<Counter>().0.load(Ordering::Relaxed), 1);

            // RunConditionBool has changed, but counting_system did not run
            world.get_resource_mut::<RunConditionBool>().unwrap().0 = false;
            schedule.run(&mut world);
            assert_eq!(world.resource::<Counter>().0.load(Ordering::Relaxed), 1);

            // we now only change bool2 and the system also should not run
            world.get_resource_mut::<Bool2>().unwrap().0 = false;
            schedule.run(&mut world);
            assert_eq!(world.resource::<Counter>().0.load(Ordering::Relaxed), 1);

            // internal state for the bool2 run criteria was updated in the
            // previous run, so system still does not run
            world.get_resource_mut::<RunConditionBool>().unwrap().0 = false;
            schedule.run(&mut world);
            assert_eq!(world.resource::<Counter>().0.load(Ordering::Relaxed), 1);

            // the system only runs when both are changed on the same run
            world.get_resource_mut::<Bool2>().unwrap().0 = false;
            world.get_resource_mut::<RunConditionBool>().unwrap().0 = false;
            schedule.run(&mut world);
            assert_eq!(world.resource::<Counter>().0.load(Ordering::Relaxed), 2);
        }
    }

    mod schedule_build_errors {
        use super::*;

        #[test]
        fn dependency_loop() {
            let mut schedule = Schedule::default();
            schedule.configure_sets(TestSystems::X.after(TestSystems::X));
            let mut world = World::new();
            let result = schedule.initialize(&mut world);
            assert!(matches!(
                result,
                Err(ScheduleBuildError::DependencySort(
                    DiGraphToposortError::Loop(_)
                ))
            ));
        }

        #[test]
        fn dependency_loop_from_chain() {
            let mut schedule = Schedule::default();
            schedule.configure_sets((TestSystems::X, TestSystems::X).chain());
            let mut world = World::new();
            let result = schedule.initialize(&mut world);
            assert!(matches!(
                result,
                Err(ScheduleBuildError::DependencySort(
                    DiGraphToposortError::Loop(_)
                ))
            ));
        }

        #[test]
        fn dependency_cycle() {
            let mut world = World::new();
            let mut schedule = Schedule::default();

            schedule.configure_sets(TestSystems::A.after(TestSystems::B));
            schedule.configure_sets(TestSystems::B.after(TestSystems::A));

            let result = schedule.initialize(&mut world);
            assert!(matches!(
                result,
                Err(ScheduleBuildError::DependencySort(
                    DiGraphToposortError::Cycle(_)
                ))
            ));

            fn foo() {}
            fn bar() {}

            let mut world = World::new();
            let mut schedule = Schedule::default();

            schedule.add_systems((foo.after(bar), bar.after(foo)));
            let result = schedule.initialize(&mut world);
            assert!(matches!(
                result,
                Err(ScheduleBuildError::FlatDependencySort(
                    DiGraphToposortError::Cycle(_)
                ))
            ));
        }

        #[test]
        fn hierarchy_loop() {
            let mut schedule = Schedule::default();
            schedule.configure_sets(TestSystems::X.in_set(TestSystems::X));
            let mut world = World::new();
            let result = schedule.initialize(&mut world);
            assert!(matches!(
                result,
                Err(ScheduleBuildError::HierarchySort(
                    DiGraphToposortError::Loop(_)
                ))
            ));
        }

        #[test]
        fn hierarchy_cycle() {
            let mut world = World::new();
            let mut schedule = Schedule::default();

            schedule.configure_sets(TestSystems::A.in_set(TestSystems::B));
            schedule.configure_sets(TestSystems::B.in_set(TestSystems::A));

            let result = schedule.initialize(&mut world);
            assert!(matches!(
                result,
                Err(ScheduleBuildError::HierarchySort(
                    DiGraphToposortError::Cycle(_)
                ))
            ));
        }

        #[test]
        fn system_type_set_ambiguity() {
            // Define some systems.
            fn foo() {}
            fn bar() {}

            let mut world = World::new();
            let mut schedule = Schedule::default();

            // Schedule `bar` to run after `foo`.
            schedule.add_systems((foo, bar.after(foo)));

            // There's only one `foo`, so it's fine.
            let result = schedule.initialize(&mut world);
            assert!(result.is_ok());

            // Schedule another `foo`.
            schedule.add_systems(foo);

            // When there are multiple instances of `foo`, dependencies on
            // `foo` are no longer allowed. Too much ambiguity.
            let result = schedule.initialize(&mut world);
            assert!(matches!(
                result,
                Err(ScheduleBuildError::SystemTypeSetAmbiguity(_))
            ));

            // same goes for `ambiguous_with`
            let mut schedule = Schedule::default();
            schedule.add_systems(foo);
            schedule.add_systems(bar.ambiguous_with(foo));
            let result = schedule.initialize(&mut world);
            assert!(result.is_ok());
            schedule.add_systems(foo);
            let result = schedule.initialize(&mut world);
            assert!(matches!(
                result,
                Err(ScheduleBuildError::SystemTypeSetAmbiguity(_))
            ));
        }

        #[test]
        #[should_panic]
        fn configure_system_type_set() {
            fn foo() {}
            let mut schedule = Schedule::default();
            schedule.configure_sets(foo.into_system_set());
        }

        #[test]
        fn hierarchy_redundancy() {
            let mut world = World::new();
            let mut schedule = Schedule::default();

            schedule.set_build_settings(ScheduleBuildSettings {
                hierarchy_detection: LogLevel::Error,
                ..Default::default()
            });

            // Add `A`.
            schedule.configure_sets(TestSystems::A);

            // Add `B` as child of `A`.
            schedule.configure_sets(TestSystems::B.in_set(TestSystems::A));

            // Add `X` as child of both `A` and `B`.
            schedule.configure_sets(TestSystems::X.in_set(TestSystems::A).in_set(TestSystems::B));

            // `X` cannot be the `A`'s child and grandchild at the same time.
            let result = schedule.initialize(&mut world);
            assert!(matches!(
                result,
                Err(ScheduleBuildError::Elevated(
                    ScheduleBuildWarning::HierarchyRedundancy(_)
                ))
            ));
        }

        #[test]
        fn cross_dependency() {
            let mut world = World::new();
            let mut schedule = Schedule::default();

            // Add `B` and give it both kinds of relationships with `A`.
            schedule.configure_sets(TestSystems::B.in_set(TestSystems::A));
            schedule.configure_sets(TestSystems::B.after(TestSystems::A));
            let result = schedule.initialize(&mut world);
            assert!(matches!(
                result,
                Err(ScheduleBuildError::CrossDependency(_, _))
            ));
        }

        #[test]
        fn sets_have_order_but_intersect() {
            let mut world = World::new();
            let mut schedule = Schedule::default();

            fn foo() {}

            // Add `foo` to both `A` and `C`.
            schedule.add_systems(foo.in_set(TestSystems::A).in_set(TestSystems::C));

            // Order `A -> B -> C`.
            schedule.configure_sets((
                TestSystems::A,
                TestSystems::B.after(TestSystems::A),
                TestSystems::C.after(TestSystems::B),
            ));

            let result = schedule.initialize(&mut world);
            // `foo` can't be in both `A` and `C` because they can't run at the same time.
            assert!(matches!(
                result,
                Err(ScheduleBuildError::SetsHaveOrderButIntersect(_, _))
            ));
        }

        #[test]
        fn ambiguity() {
            #[derive(Resource)]
            struct X;

            fn res_ref(_x: Res<X>) {}
            fn res_mut(_x: ResMut<X>) {}

            let mut world = World::new();
            let mut schedule = Schedule::default();

            schedule.set_build_settings(ScheduleBuildSettings {
                ambiguity_detection: LogLevel::Error,
                ..Default::default()
            });

            schedule.add_systems((res_ref, res_mut));
            let result = schedule.initialize(&mut world);
            assert!(matches!(
                result,
                Err(ScheduleBuildError::Elevated(
                    ScheduleBuildWarning::Ambiguity(_)
                ))
            ));
        }
    }

    mod system_ambiguity {
        #[cfg(feature = "trace")]
        use alloc::collections::BTreeSet;

        use super::*;
        use crate::prelude::*;

        #[derive(Resource)]
        struct R;

        #[derive(Component)]
        struct A;

        #[derive(Component)]
        struct B;

        #[derive(Message)]
        struct E;

<<<<<<< HEAD
        #[derive(Resource)]
        struct RC;

=======
>>>>>>> 8253eabe
        fn empty_system() {}
        fn res_system(_res: Res<R>) {}
        fn resmut_system(_res: ResMut<R>) {}
        fn nonsend_system(_ns: NonSend<R>) {}
        fn nonsendmut_system(_ns: NonSendMut<R>) {}
        fn read_component_system(_query: Query<&A>) {}
        fn write_component_system(_query: Query<&mut A>) {}
        fn with_filtered_component_system(_query: Query<&mut A, With<B>>) {}
        fn without_filtered_component_system(_query: Query<&mut A, Without<B>>) {}
        fn entity_ref_system(_query: Query<EntityRef>) {}
        fn entity_mut_system(_query: Query<EntityMut>) {}
        fn message_reader_system(_reader: MessageReader<E>) {}
        fn message_writer_system(_writer: MessageWriter<E>) {}
        fn message_resource_system(_events: ResMut<Messages<E>>) {}
        fn read_world_system(_world: &World) {}
        fn write_world_system(_world: &mut World) {}

        // Tests for conflict detection

        #[test]
        fn one_of_everything() {
            let mut world = World::new();
            world.insert_resource(R);
            world.spawn(A);
            world.init_resource::<Messages<E>>();

            let mut schedule = Schedule::default();
            schedule
                // nonsendmut system deliberately conflicts with resmut system
                .add_systems((resmut_system, write_component_system, message_writer_system));

            let _ = schedule.initialize(&mut world);

            assert_eq!(schedule.graph().conflicting_systems().len(), 0);
        }

        #[test]
        fn read_only() {
            let mut world = World::new();
            world.insert_resource(R);
            world.spawn(A);
            world.init_resource::<Messages<E>>();

            let mut schedule = Schedule::default();
            schedule.add_systems((
                empty_system,
                empty_system,
                res_system,
                res_system,
                nonsend_system,
                nonsend_system,
                read_component_system,
                read_component_system,
                entity_ref_system,
                entity_ref_system,
                message_reader_system,
                message_reader_system,
                read_world_system,
                read_world_system,
            ));

            let _ = schedule.initialize(&mut world);

            assert_eq!(schedule.graph().conflicting_systems().len(), 0);
        }

        #[test]
        fn read_world() {
            let mut world = World::new();
            world.insert_resource(R);
            world.spawn(A);
            world.init_resource::<Messages<E>>();

            let mut schedule = Schedule::default();
            schedule.add_systems((
                resmut_system,
                write_component_system,
                message_writer_system,
                read_world_system,
            ));

            let _ = schedule.initialize(&mut world);

            assert_eq!(schedule.graph().conflicting_systems().len(), 3);
        }

        #[test]
        fn resources() {
            let mut world = World::new();
            world.insert_resource(R);

            let mut schedule = Schedule::default();
            schedule.add_systems((resmut_system, res_system));

            let _ = schedule.initialize(&mut world);

            assert_eq!(schedule.graph().conflicting_systems().len(), 1);
        }

        #[test]
        fn nonsend() {
            let mut world = World::new();
            world.insert_resource(R);

            let mut schedule = Schedule::default();
            schedule.add_systems((nonsendmut_system, nonsend_system));

            let _ = schedule.initialize(&mut world);

            assert_eq!(schedule.graph().conflicting_systems().len(), 1);
        }

        #[test]
        fn components() {
            let mut world = World::new();
            world.spawn(A);

            let mut schedule = Schedule::default();
            schedule.add_systems((read_component_system, write_component_system));

            let _ = schedule.initialize(&mut world);

            assert_eq!(schedule.graph().conflicting_systems().len(), 1);
        }

        #[test]
        fn filtered_components() {
            let mut world = World::new();
            world.spawn(A);

            let mut schedule = Schedule::default();
            schedule.add_systems((
                with_filtered_component_system,
                without_filtered_component_system,
            ));

            let _ = schedule.initialize(&mut world);

            assert_eq!(schedule.graph().conflicting_systems().len(), 0);
        }

        #[test]
        fn events() {
            let mut world = World::new();
            world.init_resource::<Messages<E>>();

            let mut schedule = Schedule::default();
            schedule.add_systems((
                // All of these systems clash
                message_reader_system,
                message_writer_system,
                message_resource_system,
            ));

            let _ = schedule.initialize(&mut world);

            assert_eq!(schedule.graph().conflicting_systems().len(), 3);
        }

        #[test]
        fn resource_mut_and_entity_ref() {
            let mut world = World::new();
            world.insert_resource(R);

            let mut schedule = Schedule::default();
            schedule.add_systems((resmut_system, entity_ref_system));

            let _ = schedule.initialize(&mut world);

            assert_eq!(schedule.graph().conflicting_systems().len(), 0);
        }

        #[test]
        fn resource_and_entity_mut() {
            let mut world = World::new();
            world.insert_resource(R);

            let mut schedule = Schedule::default();
            schedule.add_systems((res_system, nonsend_system, entity_mut_system));

            let _ = schedule.initialize(&mut world);

            assert_eq!(schedule.graph().conflicting_systems().len(), 0);
        }

        #[test]
        fn write_component_and_entity_ref() {
            let mut world = World::new();
            world.insert_resource(R);

            let mut schedule = Schedule::default();
            schedule.add_systems((write_component_system, entity_ref_system));

            let _ = schedule.initialize(&mut world);

            assert_eq!(schedule.graph().conflicting_systems().len(), 1);
        }

        #[test]
        fn read_component_and_entity_mut() {
            let mut world = World::new();
            world.insert_resource(R);

            let mut schedule = Schedule::default();
            schedule.add_systems((read_component_system, entity_mut_system));

            let _ = schedule.initialize(&mut world);

            assert_eq!(schedule.graph().conflicting_systems().len(), 1);
        }

        #[test]
        fn exclusive() {
            let mut world = World::new();
            world.insert_resource(R);
            world.spawn(A);
            world.init_resource::<Messages<E>>();

            let mut schedule = Schedule::default();
            schedule.add_systems((
                // All 3 of these conflict with each other
                write_world_system,
                write_world_system,
                res_system,
            ));

            let _ = schedule.initialize(&mut world);

            assert_eq!(schedule.graph().conflicting_systems().len(), 3);
        }

        // Tests for silencing and resolving ambiguities
        #[test]
        fn before_and_after() {
            let mut world = World::new();
            world.init_resource::<Messages<E>>();

            let mut schedule = Schedule::default();
            schedule.add_systems((
                message_reader_system.before(message_writer_system),
                message_writer_system,
                message_resource_system.after(message_writer_system),
            ));

            let _ = schedule.initialize(&mut world);

            assert_eq!(schedule.graph().conflicting_systems().len(), 0);
        }

        #[test]
        fn ignore_all_ambiguities() {
            let mut world = World::new();
            world.insert_resource(R);

            let mut schedule = Schedule::default();
            schedule.add_systems((
                resmut_system.ambiguous_with_all(),
                res_system,
                nonsend_system,
            ));

            let _ = schedule.initialize(&mut world);

            assert_eq!(schedule.graph().conflicting_systems().len(), 0);
        }

        #[test]
        fn ambiguous_with_label() {
            let mut world = World::new();
            world.insert_resource(R);

            #[derive(SystemSet, Hash, PartialEq, Eq, Debug, Clone)]
            struct IgnoreMe;

            let mut schedule = Schedule::default();
            schedule.add_systems((
                resmut_system.ambiguous_with(IgnoreMe),
                res_system.in_set(IgnoreMe),
                nonsend_system.in_set(IgnoreMe),
            ));

            let _ = schedule.initialize(&mut world);

            assert_eq!(schedule.graph().conflicting_systems().len(), 0);
        }

        #[test]
        fn ambiguous_with_system() {
            let mut world = World::new();

            let mut schedule = Schedule::default();
            schedule.add_systems((
                write_component_system.ambiguous_with(read_component_system),
                read_component_system,
            ));
            let _ = schedule.initialize(&mut world);

            assert_eq!(schedule.graph().conflicting_systems().len(), 0);
        }

        #[derive(ScheduleLabel, Hash, PartialEq, Eq, Debug, Clone)]
        struct TestSchedule;

        // Tests that the correct ambiguities were reported in the correct order.
        #[test]
        #[cfg(feature = "trace")]
        fn correct_ambiguities() {
            fn system_a(_res: ResMut<R>) {}
            fn system_b(_res: ResMut<R>) {}
            fn system_c(_res: ResMut<R>) {}
            fn system_d(_res: ResMut<R>) {}
            fn system_e(_res: ResMut<R>) {}

            let mut world = World::new();
            world.insert_resource(R);

            let mut schedule = Schedule::new(TestSchedule);
            schedule.add_systems((
                system_a,
                system_b,
                system_c.ambiguous_with_all(),
                system_d.ambiguous_with(system_b),
                system_e.after(system_a),
            ));

            schedule.graph_mut().initialize(&mut world);
            let _ = schedule
                .graph_mut()
                .build_schedule(&mut world, &BTreeSet::new());

            let ambiguities: Vec<_> = schedule
                .graph()
                .conflicts_to_string(schedule.graph().conflicting_systems(), world.components())
                .map(|item| {
                    (
                        item.0,
                        item.1,
                        item.2
                            .into_iter()
                            .map(|name| name.to_string())
                            .collect::<Vec<_>>(),
                    )
                })
                .collect();

            let expected = &[
                (
                    "system_d".to_string(),
                    "system_a".to_string(),
                    vec!["bevy_ecs::schedule::tests::system_ambiguity::R".into()],
                ),
                (
                    "system_d".to_string(),
                    "system_e".to_string(),
                    vec!["bevy_ecs::schedule::tests::system_ambiguity::R".into()],
                ),
                (
                    "system_b".to_string(),
                    "system_a".to_string(),
                    vec!["bevy_ecs::schedule::tests::system_ambiguity::R".into()],
                ),
                (
                    "system_b".to_string(),
                    "system_e".to_string(),
                    vec!["bevy_ecs::schedule::tests::system_ambiguity::R".into()],
                ),
            ];

            // ordering isn't stable so do this
            for entry in expected {
                assert!(ambiguities.contains(entry));
            }
        }

        // Test that anonymous set names work properly
        // Related issue https://github.com/bevyengine/bevy/issues/9641
        #[test]
        #[cfg(feature = "trace")]
        fn anonymous_set_name() {
            let mut schedule = Schedule::new(TestSchedule);
            schedule.add_systems((resmut_system, resmut_system).run_if(|| true));

            let mut world = World::new();
            schedule.graph_mut().initialize(&mut world);
            let _ = schedule
                .graph_mut()
                .build_schedule(&mut world, &BTreeSet::new());

            let ambiguities: Vec<_> = schedule
                .graph()
                .conflicts_to_string(schedule.graph().conflicting_systems(), world.components())
                .map(|item| {
                    (
                        item.0,
                        item.1,
                        item.2
                            .into_iter()
                            .map(|name| name.to_string())
                            .collect::<Vec<_>>(),
                    )
                })
                .collect();

            assert_eq!(
                ambiguities[0],
                (
                    "resmut_system (in set (resmut_system, resmut_system))".to_string(),
                    "resmut_system (in set (resmut_system, resmut_system))".to_string(),
                    vec!["bevy_ecs::schedule::tests::system_ambiguity::R".into()],
                )
            );
        }

        #[test]
        fn ignore_component_resource_ambiguities() {
            let mut world = World::new();
            world.insert_resource(R);
            world.allow_ambiguous_resource::<R>();
            let mut schedule = Schedule::new(TestSchedule);

            // check resource
            schedule.add_systems((resmut_system, res_system));
            schedule.initialize(&mut world).unwrap();
            assert!(schedule.graph().conflicting_systems().is_empty());

            // check components
            world.allow_ambiguous_component::<A>();
            schedule.add_systems((write_component_system, read_component_system));
            schedule.initialize(&mut world).unwrap();
            assert!(schedule.graph().conflicting_systems().is_empty());
        }
    }

    #[cfg(feature = "bevy_debug_stepping")]
    mod stepping {
        use super::*;
        use bevy_ecs::system::SystemState;

        #[derive(ScheduleLabel, Clone, Debug, PartialEq, Eq, Hash)]
        pub struct TestSchedule;

        macro_rules! assert_executor_supports_stepping {
            ($executor:expr) => {
                // create a test schedule
                let mut schedule = Schedule::new(TestSchedule);
                schedule
                    .set_executor_kind($executor)
                    .add_systems(|| -> () { panic!("Executor ignored Stepping") });

                // Add our schedule to stepping & and enable stepping; this should
                // prevent any systems in the schedule from running
                let mut stepping = Stepping::default();
                stepping.add_schedule(TestSchedule).enable();

                // create a world, and add the stepping resource
                let mut world = World::default();
                world.insert_resource(stepping);

                // start a new frame by running ihe begin_frame() system
                let mut system_state: SystemState<Option<ResMut<Stepping>>> =
                    SystemState::new(&mut world);
                let res = system_state.get_mut(&mut world);
                Stepping::begin_frame(res);

                // now run the schedule; this will panic if the executor doesn't
                // handle stepping
                schedule.run(&mut world);
            };
        }

        /// verify the [`SingleThreadedExecutor`] supports stepping
        #[test]
        fn single_threaded_executor() {
            assert_executor_supports_stepping!(ExecutorKind::SingleThreaded);
        }

        /// verify the [`MultiThreadedExecutor`] supports stepping
        #[test]
        fn multi_threaded_executor() {
            assert_executor_supports_stepping!(ExecutorKind::MultiThreaded);
        }
    }
}<|MERGE_RESOLUTION|>--- conflicted
+++ resolved
@@ -819,12 +819,6 @@
         #[derive(Message)]
         struct E;
 
-<<<<<<< HEAD
-        #[derive(Resource)]
-        struct RC;
-
-=======
->>>>>>> 8253eabe
         fn empty_system() {}
         fn res_system(_res: Res<R>) {}
         fn resmut_system(_res: ResMut<R>) {}
