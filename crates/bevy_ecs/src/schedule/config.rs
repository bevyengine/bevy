--- conflicted
+++ resolved
@@ -271,11 +271,7 @@
 ///
 /// This has been implemented for boxed [`System<In=(), Out=()>`](crate::system::System)
 /// trait objects and all functions that turn into such.
-<<<<<<< HEAD
-pub trait IntoSystemConfig<Params, Config = SystemConfig> {
-=======
-pub trait IntoSystemConfig<Marker>: sealed::IntoSystemConfig<Marker> {
->>>>>>> ee4c8c5e
+pub trait IntoSystemConfig<Marker, Config = SystemConfig> {
     /// Convert into a [`SystemConfig`].
     #[doc(hidden)]
     fn into_config(self) -> Config;
@@ -295,11 +291,7 @@
     ///
     /// The `Condition` will be evaluated at most once (per schedule run),
     /// when the system prepares to run.
-<<<<<<< HEAD
-    fn run_if<P>(self, condition: impl Condition<P>) -> Config;
-=======
-    fn run_if<M>(self, condition: impl Condition<M>) -> SystemConfig;
->>>>>>> ee4c8c5e
+    fn run_if<M>(self, condition: impl Condition<M>) -> Config;
     /// Suppress warnings and errors that would result from this system having ambiguities
     /// (conflicting access but indeterminate order) with systems in `set`.
     fn ambiguous_with<M>(self, set: impl IntoSystemSet<M>) -> Config;
@@ -310,11 +302,7 @@
 
 impl<Marker, F> IntoSystemConfig<Marker> for F
 where
-<<<<<<< HEAD
-    F: IntoSystem<(), (), Params>,
-=======
-    F: IntoSystem<(), (), Marker> + sealed::IntoSystemConfig<Marker>,
->>>>>>> ee4c8c5e
+    F: IntoSystem<(), (), Marker>,
 {
     fn into_config(self) -> SystemConfig {
         SystemConfig::new(Box::new(IntoSystem::into_system(self)))
@@ -465,35 +453,6 @@
     }
 }
 
-<<<<<<< HEAD
-=======
-// only `System<In=(), Out=()>` system objects can be scheduled
-mod sealed {
-    use crate::{
-        schedule::{BoxedSystemSet, SystemSet},
-        system::{BoxedSystem, IntoSystem},
-    };
-
-    use super::{SystemConfig, SystemSetConfig};
-
-    pub trait IntoSystemConfig<Marker> {}
-
-    impl<Marker, F: IntoSystem<(), (), Marker>> IntoSystemConfig<Marker> for F {}
-
-    impl IntoSystemConfig<()> for BoxedSystem<(), ()> {}
-
-    impl IntoSystemConfig<()> for SystemConfig {}
-
-    pub trait IntoSystemSetConfig {}
-
-    impl<S: SystemSet> IntoSystemSetConfig for S {}
-
-    impl IntoSystemSetConfig for BoxedSystemSet {}
-
-    impl IntoSystemSetConfig for SystemSetConfig {}
-}
-
->>>>>>> ee4c8c5e
 /// A collection of [`SystemConfig`].
 pub struct SystemConfigs {
     pub(super) systems: Vec<SystemConfig>,
