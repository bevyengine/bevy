use bevy_utils::all_tuples;

use crate::{
    schedule::{
        condition::{BoxedCondition, Condition},
        graph_utils::{Ambiguity, Dependency, DependencyKind, GraphInfo},
        set::{BoxedSystemSet, IntoSystemSet, SystemSet},
        ScheduleLabel,
    },
    system::{BoxedSystem, IntoSystem, System},
};

<<<<<<< HEAD
use super::{BaseSystemSet, FreeSystemSet};

/// A [`SystemSet`] with scheduling metadata.
pub struct SystemSetConfig {
    pub(super) set: BoxedSystemSet,
    pub(super) graph_info: GraphInfo,
    pub(super) conditions: Vec<BoxedCondition>,
}

impl SystemSetConfig {
    fn new(set: BoxedSystemSet) -> Self {
        // system type sets are automatically populated
        // to avoid unintentionally broad changes, they cannot be configured
        assert!(
            set.system_type().is_none(),
            "configuring system type sets is not allowed"
        );

        Self {
            set,
            graph_info: GraphInfo::system_set(),
            conditions: Vec::new(),
        }
    }
}

/// A [`System`] with scheduling metadata.
pub struct SystemConfig {
    pub(super) system: BoxedSystem,
    pub(super) graph_info: GraphInfo,
    pub(super) conditions: Vec<BoxedCondition>,
    pub(super) stepping_behavior: SteppingBehavior,
}

impl SystemConfig {
    fn new(system: BoxedSystem) -> Self {
        // include system in its default sets
        let sets = system.default_system_sets().into_iter().collect();
        let mut graph_info = GraphInfo::system();
        graph_info.sets = sets;
        Self {
            system,
            graph_info,
            conditions: Vec::new(),
            stepping_behavior: SteppingBehavior::PermitStepping,
        }
    }
}

#[derive(Default, Clone, Copy, PartialEq)]
pub(crate) enum SteppingBehavior {
    /// permit this system to be skipped when the [`Schedule`] is executing in
    /// stepping mode
    #[default]
    PermitStepping,
    /// this system will run regardless of the [`Schedule`] stepping mode
    IgnoreStepping,
}

=======
>>>>>>> aefe1f07
fn new_condition<M>(condition: impl Condition<M>) -> BoxedCondition {
    let condition_system = IntoSystem::into_system(condition);
    assert!(
        condition_system.is_send(),
        "Condition `{}` accesses `NonSend` resources. This is not currently supported.",
        condition_system.name()
    );

    Box::new(condition_system)
}

fn ambiguous_with(graph_info: &mut GraphInfo, set: BoxedSystemSet) {
    match &mut graph_info.ambiguous_with {
        detection @ Ambiguity::Check => {
            *detection = Ambiguity::IgnoreWithSet(vec![set]);
        }
        Ambiguity::IgnoreWithSet(ambiguous_with) => {
            ambiguous_with.push(set);
        }
        Ambiguity::IgnoreAll => (),
    }
}

impl<Marker, F> IntoSystemConfigs<Marker> for F
where
    F: IntoSystem<(), (), Marker>,
{
    fn into_configs(self) -> SystemConfigs {
        SystemConfigs::new_system(Box::new(IntoSystem::into_system(self)))
    }
    /// Always run this system when the schedule is running in system stepping mode.
    fn ignore_stepping(self) -> Config {
        self.into_config().ignore_stepping()
    }
    /// Permit this system to be skipped when the [`Schedule`] is executed in
    /// stepping mode; this is the default
    fn permit_stepping(self) -> Config {
        self.into_config().permit_stepping()
    }
}

impl IntoSystemConfigs<()> for BoxedSystem<(), ()> {
    fn into_configs(self) -> SystemConfigs {
        SystemConfigs::new_system(self)
    }
}

pub struct SystemConfig {
    pub(crate) system: BoxedSystem,
    pub(crate) graph_info: GraphInfo,
    pub(crate) conditions: Vec<BoxedCondition>,
}

/// A collection of [`SystemConfig`].
pub enum SystemConfigs {
    SystemConfig(SystemConfig),
    Configs {
        configs: Vec<SystemConfigs>,
        /// If `true`, adds `before -> after` ordering constraints between the successive elements.
        chained: bool,
    },
}

impl SystemConfigs {
    fn new_system(system: BoxedSystem) -> Self {
        // include system in its default sets
        let sets = system.default_system_sets().into_iter().collect();
        Self::SystemConfig(SystemConfig {
            system,
            graph_info: GraphInfo {
                sets,
                ..Default::default()
            },
            conditions: Vec::new(),
        })
    }

    fn in_set_inner(&mut self, set: BoxedSystemSet) {
        match self {
            SystemConfigs::SystemConfig(config) => {
                config.graph_info.sets.push(set);
            }
            SystemConfigs::Configs { configs, .. } => {
                for config in configs {
                    config.in_set_inner(set.dyn_clone());
                }
            }
        }
    }

    fn before_inner(&mut self, set: BoxedSystemSet) {
        match self {
            SystemConfigs::SystemConfig(config) => {
                config
                    .graph_info
                    .dependencies
                    .push(Dependency::new(DependencyKind::Before, set));
            }
            SystemConfigs::Configs { configs, .. } => {
                for config in configs {
                    config.before_inner(set.dyn_clone());
                }
            }
        }
    }

    fn after_inner(&mut self, set: BoxedSystemSet) {
        match self {
            SystemConfigs::SystemConfig(config) => {
                config
                    .graph_info
                    .dependencies
                    .push(Dependency::new(DependencyKind::After, set));
            }
            SystemConfigs::Configs { configs, .. } => {
                for config in configs {
                    config.after_inner(set.dyn_clone());
                }
            }
        }
    }

    fn distributive_run_if_inner<M>(&mut self, condition: impl Condition<M> + Clone) {
        match self {
            SystemConfigs::SystemConfig(config) => {
                config.conditions.push(new_condition(condition));
            }
            SystemConfigs::Configs { configs, .. } => {
                for config in configs {
                    config.distributive_run_if_inner(condition.clone());
                }
            }
        }
    }

    fn ambiguous_with_inner(&mut self, set: BoxedSystemSet) {
        match self {
            SystemConfigs::SystemConfig(config) => {
                ambiguous_with(&mut config.graph_info, set);
            }
            SystemConfigs::Configs { configs, .. } => {
                for config in configs {
                    config.ambiguous_with_inner(set.dyn_clone());
                }
            }
        }
    }

    fn ambiguous_with_all_inner(&mut self) {
        match self {
            SystemConfigs::SystemConfig(config) => {
                config.graph_info.ambiguous_with = Ambiguity::IgnoreAll;
            }
            SystemConfigs::Configs { configs, .. } => {
                for config in configs {
                    config.ambiguous_with_all_inner();
                }
            }
        }
    }

    fn run_if_inner(&mut self, condition: BoxedCondition) {
        match self {
            SystemConfigs::SystemConfig(config) => {
                config.conditions.push(condition);
            }
            SystemConfigs::Configs { .. } => {
                todo!("run_if is not implemented for groups of systems yet")
            }
        }
    }

    fn ignore_stepping(mut self) -> Self {
        self.stepping_behavior = SteppingBehavior::IgnoreStepping;
        self
    }

    fn permit_stepping(mut self) -> Self {
        self.stepping_behavior = SteppingBehavior::PermitStepping;
        self
    }
}

/// Types that can convert into a [`SystemConfigs`].
pub trait IntoSystemConfigs<Marker>
where
    Self: Sized,
{
    /// Convert into a [`SystemConfigs`].
    #[doc(hidden)]
    fn into_configs(self) -> SystemConfigs;

    /// Add these systems to the provided `set`.
    #[track_caller]
    fn in_set(self, set: impl SystemSet) -> SystemConfigs {
        self.into_configs().in_set(set)
    }

    /// Run before all systems in `set`.
    fn before<M>(self, set: impl IntoSystemSet<M>) -> SystemConfigs {
        self.into_configs().before(set)
    }

    /// Run after all systems in `set`.
    fn after<M>(self, set: impl IntoSystemSet<M>) -> SystemConfigs {
        self.into_configs().after(set)
    }

    /// Add a run condition to each contained system.
    ///
    /// Each system will receive its own clone of the [`Condition`] and will only run
    /// if the `Condition` is true.
    ///
    /// Each individual condition will be evaluated at most once (per schedule run),
    /// right before the corresponding system prepares to run.
    ///
    /// This is equivalent to calling [`run_if`](IntoSystemConfigs::run_if) on each individual
    /// system, as shown below:
    ///
    /// ```
    /// # use bevy_ecs::prelude::*;
    /// # let mut app = Schedule::new();
    /// # fn a() {}
    /// # fn b() {}
    /// # fn condition() -> bool { true }
    /// app.add_systems((a, b).distributive_run_if(condition));
    /// app.add_systems((a.run_if(condition), b.run_if(condition)));
    /// ```
    ///
    /// # Note
    ///
    /// Because the conditions are evaluated separately for each system, there is no guarantee
    /// that all evaluations in a single schedule run will yield the same result. If another
    /// system is run inbetween two evaluations it could cause the result of the condition to change.
    ///
    /// Use [`run_if`](IntoSystemSetConfig::run_if) on a [`SystemSet`] if you want to make sure
    /// that either all or none of the systems are run, or you don't want to evaluate the run
    /// condition for each contained system separately.
    fn distributive_run_if<M>(self, condition: impl Condition<M> + Clone) -> SystemConfigs {
        self.into_configs().distributive_run_if(condition)
    }

    /// Run the systems only if the [`Condition`] is `true`.
    ///
    /// The `Condition` will be evaluated at most once (per schedule run),
    /// the first time a system in this set prepares to run.
    fn run_if<M>(self, condition: impl Condition<M>) -> SystemConfigs {
        self.into_configs().run_if(condition)
    }

    /// Suppress warnings and errors that would result from these systems having ambiguities
    /// (conflicting access but indeterminate order) with systems in `set`.
    fn ambiguous_with<M>(self, set: impl IntoSystemSet<M>) -> SystemConfigs {
        self.into_configs().ambiguous_with(set)
    }

    /// Suppress warnings and errors that would result from these systems having ambiguities
    /// (conflicting access but indeterminate order) with any other system.
    fn ambiguous_with_all(self) -> SystemConfigs {
        self.into_configs().ambiguous_with_all()
    }

    /// Treat this collection as a sequence of systems.
    ///
    /// Ordering constraints will be applied between the successive elements.
    fn chain(self) -> SystemConfigs {
        self.into_configs().chain()
    }

    /// This used to add the system to `CoreSchedule::Startup`.
    /// This was a shorthand for `self.in_schedule(CoreSchedule::Startup)`.
    ///
    /// # Panics
    ///
    /// Always panics. Please migrate to the new `App::add_systems` with the `Startup` schedule:
    /// Ex: `app.add_system(foo.on_startup())` -> `app.add_systems(Startup, foo)`
    #[deprecated(
        since = "0.11.0",
        note = "`app.add_system(foo.on_startup())` has been deprecated in favor of `app.add_systems(Startup, foo)`. Please migrate to that API."
    )]
    fn on_startup(self) -> SystemConfigs {
        panic!("`app.add_system(foo.on_startup())` has been deprecated in favor of `app.add_systems(Startup, foo)`. Please migrate to that API.");
    }

    /// This used to add the system to the provided `schedule`.
    ///
    /// # Panics
    ///
    /// Always panics. Please migrate to the new `App::add_systems`:
    /// Ex: `app.add_system(foo.in_schedule(SomeSchedule))` -> `app.add_systems(SomeSchedule, foo)`
    #[deprecated(
        since = "0.11.0",
        note = "`app.add_system(foo.in_schedule(SomeSchedule))` has been deprecated in favor of `app.add_systems(SomeSchedule, foo)`. Please migrate to that API."
    )]
    fn in_schedule(self, _schedule: impl ScheduleLabel) -> SystemConfigs {
        panic!("`app.add_system(foo.in_schedule(SomeSchedule))` has been deprecated in favor of `app.add_systems(SomeSchedule, foo)`. Please migrate to that API.");
    }
}

impl IntoSystemConfigs<()> for SystemConfigs {
    fn into_configs(self) -> Self {
        self
    }

    #[track_caller]
    fn in_set(mut self, set: impl SystemSet) -> Self {
        assert!(
            set.system_type().is_none(),
            "adding arbitrary systems to a system type set is not allowed"
        );

        self.in_set_inner(set.dyn_clone());

        self
    }

    fn before<M>(mut self, set: impl IntoSystemSet<M>) -> Self {
        let set = set.into_system_set();
        self.before_inner(set.dyn_clone());
        self
    }

    fn after<M>(mut self, set: impl IntoSystemSet<M>) -> Self {
        let set = set.into_system_set();
        self.after_inner(set.dyn_clone());
        self
    }

    fn distributive_run_if<M>(mut self, condition: impl Condition<M> + Clone) -> SystemConfigs {
        self.distributive_run_if_inner(condition);
        self
    }

    fn ambiguous_with<M>(mut self, set: impl IntoSystemSet<M>) -> Self {
        let set = set.into_system_set();
        self.ambiguous_with_inner(set.dyn_clone());
        self
    }

    fn ambiguous_with_all(mut self) -> Self {
        self.ambiguous_with_all_inner();
        self
    }

    fn run_if<M>(mut self, condition: impl Condition<M>) -> SystemConfigs {
        self.run_if_inner(new_condition(condition));
        self
    }

    fn chain(mut self) -> Self {
        match &mut self {
            SystemConfigs::SystemConfig(_) => { /* no op */ }
            SystemConfigs::Configs { chained, .. } => {
                *chained = true;
            }
        }
        self
    }
}

pub struct SystemConfigTupleMarker;

macro_rules! impl_system_collection {
    ($(($param: ident, $sys: ident)),*) => {
        impl<$($param, $sys),*> IntoSystemConfigs<(SystemConfigTupleMarker, $($param,)*)> for ($($sys,)*)
        where
            $($sys: IntoSystemConfigs<$param>),*
        {
            #[allow(non_snake_case)]
            fn into_configs(self) -> SystemConfigs {
                let ($($sys,)*) = self;
                SystemConfigs::Configs {
                    configs: vec![$($sys.into_configs(),)*],
                    chained: false,
                }
            }
        }
    }
}

all_tuples!(impl_system_collection, 1, 20, P, S);

/// A [`SystemSet`] with scheduling metadata.
pub struct SystemSetConfig {
    pub(super) set: BoxedSystemSet,
    pub(super) graph_info: GraphInfo,
    pub(super) conditions: Vec<BoxedCondition>,
}

impl SystemSetConfig {
    fn new(set: BoxedSystemSet) -> Self {
        // system type sets are automatically populated
        // to avoid unintentionally broad changes, they cannot be configured
        assert!(
            set.system_type().is_none(),
            "configuring system type sets is not allowed"
        );

        Self {
            set,
            graph_info: GraphInfo::default(),
            conditions: Vec::new(),
        }
    }
}

/// Types that can be converted into a [`SystemSetConfig`].
///
/// This has been implemented for all types that implement [`SystemSet`] and boxed trait objects.
pub trait IntoSystemSetConfig: Sized {
    /// Convert into a [`SystemSetConfig`].
    #[doc(hidden)]
    fn into_config(self) -> SystemSetConfig;
    /// Add to the provided `set`.
    #[track_caller]
    fn in_set(self, set: impl SystemSet) -> SystemSetConfig {
        self.into_config().in_set(set)
    }
    /// Run before all systems in `set`.
    fn before<M>(self, set: impl IntoSystemSet<M>) -> SystemSetConfig {
        self.into_config().before(set)
    }
    /// Run after all systems in `set`.
    fn after<M>(self, set: impl IntoSystemSet<M>) -> SystemSetConfig {
        self.into_config().after(set)
    }
    /// Run the systems in this set only if the [`Condition`] is `true`.
    ///
    /// The `Condition` will be evaluated at most once (per schedule run),
    /// the first time a system in this set prepares to run.
    fn run_if<M>(self, condition: impl Condition<M>) -> SystemSetConfig {
        self.into_config().run_if(condition)
    }
    /// Suppress warnings and errors that would result from systems in this set having ambiguities
    /// (conflicting access but indeterminate order) with systems in `set`.
    fn ambiguous_with<M>(self, set: impl IntoSystemSet<M>) -> SystemSetConfig {
        self.into_config().ambiguous_with(set)
    }
    /// Suppress warnings and errors that would result from systems in this set having ambiguities
    /// (conflicting access but indeterminate order) with any other system.
    fn ambiguous_with_all(self) -> SystemSetConfig {
        self.into_config().ambiguous_with_all()
    }

    /// This used to configure the set in the `CoreSchedule::Startup` schedule.
    /// This was a shorthand for `self.in_schedule(CoreSchedule::Startup)`.
    ///
    /// # Panics
    ///
    /// Always panics. Please migrate to the new `App::configure_set` with the `Startup` schedule:
    /// Ex: `app.configure_set(MySet.on_startup())` -> `app.configure_set(Startup, MySet)`
    #[deprecated(
        since = "0.11.0",
        note = "`app.configure_set(MySet.on_startup())` has been deprecated in favor of `app.configure_set(Startup, MySet)`. Please migrate to that API."
    )]
    fn on_startup(self) -> SystemSetConfigs {
        panic!("`app.configure_set(MySet.on_startup())` has been deprecated in favor of `app.configure_set(Startup, MySet)`. Please migrate to that API.");
    }

    /// This used to configure the set in the provided `schedule`.
    ///
    /// # Panics
    ///
    /// Always panics. Please migrate to the new `App::configure_set`:
    /// Ex: `app.configure_set(MySet.in_schedule(SomeSchedule))` -> `app.configure_set(SomeSchedule, MySet)`
    #[deprecated(
        since = "0.11.0",
        note = "`app.configure_set(MySet.in_schedule(SomeSchedule))` has been deprecated in favor of `app.configure_set(SomeSchedule, MySet)`. Please migrate to that API."
    )]
    fn in_schedule(self, _schedule: impl ScheduleLabel) -> SystemSetConfigs {
        panic!("`app.configure_set(MySet.in_schedule(SomeSchedule))` has been deprecated in favor of `app.configure_set(SomeSchedule, MySet)`. Please migrate to that API.");
    }
}

impl<S: SystemSet> IntoSystemSetConfig for S {
    fn into_config(self) -> SystemSetConfig {
        SystemSetConfig::new(Box::new(self))
    }
}

impl IntoSystemSetConfig for BoxedSystemSet {
    fn into_config(self) -> SystemSetConfig {
        SystemSetConfig::new(self)
    }
}

impl IntoSystemSetConfig for SystemSetConfig {
    fn into_config(self) -> Self {
        self
    }

    #[track_caller]
    fn in_set(mut self, set: impl SystemSet) -> Self {
        assert!(
            set.system_type().is_none(),
            "adding arbitrary systems to a system type set is not allowed"
        );
        self.graph_info.sets.push(Box::new(set));
        self
    }

    fn before<M>(mut self, set: impl IntoSystemSet<M>) -> Self {
        self.graph_info.dependencies.push(Dependency::new(
            DependencyKind::Before,
            Box::new(set.into_system_set()),
        ));
        self
    }

    fn after<M>(mut self, set: impl IntoSystemSet<M>) -> Self {
        self.graph_info.dependencies.push(Dependency::new(
            DependencyKind::After,
            Box::new(set.into_system_set()),
        ));
        self
    }

    fn run_if<M>(mut self, condition: impl Condition<M>) -> Self {
        self.conditions.push(new_condition(condition));
        self
    }

    fn ambiguous_with<M>(mut self, set: impl IntoSystemSet<M>) -> Self {
        ambiguous_with(&mut self.graph_info, Box::new(set.into_system_set()));
        self
    }

    fn ambiguous_with_all(mut self) -> Self {
        self.graph_info.ambiguous_with = Ambiguity::IgnoreAll;
        self
    }
}

/// A collection of [`SystemSetConfig`].
pub struct SystemSetConfigs {
    pub(super) sets: Vec<SystemSetConfig>,
    /// If `true`, adds `before -> after` ordering constraints between the successive elements.
    pub(super) chained: bool,
}

/// Types that can convert into a [`SystemSetConfigs`].
pub trait IntoSystemSetConfigs
where
    Self: Sized,
{
    /// Convert into a [`SystemSetConfigs`].
    #[doc(hidden)]
    fn into_configs(self) -> SystemSetConfigs;

    /// Add these system sets to the provided `set`.
    #[track_caller]
    fn in_set(self, set: impl SystemSet) -> SystemSetConfigs {
        self.into_configs().in_set(set)
    }

    /// Run before all systems in `set`.
    fn before<M>(self, set: impl IntoSystemSet<M>) -> SystemSetConfigs {
        self.into_configs().before(set)
    }

    /// Run after all systems in `set`.
    fn after<M>(self, set: impl IntoSystemSet<M>) -> SystemSetConfigs {
        self.into_configs().after(set)
    }

    /// Suppress warnings and errors that would result from systems in these sets having ambiguities
    /// (conflicting access but indeterminate order) with systems in `set`.
    fn ambiguous_with<M>(self, set: impl IntoSystemSet<M>) -> SystemSetConfigs {
        self.into_configs().ambiguous_with(set)
    }

    /// Suppress warnings and errors that would result from systems in these sets having ambiguities
    /// (conflicting access but indeterminate order) with any other system.
    fn ambiguous_with_all(self) -> SystemSetConfigs {
        self.into_configs().ambiguous_with_all()
    }

    /// Treat this collection as a sequence of system sets.
    ///
    /// Ordering constraints will be applied between the successive elements.
    fn chain(self) -> SystemSetConfigs {
        self.into_configs().chain()
    }

    /// This used to configure the sets in the `CoreSchedule::Startup` schedule.
    /// This was a shorthand for `self.in_schedule(CoreSchedule::Startup)`.
    ///
    /// # Panics
    ///
    /// Always panics. Please migrate to the new `App::configure_sets` with the `Startup` schedule:
    /// Ex: `app.configure_sets((A, B).on_startup())` -> `app.configure_sets(Startup, (A, B))`
    #[deprecated(
        since = "0.11.0",
        note = "`app.configure_sets((A, B).on_startup())` has been deprecated in favor of `app.configure_sets(Startup, (A, B))`. Please migrate to that API."
    )]
    fn on_startup(self) -> SystemSetConfigs {
        panic!("`app.configure_sets((A, B).on_startup())` has been deprecated in favor of `app.configure_sets(Startup, (A, B))`. Please migrate to that API.");
    }

    /// This used to configure the sets in the provided `schedule`.
    ///
    /// # Panics
    ///
    /// Always panics. Please migrate to the new `App::configure_set`:
    /// Ex: `app.configure_sets((A, B).in_schedule(SomeSchedule))` -> `app.configure_sets(SomeSchedule, (A, B))`
    #[deprecated(
        since = "0.11.0",
        note = "`app.configure_sets((A, B).in_schedule(SomeSchedule))` has been deprecated in favor of `app.configure_sets(SomeSchedule, (A, B))`. Please migrate to that API."
    )]
    fn in_schedule(self, _schedule: impl ScheduleLabel) -> SystemSetConfigs {
        panic!("`app.configure_sets((A, B).in_schedule(SomeSchedule))` has been deprecated in favor of `app.configure_sets(SomeSchedule, (A, B))`. Please migrate to that API.");
    }
}

impl IntoSystemSetConfigs for SystemSetConfigs {
    fn into_configs(self) -> Self {
        self
    }

    #[track_caller]
    fn in_set(mut self, set: impl SystemSet) -> Self {
        assert!(
            set.system_type().is_none(),
            "adding arbitrary systems to a system type set is not allowed"
        );
        for config in &mut self.sets {
            config.graph_info.sets.push(set.dyn_clone());
        }

        self
    }

    fn before<M>(mut self, set: impl IntoSystemSet<M>) -> Self {
        let set = set.into_system_set();
        for config in &mut self.sets {
            config
                .graph_info
                .dependencies
                .push(Dependency::new(DependencyKind::Before, set.dyn_clone()));
        }

        self
    }

    fn after<M>(mut self, set: impl IntoSystemSet<M>) -> Self {
        let set = set.into_system_set();
        for config in &mut self.sets {
            config
                .graph_info
                .dependencies
                .push(Dependency::new(DependencyKind::After, set.dyn_clone()));
        }

        self
    }

    fn ambiguous_with<M>(mut self, set: impl IntoSystemSet<M>) -> Self {
        let set = set.into_system_set();
        for config in &mut self.sets {
            ambiguous_with(&mut config.graph_info, set.dyn_clone());
        }

        self
    }

    fn ambiguous_with_all(mut self) -> Self {
        for config in &mut self.sets {
            config.graph_info.ambiguous_with = Ambiguity::IgnoreAll;
        }

        self
    }

    fn chain(mut self) -> Self {
        self.chained = true;
        self
    }
}

macro_rules! impl_system_set_collection {
    ($($set: ident),*) => {
        impl<$($set: IntoSystemSetConfig),*> IntoSystemSetConfigs for ($($set,)*)
        {
            #[allow(non_snake_case)]
            fn into_configs(self) -> SystemSetConfigs {
                let ($($set,)*) = self;
                SystemSetConfigs {
                    sets: vec![$($set.into_config(),)*],
                    chained: false,
                }
            }
        }
    }
}

all_tuples!(impl_system_set_collection, 0, 15, S);<|MERGE_RESOLUTION|>--- conflicted
+++ resolved
@@ -10,53 +10,41 @@
     system::{BoxedSystem, IntoSystem, System},
 };
 
-<<<<<<< HEAD
-use super::{BaseSystemSet, FreeSystemSet};
-
-/// A [`SystemSet`] with scheduling metadata.
-pub struct SystemSetConfig {
-    pub(super) set: BoxedSystemSet,
-    pub(super) graph_info: GraphInfo,
-    pub(super) conditions: Vec<BoxedCondition>,
-}
-
-impl SystemSetConfig {
-    fn new(set: BoxedSystemSet) -> Self {
-        // system type sets are automatically populated
-        // to avoid unintentionally broad changes, they cannot be configured
-        assert!(
-            set.system_type().is_none(),
-            "configuring system type sets is not allowed"
-        );
-
-        Self {
-            set,
-            graph_info: GraphInfo::system_set(),
-            conditions: Vec::new(),
-        }
-    }
-}
-
-/// A [`System`] with scheduling metadata.
-pub struct SystemConfig {
-    pub(super) system: BoxedSystem,
-    pub(super) graph_info: GraphInfo,
-    pub(super) conditions: Vec<BoxedCondition>,
-    pub(super) stepping_behavior: SteppingBehavior,
-}
-
-impl SystemConfig {
-    fn new(system: BoxedSystem) -> Self {
-        // include system in its default sets
-        let sets = system.default_system_sets().into_iter().collect();
-        let mut graph_info = GraphInfo::system();
-        graph_info.sets = sets;
-        Self {
-            system,
-            graph_info,
-            conditions: Vec::new(),
-            stepping_behavior: SteppingBehavior::PermitStepping,
-        }
+fn new_condition<M>(condition: impl Condition<M>) -> BoxedCondition {
+    let condition_system = IntoSystem::into_system(condition);
+    assert!(
+        condition_system.is_send(),
+        "Condition `{}` accesses `NonSend` resources. This is not currently supported.",
+        condition_system.name()
+    );
+
+    Box::new(condition_system)
+}
+
+fn ambiguous_with(graph_info: &mut GraphInfo, set: BoxedSystemSet) {
+    match &mut graph_info.ambiguous_with {
+        detection @ Ambiguity::Check => {
+            *detection = Ambiguity::IgnoreWithSet(vec![set]);
+        }
+        Ambiguity::IgnoreWithSet(ambiguous_with) => {
+            ambiguous_with.push(set);
+        }
+        Ambiguity::IgnoreAll => (),
+    }
+}
+
+impl<Marker, F> IntoSystemConfigs<Marker> for F
+where
+    F: IntoSystem<(), (), Marker>,
+{
+    fn into_configs(self) -> SystemConfigs {
+        SystemConfigs::new_system(Box::new(IntoSystem::into_system(self)))
+    }
+}
+
+impl IntoSystemConfigs<()> for BoxedSystem<(), ()> {
+    fn into_configs(self) -> SystemConfigs {
+        SystemConfigs::new_system(self)
     }
 }
 
@@ -70,59 +58,11 @@
     IgnoreStepping,
 }
 
-=======
->>>>>>> aefe1f07
-fn new_condition<M>(condition: impl Condition<M>) -> BoxedCondition {
-    let condition_system = IntoSystem::into_system(condition);
-    assert!(
-        condition_system.is_send(),
-        "Condition `{}` accesses `NonSend` resources. This is not currently supported.",
-        condition_system.name()
-    );
-
-    Box::new(condition_system)
-}
-
-fn ambiguous_with(graph_info: &mut GraphInfo, set: BoxedSystemSet) {
-    match &mut graph_info.ambiguous_with {
-        detection @ Ambiguity::Check => {
-            *detection = Ambiguity::IgnoreWithSet(vec![set]);
-        }
-        Ambiguity::IgnoreWithSet(ambiguous_with) => {
-            ambiguous_with.push(set);
-        }
-        Ambiguity::IgnoreAll => (),
-    }
-}
-
-impl<Marker, F> IntoSystemConfigs<Marker> for F
-where
-    F: IntoSystem<(), (), Marker>,
-{
-    fn into_configs(self) -> SystemConfigs {
-        SystemConfigs::new_system(Box::new(IntoSystem::into_system(self)))
-    }
-    /// Always run this system when the schedule is running in system stepping mode.
-    fn ignore_stepping(self) -> Config {
-        self.into_config().ignore_stepping()
-    }
-    /// Permit this system to be skipped when the [`Schedule`] is executed in
-    /// stepping mode; this is the default
-    fn permit_stepping(self) -> Config {
-        self.into_config().permit_stepping()
-    }
-}
-
-impl IntoSystemConfigs<()> for BoxedSystem<(), ()> {
-    fn into_configs(self) -> SystemConfigs {
-        SystemConfigs::new_system(self)
-    }
-}
-
 pub struct SystemConfig {
     pub(crate) system: BoxedSystem,
     pub(crate) graph_info: GraphInfo,
     pub(crate) conditions: Vec<BoxedCondition>,
+    pub(super) stepping_behavior: SteppingBehavior,
 }
 
 /// A collection of [`SystemConfig`].
@@ -146,6 +86,7 @@
                 ..Default::default()
             },
             conditions: Vec::new(),
+            stepping_behavior: SteppingBehavior::PermitStepping,
         })
     }
 
@@ -244,14 +185,17 @@
         }
     }
 
-    fn ignore_stepping(mut self) -> Self {
-        self.stepping_behavior = SteppingBehavior::IgnoreStepping;
-        self
-    }
-
-    fn permit_stepping(mut self) -> Self {
-        self.stepping_behavior = SteppingBehavior::PermitStepping;
-        self
+    fn ignore_stepping_inner(&mut self) {
+        match self {
+            SystemConfigs::SystemConfig(config) => {
+                config.stepping_behavior = SteppingBehavior::IgnoreStepping;
+            }
+            SystemConfigs::Configs { configs, .. } => {
+                for config in configs {
+                    config.ignore_stepping_inner();
+                }
+            }
+        }
     }
 }
 
@@ -341,6 +285,10 @@
         self.into_configs().chain()
     }
 
+    fn ignore_stepping(self) -> SystemConfigs {
+        self.into_configs().ignore_stepping()
+    }
+
     /// This used to add the system to `CoreSchedule::Startup`.
     /// This was a shorthand for `self.in_schedule(CoreSchedule::Startup)`.
     ///
@@ -428,6 +376,11 @@
                 *chained = true;
             }
         }
+        self
+    }
+
+    fn ignore_stepping(mut self) -> Self {
+        self.ignore_stepping_inner();
         self
     }
 }
