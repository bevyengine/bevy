--- conflicted
+++ resolved
@@ -14,14 +14,9 @@
     system::{BoxedSystem, InfallibleSystemWrapper, IntoSystem, ScheduleSystem, System},
 };
 
-<<<<<<< HEAD
-fn new_condition<M>(condition: impl SystemCondition<M>) -> BoxedCondition {
-    let condition_system = IntoSystem::into_system(condition);
-    #[cfg(feature = "debug")]
-=======
 fn new_condition<M, Out>(condition: impl SystemCondition<M, (), Out>) -> BoxedCondition {
     let condition_system = condition.into_condition_system();
->>>>>>> c549b9e9
+    #[cfg(feature = "debug")]
     assert!(
         condition_system.is_send(),
         "SystemCondition `{}` accesses `NonSend` resources. This is not currently supported.",
