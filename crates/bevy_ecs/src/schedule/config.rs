--- conflicted
+++ resolved
@@ -4,12 +4,8 @@
     schedule::{
         condition::{BoxedCondition, Condition},
         graph_utils::{Ambiguity, Dependency, DependencyKind, GraphInfo},
-<<<<<<< HEAD
-        set::{BoxedSystemSet, IntoSystemSet, SystemSet},
+        set::{InternedSystemSet, IntoSystemSet, SystemSet},
         Chain,
-=======
-        set::{InternedSystemSet, IntoSystemSet, SystemSet},
->>>>>>> 208ecb53
     },
     system::{BoxedSystem, IntoSystem, System},
 };
@@ -300,34 +296,26 @@
         self.into_configs().in_set(set)
     }
 
-<<<<<<< HEAD
     /// Runs before all systems in `set`. If `self` has any systems that produce [`Commands`](crate::system::Commands)
     /// or other [`Deferred`](crate::system::Deferred) operations, all systems in `set` will see their effect.
     ///
     /// If automatically inserting [`apply_deferred`](crate::schedule::apply_deferred) like
     /// this isn't desired, use [`before_ignore_deferred`](Self::before_ignore_deferred) instead.
-=======
-    /// Run before all systems in `set`.
     ///
     /// Note: The given set is not implicitly added to the schedule when this system set is added.
     /// It is safe, but no dependencies will be created.
->>>>>>> 208ecb53
     fn before<M>(self, set: impl IntoSystemSet<M>) -> SystemConfigs {
         self.into_configs().before(set)
     }
 
-<<<<<<< HEAD
     /// Run after all systems in `set`. If `set` has any systems that produce [`Commands`](crate::system::Commands)
     /// or other [`Deferred`](crate::system::Deferred) operations, all systems in `self` will see their effect.
     ///
     /// If automatically inserting [`apply_deferred`](crate::schedule::apply_deferred) like
     /// this isn't desired, use [`after_ignore_deferred`](Self::after_ignore_deferred) instead.
-=======
-    /// Run after all systems in `set`.
     ///
     /// Note: The given set is not implicitly added to the schedule when this system set is added.
     /// It is safe, but no dependencies will be created.
->>>>>>> 208ecb53
     fn after<M>(self, set: impl IntoSystemSet<M>) -> SystemConfigs {
         self.into_configs().after(set)
     }
