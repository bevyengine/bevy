--- conflicted
+++ resolved
@@ -283,23 +283,15 @@
     /// Add to `set` membership.
     #[inline]
     #[track_caller]
-<<<<<<< HEAD
-    fn in_set(self, set: impl SystemSet) -> Config {
+    fn in_set(self, set: impl FreeSystemSet) -> Config {
         self.into_config().in_set(set)
     }
-=======
-    fn in_set(self, set: impl FreeSystemSet) -> Config;
->>>>>>> 9733613c
     /// Add to the provided "base" `set`. For more information on base sets, see [`SystemSet::is_base`].
     #[inline]
     #[track_caller]
-<<<<<<< HEAD
-    fn in_base_set(self, set: impl SystemSet) -> Config {
+    fn in_base_set(self, set: impl BaseSystemSet) -> Config {
         self.into_config().in_base_set(set)
     }
-=======
-    fn in_base_set(self, set: impl BaseSystemSet) -> Config;
->>>>>>> 9733613c
     /// Don't add this system to the schedules's default set.
     #[inline]
     fn no_default_base_set(self) -> Config {
@@ -344,86 +336,12 @@
     fn into_config(self) -> SystemConfig {
         SystemConfig::new(Box::new(IntoSystem::into_system(self)))
     }
-<<<<<<< HEAD
-=======
-
-    #[track_caller]
-    fn in_set(self, set: impl FreeSystemSet) -> SystemConfig {
-        self.into_config().in_set(set)
-    }
-
-    #[track_caller]
-    fn in_base_set(self, set: impl BaseSystemSet) -> SystemConfig {
-        self.into_config().in_base_set(set)
-    }
-
-    fn no_default_base_set(self) -> SystemConfig {
-        self.into_config().no_default_base_set()
-    }
-
-    fn before<M>(self, set: impl IntoSystemSet<M>) -> SystemConfig {
-        self.into_config().before(set)
-    }
-
-    fn after<M>(self, set: impl IntoSystemSet<M>) -> SystemConfig {
-        self.into_config().after(set)
-    }
-
-    fn run_if<M>(self, condition: impl Condition<M>) -> SystemConfig {
-        self.into_config().run_if(condition)
-    }
-
-    fn ambiguous_with<M>(self, set: impl IntoSystemSet<M>) -> SystemConfig {
-        self.into_config().ambiguous_with(set)
-    }
-
-    fn ambiguous_with_all(self) -> SystemConfig {
-        self.into_config().ambiguous_with_all()
-    }
->>>>>>> 9733613c
 }
 
 impl IntoSystemConfig<()> for BoxedSystem<(), ()> {
     fn into_config(self) -> SystemConfig {
         SystemConfig::new(self)
     }
-<<<<<<< HEAD
-=======
-
-    #[track_caller]
-    fn in_set(self, set: impl FreeSystemSet) -> SystemConfig {
-        self.into_config().in_set(set)
-    }
-
-    #[track_caller]
-    fn in_base_set(self, set: impl BaseSystemSet) -> SystemConfig {
-        self.into_config().in_base_set(set)
-    }
-
-    fn no_default_base_set(self) -> SystemConfig {
-        self.into_config().no_default_base_set()
-    }
-
-    fn before<M>(self, set: impl IntoSystemSet<M>) -> SystemConfig {
-        self.into_config().before(set)
-    }
-
-    fn after<M>(self, set: impl IntoSystemSet<M>) -> SystemConfig {
-        self.into_config().after(set)
-    }
-
-    fn run_if<M>(self, condition: impl Condition<M>) -> SystemConfig {
-        self.into_config().run_if(condition)
-    }
-
-    fn ambiguous_with<M>(self, set: impl IntoSystemSet<M>) -> SystemConfig {
-        self.into_config().ambiguous_with(set)
-    }
-
-    fn ambiguous_with_all(self) -> SystemConfig {
-        self.into_config().ambiguous_with_all()
-    }
->>>>>>> 9733613c
 }
 
 impl IntoSystemConfig<()> for SystemConfig {
@@ -432,7 +350,7 @@
     }
 
     #[track_caller]
-    fn in_set(mut self, set: impl SystemSet) -> Self {
+    fn in_set(mut self, set: impl FreeSystemSet) -> Self {
         assert!(
             set.system_type().is_none(),
             "adding arbitrary systems to a system type set is not allowed"
@@ -446,7 +364,7 @@
     }
 
     #[track_caller]
-    fn in_base_set(mut self, set: impl SystemSet) -> Self {
+    fn in_base_set(mut self, set: impl BaseSystemSet) -> Self {
         assert!(
             set.system_type().is_none(),
             "System type sets cannot be base sets."
