--- conflicted
+++ resolved
@@ -455,11 +455,7 @@
             system_sets: Vec::new(),
             system_set_conditions: Vec::new(),
             system_set_ids: HashMap::new(),
-<<<<<<< HEAD
             system_stepping_enabled: Vec::new(),
-            maybe_default_base_set: Vec::new(),
-=======
->>>>>>> aefe1f07
             uninit: Vec::new(),
             hierarchy: Dag::new(),
             dependency: Dag::new(),
@@ -690,25 +686,7 @@
         }
     }
 
-<<<<<<< HEAD
-    fn add_system<M>(&mut self, system: impl IntoSystemConfig<M>) {
-        self.add_system_inner(system).unwrap();
-    }
-
-    fn add_system_inner<M>(
-        &mut self,
-        system: impl IntoSystemConfig<M>,
-    ) -> Result<NodeId, ScheduleBuildError> {
-        let SystemConfig {
-            system,
-            graph_info,
-            conditions,
-            stepping_behavior,
-        } = system.into_config();
-
-=======
     fn add_system_inner(&mut self, config: SystemConfig) -> Result<NodeId, ScheduleBuildError> {
->>>>>>> aefe1f07
         let id = NodeId::System(self.systems.len());
 
         // graph updates are immediate
@@ -720,7 +698,7 @@
         self.system_conditions.push(Some(config.conditions));
 
         use config::SteppingBehavior::*;
-        let stepping = match stepping_behavior {
+        let stepping = match config.stepping_behavior {
             PermitStepping => true,
             IgnoreStepping => false,
         };
