use alloc::{
    boxed::Box,
    collections::BTreeSet,
    format,
    string::{String, ToString},
    vec,
    vec::Vec,
};
use bevy_utils::{default, HashMap, HashSet};
use core::fmt::{Debug, Write};
use disqualified::ShortName;
use fixedbitset::FixedBitSet;
use log::{error, info, warn};
use thiserror::Error;
#[cfg(feature = "trace")]
use tracing::info_span;

use crate::{
    self as bevy_ecs,
    component::{ComponentId, Components, Tick},
    prelude::Component,
    result::Result,
    schedule::*,
    system::{IntoSystem, Resource, ScheduleSystem},
    world::World,
};

use crate::{query::AccessConflicts, storage::SparseSetIndex};
pub use stepping::Stepping;
use Direction::{Incoming, Outgoing};

/// Resource that stores [`Schedule`]s mapped to [`ScheduleLabel`]s excluding the current running [`Schedule`].
#[derive(Default, Resource)]
pub struct Schedules {
    inner: HashMap<InternedScheduleLabel, Schedule>,
    /// List of [`ComponentId`]s to ignore when reporting system order ambiguity conflicts
    pub ignored_scheduling_ambiguities: BTreeSet<ComponentId>,
}

impl Schedules {
    /// Constructs an empty `Schedules` with zero initial capacity.
    pub fn new() -> Self {
        Self {
            inner: HashMap::default(),
            ignored_scheduling_ambiguities: BTreeSet::new(),
        }
    }

    /// Inserts a labeled schedule into the map.
    ///
    /// If the map already had an entry for `label`, `schedule` is inserted,
    /// and the old schedule is returned. Otherwise, `None` is returned.
    pub fn insert(&mut self, schedule: Schedule) -> Option<Schedule> {
        self.inner.insert(schedule.label, schedule)
    }

    /// Removes the schedule corresponding to the `label` from the map, returning it if it existed.
    pub fn remove(&mut self, label: impl ScheduleLabel) -> Option<Schedule> {
        self.inner.remove(&label.intern())
    }

    /// Removes the (schedule, label) pair corresponding to the `label` from the map, returning it if it existed.
    pub fn remove_entry(
        &mut self,
        label: impl ScheduleLabel,
    ) -> Option<(InternedScheduleLabel, Schedule)> {
        self.inner.remove_entry(&label.intern())
    }

    /// Does a schedule with the provided label already exist?
    pub fn contains(&self, label: impl ScheduleLabel) -> bool {
        self.inner.contains_key(&label.intern())
    }

    /// Returns a reference to the schedule associated with `label`, if it exists.
    pub fn get(&self, label: impl ScheduleLabel) -> Option<&Schedule> {
        self.inner.get(&label.intern())
    }

    /// Returns a mutable reference to the schedule associated with `label`, if it exists.
    pub fn get_mut(&mut self, label: impl ScheduleLabel) -> Option<&mut Schedule> {
        self.inner.get_mut(&label.intern())
    }

    /// Returns a mutable reference to the schedules associated with `label`, creating one if it doesn't already exist.
    pub fn entry(&mut self, label: impl ScheduleLabel) -> &mut Schedule {
        self.inner
            .entry(label.intern())
            .or_insert_with(|| Schedule::new(label))
    }

    /// Returns an iterator over all schedules. Iteration order is undefined.
    pub fn iter(&self) -> impl Iterator<Item = (&dyn ScheduleLabel, &Schedule)> {
        self.inner
            .iter()
            .map(|(label, schedule)| (&**label, schedule))
    }
    /// Returns an iterator over mutable references to all schedules. Iteration order is undefined.
    pub fn iter_mut(&mut self) -> impl Iterator<Item = (&dyn ScheduleLabel, &mut Schedule)> {
        self.inner
            .iter_mut()
            .map(|(label, schedule)| (&**label, schedule))
    }

    /// Iterates the change ticks of all systems in all stored schedules and clamps any older than
    /// [`MAX_CHANGE_AGE`](crate::change_detection::MAX_CHANGE_AGE).
    /// This prevents overflow and thus prevents false positives.
    pub(crate) fn check_change_ticks(&mut self, change_tick: Tick) {
        #[cfg(feature = "trace")]
        let _all_span = info_span!("check stored schedule ticks").entered();
        // label used when trace feature is enabled
        #[allow(unused_variables)]
        for (label, schedule) in &mut self.inner {
            #[cfg(feature = "trace")]
            let name = format!("{label:?}");
            #[cfg(feature = "trace")]
            let _one_span = info_span!("check schedule ticks", name = &name).entered();
            schedule.check_change_ticks(change_tick);
        }
    }

    /// Applies the provided [`ScheduleBuildSettings`] to all schedules.
    pub fn configure_schedules(&mut self, schedule_build_settings: ScheduleBuildSettings) {
        for (_, schedule) in &mut self.inner {
            schedule.set_build_settings(schedule_build_settings.clone());
        }
    }

    /// Ignore system order ambiguities caused by conflicts on [`Component`]s of type `T`.
    pub fn allow_ambiguous_component<T: Component>(&mut self, world: &mut World) {
        self.ignored_scheduling_ambiguities
            .insert(world.register_component::<T>());
    }

    /// Ignore system order ambiguities caused by conflicts on [`Resource`]s of type `T`.
    pub fn allow_ambiguous_resource<T: Resource>(&mut self, world: &mut World) {
        self.ignored_scheduling_ambiguities
            .insert(world.components.register_resource::<T>());
    }

    /// Iterate through the [`ComponentId`]'s that will be ignored.
    pub fn iter_ignored_ambiguities(&self) -> impl Iterator<Item = &ComponentId> + '_ {
        self.ignored_scheduling_ambiguities.iter()
    }

    /// Prints the names of the components and resources with [`info`]
    ///
    /// May panic or retrieve incorrect names if [`Components`] is not from the same
    /// world
    pub fn print_ignored_ambiguities(&self, components: &Components) {
        let mut message =
            "System order ambiguities caused by conflicts on the following types are ignored:\n"
                .to_string();
        for id in self.iter_ignored_ambiguities() {
            writeln!(message, "{}", components.get_name(*id).unwrap()).unwrap();
        }

        info!("{}", message);
    }

    /// Adds one or more systems to the [`Schedule`] matching the provided [`ScheduleLabel`].
    pub fn add_systems<M>(
        &mut self,
        schedule: impl ScheduleLabel,
        systems: impl IntoSystemConfigs<M>,
    ) -> &mut Self {
        self.entry(schedule).add_systems(systems);

        self
    }

    /// Configures a collection of system sets in the provided schedule, adding any sets that do not exist.
    #[track_caller]
    pub fn configure_sets(
        &mut self,
        schedule: impl ScheduleLabel,
        sets: impl IntoSystemSetConfigs,
    ) -> &mut Self {
        self.entry(schedule).configure_sets(sets);

        self
    }

    /// Suppress warnings and errors that would result from systems in these sets having ambiguities
    /// (conflicting access but indeterminate order) with systems in `set`.
    ///
    /// When possible, do this directly in the `.add_systems(Update, a.ambiguous_with(b))` call.
    /// However, sometimes two independent plugins `A` and `B` are reported as ambiguous, which you
    /// can only suppress as the consumer of both.
    #[track_caller]
    pub fn ignore_ambiguity<M1, M2, S1, S2>(
        &mut self,
        schedule: impl ScheduleLabel,
        a: S1,
        b: S2,
    ) -> &mut Self
    where
        S1: IntoSystemSet<M1>,
        S2: IntoSystemSet<M2>,
    {
        self.entry(schedule).ignore_ambiguity(a, b);

        self
    }
}

fn make_executor(kind: ExecutorKind) -> Box<dyn SystemExecutor> {
    match kind {
        ExecutorKind::Simple => Box::new(SimpleExecutor::new()),
        ExecutorKind::SingleThreaded => Box::new(SingleThreadedExecutor::new()),
        #[cfg(feature = "std")]
        ExecutorKind::MultiThreaded => Box::new(MultiThreadedExecutor::new()),
    }
}

/// Chain systems into dependencies
#[derive(PartialEq)]
pub enum Chain {
    /// Run nodes in order. If there are deferred parameters in preceding systems a
    /// [`ApplyDeferred`] will be added on the edge.
    Yes,
    /// Run nodes in order. This will not add [`ApplyDeferred`] between nodes.
    YesIgnoreDeferred,
    /// Nodes are allowed to run in any order.
    No,
}

/// A collection of systems, and the metadata and executor needed to run them
/// in a certain order under certain conditions.
///
/// # Example
/// Here is an example of a `Schedule` running a "Hello world" system:
/// ```
/// # use bevy_ecs::prelude::*;
/// fn hello_world() { println!("Hello world!") }
///
/// fn main() {
///     let mut world = World::new();
///     let mut schedule = Schedule::default();
///     schedule.add_systems(hello_world);
///
///     schedule.run(&mut world);
/// }
/// ```
///
/// A schedule can also run several systems in an ordered way:
/// ```
/// # use bevy_ecs::prelude::*;
/// fn system_one() { println!("System 1 works!") }
/// fn system_two() { println!("System 2 works!") }
/// fn system_three() { println!("System 3 works!") }
///
/// fn main() {
///     let mut world = World::new();
///     let mut schedule = Schedule::default();
///     schedule.add_systems((
///         system_two,
///         system_one.before(system_two),
///         system_three.after(system_two),
///     ));
///
///     schedule.run(&mut world);
/// }
/// ```
pub struct Schedule {
    label: InternedScheduleLabel,
    graph: ScheduleGraph,
    executable: SystemSchedule,
    executor: Box<dyn SystemExecutor>,
    executor_initialized: bool,
}

#[derive(ScheduleLabel, Hash, PartialEq, Eq, Debug, Clone)]
struct DefaultSchedule;

impl Default for Schedule {
    /// Creates a schedule with a default label. Only use in situations where
    /// you don't care about the [`ScheduleLabel`]. Inserting a default schedule
    /// into the world risks overwriting another schedule. For most situations
    /// you should use [`Schedule::new`].
    fn default() -> Self {
        Self::new(DefaultSchedule)
    }
}

impl Schedule {
    /// Constructs an empty `Schedule`.
    pub fn new(label: impl ScheduleLabel) -> Self {
        Self {
            label: label.intern(),
            graph: ScheduleGraph::new(),
            executable: SystemSchedule::new(),
            executor: make_executor(ExecutorKind::default()),
            executor_initialized: false,
        }
    }

    /// Get the `InternedScheduleLabel` for this `Schedule`.
    pub fn label(&self) -> InternedScheduleLabel {
        self.label
    }

    /// Add a collection of systems to the schedule.
    pub fn add_systems<M>(&mut self, systems: impl IntoSystemConfigs<M>) -> &mut Self {
        self.graph.process_configs(systems.into_configs(), false);
        self
    }

<<<<<<< HEAD
    /// call function `f` on each pair of (`NodeId`, `System info`)
    pub fn systems_for_each(&self, mut f: impl FnMut(NodeId, &dyn System<In = (), Out = ()>)) {
        match self.executor_initialized {
            true => {
                for (id, system) in self
                    .executable
                    .system_ids
                    .iter()
                    .zip(self.executable.systems.iter())
                {
                    f(*id, system.as_ref());
                }
            }
            false => {
                for (node_id, system, _, _) in self.graph.systems() {
                    f(node_id, system);
                }
            }
        }
    }

    /// Configures a system set in this schedule, adding it if it does not exist.
    pub fn configure_set(&mut self, set: impl IntoSystemSetConfig) -> &mut Self {
        self.graph.configure_set(set);
=======
    /// Suppress warnings and errors that would result from systems in these sets having ambiguities
    /// (conflicting access but indeterminate order) with systems in `set`.
    #[track_caller]
    pub fn ignore_ambiguity<M1, M2, S1, S2>(&mut self, a: S1, b: S2) -> &mut Self
    where
        S1: IntoSystemSet<M1>,
        S2: IntoSystemSet<M2>,
    {
        let a = a.into_system_set();
        let b = b.into_system_set();

        let Some(&a_id) = self.graph.system_set_ids.get(&a.intern()) else {
            panic!(
                "Could not mark system as ambiguous, `{:?}` was not found in the schedule.
                Did you try to call `ambiguous_with` before adding the system to the world?",
                a
            );
        };
        let Some(&b_id) = self.graph.system_set_ids.get(&b.intern()) else {
            panic!(
                "Could not mark system as ambiguous, `{:?}` was not found in the schedule.
                Did you try to call `ambiguous_with` before adding the system to the world?",
                b
            );
        };

        self.graph.ambiguous_with.add_edge(a_id, b_id);

>>>>>>> 5faff84c
        self
    }

    /// Configures a collection of system sets in this schedule, adding them if they does not exist.
    #[track_caller]
    pub fn configure_sets(&mut self, sets: impl IntoSystemSetConfigs) -> &mut Self {
        self.graph.configure_sets(sets);
        self
    }

    /// Changes miscellaneous build settings.
    pub fn set_build_settings(&mut self, settings: ScheduleBuildSettings) -> &mut Self {
        self.graph.settings = settings;
        self
    }

    /// Returns the schedule's current `ScheduleBuildSettings`.
    pub fn get_build_settings(&self) -> ScheduleBuildSettings {
        self.graph.settings.clone()
    }

    /// Returns the schedule's current execution strategy.
    pub fn get_executor_kind(&self) -> ExecutorKind {
        self.executor.kind()
    }

    /// Sets the schedule's execution strategy.
    pub fn set_executor_kind(&mut self, executor: ExecutorKind) -> &mut Self {
        if executor != self.executor.kind() {
            self.executor = make_executor(executor);
            self.executor_initialized = false;
        }
        self
    }

    /// Set whether the schedule applies deferred system buffers on final time or not. This is a catch-all
    /// in case a system uses commands but was not explicitly ordered before an instance of
    /// [`ApplyDeferred`]. By default this
    /// setting is true, but may be disabled if needed.
    pub fn set_apply_final_deferred(&mut self, apply_final_deferred: bool) -> &mut Self {
        self.executor.set_apply_final_deferred(apply_final_deferred);
        self
    }

    /// Runs all systems in this schedule on the `world`, using its current execution strategy.
    pub fn run(&mut self, world: &mut World) {
        #[cfg(feature = "trace")]
        let _span = info_span!("schedule", name = ?self.label).entered();

        world.check_change_ticks();
        self.initialize(world)
            .unwrap_or_else(|e| panic!("Error when initializing schedule {:?}: {e}", self.label));

        #[cfg(not(feature = "bevy_debug_stepping"))]
        self.executor.run(&mut self.executable, world, None);

        #[cfg(feature = "bevy_debug_stepping")]
        {
            let skip_systems = match world.get_resource_mut::<Stepping>() {
                None => None,
                Some(mut stepping) => stepping.skipped_systems(self),
            };

            self.executor
                .run(&mut self.executable, world, skip_systems.as_ref());
        }
    }

    /// Initializes any newly-added systems and conditions, rebuilds the executable schedule,
    /// and re-initializes the executor.
    ///
    /// Moves all systems and run conditions out of the [`ScheduleGraph`].
    pub fn initialize(&mut self, world: &mut World) -> Result<(), ScheduleBuildError> {
        if self.graph.changed {
            self.graph.initialize(world);
            let ignored_ambiguities = world
                .get_resource_or_init::<Schedules>()
                .ignored_scheduling_ambiguities
                .clone();
            self.graph.update_schedule(
                &mut self.executable,
                world.components(),
                &ignored_ambiguities,
                self.label,
            )?;
            self.graph.changed = false;
            self.executor_initialized = false;
        }

        if !self.executor_initialized {
            self.executor.init(&self.executable);
            self.executor_initialized = true;
        }

        Ok(())
    }

    /// Returns the [`ScheduleGraph`].
    pub fn graph(&self) -> &ScheduleGraph {
        &self.graph
    }

    /// Returns a mutable reference to the [`ScheduleGraph`].
    pub fn graph_mut(&mut self) -> &mut ScheduleGraph {
        &mut self.graph
    }

    /// Returns the [`SystemSchedule`].
    pub(crate) fn executable(&self) -> &SystemSchedule {
        &self.executable
    }

    /// Iterates the change ticks of all systems in the schedule and clamps any older than
    /// [`MAX_CHANGE_AGE`](crate::change_detection::MAX_CHANGE_AGE).
    /// This prevents overflow and thus prevents false positives.
    pub(crate) fn check_change_ticks(&mut self, change_tick: Tick) {
        for system in &mut self.executable.systems {
            if !is_apply_deferred(system) {
                system.check_change_tick(change_tick);
            }
        }

        for conditions in &mut self.executable.system_conditions {
            for system in conditions {
                system.check_change_tick(change_tick);
            }
        }

        for conditions in &mut self.executable.set_conditions {
            for system in conditions {
                system.check_change_tick(change_tick);
            }
        }
    }

    /// Directly applies any accumulated [`Deferred`](crate::system::Deferred) system parameters (like [`Commands`](crate::prelude::Commands)) to the `world`.
    ///
    /// Like always, deferred system parameters are applied in the "topological sort order" of the schedule graph.
    /// As a result, buffers from one system are only guaranteed to be applied before those of other systems
    /// if there is an explicit system ordering between the two systems.
    ///
    /// This is used in rendering to extract data from the main world, storing the data in system buffers,
    /// before applying their buffers in a different world.
    pub fn apply_deferred(&mut self, world: &mut World) {
        for system in &mut self.executable.systems {
            system.apply_deferred(world);
        }
    }

    /// Returns an iterator over all systems in this schedule.
    ///
    /// Note: this method will return [`ScheduleNotInitialized`] if the
    /// schedule has never been initialized or run.
    pub fn systems(
        &self,
    ) -> Result<impl Iterator<Item = (NodeId, &ScheduleSystem)> + Sized, ScheduleNotInitialized>
    {
        if !self.executor_initialized {
            return Err(ScheduleNotInitialized);
        }

        let iter = self
            .executable
            .system_ids
            .iter()
            .zip(&self.executable.systems)
            .map(|(node_id, system)| (*node_id, system));

        Ok(iter)
    }

    /// Returns the number of systems in this schedule.
    pub fn systems_len(&self) -> usize {
        if !self.executor_initialized {
            self.graph.systems.len()
        } else {
            self.executable.systems.len()
        }
    }
}

/// A directed acyclic graph structure.
#[derive(Default)]
pub struct Dag {
    /// A directed graph.
    graph: DiGraph,
    /// A cached topological ordering of the graph.
    topsort: Vec<NodeId>,
}

impl Dag {
    fn new() -> Self {
        Self {
            graph: DiGraph::default(),
            topsort: Vec::new(),
        }
    }

    /// The directed graph of the stored systems, connected by their ordering dependencies.
    pub fn graph(&self) -> &DiGraph {
        &self.graph
    }

    /// A cached topological ordering of the graph.
    ///
    /// The order is determined by the ordering dependencies between systems.
    pub fn cached_topsort(&self) -> &[NodeId] {
        &self.topsort
    }
}

/// A [`SystemSet`] with metadata, stored in a [`ScheduleGraph`].
struct SystemSetNode {
    inner: InternedSystemSet,
}

impl SystemSetNode {
    pub fn new(set: InternedSystemSet) -> Self {
        Self { inner: set }
    }

    pub fn name(&self) -> String {
        format!("{:?}", &self.inner)
    }

    pub fn is_system_type(&self) -> bool {
        self.inner.system_type().is_some()
    }

    pub fn is_anonymous(&self) -> bool {
        self.inner.is_anonymous()
    }
}

/// A [`ScheduleSystem`] stored in a [`ScheduleGraph`].
struct SystemNode {
    inner: Option<ScheduleSystem>,
}

impl SystemNode {
    pub fn new(system: ScheduleSystem) -> Self {
        Self {
            inner: Some(system),
        }
    }

    pub fn get(&self) -> Option<&ScheduleSystem> {
        self.inner.as_ref()
    }

    pub fn get_mut(&mut self) -> Option<&mut ScheduleSystem> {
        self.inner.as_mut()
    }
}

/// Metadata for a [`Schedule`].
///
/// The order isn't optimized; calling `ScheduleGraph::build_schedule` will return a
/// `SystemSchedule` where the order is optimized for execution.
#[derive(Default)]
pub struct ScheduleGraph {
    /// List of systems in the schedule
    systems: Vec<SystemNode>,
    /// List of conditions for each system, in the same order as `systems`
    system_conditions: Vec<Vec<BoxedCondition>>,
    /// List of system sets in the schedule
    system_sets: Vec<SystemSetNode>,
    /// List of conditions for each system set, in the same order as `system_sets`
    system_set_conditions: Vec<Vec<BoxedCondition>>,
    /// Map from system set to node id
    system_set_ids: HashMap<InternedSystemSet, NodeId>,
    /// Systems that have not been initialized yet; for system sets, we store the index of the first uninitialized condition
    /// (all the conditions after that index still need to be initialized)
    uninit: Vec<(NodeId, usize)>,
    /// Directed acyclic graph of the hierarchy (which systems/sets are children of which sets)
    hierarchy: Dag,
    /// Directed acyclic graph of the dependency (which systems/sets have to run before which other systems/sets)
    dependency: Dag,
    ambiguous_with: UnGraph,
    ambiguous_with_all: HashSet<NodeId>,
    conflicting_systems: Vec<(NodeId, NodeId, Vec<ComponentId>)>,
    anonymous_sets: usize,
    changed: bool,
    settings: ScheduleBuildSettings,
    /// Dependency edges that will **not** automatically insert an instance of `apply_deferred` on the edge.
    no_sync_edges: BTreeSet<(NodeId, NodeId)>,
    auto_sync_node_ids: HashMap<u32, NodeId>,
}

impl ScheduleGraph {
    /// Creates an empty [`ScheduleGraph`] with default settings.
    pub fn new() -> Self {
        Self {
            systems: Vec::new(),
            system_conditions: Vec::new(),
            system_sets: Vec::new(),
            system_set_conditions: Vec::new(),
            system_set_ids: HashMap::default(),
            uninit: Vec::new(),
            hierarchy: Dag::new(),
            dependency: Dag::new(),
            ambiguous_with: UnGraph::default(),
            ambiguous_with_all: HashSet::default(),
            conflicting_systems: Vec::new(),
            anonymous_sets: 0,
            changed: false,
            settings: default(),
            no_sync_edges: BTreeSet::new(),
            auto_sync_node_ids: HashMap::default(),
        }
    }

    /// Returns the system at the given [`NodeId`], if it exists.
<<<<<<< HEAD
    /// NOTE: when `Schedule` is running, the systems will be taken out from graph to executor,
    ///       in that case, this method returns `None`.
    pub fn get_system_at(&self, id: NodeId) -> Option<&dyn System<In = (), Out = ()>> {
=======
    pub fn get_system_at(&self, id: NodeId) -> Option<&ScheduleSystem> {
>>>>>>> 5faff84c
        if !id.is_system() {
            return None;
        }
        self.systems
            .get(id.index())
            .and_then(|system| system.inner.as_ref())
    }

    /// Returns `true` if the given system set is part of the graph. Otherwise, returns `false`.
    pub fn contains_set(&self, set: impl SystemSet) -> bool {
        self.system_set_ids.contains_key(&set.intern())
    }

    /// Returns the system at the given [`NodeId`].
    ///
    /// Panics if it doesn't exist.
    #[track_caller]
    pub fn system_at(&self, id: NodeId) -> &ScheduleSystem {
        self.get_system_at(id)
            .ok_or_else(|| format!("system with id {id:?} does not exist in this Schedule"))
            .unwrap()
    }

    /// Returns the set at the given [`NodeId`], if it exists.
    pub fn get_set_at(&self, id: NodeId) -> Option<&dyn SystemSet> {
        if !id.is_set() {
            return None;
        }
        self.system_sets.get(id.index()).map(|set| &*set.inner)
    }

    /// Returns the set at the given [`NodeId`].
    ///
    /// Panics if it doesn't exist.
    #[track_caller]
    pub fn set_at(&self, id: NodeId) -> &dyn SystemSet {
        self.get_set_at(id)
            .ok_or_else(|| format!("set with id {id:?} does not exist in this Schedule"))
            .unwrap()
    }

    /// Returns an iterator over all systems in this schedule, along with the conditions for each system.
    pub fn systems(&self) -> impl Iterator<Item = (NodeId, &ScheduleSystem, &[BoxedCondition])> {
        self.systems
            .iter()
            .zip(self.system_conditions.iter())
            .enumerate()
            .filter_map(|(i, (system_node, condition))| {
                let system = system_node.inner.as_ref()?;
                Some((NodeId::System(i), system, condition.as_slice()))
            })
    }

    /// Returns an iterator over all system sets in this schedule, along with the conditions for each
    /// system set.
    pub fn system_sets(&self) -> impl Iterator<Item = (NodeId, &dyn SystemSet, &[BoxedCondition])> {
        self.system_set_ids.iter().map(|(_, &node_id)| {
            let set_node = &self.system_sets[node_id.index()];
            let set = &*set_node.inner;
            let conditions = self.system_set_conditions[node_id.index()].as_slice();
            (node_id, set, conditions)
        })
    }

    /// Returns the [`Dag`] of the hierarchy.
    ///
    /// The hierarchy is a directed acyclic graph of the systems and sets,
    /// where an edge denotes that a system or set is the child of another set.
    pub fn hierarchy(&self) -> &Dag {
        &self.hierarchy
    }

    /// Returns the [`Dag`] of the dependencies in the schedule.
    ///
    /// Nodes in this graph are systems and sets, and edges denote that
    /// a system or set has to run before another system or set.
    pub fn dependency(&self) -> &Dag {
        &self.dependency
    }

    /// Returns the [`Dag`] of the flatten dependencies in the schedule.
    ///
    /// Nodes in this graph are systems and sets, and edges denote that
    /// a system or set has to run before another system or set.
    pub fn dependency_flatten(&self) -> &Dag {
        &self.dependency_flattened
    }

    /// Returns the list of systems that conflict with each other, i.e. have ambiguities in their access.
    ///
    /// If the `Vec<ComponentId>` is empty, the systems conflict on [`World`] access.
    /// Must be called after [`ScheduleGraph::build_schedule`] to be non-empty.
    pub fn conflicting_systems(&self) -> &[(NodeId, NodeId, Vec<ComponentId>)] {
        &self.conflicting_systems
    }

    fn process_config<T: ProcessNodeConfig>(
        &mut self,
        config: NodeConfig<T>,
        collect_nodes: bool,
    ) -> ProcessConfigsResult {
        ProcessConfigsResult {
            densely_chained: true,
            nodes: collect_nodes
                .then_some(T::process_config(self, config))
                .into_iter()
                .collect(),
        }
    }

    fn apply_collective_conditions<T: ProcessNodeConfig>(
        &mut self,
        configs: &mut [NodeConfigs<T>],
        collective_conditions: Vec<BoxedCondition>,
    ) {
        if !collective_conditions.is_empty() {
            if let [config] = configs {
                for condition in collective_conditions {
                    config.run_if_dyn(condition);
                }
            } else {
                let set = self.create_anonymous_set();
                for config in configs.iter_mut() {
                    config.in_set_inner(set.intern());
                }
                let mut set_config = SystemSetConfig::new(set.intern());
                set_config.conditions.extend(collective_conditions);
                self.configure_set_inner(set_config).unwrap();
            }
        }
    }

    /// Adds the config nodes to the graph.
    ///
    /// `collect_nodes` controls whether the `NodeId`s of the processed config nodes are stored in the returned [`ProcessConfigsResult`].
    /// `process_config` is the function which processes each individual config node and returns a corresponding `NodeId`.
    ///
    /// The fields on the returned [`ProcessConfigsResult`] are:
    /// - `nodes`: a vector of all node ids contained in the nested `NodeConfigs`
    /// - `densely_chained`: a boolean that is true if all nested nodes are linearly chained (with successive `after` orderings) in the order they are defined
    #[track_caller]
    fn process_configs<T: ProcessNodeConfig>(
        &mut self,
        configs: NodeConfigs<T>,
        collect_nodes: bool,
    ) -> ProcessConfigsResult {
        match configs {
            NodeConfigs::NodeConfig(config) => self.process_config(config, collect_nodes),
            NodeConfigs::Configs {
                mut configs,
                collective_conditions,
                chained,
            } => {
                self.apply_collective_conditions(&mut configs, collective_conditions);

                let ignore_deferred = matches!(chained, Chain::YesIgnoreDeferred);
                let chained = matches!(chained, Chain::Yes | Chain::YesIgnoreDeferred);

                // Densely chained if
                // * chained and all configs in the chain are densely chained, or
                // * unchained with a single densely chained config
                let mut densely_chained = chained || configs.len() == 1;
                let mut configs = configs.into_iter();
                let mut nodes = Vec::new();

                let Some(first) = configs.next() else {
                    return ProcessConfigsResult {
                        nodes: Vec::new(),
                        densely_chained,
                    };
                };
                let mut previous_result = self.process_configs(first, collect_nodes || chained);
                densely_chained &= previous_result.densely_chained;

                for current in configs {
                    let current_result = self.process_configs(current, collect_nodes || chained);
                    densely_chained &= current_result.densely_chained;

                    if chained {
                        // if the current result is densely chained, we only need to chain the first node
                        let current_nodes = if current_result.densely_chained {
                            &current_result.nodes[..1]
                        } else {
                            &current_result.nodes
                        };
                        // if the previous result was densely chained, we only need to chain the last node
                        let previous_nodes = if previous_result.densely_chained {
                            &previous_result.nodes[previous_result.nodes.len() - 1..]
                        } else {
                            &previous_result.nodes
                        };

                        for previous_node in previous_nodes {
                            for current_node in current_nodes {
                                self.dependency
                                    .graph
                                    .add_edge(*previous_node, *current_node);

                                if ignore_deferred {
                                    self.no_sync_edges.insert((*previous_node, *current_node));
                                }
                            }
                        }
                    }
                    if collect_nodes {
                        nodes.append(&mut previous_result.nodes);
                    }

                    previous_result = current_result;
                }
                if collect_nodes {
                    nodes.append(&mut previous_result.nodes);
                }

                ProcessConfigsResult {
                    nodes,
                    densely_chained,
                }
            }
        }
    }

    /// Add a [`SystemConfig`] to the graph, including its dependencies and conditions.
    fn add_system_inner(&mut self, config: SystemConfig) -> Result<NodeId, ScheduleBuildError> {
        let id = NodeId::System(self.systems.len());

        // graph updates are immediate
        self.update_graphs(id, config.graph_info)?;

        // system init has to be deferred (need `&mut World`)
        self.uninit.push((id, 0));
        self.systems.push(SystemNode::new(config.node));
        self.system_conditions.push(config.conditions);

        Ok(id)
    }

    #[track_caller]
    fn configure_sets(&mut self, sets: impl IntoSystemSetConfigs) {
        self.process_configs(sets.into_configs(), false);
    }

    /// Add a single `SystemSetConfig` to the graph, including its dependencies and conditions.
    fn configure_set_inner(&mut self, set: SystemSetConfig) -> Result<NodeId, ScheduleBuildError> {
        let SystemSetConfig {
            node: set,
            graph_info,
            mut conditions,
        } = set;

        let id = match self.system_set_ids.get(&set) {
            Some(&id) => id,
            None => self.add_set(set),
        };

        // graph updates are immediate
        self.update_graphs(id, graph_info)?;

        // system init has to be deferred (need `&mut World`)
        let system_set_conditions = &mut self.system_set_conditions[id.index()];
        self.uninit.push((id, system_set_conditions.len()));
        system_set_conditions.append(&mut conditions);

        Ok(id)
    }

    fn add_set(&mut self, set: InternedSystemSet) -> NodeId {
        let id = NodeId::Set(self.system_sets.len());
        self.system_sets.push(SystemSetNode::new(set));
        self.system_set_conditions.push(Vec::new());
        self.system_set_ids.insert(set, id);
        id
    }

    /// Checks that a system set isn't included in itself.
    /// If not present, add the set to the graph.
    fn check_hierarchy_set(
        &mut self,
        id: &NodeId,
        set: InternedSystemSet,
    ) -> Result<(), ScheduleBuildError> {
        match self.system_set_ids.get(&set) {
            Some(set_id) => {
                if id == set_id {
                    return Err(ScheduleBuildError::HierarchyLoop(self.get_node_name(id)));
                }
            }
            None => {
                self.add_set(set);
            }
        }

        Ok(())
    }

    fn create_anonymous_set(&mut self) -> AnonymousSet {
        let id = self.anonymous_sets;
        self.anonymous_sets += 1;
        AnonymousSet::new(id)
    }

    /// Check that no set is included in itself.
    /// Add all the sets from the [`GraphInfo`]'s hierarchy to the graph.
    fn check_hierarchy_sets(
        &mut self,
        id: &NodeId,
        graph_info: &GraphInfo,
    ) -> Result<(), ScheduleBuildError> {
        for &set in &graph_info.hierarchy {
            self.check_hierarchy_set(id, set)?;
        }

        Ok(())
    }

    /// Checks that no system set is dependent on itself.
    /// Add all the sets from the [`GraphInfo`]'s dependencies to the graph.
    fn check_edges(
        &mut self,
        id: &NodeId,
        graph_info: &GraphInfo,
    ) -> Result<(), ScheduleBuildError> {
        for Dependency { kind: _, set } in &graph_info.dependencies {
            match self.system_set_ids.get(set) {
                Some(set_id) => {
                    if id == set_id {
                        return Err(ScheduleBuildError::DependencyLoop(self.get_node_name(id)));
                    }
                }
                None => {
                    self.add_set(*set);
                }
            }
        }

        if let Ambiguity::IgnoreWithSet(ambiguous_with) = &graph_info.ambiguous_with {
            for set in ambiguous_with {
                if !self.system_set_ids.contains_key(set) {
                    self.add_set(*set);
                }
            }
        }

        Ok(())
    }

    /// Update the internal graphs (hierarchy, dependency, ambiguity) by adding a single [`GraphInfo`]
    fn update_graphs(
        &mut self,
        id: NodeId,
        graph_info: GraphInfo,
    ) -> Result<(), ScheduleBuildError> {
        self.check_hierarchy_sets(&id, &graph_info)?;
        self.check_edges(&id, &graph_info)?;
        self.changed = true;

        let GraphInfo {
            hierarchy: sets,
            dependencies,
            ambiguous_with,
            ..
        } = graph_info;

        self.hierarchy.graph.add_node(id);
        self.dependency.graph.add_node(id);

        for set in sets.into_iter().map(|set| self.system_set_ids[&set]) {
            self.hierarchy.graph.add_edge(set, id);

            // ensure set also appears in dependency graph
            self.dependency.graph.add_node(set);
        }

        for (kind, set) in dependencies
            .into_iter()
            .map(|Dependency { kind, set }| (kind, self.system_set_ids[&set]))
        {
            let (lhs, rhs) = match kind {
                DependencyKind::Before => (id, set),
                DependencyKind::BeforeNoSync => {
                    self.no_sync_edges.insert((id, set));
                    (id, set)
                }
                DependencyKind::After => (set, id),
                DependencyKind::AfterNoSync => {
                    self.no_sync_edges.insert((set, id));
                    (set, id)
                }
            };
            self.dependency.graph.add_edge(lhs, rhs);

            // ensure set also appears in hierarchy graph
            self.hierarchy.graph.add_node(set);
        }

        match ambiguous_with {
            Ambiguity::Check => (),
            Ambiguity::IgnoreWithSet(ambiguous_with) => {
                for set in ambiguous_with
                    .into_iter()
                    .map(|set| self.system_set_ids[&set])
                {
                    self.ambiguous_with.add_edge(id, set);
                }
            }
            Ambiguity::IgnoreAll => {
                self.ambiguous_with_all.insert(id);
            }
        }

        Ok(())
    }

    /// Initializes any newly-added systems and conditions by calling [`System::initialize`](crate::system::System)
    pub fn initialize(&mut self, world: &mut World) {
        for (id, i) in self.uninit.drain(..) {
            match id {
                NodeId::System(index) => {
                    self.systems[index].get_mut().unwrap().initialize(world);
                    for condition in &mut self.system_conditions[index] {
                        condition.initialize(world);
                    }
                }
                NodeId::Set(index) => {
                    for condition in self.system_set_conditions[index].iter_mut().skip(i) {
                        condition.initialize(world);
                    }
                }
            }
        }
    }

    /// Build a [`SystemSchedule`] optimized for scheduler access from the [`ScheduleGraph`].
    ///
    /// This method also
    /// - checks for dependency or hierarchy cycles
    /// - checks for system access conflicts and reports ambiguities
    pub fn build_schedule(
        &mut self,
        components: &Components,
        schedule_label: InternedScheduleLabel,
        ignored_ambiguities: &BTreeSet<ComponentId>,
    ) -> Result<SystemSchedule, ScheduleBuildError> {
        // check hierarchy for cycles
        self.hierarchy.topsort =
            self.topsort_graph(&self.hierarchy.graph, ReportCycles::Hierarchy)?;

        let hier_results = check_graph(&self.hierarchy.graph, &self.hierarchy.topsort);
        self.optionally_check_hierarchy_conflicts(&hier_results.transitive_edges, schedule_label)?;

        // remove redundant edges
        self.hierarchy.graph = hier_results.transitive_reduction;

        // check dependencies for cycles
        self.dependency.topsort =
            self.topsort_graph(&self.dependency.graph, ReportCycles::Dependency)?;

        // check for systems or system sets depending on sets they belong to
        let dep_results = check_graph(&self.dependency.graph, &self.dependency.topsort);
        self.check_for_cross_dependencies(&dep_results, &hier_results.connected)?;

        // map all system sets to their systems
        // go in reverse topological order (bottom-up) for efficiency
        let (set_systems, set_system_bitsets) =
            self.map_sets_to_systems(&self.hierarchy.topsort, &self.hierarchy.graph);
        self.check_order_but_intersect(&dep_results.connected, &set_system_bitsets)?;

        // check that there are no edges to system-type sets that have multiple instances
        self.check_system_type_set_ambiguity(&set_systems)?;

        let mut dependency_flattened = self.get_dependency_flattened(&set_systems);

        // modify graph with auto sync points
        if self.settings.auto_insert_apply_deferred {
            dependency_flattened = self.auto_insert_apply_deferred(&mut dependency_flattened)?;
        }

        // topsort
        let mut dependency_flattened_dag = Dag {
            topsort: self.topsort_graph(&dependency_flattened, ReportCycles::Dependency)?,
            graph: dependency_flattened,
        };

        let flat_results = check_graph(
            &dependency_flattened_dag.graph,
            &dependency_flattened_dag.topsort,
        );

        // remove redundant edges
        dependency_flattened_dag.graph = flat_results.transitive_reduction;

        // flatten: combine `in_set` with `ambiguous_with` information
        let ambiguous_with_flattened = self.get_ambiguous_with_flattened(&set_systems);

        // check for conflicts
        let conflicting_systems = self.get_conflicting_systems(
            &flat_results.disconnected,
            &ambiguous_with_flattened,
            ignored_ambiguities,
        );
        self.optionally_check_conflicts(&conflicting_systems, components, schedule_label)?;
        self.conflicting_systems = conflicting_systems;

        // build the schedule
        Ok(self.build_schedule_inner(dependency_flattened_dag, hier_results.reachable))
    }

    // modify the graph to have sync nodes for any dependents after a system with deferred system params
    fn auto_insert_apply_deferred(
        &mut self,
        dependency_flattened: &mut DiGraph,
    ) -> Result<DiGraph, ScheduleBuildError> {
        let mut sync_point_graph = dependency_flattened.clone();
        let topo = self.topsort_graph(dependency_flattened, ReportCycles::Dependency)?;

        // calculate the number of sync points each sync point is from the beginning of the graph
        // use the same sync point if the distance is the same
        let mut distances: HashMap<usize, Option<u32>> =
            HashMap::with_capacity_and_hasher(topo.len(), Default::default());
        for node in &topo {
            let add_sync_after = self.systems[node.index()].get().unwrap().has_deferred();

            for target in dependency_flattened.neighbors_directed(*node, Outgoing) {
                let add_sync_on_edge = add_sync_after
                    && !is_apply_deferred(self.systems[target.index()].get().unwrap())
                    && !self.no_sync_edges.contains(&(*node, target));

                let weight = if add_sync_on_edge { 1 } else { 0 };

                let distance = distances
                    .get(&target.index())
                    .unwrap_or(&None)
                    .or(Some(0))
                    .map(|distance| {
                        distance.max(
                            distances.get(&node.index()).unwrap_or(&None).unwrap_or(0) + weight,
                        )
                    });

                distances.insert(target.index(), distance);

                if add_sync_on_edge {
                    let sync_point = self.get_sync_point(distances[&target.index()].unwrap());
                    sync_point_graph.add_edge(*node, sync_point);
                    sync_point_graph.add_edge(sync_point, target);

                    // edge is now redundant
                    sync_point_graph.remove_edge(*node, target);
                }
            }
        }

        Ok(sync_point_graph)
    }

    /// add an [`ApplyDeferred`] system with no config
    fn add_auto_sync(&mut self) -> NodeId {
        let id = NodeId::System(self.systems.len());

        self.systems
            .push(SystemNode::new(Box::new(IntoSystem::into_system(
                ApplyDeferred,
            ))));
        self.system_conditions.push(Vec::new());

        // ignore ambiguities with auto sync points
        // They aren't under user control, so no one should know or care.
        self.ambiguous_with_all.insert(id);

        id
    }

    /// Returns the `NodeId` of the cached auto sync point. Will create
    /// a new one if needed.
    fn get_sync_point(&mut self, distance: u32) -> NodeId {
        self.auto_sync_node_ids
            .get(&distance)
            .copied()
            .or_else(|| {
                let node_id = self.add_auto_sync();
                self.auto_sync_node_ids.insert(distance, node_id);
                Some(node_id)
            })
            .unwrap()
    }

    /// Return a map from system set `NodeId` to a list of system `NodeId`s that are included in the set.
    /// Also return a map from system set `NodeId` to a `FixedBitSet` of system `NodeId`s that are included in the set,
    /// where the bitset order is the same as `self.systems`
    fn map_sets_to_systems(
        &self,
        hierarchy_topsort: &[NodeId],
        hierarchy_graph: &DiGraph,
    ) -> (HashMap<NodeId, Vec<NodeId>>, HashMap<NodeId, FixedBitSet>) {
        let mut set_systems: HashMap<NodeId, Vec<NodeId>> =
            HashMap::with_capacity_and_hasher(self.system_sets.len(), Default::default());
        let mut set_system_bitsets =
            HashMap::with_capacity_and_hasher(self.system_sets.len(), Default::default());
        for &id in hierarchy_topsort.iter().rev() {
            if id.is_system() {
                continue;
            }

            let mut systems = Vec::new();
            let mut system_bitset = FixedBitSet::with_capacity(self.systems.len());

            for child in hierarchy_graph.neighbors_directed(id, Outgoing) {
                match child {
                    NodeId::System(_) => {
                        systems.push(child);
                        system_bitset.insert(child.index());
                    }
                    NodeId::Set(_) => {
                        let child_systems = set_systems.get(&child).unwrap();
                        let child_system_bitset = set_system_bitsets.get(&child).unwrap();
                        systems.extend_from_slice(child_systems);
                        system_bitset.union_with(child_system_bitset);
                    }
                }
            }

            set_systems.insert(id, systems);
            set_system_bitsets.insert(id, system_bitset);
        }
        (set_systems, set_system_bitsets)
    }

    fn get_dependency_flattened(&mut self, set_systems: &HashMap<NodeId, Vec<NodeId>>) -> DiGraph {
        // flatten: combine `in_set` with `before` and `after` information
        // have to do it like this to preserve transitivity
        let mut dependency_flattened = self.dependency.graph.clone();
        let mut temp = Vec::new();
        for (&set, systems) in set_systems {
            if systems.is_empty() {
                // collapse dependencies for empty sets
                for a in dependency_flattened.neighbors_directed(set, Incoming) {
                    for b in dependency_flattened.neighbors_directed(set, Outgoing) {
                        if self.no_sync_edges.contains(&(a, set))
                            && self.no_sync_edges.contains(&(set, b))
                        {
                            self.no_sync_edges.insert((a, b));
                        }

                        temp.push((a, b));
                    }
                }
            } else {
                for a in dependency_flattened.neighbors_directed(set, Incoming) {
                    for &sys in systems {
                        if self.no_sync_edges.contains(&(a, set)) {
                            self.no_sync_edges.insert((a, sys));
                        }
                        temp.push((a, sys));
                    }
                }

                for b in dependency_flattened.neighbors_directed(set, Outgoing) {
                    for &sys in systems {
                        if self.no_sync_edges.contains(&(set, b)) {
                            self.no_sync_edges.insert((sys, b));
                        }
                        temp.push((sys, b));
                    }
                }
            }

            dependency_flattened.remove_node(set);
            for (a, b) in temp.drain(..) {
                dependency_flattened.add_edge(a, b);
            }
        }

        dependency_flattened
    }

    fn get_ambiguous_with_flattened(&self, set_systems: &HashMap<NodeId, Vec<NodeId>>) -> UnGraph {
        let mut ambiguous_with_flattened = UnGraph::default();
        for (lhs, rhs) in self.ambiguous_with.all_edges() {
            match (lhs, rhs) {
                (NodeId::System(_), NodeId::System(_)) => {
                    ambiguous_with_flattened.add_edge(lhs, rhs);
                }
                (NodeId::Set(_), NodeId::System(_)) => {
                    for &lhs_ in set_systems.get(&lhs).unwrap_or(&Vec::new()) {
                        ambiguous_with_flattened.add_edge(lhs_, rhs);
                    }
                }
                (NodeId::System(_), NodeId::Set(_)) => {
                    for &rhs_ in set_systems.get(&rhs).unwrap_or(&Vec::new()) {
                        ambiguous_with_flattened.add_edge(lhs, rhs_);
                    }
                }
                (NodeId::Set(_), NodeId::Set(_)) => {
                    for &lhs_ in set_systems.get(&lhs).unwrap_or(&Vec::new()) {
                        for &rhs_ in set_systems.get(&rhs).unwrap_or(&vec![]) {
                            ambiguous_with_flattened.add_edge(lhs_, rhs_);
                        }
                    }
                }
            }
        }

        ambiguous_with_flattened
    }

    fn get_conflicting_systems(
        &self,
        flat_results_disconnected: &Vec<(NodeId, NodeId)>,
        ambiguous_with_flattened: &UnGraph,
        ignored_ambiguities: &BTreeSet<ComponentId>,
    ) -> Vec<(NodeId, NodeId, Vec<ComponentId>)> {
        let mut conflicting_systems = Vec::new();
        for &(a, b) in flat_results_disconnected {
            if ambiguous_with_flattened.contains_edge(a, b)
                || self.ambiguous_with_all.contains(&a)
                || self.ambiguous_with_all.contains(&b)
            {
                continue;
            }

            let system_a = self.systems[a.index()].get().unwrap();
            let system_b = self.systems[b.index()].get().unwrap();
            if system_a.is_exclusive() || system_b.is_exclusive() {
                conflicting_systems.push((a, b, Vec::new()));
            } else {
                let access_a = system_a.component_access();
                let access_b = system_b.component_access();
                if !access_a.is_compatible(access_b) {
                    match access_a.get_conflicts(access_b) {
                        AccessConflicts::Individual(conflicts) => {
                            let conflicts: Vec<_> = conflicts
                                .ones()
                                .map(ComponentId::get_sparse_set_index)
                                .filter(|id| !ignored_ambiguities.contains(id))
                                .collect();
                            if !conflicts.is_empty() {
                                conflicting_systems.push((a, b, conflicts));
                            }
                        }
                        AccessConflicts::All => {
                            // there is no specific component conflicting, but the systems are overall incompatible
                            // for example 2 systems with `Query<EntityMut>`
                            conflicting_systems.push((a, b, Vec::new()));
                        }
                    }
                }
            }
        }

        conflicting_systems
    }

    fn build_schedule_inner(
        &self,
        dependency_flattened_dag: Dag,
        hier_results_reachable: FixedBitSet,
    ) -> SystemSchedule {
        let dg_system_ids = dependency_flattened_dag.topsort.clone();
        let dg_system_idx_map = dg_system_ids
            .iter()
            .cloned()
            .enumerate()
            .map(|(i, id)| (id, i))
            .collect::<HashMap<_, _>>();

        let hg_systems = self
            .hierarchy
            .topsort
            .iter()
            .cloned()
            .enumerate()
            .filter(|&(_i, id)| id.is_system())
            .collect::<Vec<_>>();

        let (hg_set_with_conditions_idxs, hg_set_ids): (Vec<_>, Vec<_>) = self
            .hierarchy
            .topsort
            .iter()
            .cloned()
            .enumerate()
            .filter(|&(_i, id)| {
                // ignore system sets that have no conditions
                // ignore system type sets (already covered, they don't have conditions)
                id.is_set() && !self.system_set_conditions[id.index()].is_empty()
            })
            .unzip();

        let sys_count = self.systems.len();
        let set_with_conditions_count = hg_set_ids.len();
        let hg_node_count = self.hierarchy.graph.node_count();

        // get the number of dependencies and the immediate dependents of each system
        // (needed by multi_threaded executor to run systems in the correct order)
        let mut system_dependencies = Vec::with_capacity(sys_count);
        let mut system_dependents = Vec::with_capacity(sys_count);
        for &sys_id in &dg_system_ids {
            let num_dependencies = dependency_flattened_dag
                .graph
                .neighbors_directed(sys_id, Incoming)
                .count();

            let dependents = dependency_flattened_dag
                .graph
                .neighbors_directed(sys_id, Outgoing)
                .map(|dep_id| dg_system_idx_map[&dep_id])
                .collect::<Vec<_>>();

            system_dependencies.push(num_dependencies);
            system_dependents.push(dependents);
        }

        // get the rows and columns of the hierarchy graph's reachability matrix
        // (needed to we can evaluate conditions in the correct order)
        let mut systems_in_sets_with_conditions =
            vec![FixedBitSet::with_capacity(sys_count); set_with_conditions_count];
        for (i, &row) in hg_set_with_conditions_idxs.iter().enumerate() {
            let bitset = &mut systems_in_sets_with_conditions[i];
            for &(col, sys_id) in &hg_systems {
                let idx = dg_system_idx_map[&sys_id];
                let is_descendant = hier_results_reachable[index(row, col, hg_node_count)];
                bitset.set(idx, is_descendant);
            }
        }

        let mut sets_with_conditions_of_systems =
            vec![FixedBitSet::with_capacity(set_with_conditions_count); sys_count];
        for &(col, sys_id) in &hg_systems {
            let i = dg_system_idx_map[&sys_id];
            let bitset = &mut sets_with_conditions_of_systems[i];
            for (idx, &row) in hg_set_with_conditions_idxs
                .iter()
                .enumerate()
                .take_while(|&(_idx, &row)| row < col)
            {
                let is_ancestor = hier_results_reachable[index(row, col, hg_node_count)];
                bitset.set(idx, is_ancestor);
            }
        }

        SystemSchedule {
            systems: Vec::with_capacity(sys_count),
            system_conditions: Vec::with_capacity(sys_count),
            set_conditions: Vec::with_capacity(set_with_conditions_count),
            system_ids: dg_system_ids,
            set_ids: hg_set_ids,
            system_dependencies,
            system_dependents,
            sets_with_conditions_of_systems,
            systems_in_sets_with_conditions,
        }
    }

    /// Updates the `SystemSchedule` from the `ScheduleGraph`.
    fn update_schedule(
        &mut self,
        schedule: &mut SystemSchedule,
        components: &Components,
        ignored_ambiguities: &BTreeSet<ComponentId>,
        schedule_label: InternedScheduleLabel,
    ) -> Result<(), ScheduleBuildError> {
        if !self.uninit.is_empty() {
            return Err(ScheduleBuildError::Uninitialized);
        }

        // move systems out of old schedule
        for ((id, system), conditions) in schedule
            .system_ids
            .drain(..)
            .zip(schedule.systems.drain(..))
            .zip(schedule.system_conditions.drain(..))
        {
            self.systems[id.index()].inner = Some(system);
            self.system_conditions[id.index()] = conditions;
        }

        for (id, conditions) in schedule
            .set_ids
            .drain(..)
            .zip(schedule.set_conditions.drain(..))
        {
            self.system_set_conditions[id.index()] = conditions;
        }

        *schedule = self.build_schedule(components, schedule_label, ignored_ambiguities)?;

        // move systems into new schedule
        for &id in &schedule.system_ids {
            let system = self.systems[id.index()].inner.take().unwrap();
            let conditions = core::mem::take(&mut self.system_conditions[id.index()]);
            schedule.systems.push(system);
            schedule.system_conditions.push(conditions);
        }

        for &id in &schedule.set_ids {
            let conditions = core::mem::take(&mut self.system_set_conditions[id.index()]);
            schedule.set_conditions.push(conditions);
        }

        Ok(())
    }
}

/// Values returned by [`ScheduleGraph::process_configs`]
struct ProcessConfigsResult {
    /// All nodes contained inside this `process_configs` call's [`NodeConfigs`] hierarchy,
    /// if `ancestor_chained` is true
    nodes: Vec<NodeId>,
    /// True if and only if all nodes are "densely chained", meaning that all nested nodes
    /// are linearly chained (as if `after` system ordering had been applied between each node)
    /// in the order they are defined
    densely_chained: bool,
}

/// Trait used by [`ScheduleGraph::process_configs`] to process a single [`NodeConfig`].
trait ProcessNodeConfig: Sized {
    /// Process a single [`NodeConfig`].
    fn process_config(schedule_graph: &mut ScheduleGraph, config: NodeConfig<Self>) -> NodeId;
}

impl ProcessNodeConfig for ScheduleSystem {
    fn process_config(schedule_graph: &mut ScheduleGraph, config: NodeConfig<Self>) -> NodeId {
        schedule_graph.add_system_inner(config).unwrap()
    }
}

impl ProcessNodeConfig for InternedSystemSet {
    fn process_config(schedule_graph: &mut ScheduleGraph, config: NodeConfig<Self>) -> NodeId {
        schedule_graph.configure_set_inner(config).unwrap()
    }
}

/// Used to select the appropriate reporting function.
enum ReportCycles {
    Hierarchy,
    Dependency,
}

// methods for reporting errors
impl ScheduleGraph {
    fn get_node_name(&self, id: &NodeId) -> String {
        self.get_node_name_inner(id, self.settings.report_sets)
    }

    #[inline]
    fn get_node_name_inner(&self, id: &NodeId, report_sets: bool) -> String {
        let name = match id {
            NodeId::System(_) => {
                let name = self.systems[id.index()].get().unwrap().name().to_string();
                if report_sets {
                    let sets = self.names_of_sets_containing_node(id);
                    if sets.is_empty() {
                        name
                    } else if sets.len() == 1 {
                        format!("{name} (in set {})", sets[0])
                    } else {
                        format!("{name} (in sets {})", sets.join(", "))
                    }
                } else {
                    name
                }
            }
            NodeId::Set(_) => {
                let set = &self.system_sets[id.index()];
                if set.is_anonymous() {
                    self.anonymous_set_name(id)
                } else {
                    set.name()
                }
            }
        };
        if self.settings.use_shortnames {
            ShortName(&name).to_string()
        } else {
            name
        }
    }

    fn anonymous_set_name(&self, id: &NodeId) -> String {
        format!(
            "({})",
            self.hierarchy
                .graph
                .edges_directed(*id, Outgoing)
                // never get the sets of the members or this will infinite recurse when the report_sets setting is on.
                .map(|(_, member_id)| self.get_node_name_inner(&member_id, false))
                .reduce(|a, b| format!("{a}, {b}"))
                .unwrap_or_default()
        )
    }

    fn get_node_kind(&self, id: &NodeId) -> &'static str {
        match id {
            NodeId::System(_) => "system",
            NodeId::Set(_) => "system set",
        }
    }

    /// If [`ScheduleBuildSettings::hierarchy_detection`] is [`LogLevel::Ignore`] this check
    /// is skipped.
    fn optionally_check_hierarchy_conflicts(
        &self,
        transitive_edges: &[(NodeId, NodeId)],
        schedule_label: InternedScheduleLabel,
    ) -> Result<(), ScheduleBuildError> {
        if self.settings.hierarchy_detection == LogLevel::Ignore || transitive_edges.is_empty() {
            return Ok(());
        }

        let message = self.get_hierarchy_conflicts_error_message(transitive_edges);
        match self.settings.hierarchy_detection {
            LogLevel::Ignore => unreachable!(),
            LogLevel::Warn => {
                error!(
                    "Schedule {schedule_label:?} has redundant edges:\n {}",
                    message
                );
                Ok(())
            }
            LogLevel::Error => Err(ScheduleBuildError::HierarchyRedundancy(message)),
        }
    }

    fn get_hierarchy_conflicts_error_message(
        &self,
        transitive_edges: &[(NodeId, NodeId)],
    ) -> String {
        let mut message = String::from("hierarchy contains redundant edge(s)");
        for (parent, child) in transitive_edges {
            writeln!(
                message,
                " -- {} `{}` cannot be child of set `{}`, longer path exists",
                self.get_node_kind(child),
                self.get_node_name(child),
                self.get_node_name(parent),
            )
            .unwrap();
        }

        message
    }

    /// Tries to topologically sort `graph`.
    ///
    /// If the graph is acyclic, returns [`Ok`] with the list of [`NodeId`] in a valid
    /// topological order. If the graph contains cycles, returns [`Err`] with the list of
    /// strongly-connected components that contain cycles (also in a valid topological order).
    ///
    /// # Errors
    ///
    /// If the graph contain cycles, then an error is returned.
    fn topsort_graph(
        &self,
        graph: &DiGraph,
        report: ReportCycles,
    ) -> Result<Vec<NodeId>, ScheduleBuildError> {
        // Tarjan's SCC algorithm returns elements in *reverse* topological order.
        let mut top_sorted_nodes = Vec::with_capacity(graph.node_count());
        let mut sccs_with_cycles = Vec::new();

        for scc in graph.iter_sccs() {
            // A strongly-connected component is a group of nodes who can all reach each other
            // through one or more paths. If an SCC contains more than one node, there must be
            // at least one cycle within them.
            top_sorted_nodes.extend_from_slice(&scc);
            if scc.len() > 1 {
                sccs_with_cycles.push(scc);
            }
        }

        if sccs_with_cycles.is_empty() {
            // reverse to get topological order
            top_sorted_nodes.reverse();
            Ok(top_sorted_nodes)
        } else {
            let mut cycles = Vec::new();
            for scc in &sccs_with_cycles {
                cycles.append(&mut simple_cycles_in_component(graph, scc));
            }

            let error = match report {
                ReportCycles::Hierarchy => ScheduleBuildError::HierarchyCycle(
                    self.get_hierarchy_cycles_error_message(&cycles),
                ),
                ReportCycles::Dependency => ScheduleBuildError::DependencyCycle(
                    self.get_dependency_cycles_error_message(&cycles),
                ),
            };

            Err(error)
        }
    }

    /// Logs details of cycles in the hierarchy graph.
    fn get_hierarchy_cycles_error_message(&self, cycles: &[Vec<NodeId>]) -> String {
        let mut message = format!("schedule has {} in_set cycle(s):\n", cycles.len());
        for (i, cycle) in cycles.iter().enumerate() {
            let mut names = cycle.iter().map(|id| self.get_node_name(id));
            let first_name = names.next().unwrap();
            writeln!(
                message,
                "cycle {}: set `{first_name}` contains itself",
                i + 1,
            )
            .unwrap();
            writeln!(message, "set `{first_name}`").unwrap();
            for name in names.chain(core::iter::once(first_name)) {
                writeln!(message, " ... which contains set `{name}`").unwrap();
            }
            writeln!(message).unwrap();
        }

        message
    }

    /// Logs details of cycles in the dependency graph.
    fn get_dependency_cycles_error_message(&self, cycles: &[Vec<NodeId>]) -> String {
        let mut message = format!("schedule has {} before/after cycle(s):\n", cycles.len());
        for (i, cycle) in cycles.iter().enumerate() {
            let mut names = cycle
                .iter()
                .map(|id| (self.get_node_kind(id), self.get_node_name(id)));
            let (first_kind, first_name) = names.next().unwrap();
            writeln!(
                message,
                "cycle {}: {first_kind} `{first_name}` must run before itself",
                i + 1,
            )
            .unwrap();
            writeln!(message, "{first_kind} `{first_name}`").unwrap();
            for (kind, name) in names.chain(core::iter::once((first_kind, first_name))) {
                writeln!(message, " ... which must run before {kind} `{name}`").unwrap();
            }
            writeln!(message).unwrap();
        }

        message
    }

    fn check_for_cross_dependencies(
        &self,
        dep_results: &CheckGraphResults,
        hier_results_connected: &HashSet<(NodeId, NodeId)>,
    ) -> Result<(), ScheduleBuildError> {
        for &(a, b) in &dep_results.connected {
            if hier_results_connected.contains(&(a, b)) || hier_results_connected.contains(&(b, a))
            {
                let name_a = self.get_node_name(&a);
                let name_b = self.get_node_name(&b);
                return Err(ScheduleBuildError::CrossDependency(name_a, name_b));
            }
        }

        Ok(())
    }

    fn check_order_but_intersect(
        &self,
        dep_results_connected: &HashSet<(NodeId, NodeId)>,
        set_system_bitsets: &HashMap<NodeId, FixedBitSet>,
    ) -> Result<(), ScheduleBuildError> {
        // check that there is no ordering between system sets that intersect
        for (a, b) in dep_results_connected {
            if !(a.is_set() && b.is_set()) {
                continue;
            }

            let a_systems = set_system_bitsets.get(a).unwrap();
            let b_systems = set_system_bitsets.get(b).unwrap();

            if !a_systems.is_disjoint(b_systems) {
                return Err(ScheduleBuildError::SetsHaveOrderButIntersect(
                    self.get_node_name(a),
                    self.get_node_name(b),
                ));
            }
        }

        Ok(())
    }

    fn check_system_type_set_ambiguity(
        &self,
        set_systems: &HashMap<NodeId, Vec<NodeId>>,
    ) -> Result<(), ScheduleBuildError> {
        for (&id, systems) in set_systems {
            let set = &self.system_sets[id.index()];
            if set.is_system_type() {
                let instances = systems.len();
                let ambiguous_with = self.ambiguous_with.edges(id);
                let before = self.dependency.graph.edges_directed(id, Incoming);
                let after = self.dependency.graph.edges_directed(id, Outgoing);
                let relations = before.count() + after.count() + ambiguous_with.count();
                if instances > 1 && relations > 0 {
                    return Err(ScheduleBuildError::SystemTypeSetAmbiguity(
                        self.get_node_name(&id),
                    ));
                }
            }
        }
        Ok(())
    }

    /// if [`ScheduleBuildSettings::ambiguity_detection`] is [`LogLevel::Ignore`], this check is skipped
    fn optionally_check_conflicts(
        &self,
        conflicts: &[(NodeId, NodeId, Vec<ComponentId>)],
        components: &Components,
        schedule_label: InternedScheduleLabel,
    ) -> Result<(), ScheduleBuildError> {
        if self.settings.ambiguity_detection == LogLevel::Ignore || conflicts.is_empty() {
            return Ok(());
        }

        let message = self.get_conflicts_error_message(conflicts, components);
        match self.settings.ambiguity_detection {
            LogLevel::Ignore => Ok(()),
            LogLevel::Warn => {
                warn!("Schedule {schedule_label:?} has ambiguities.\n{}", message);
                Ok(())
            }
            LogLevel::Error => Err(ScheduleBuildError::Ambiguity(message)),
        }
    }

    fn get_conflicts_error_message(
        &self,
        ambiguities: &[(NodeId, NodeId, Vec<ComponentId>)],
        components: &Components,
    ) -> String {
        let n_ambiguities = ambiguities.len();

        let mut message = format!(
                "{n_ambiguities} pairs of systems with conflicting data access have indeterminate execution order. \
                Consider adding `before`, `after`, or `ambiguous_with` relationships between these:\n",
            );

        for (name_a, name_b, conflicts) in self.conflicts_to_string(ambiguities, components) {
            writeln!(message, " -- {name_a} and {name_b}").unwrap();

            if !conflicts.is_empty() {
                writeln!(message, "    conflict on: {conflicts:?}").unwrap();
            } else {
                // one or both systems must be exclusive
                let world = core::any::type_name::<World>();
                writeln!(message, "    conflict on: {world}").unwrap();
            }
        }

        message
    }

    /// convert conflicts to human readable format
    pub fn conflicts_to_string<'a>(
        &'a self,
        ambiguities: &'a [(NodeId, NodeId, Vec<ComponentId>)],
        components: &'a Components,
    ) -> impl Iterator<Item = (String, String, Vec<&'a str>)> + 'a {
        ambiguities
            .iter()
            .map(move |(system_a, system_b, conflicts)| {
                let name_a = self.get_node_name(system_a);
                let name_b = self.get_node_name(system_b);

                debug_assert!(system_a.is_system(), "{name_a} is not a system.");
                debug_assert!(system_b.is_system(), "{name_b} is not a system.");

                let conflict_names: Vec<_> = conflicts
                    .iter()
                    .map(|id| components.get_name(*id).unwrap())
                    .collect();

                (name_a, name_b, conflict_names)
            })
    }

    fn traverse_sets_containing_node(&self, id: NodeId, f: &mut impl FnMut(NodeId) -> bool) {
        for (set_id, _) in self.hierarchy.graph.edges_directed(id, Incoming) {
            if f(set_id) {
                self.traverse_sets_containing_node(set_id, f);
            }
        }
    }

    fn names_of_sets_containing_node(&self, id: &NodeId) -> Vec<String> {
        let mut sets = <HashSet<_>>::default();
        self.traverse_sets_containing_node(*id, &mut |set_id| {
            !self.system_sets[set_id.index()].is_system_type() && sets.insert(set_id)
        });
        let mut sets: Vec<_> = sets
            .into_iter()
            .map(|set_id| self.get_node_name(&set_id))
            .collect();
        sets.sort();
        sets
    }
}

/// Category of errors encountered during schedule construction.
#[derive(Error, Debug)]
#[non_exhaustive]
pub enum ScheduleBuildError {
    /// A system set contains itself.
    #[error("System set `{0}` contains itself.")]
    HierarchyLoop(String),
    /// The hierarchy of system sets contains a cycle.
    #[error("System set hierarchy contains cycle(s).\n{0}")]
    HierarchyCycle(String),
    /// The hierarchy of system sets contains redundant edges.
    ///
    /// This error is disabled by default, but can be opted-in using [`ScheduleBuildSettings`].
    #[error("System set hierarchy contains redundant edges.\n{0}")]
    HierarchyRedundancy(String),
    /// A system (set) has been told to run before itself.
    #[error("System set `{0}` depends on itself.")]
    DependencyLoop(String),
    /// The dependency graph contains a cycle.
    #[error("System dependencies contain cycle(s).\n{0}")]
    DependencyCycle(String),
    /// Tried to order a system (set) relative to a system set it belongs to.
    #[error("`{0}` and `{1}` have both `in_set` and `before`-`after` relationships (these might be transitive). This combination is unsolvable as a system cannot run before or after a set it belongs to.")]
    CrossDependency(String, String),
    /// Tried to order system sets that share systems.
    #[error("`{0}` and `{1}` have a `before`-`after` relationship (which may be transitive) but share systems.")]
    SetsHaveOrderButIntersect(String, String),
    /// Tried to order a system (set) relative to all instances of some system function.
    #[error("Tried to order against `{0}` in a schedule that has more than one `{0}` instance. `{0}` is a `SystemTypeSet` and cannot be used for ordering if ambiguous. Use a different set without this restriction.")]
    SystemTypeSetAmbiguity(String),
    /// Systems with conflicting access have indeterminate run order.
    ///
    /// This error is disabled by default, but can be opted-in using [`ScheduleBuildSettings`].
    #[error("Systems with conflicting access have indeterminate run order.\n{0}")]
    Ambiguity(String),
    /// Tried to run a schedule before all of its systems have been initialized.
    #[error("Systems in schedule have not been initialized.")]
    Uninitialized,
}

/// Specifies how schedule construction should respond to detecting a certain kind of issue.
#[derive(Debug, Clone, PartialEq)]
pub enum LogLevel {
    /// Occurrences are completely ignored.
    Ignore,
    /// Occurrences are logged only.
    Warn,
    /// Occurrences are logged and result in errors.
    Error,
}

/// Specifies miscellaneous settings for schedule construction.
#[derive(Clone, Debug)]
pub struct ScheduleBuildSettings {
    /// Determines whether the presence of ambiguities (systems with conflicting access but indeterminate order)
    /// is only logged or also results in an [`Ambiguity`](ScheduleBuildError::Ambiguity) error.
    ///
    /// Defaults to [`LogLevel::Ignore`].
    pub ambiguity_detection: LogLevel,
    /// Determines whether the presence of redundant edges in the hierarchy of system sets is only
    /// logged or also results in a [`HierarchyRedundancy`](ScheduleBuildError::HierarchyRedundancy)
    /// error.
    ///
    /// Defaults to [`LogLevel::Warn`].
    pub hierarchy_detection: LogLevel,
    /// Auto insert [`ApplyDeferred`] systems into the schedule,
    /// when there are [`Deferred`](crate::prelude::Deferred)
    /// in one system and there are ordering dependencies on that system. [`Commands`](crate::system::Commands) is one
    /// such deferred buffer.
    ///
    /// You may want to disable this if you only want to sync deferred params at the end of the schedule,
    /// or want to manually insert all your sync points.
    ///
    /// Defaults to `true`
    pub auto_insert_apply_deferred: bool,
    /// If set to true, node names will be shortened instead of the fully qualified type path.
    ///
    /// Defaults to `true`.
    pub use_shortnames: bool,
    /// If set to true, report all system sets the conflicting systems are part of.
    ///
    /// Defaults to `true`.
    pub report_sets: bool,
}

impl Default for ScheduleBuildSettings {
    fn default() -> Self {
        Self::new()
    }
}

impl ScheduleBuildSettings {
    /// Default build settings.
    /// See the field-level documentation for the default value of each field.
    pub const fn new() -> Self {
        Self {
            ambiguity_detection: LogLevel::Ignore,
            hierarchy_detection: LogLevel::Warn,
            auto_insert_apply_deferred: true,
            use_shortnames: true,
            report_sets: true,
        }
    }
}

/// Error to denote that [`Schedule::initialize`] or [`Schedule::run`] has not yet been called for
/// this schedule.
#[derive(Error, Debug)]
#[error("executable schedule has not been built")]
pub struct ScheduleNotInitialized;

#[cfg(test)]
mod tests {
    use bevy_ecs_macros::ScheduleLabel;

    use crate::{
        self as bevy_ecs,
        prelude::{Res, Resource},
        schedule::{
            tests::ResMut, IntoSystemConfigs, IntoSystemSetConfigs, Schedule,
            ScheduleBuildSettings, SystemSet,
        },
        system::Commands,
        world::World,
    };

    use super::Schedules;

    #[derive(Resource)]
    struct Resource1;

    #[derive(Resource)]
    struct Resource2;

    // regression test for https://github.com/bevyengine/bevy/issues/9114
    #[test]
    fn ambiguous_with_not_breaking_run_conditions() {
        #[derive(SystemSet, Debug, Clone, PartialEq, Eq, Hash)]
        struct Set;

        let mut world = World::new();
        let mut schedule = Schedule::default();

        schedule.configure_sets(Set.run_if(|| false));
        schedule.add_systems(
            (|| panic!("This system must not run"))
                .ambiguous_with(|| ())
                .in_set(Set),
        );
        schedule.run(&mut world);
    }

    #[test]
    fn inserts_a_sync_point() {
        let mut schedule = Schedule::default();
        let mut world = World::default();
        schedule.add_systems(
            (
                |mut commands: Commands| commands.insert_resource(Resource1),
                |_: Res<Resource1>| {},
            )
                .chain(),
        );
        schedule.run(&mut world);

        // inserted a sync point
        assert_eq!(schedule.executable.systems.len(), 3);
    }

    #[test]
    fn merges_sync_points_into_one() {
        let mut schedule = Schedule::default();
        let mut world = World::default();
        // insert two parallel command systems, it should only create one sync point
        schedule.add_systems(
            (
                (
                    |mut commands: Commands| commands.insert_resource(Resource1),
                    |mut commands: Commands| commands.insert_resource(Resource2),
                ),
                |_: Res<Resource1>, _: Res<Resource2>| {},
            )
                .chain(),
        );
        schedule.run(&mut world);

        // inserted sync points
        assert_eq!(schedule.executable.systems.len(), 4);

        // merges sync points on rebuild
        schedule.add_systems(((
            (
                |mut commands: Commands| commands.insert_resource(Resource1),
                |mut commands: Commands| commands.insert_resource(Resource2),
            ),
            |_: Res<Resource1>, _: Res<Resource2>| {},
        )
            .chain(),));
        schedule.run(&mut world);

        assert_eq!(schedule.executable.systems.len(), 7);
    }

    #[test]
    fn adds_multiple_consecutive_syncs() {
        let mut schedule = Schedule::default();
        let mut world = World::default();
        // insert two consecutive command systems, it should create two sync points
        schedule.add_systems(
            (
                |mut commands: Commands| commands.insert_resource(Resource1),
                |mut commands: Commands| commands.insert_resource(Resource2),
                |_: Res<Resource1>, _: Res<Resource2>| {},
            )
                .chain(),
        );
        schedule.run(&mut world);

        assert_eq!(schedule.executable.systems.len(), 5);
    }

    #[test]
    fn disable_auto_sync_points() {
        let mut schedule = Schedule::default();
        schedule.set_build_settings(ScheduleBuildSettings {
            auto_insert_apply_deferred: false,
            ..Default::default()
        });
        let mut world = World::default();
        schedule.add_systems(
            (
                |mut commands: Commands| commands.insert_resource(Resource1),
                |res: Option<Res<Resource1>>| assert!(res.is_none()),
            )
                .chain(),
        );
        schedule.run(&mut world);

        assert_eq!(schedule.executable.systems.len(), 2);
    }

    mod no_sync_edges {
        use super::*;

        fn insert_resource(mut commands: Commands) {
            commands.insert_resource(Resource1);
        }

        fn resource_does_not_exist(res: Option<Res<Resource1>>) {
            assert!(res.is_none());
        }

        #[derive(SystemSet, Hash, PartialEq, Eq, Debug, Clone)]
        enum Sets {
            A,
            B,
        }

        fn check_no_sync_edges(add_systems: impl FnOnce(&mut Schedule)) {
            let mut schedule = Schedule::default();
            let mut world = World::default();
            add_systems(&mut schedule);

            schedule.run(&mut world);

            assert_eq!(schedule.executable.systems.len(), 2);
        }

        #[test]
        fn system_to_system_after() {
            check_no_sync_edges(|schedule| {
                schedule.add_systems((
                    insert_resource,
                    resource_does_not_exist.after_ignore_deferred(insert_resource),
                ));
            });
        }

        #[test]
        fn system_to_system_before() {
            check_no_sync_edges(|schedule| {
                schedule.add_systems((
                    insert_resource.before_ignore_deferred(resource_does_not_exist),
                    resource_does_not_exist,
                ));
            });
        }

        #[test]
        fn set_to_system_after() {
            check_no_sync_edges(|schedule| {
                schedule
                    .add_systems((insert_resource, resource_does_not_exist.in_set(Sets::A)))
                    .configure_sets(Sets::A.after_ignore_deferred(insert_resource));
            });
        }

        #[test]
        fn set_to_system_before() {
            check_no_sync_edges(|schedule| {
                schedule
                    .add_systems((insert_resource.in_set(Sets::A), resource_does_not_exist))
                    .configure_sets(Sets::A.before_ignore_deferred(resource_does_not_exist));
            });
        }

        #[test]
        fn set_to_set_after() {
            check_no_sync_edges(|schedule| {
                schedule
                    .add_systems((
                        insert_resource.in_set(Sets::A),
                        resource_does_not_exist.in_set(Sets::B),
                    ))
                    .configure_sets(Sets::B.after_ignore_deferred(Sets::A));
            });
        }

        #[test]
        fn set_to_set_before() {
            check_no_sync_edges(|schedule| {
                schedule
                    .add_systems((
                        insert_resource.in_set(Sets::A),
                        resource_does_not_exist.in_set(Sets::B),
                    ))
                    .configure_sets(Sets::A.before_ignore_deferred(Sets::B));
            });
        }
    }

    mod no_sync_chain {
        use super::*;

        #[derive(Resource)]
        struct Ra;

        #[derive(Resource)]
        struct Rb;

        #[derive(Resource)]
        struct Rc;

        fn run_schedule(expected_num_systems: usize, add_systems: impl FnOnce(&mut Schedule)) {
            let mut schedule = Schedule::default();
            let mut world = World::default();
            add_systems(&mut schedule);

            schedule.run(&mut world);

            assert_eq!(schedule.executable.systems.len(), expected_num_systems);
        }

        #[test]
        fn only_chain_outside() {
            run_schedule(5, |schedule: &mut Schedule| {
                schedule.add_systems(
                    (
                        (
                            |mut commands: Commands| commands.insert_resource(Ra),
                            |mut commands: Commands| commands.insert_resource(Rb),
                        ),
                        (
                            |res_a: Option<Res<Ra>>, res_b: Option<Res<Rb>>| {
                                assert!(res_a.is_some());
                                assert!(res_b.is_some());
                            },
                            |res_a: Option<Res<Ra>>, res_b: Option<Res<Rb>>| {
                                assert!(res_a.is_some());
                                assert!(res_b.is_some());
                            },
                        ),
                    )
                        .chain(),
                );
            });

            run_schedule(4, |schedule: &mut Schedule| {
                schedule.add_systems(
                    (
                        (
                            |mut commands: Commands| commands.insert_resource(Ra),
                            |mut commands: Commands| commands.insert_resource(Rb),
                        ),
                        (
                            |res_a: Option<Res<Ra>>, res_b: Option<Res<Rb>>| {
                                assert!(res_a.is_none());
                                assert!(res_b.is_none());
                            },
                            |res_a: Option<Res<Ra>>, res_b: Option<Res<Rb>>| {
                                assert!(res_a.is_none());
                                assert!(res_b.is_none());
                            },
                        ),
                    )
                        .chain_ignore_deferred(),
                );
            });
        }

        #[test]
        fn chain_first() {
            run_schedule(6, |schedule: &mut Schedule| {
                schedule.add_systems(
                    (
                        (
                            |mut commands: Commands| commands.insert_resource(Ra),
                            |mut commands: Commands, res_a: Option<Res<Ra>>| {
                                commands.insert_resource(Rb);
                                assert!(res_a.is_some());
                            },
                        )
                            .chain(),
                        (
                            |res_a: Option<Res<Ra>>, res_b: Option<Res<Rb>>| {
                                assert!(res_a.is_some());
                                assert!(res_b.is_some());
                            },
                            |res_a: Option<Res<Ra>>, res_b: Option<Res<Rb>>| {
                                assert!(res_a.is_some());
                                assert!(res_b.is_some());
                            },
                        ),
                    )
                        .chain(),
                );
            });

            run_schedule(5, |schedule: &mut Schedule| {
                schedule.add_systems(
                    (
                        (
                            |mut commands: Commands| commands.insert_resource(Ra),
                            |mut commands: Commands, res_a: Option<Res<Ra>>| {
                                commands.insert_resource(Rb);
                                assert!(res_a.is_some());
                            },
                        )
                            .chain(),
                        (
                            |res_a: Option<Res<Ra>>, res_b: Option<Res<Rb>>| {
                                assert!(res_a.is_some());
                                assert!(res_b.is_none());
                            },
                            |res_a: Option<Res<Ra>>, res_b: Option<Res<Rb>>| {
                                assert!(res_a.is_some());
                                assert!(res_b.is_none());
                            },
                        ),
                    )
                        .chain_ignore_deferred(),
                );
            });
        }

        #[test]
        fn chain_second() {
            run_schedule(6, |schedule: &mut Schedule| {
                schedule.add_systems(
                    (
                        (
                            |mut commands: Commands| commands.insert_resource(Ra),
                            |mut commands: Commands| commands.insert_resource(Rb),
                        ),
                        (
                            |mut commands: Commands,
                             res_a: Option<Res<Ra>>,
                             res_b: Option<Res<Rb>>| {
                                commands.insert_resource(Rc);
                                assert!(res_a.is_some());
                                assert!(res_b.is_some());
                            },
                            |res_a: Option<Res<Ra>>,
                             res_b: Option<Res<Rb>>,
                             res_c: Option<Res<Rc>>| {
                                assert!(res_a.is_some());
                                assert!(res_b.is_some());
                                assert!(res_c.is_some());
                            },
                        )
                            .chain(),
                    )
                        .chain(),
                );
            });

            run_schedule(5, |schedule: &mut Schedule| {
                schedule.add_systems(
                    (
                        (
                            |mut commands: Commands| commands.insert_resource(Ra),
                            |mut commands: Commands| commands.insert_resource(Rb),
                        ),
                        (
                            |mut commands: Commands,
                             res_a: Option<Res<Ra>>,
                             res_b: Option<Res<Rb>>| {
                                commands.insert_resource(Rc);
                                assert!(res_a.is_none());
                                assert!(res_b.is_none());
                            },
                            |res_a: Option<Res<Ra>>,
                             res_b: Option<Res<Rb>>,
                             res_c: Option<Res<Rc>>| {
                                assert!(res_a.is_some());
                                assert!(res_b.is_some());
                                assert!(res_c.is_some());
                            },
                        )
                            .chain(),
                    )
                        .chain_ignore_deferred(),
                );
            });
        }

        #[test]
        fn chain_all() {
            run_schedule(7, |schedule: &mut Schedule| {
                schedule.add_systems(
                    (
                        (
                            |mut commands: Commands| commands.insert_resource(Ra),
                            |mut commands: Commands, res_a: Option<Res<Ra>>| {
                                commands.insert_resource(Rb);
                                assert!(res_a.is_some());
                            },
                        )
                            .chain(),
                        (
                            |mut commands: Commands,
                             res_a: Option<Res<Ra>>,
                             res_b: Option<Res<Rb>>| {
                                commands.insert_resource(Rc);
                                assert!(res_a.is_some());
                                assert!(res_b.is_some());
                            },
                            |res_a: Option<Res<Ra>>,
                             res_b: Option<Res<Rb>>,
                             res_c: Option<Res<Rc>>| {
                                assert!(res_a.is_some());
                                assert!(res_b.is_some());
                                assert!(res_c.is_some());
                            },
                        )
                            .chain(),
                    )
                        .chain(),
                );
            });

            run_schedule(6, |schedule: &mut Schedule| {
                schedule.add_systems(
                    (
                        (
                            |mut commands: Commands| commands.insert_resource(Ra),
                            |mut commands: Commands, res_a: Option<Res<Ra>>| {
                                commands.insert_resource(Rb);
                                assert!(res_a.is_some());
                            },
                        )
                            .chain(),
                        (
                            |mut commands: Commands,
                             res_a: Option<Res<Ra>>,
                             res_b: Option<Res<Rb>>| {
                                commands.insert_resource(Rc);
                                assert!(res_a.is_some());
                                assert!(res_b.is_none());
                            },
                            |res_a: Option<Res<Ra>>,
                             res_b: Option<Res<Rb>>,
                             res_c: Option<Res<Rc>>| {
                                assert!(res_a.is_some());
                                assert!(res_b.is_some());
                                assert!(res_c.is_some());
                            },
                        )
                            .chain(),
                    )
                        .chain_ignore_deferred(),
                );
            });
        }
    }

    #[derive(ScheduleLabel, Hash, Debug, Clone, PartialEq, Eq)]
    struct TestSchedule;

    #[derive(Resource)]
    struct CheckSystemRan(usize);

    #[test]
    fn add_systems_to_existing_schedule() {
        let mut schedules = Schedules::default();
        let schedule = Schedule::new(TestSchedule);

        schedules.insert(schedule);
        schedules.add_systems(TestSchedule, |mut ran: ResMut<CheckSystemRan>| ran.0 += 1);

        let mut world = World::new();

        world.insert_resource(CheckSystemRan(0));
        world.insert_resource(schedules);
        world.run_schedule(TestSchedule);

        let value = world
            .get_resource::<CheckSystemRan>()
            .expect("CheckSystemRan Resource Should Exist");
        assert_eq!(value.0, 1);
    }

    #[test]
    fn add_systems_to_non_existing_schedule() {
        let mut schedules = Schedules::default();

        schedules.add_systems(TestSchedule, |mut ran: ResMut<CheckSystemRan>| ran.0 += 1);

        let mut world = World::new();

        world.insert_resource(CheckSystemRan(0));
        world.insert_resource(schedules);
        world.run_schedule(TestSchedule);

        let value = world
            .get_resource::<CheckSystemRan>()
            .expect("CheckSystemRan Resource Should Exist");
        assert_eq!(value.0, 1);
    }

    #[derive(SystemSet, Debug, Hash, Clone, PartialEq, Eq)]
    enum TestSet {
        First,
        Second,
    }

    #[test]
    fn configure_set_on_existing_schedule() {
        let mut schedules = Schedules::default();
        let schedule = Schedule::new(TestSchedule);

        schedules.insert(schedule);

        schedules.configure_sets(TestSchedule, (TestSet::First, TestSet::Second).chain());
        schedules.add_systems(
            TestSchedule,
            (|mut ran: ResMut<CheckSystemRan>| {
                assert_eq!(ran.0, 0);
                ran.0 += 1;
            })
            .in_set(TestSet::First),
        );

        schedules.add_systems(
            TestSchedule,
            (|mut ran: ResMut<CheckSystemRan>| {
                assert_eq!(ran.0, 1);
                ran.0 += 1;
            })
            .in_set(TestSet::Second),
        );

        let mut world = World::new();

        world.insert_resource(CheckSystemRan(0));
        world.insert_resource(schedules);
        world.run_schedule(TestSchedule);

        let value = world
            .get_resource::<CheckSystemRan>()
            .expect("CheckSystemRan Resource Should Exist");
        assert_eq!(value.0, 2);
    }

    #[test]
    fn configure_set_on_new_schedule() {
        let mut schedules = Schedules::default();

        schedules.configure_sets(TestSchedule, (TestSet::First, TestSet::Second).chain());
        schedules.add_systems(
            TestSchedule,
            (|mut ran: ResMut<CheckSystemRan>| {
                assert_eq!(ran.0, 0);
                ran.0 += 1;
            })
            .in_set(TestSet::First),
        );

        schedules.add_systems(
            TestSchedule,
            (|mut ran: ResMut<CheckSystemRan>| {
                assert_eq!(ran.0, 1);
                ran.0 += 1;
            })
            .in_set(TestSet::Second),
        );

        let mut world = World::new();

        world.insert_resource(CheckSystemRan(0));
        world.insert_resource(schedules);
        world.run_schedule(TestSchedule);

        let value = world
            .get_resource::<CheckSystemRan>()
            .expect("CheckSystemRan Resource Should Exist");
        assert_eq!(value.0, 2);
    }
}<|MERGE_RESOLUTION|>--- conflicted
+++ resolved
@@ -306,32 +306,6 @@
         self
     }
 
-<<<<<<< HEAD
-    /// call function `f` on each pair of (`NodeId`, `System info`)
-    pub fn systems_for_each(&self, mut f: impl FnMut(NodeId, &dyn System<In = (), Out = ()>)) {
-        match self.executor_initialized {
-            true => {
-                for (id, system) in self
-                    .executable
-                    .system_ids
-                    .iter()
-                    .zip(self.executable.systems.iter())
-                {
-                    f(*id, system.as_ref());
-                }
-            }
-            false => {
-                for (node_id, system, _, _) in self.graph.systems() {
-                    f(node_id, system);
-                }
-            }
-        }
-    }
-
-    /// Configures a system set in this schedule, adding it if it does not exist.
-    pub fn configure_set(&mut self, set: impl IntoSystemSetConfig) -> &mut Self {
-        self.graph.configure_set(set);
-=======
     /// Suppress warnings and errors that would result from systems in these sets having ambiguities
     /// (conflicting access but indeterminate order) with systems in `set`.
     #[track_caller]
@@ -359,8 +333,34 @@
         };
 
         self.graph.ambiguous_with.add_edge(a_id, b_id);
-
->>>>>>> 5faff84c
+        
+        self
+    }
+
+    /// call function `f` on each pair of (`NodeId`, `System info`)
+    pub fn systems_for_each(&self, mut f: impl FnMut(NodeId, &dyn System<In = (), Out = ()>)) {
+        match self.executor_initialized {
+            true => {
+                for (id, system) in self
+                    .executable
+                    .system_ids
+                    .iter()
+                    .zip(self.executable.systems.iter())
+                {
+                    f(*id, system.as_ref());
+                }
+            }
+            false => {
+                for (node_id, system, _, _) in self.graph.systems() {
+                    f(node_id, system);
+                }
+            }
+        }
+    }
+
+    /// Configures a system set in this schedule, adding it if it does not exist.
+    pub fn configure_set(&mut self, set: impl IntoSystemSetConfig) -> &mut Self {
+        self.graph.configure_set(set);
         self
     }
 
@@ -674,13 +674,7 @@
     }
 
     /// Returns the system at the given [`NodeId`], if it exists.
-<<<<<<< HEAD
-    /// NOTE: when `Schedule` is running, the systems will be taken out from graph to executor,
-    ///       in that case, this method returns `None`.
-    pub fn get_system_at(&self, id: NodeId) -> Option<&dyn System<In = (), Out = ()>> {
-=======
     pub fn get_system_at(&self, id: NodeId) -> Option<&ScheduleSystem> {
->>>>>>> 5faff84c
         if !id.is_system() {
             return None;
         }
