#![expect(
    clippy::module_inception,
    reason = "This instance of module inception is being discussed; see #17344."
)]
use alloc::{
    boxed::Box,
<<<<<<< HEAD
    collections::BTreeMap,
=======
    collections::BTreeSet,
>>>>>>> 119d6fbe
    format,
    string::{String, ToString},
    vec,
    vec::Vec,
};
use bevy_platform::{
    collections::{HashMap, HashSet},
    hash::FixedHasher,
};
use bevy_utils::{default, TypeIdMap};
use core::{
    any::{Any, TypeId},
    fmt::Debug,
};
use fixedbitset::FixedBitSet;
<<<<<<< HEAD
use log::warn;
=======
use indexmap::IndexMap;
use log::{info, warn};
>>>>>>> 119d6fbe
use pass::ScheduleBuildPassObj;
use thiserror::Error;
#[cfg(feature = "trace")]
use tracing::info_span;

use crate::{change_detection::CheckChangeTicks, component::Component, system::System};
use crate::{resource::Resource, schedule::*, system::ScheduleSystem, world::World};

pub use stepping::Stepping;
use Direction::{Incoming, Outgoing};

/// Resource that stores [`Schedule`]s mapped to [`ScheduleLabel`]s excluding the current running [`Schedule`].
#[derive(Default, Resource)]
pub struct Schedules {
    inner: HashMap<InternedScheduleLabel, Schedule>,
}

impl Schedules {
    /// Constructs an empty `Schedules` with zero initial capacity.
    pub fn new() -> Self {
        Self::default()
    }

    /// Inserts a labeled schedule into the map.
    ///
    /// If the map already had an entry for `label`, `schedule` is inserted,
    /// and the old schedule is returned. Otherwise, `None` is returned.
    pub fn insert(&mut self, schedule: Schedule) -> Option<Schedule> {
        self.inner.insert(schedule.label, schedule)
    }

    /// Removes the schedule corresponding to the `label` from the map, returning it if it existed.
    pub fn remove(&mut self, label: impl ScheduleLabel) -> Option<Schedule> {
        self.inner.remove(&label.intern())
    }

    /// Removes the (schedule, label) pair corresponding to the `label` from the map, returning it if it existed.
    pub fn remove_entry(
        &mut self,
        label: impl ScheduleLabel,
    ) -> Option<(InternedScheduleLabel, Schedule)> {
        self.inner.remove_entry(&label.intern())
    }

    /// Does a schedule with the provided label already exist?
    pub fn contains(&self, label: impl ScheduleLabel) -> bool {
        self.inner.contains_key(&label.intern())
    }

    /// Returns a reference to the schedule associated with `label`, if it exists.
    pub fn get(&self, label: impl ScheduleLabel) -> Option<&Schedule> {
        self.inner.get(&label.intern())
    }

    /// Returns a mutable reference to the schedule associated with `label`, if it exists.
    pub fn get_mut(&mut self, label: impl ScheduleLabel) -> Option<&mut Schedule> {
        self.inner.get_mut(&label.intern())
    }

    /// Returns a mutable reference to the schedules associated with `label`, creating one if it doesn't already exist.
    pub fn entry(&mut self, label: impl ScheduleLabel) -> &mut Schedule {
        self.inner
            .entry(label.intern())
            .or_insert_with(|| Schedule::new(label))
    }

    /// Returns an iterator over all schedules. Iteration order is undefined.
    pub fn iter(&self) -> impl Iterator<Item = (&dyn ScheduleLabel, &Schedule)> {
        self.inner
            .iter()
            .map(|(label, schedule)| (&**label, schedule))
    }
    /// Returns an iterator over mutable references to all schedules. Iteration order is undefined.
    pub fn iter_mut(&mut self) -> impl Iterator<Item = (&dyn ScheduleLabel, &mut Schedule)> {
        self.inner
            .iter_mut()
            .map(|(label, schedule)| (&**label, schedule))
    }

    /// Iterates the change ticks of all systems in all stored schedules and clamps any older than
    /// [`MAX_CHANGE_AGE`](crate::change_detection::MAX_CHANGE_AGE).
    /// This prevents overflow and thus prevents false positives.
    pub(crate) fn check_change_ticks(&mut self, check: CheckChangeTicks) {
        #[cfg(feature = "trace")]
        let _all_span = info_span!("check stored schedule ticks").entered();
        #[cfg_attr(
            not(feature = "trace"),
            expect(
                unused_variables,
                reason = "The `label` variable goes unused if the `trace` feature isn't active"
            )
        )]
        for (label, schedule) in &mut self.inner {
            #[cfg(feature = "trace")]
            let name = format!("{label:?}");
            #[cfg(feature = "trace")]
            let _one_span = info_span!("check schedule ticks", name = &name).entered();
            schedule.check_change_ticks(check);
        }
    }

    /// Applies the provided [`ScheduleBuildSettings`] to all schedules.
    pub fn configure_schedules(&mut self, schedule_build_settings: ScheduleBuildSettings) {
        for (_, schedule) in &mut self.inner {
            schedule.set_build_settings(schedule_build_settings.clone());
        }
    }

    /// Ignore system order ambiguities caused by conflicts on [`Component`]s of type `T`.
    #[deprecated(
        since = "0.18.0",
        note = "Use `World::allow_ambiguous_component` instead"
    )]
    pub fn allow_ambiguous_component<T: Component>(&mut self, world: &mut World) {
        world.allow_ambiguous_component::<T>();
    }

    /// Ignore system order ambiguities caused by conflicts on [`Resource`]s of type `T`.
    #[deprecated(
        since = "0.18.0",
        note = "Use `World::allow_ambiguous_resource` instead"
    )]
    pub fn allow_ambiguous_resource<T: Resource>(&mut self, world: &mut World) {
        world.allow_ambiguous_resource::<T>();
    }

    /// Adds one or more systems to the [`Schedule`] matching the provided [`ScheduleLabel`].
    pub fn add_systems<M>(
        &mut self,
        schedule: impl ScheduleLabel,
        systems: impl IntoScheduleConfigs<ScheduleSystem, M>,
    ) -> &mut Self {
        self.entry(schedule).add_systems(systems);

        self
    }

    /// Removes all systems in a [`SystemSet`]. This will cause the schedule to be rebuilt when
    /// the schedule is run again. A [`ScheduleError`] is returned if the schedule needs to be
    /// [`Schedule::initialize`]'d or the `set` is not found.
    pub fn remove_systems_in_set<M>(
        &mut self,
        schedule: impl ScheduleLabel,
        set: impl IntoSystemSet<M>,
        world: &mut World,
        policy: ScheduleCleanupPolicy,
    ) -> Result<usize, ScheduleError> {
        self.get_mut(schedule)
            .ok_or(ScheduleError::ScheduleNotFound)?
            .remove_systems_in_set(set, world, policy)
    }

    /// Configures a collection of system sets in the provided schedule, adding any sets that do not exist.
    #[track_caller]
    pub fn configure_sets<M>(
        &mut self,
        schedule: impl ScheduleLabel,
        sets: impl IntoScheduleConfigs<InternedSystemSet, M>,
    ) -> &mut Self {
        self.entry(schedule).configure_sets(sets);

        self
    }

    /// Suppress warnings and errors that would result from systems in these sets having ambiguities
    /// (conflicting access but indeterminate order) with systems in `set`.
    ///
    /// When possible, do this directly in the `.add_systems(Update, a.ambiguous_with(b))` call.
    /// However, sometimes two independent plugins `A` and `B` are reported as ambiguous, which you
    /// can only suppress as the consumer of both.
    #[track_caller]
    pub fn ignore_ambiguity<M1, M2, S1, S2>(
        &mut self,
        schedule: impl ScheduleLabel,
        a: S1,
        b: S2,
    ) -> &mut Self
    where
        S1: IntoSystemSet<M1>,
        S2: IntoSystemSet<M2>,
    {
        self.entry(schedule).ignore_ambiguity(a, b);

        self
    }
}

fn make_executor(kind: ExecutorKind) -> Box<dyn SystemExecutor> {
    match kind {
        ExecutorKind::SingleThreaded => Box::new(SingleThreadedExecutor::new()),
        #[cfg(feature = "std")]
        ExecutorKind::MultiThreaded => Box::new(MultiThreadedExecutor::new()),
    }
}

/// Chain systems into dependencies
#[derive(Default)]
pub enum Chain {
    /// Systems are independent. Nodes are allowed to run in any order.
    #[default]
    Unchained,
    /// Systems are chained. `before -> after` ordering constraints
    /// will be added between the successive elements.
    Chained(TypeIdMap<Box<dyn Any>>),
}

impl Chain {
    /// Specify that the systems must be chained.
    pub fn set_chained(&mut self) {
        if matches!(self, Chain::Unchained) {
            *self = Self::Chained(Default::default());
        };
    }
    /// Specify that the systems must be chained, and add the specified configuration for
    /// all dependencies created between these systems.
    pub fn set_chained_with_config<T: 'static>(&mut self, config: T) {
        self.set_chained();
        if let Chain::Chained(config_map) = self {
            config_map.insert(TypeId::of::<T>(), Box::new(config));
        } else {
            unreachable!()
        };
    }
}

/// A collection of systems, and the metadata and executor needed to run them
/// in a certain order under certain conditions.
///
/// # Schedule labels
///
/// Each schedule has a [`ScheduleLabel`] value. This value is used to uniquely identify the
/// schedule when added to a [`World`]’s [`Schedules`], and may be used to specify which schedule
/// a system should be added to.
///
/// # Example
///
/// Here is an example of a `Schedule` running a "Hello world" system:
///
/// ```
/// # use bevy_ecs::prelude::*;
/// fn hello_world() { println!("Hello world!") }
///
/// fn main() {
///     let mut world = World::new();
///     let mut schedule = Schedule::default();
///     schedule.add_systems(hello_world);
///
///     schedule.run(&mut world);
/// }
/// ```
///
/// A schedule can also run several systems in an ordered way:
///
/// ```
/// # use bevy_ecs::prelude::*;
/// fn system_one() { println!("System 1 works!") }
/// fn system_two() { println!("System 2 works!") }
/// fn system_three() { println!("System 3 works!") }
///
/// fn main() {
///     let mut world = World::new();
///     let mut schedule = Schedule::default();
///     schedule.add_systems((
///         system_two,
///         system_one.before(system_two),
///         system_three.after(system_two),
///     ));
///
///     schedule.run(&mut world);
/// }
/// ```
///
/// Schedules are often inserted into a [`World`] and identified by their [`ScheduleLabel`] only:
///
/// ```
/// # use bevy_ecs::prelude::*;
/// use bevy_ecs::schedule::ScheduleLabel;
///
/// // Declare a new schedule label.
/// #[derive(ScheduleLabel, Clone, Debug, PartialEq, Eq, Hash, Default)]
/// struct Update;
///
/// // This system shall be part of the schedule.
/// fn an_update_system() {
///     println!("Hello world!");
/// }
///
/// fn main() {
///     let mut world = World::new();
///
///     // Add a system to the schedule with that label (creating it automatically).
///     world.get_resource_or_init::<Schedules>().add_systems(Update, an_update_system);
///
///     // Run the schedule, and therefore run the system.
///     world.run_schedule(Update);
/// }
/// ```
pub struct Schedule {
    label: InternedScheduleLabel,
    graph: ScheduleGraph,
    executable: SystemSchedule,
    executor: Box<dyn SystemExecutor>,
    executor_initialized: bool,
    warnings: Vec<ScheduleBuildWarning>,
}

#[derive(ScheduleLabel, Hash, PartialEq, Eq, Debug, Clone)]
struct DefaultSchedule;

impl Default for Schedule {
    /// Creates a schedule with a default label. Only use in situations where
    /// you don't care about the [`ScheduleLabel`]. Inserting a default schedule
    /// into the world risks overwriting another schedule. For most situations
    /// you should use [`Schedule::new`].
    fn default() -> Self {
        Self::new(DefaultSchedule)
    }
}

impl Schedule {
    /// Constructs an empty `Schedule`.
    pub fn new(label: impl ScheduleLabel) -> Self {
        let mut this = Self {
            label: label.intern(),
            graph: ScheduleGraph::new(),
            executable: SystemSchedule::new(),
            executor: make_executor(ExecutorKind::default()),
            executor_initialized: false,
            warnings: Vec::new(),
        };
        // Call `set_build_settings` to add any default build passes
        this.set_build_settings(Default::default());
        this
    }

    /// Returns the [`InternedScheduleLabel`] for this `Schedule`,
    /// corresponding to the [`ScheduleLabel`] this schedule was created with.
    pub fn label(&self) -> InternedScheduleLabel {
        self.label
    }

    /// Add a collection of systems to the schedule.
    pub fn add_systems<M>(
        &mut self,
        systems: impl IntoScheduleConfigs<ScheduleSystem, M>,
    ) -> &mut Self {
        self.graph.process_configs(systems.into_configs(), false);
        self
    }

    /// Removes all systems in a [`SystemSet`]. This will cause the schedule to be rebuilt when
    /// the schedule is run again. A [`ScheduleError`] is returned if the schedule needs to be
    /// [`Schedule::initialize`]'d or the `set` is not found.
    ///
    /// Note that this can remove all systems of a type if you pass
    /// the system to this function as systems implicitly create a set based
    /// on the system type.
    ///
    /// ## Example
    /// ```
    /// # use bevy_ecs::prelude::*;
    /// # use bevy_ecs::schedule::ScheduleCleanupPolicy;
    /// #
    /// # fn my_system() {}
    /// #
    /// let mut schedule = Schedule::default();
    /// // add the system to the schedule
    /// schedule.add_systems(my_system);
    /// let mut world = World::default();
    ///
    /// // remove the system
    /// schedule.remove_systems_in_set(my_system, &mut world, ScheduleCleanupPolicy::RemoveSystemsOnly);
    /// ```
    pub fn remove_systems_in_set<M>(
        &mut self,
        set: impl IntoSystemSet<M>,
        world: &mut World,
        policy: ScheduleCleanupPolicy,
    ) -> Result<usize, ScheduleError> {
        if self.graph.changed {
            self.initialize(world)?;
        }
        self.graph.remove_systems_in_set(set, policy)
    }

    /// Suppress warnings and errors that would result from systems in these sets having ambiguities
    /// (conflicting access but indeterminate order) with systems in `set`.
    #[track_caller]
    pub fn ignore_ambiguity<M1, M2, S1, S2>(&mut self, a: S1, b: S2) -> &mut Self
    where
        S1: IntoSystemSet<M1>,
        S2: IntoSystemSet<M2>,
    {
        let a = a.into_system_set();
        let b = b.into_system_set();

        let a_id = self.graph.system_sets.get_key_or_insert(a.intern());
        let b_id = self.graph.system_sets.get_key_or_insert(b.intern());

        self.graph
            .ambiguous_with
            .add_edge(NodeId::Set(a_id), NodeId::Set(b_id));

        self
    }

    /// Configures a collection of system sets in this schedule, adding them if they does not exist.
    #[track_caller]
    pub fn configure_sets<M>(
        &mut self,
        sets: impl IntoScheduleConfigs<InternedSystemSet, M>,
    ) -> &mut Self {
        self.graph.configure_sets(sets);
        self
    }

    /// Add a custom build pass to the schedule.
    pub fn add_build_pass<T: ScheduleBuildPass>(&mut self, pass: T) -> &mut Self {
        self.graph.passes.insert(TypeId::of::<T>(), Box::new(pass));
        self
    }

    /// Remove a custom build pass.
    pub fn remove_build_pass<T: ScheduleBuildPass>(&mut self) {
        self.graph.passes.shift_remove(&TypeId::of::<T>());
    }

    /// Changes miscellaneous build settings.
    ///
    /// If [`settings.auto_insert_apply_deferred`][ScheduleBuildSettings::auto_insert_apply_deferred]
    /// is `false`, this clears `*_ignore_deferred` edge settings configured so far.
    ///
    /// Generally this method should be used before adding systems or set configurations to the schedule,
    /// not after.
    pub fn set_build_settings(&mut self, settings: ScheduleBuildSettings) -> &mut Self {
        if settings.auto_insert_apply_deferred {
            if !self
                .graph
                .passes
                .contains_key(&TypeId::of::<passes::AutoInsertApplyDeferredPass>())
            {
                self.add_build_pass(passes::AutoInsertApplyDeferredPass::default());
            }
        } else {
            self.remove_build_pass::<passes::AutoInsertApplyDeferredPass>();
        }
        self.graph.settings = settings;
        self
    }

    /// Returns the schedule's current `ScheduleBuildSettings`.
    pub fn get_build_settings(&self) -> ScheduleBuildSettings {
        self.graph.settings.clone()
    }

    /// Returns the schedule's current execution strategy.
    pub fn get_executor_kind(&self) -> ExecutorKind {
        self.executor.kind()
    }

    /// Sets the schedule's execution strategy.
    pub fn set_executor_kind(&mut self, executor: ExecutorKind) -> &mut Self {
        if executor != self.executor.kind() {
            self.executor = make_executor(executor);
            self.executor_initialized = false;
        }
        self
    }

    /// Set whether the schedule applies deferred system buffers on final time or not. This is a catch-all
    /// in case a system uses commands but was not explicitly ordered before an instance of
    /// [`ApplyDeferred`]. By default this
    /// setting is true, but may be disabled if needed.
    pub fn set_apply_final_deferred(&mut self, apply_final_deferred: bool) -> &mut Self {
        self.executor.set_apply_final_deferred(apply_final_deferred);
        self
    }

    /// Runs all systems in this schedule on the `world`, using its current execution strategy.
    pub fn run(&mut self, world: &mut World) {
        #[cfg(feature = "trace")]
        let _span = info_span!("schedule", name = ?self.label).entered();

        world.check_change_ticks();
        self.initialize(world).unwrap_or_else(|e| {
            panic!(
                "Error when initializing schedule {:?}: {}",
                self.label,
                e.to_string(self.graph(), world)
            )
        });

        let error_handler = world.default_error_handler();

        #[cfg(not(feature = "bevy_debug_stepping"))]
        self.executor
            .run(&mut self.executable, world, None, error_handler);

        #[cfg(feature = "bevy_debug_stepping")]
        {
            let skip_systems = match world.get_resource_mut::<Stepping>() {
                None => None,
                Some(mut stepping) => stepping.skipped_systems(self),
            };

            self.executor.run(
                &mut self.executable,
                world,
                skip_systems.as_ref(),
                error_handler,
            );
        }
    }

    /// Initializes any newly-added systems and conditions, rebuilds the executable schedule,
    /// and re-initializes the executor.
    ///
    /// Moves all systems and run conditions out of the [`ScheduleGraph`].
    pub fn initialize(&mut self, world: &mut World) -> Result<(), ScheduleBuildError> {
        if self.graph.changed {
            self.graph.initialize(world);
            self.warnings = self
                .graph
                .update_schedule(world, &mut self.executable, self.label)?;
            self.graph.changed = false;
            self.executor_initialized = false;
        }

        if !self.executor_initialized {
            self.executor.init(&self.executable);
            self.executor_initialized = true;
        }

        Ok(())
    }

    /// Returns the [`ScheduleGraph`].
    pub fn graph(&self) -> &ScheduleGraph {
        &self.graph
    }

    /// Returns a mutable reference to the [`ScheduleGraph`].
    pub fn graph_mut(&mut self) -> &mut ScheduleGraph {
        &mut self.graph
    }

    /// Returns the [`SystemSchedule`].
    pub(crate) fn executable(&self) -> &SystemSchedule {
        &self.executable
    }

    /// Iterates the change ticks of all systems in the schedule and clamps any older than
    /// [`MAX_CHANGE_AGE`](crate::change_detection::MAX_CHANGE_AGE).
    /// This prevents overflow and thus prevents false positives.
    pub fn check_change_ticks(&mut self, check: CheckChangeTicks) {
        for system in &mut self.executable.systems {
            if !is_apply_deferred(system) {
                system.check_change_tick(check);
            }
        }

        for conditions in &mut self.executable.system_conditions {
            for condition in conditions {
                condition.check_change_tick(check);
            }
        }

        for conditions in &mut self.executable.set_conditions {
            for condition in conditions {
                condition.check_change_tick(check);
            }
        }
    }

    /// Directly applies any accumulated [`Deferred`](crate::system::Deferred) system parameters (like [`Commands`](crate::prelude::Commands)) to the `world`.
    ///
    /// Like always, deferred system parameters are applied in the "topological sort order" of the schedule graph.
    /// As a result, buffers from one system are only guaranteed to be applied before those of other systems
    /// if there is an explicit system ordering between the two systems.
    ///
    /// This is used in rendering to extract data from the main world, storing the data in system buffers,
    /// before applying their buffers in a different world.
    pub fn apply_deferred(&mut self, world: &mut World) {
        for SystemWithAccess { system, .. } in &mut self.executable.systems {
            system.apply_deferred(world);
        }
    }

    /// Returns an iterator over all systems in this schedule.
    ///
    /// Note: this method will return [`ScheduleNotInitialized`] if the
    /// schedule has never been initialized or run.
    pub fn systems(
        &self,
    ) -> Result<impl Iterator<Item = (SystemKey, &ScheduleSystem)> + Sized, ScheduleNotInitialized>
    {
        if !self.executor_initialized {
            return Err(ScheduleNotInitialized);
        }

        let iter = self
            .executable
            .system_ids
            .iter()
            .zip(&self.executable.systems)
            .map(|(&node_id, system)| (node_id, &system.system));

        Ok(iter)
    }

    /// Returns the number of systems in this schedule.
    pub fn systems_len(&self) -> usize {
        if !self.executor_initialized {
            self.graph.systems.len()
        } else {
            self.executable.systems.len()
        }
    }

    /// Returns warnings that were generated during the last call to
    /// [`Schedule::initialize`].
    pub fn warnings(&self) -> &[ScheduleBuildWarning] {
        &self.warnings
    }
}

/// Metadata for a [`Schedule`].
///
/// The order isn't optimized; calling `ScheduleGraph::build_schedule` will return a
/// `SystemSchedule` where the order is optimized for execution.
#[derive(Default)]
pub struct ScheduleGraph {
    /// Container of systems in the schedule.
    pub systems: Systems,
    /// Container of system sets in the schedule.
    pub system_sets: SystemSets,
    /// Directed acyclic graph of the hierarchy (which systems/sets are children of which sets)
    hierarchy: Dag<NodeId>,
    /// Directed acyclic graph of the dependency (which systems/sets have to run before which other systems/sets)
    dependency: Dag<NodeId>,
    /// Map of systems in each set
    set_systems: DagGroups<SystemSetKey, SystemKey>,
    ambiguous_with: UnGraph<NodeId>,
    /// Nodes that are allowed to have ambiguous ordering relationship with any other systems.
    pub ambiguous_with_all: HashSet<NodeId>,
    conflicting_systems: ConflictingSystems,
    anonymous_sets: usize,
    changed: bool,
    settings: ScheduleBuildSettings,
    passes: IndexMap<TypeId, Box<dyn ScheduleBuildPassObj>, FixedHasher>,
}

impl ScheduleGraph {
    /// Creates an empty [`ScheduleGraph`] with default settings.
    pub fn new() -> Self {
        Self {
            systems: Systems::default(),
            system_sets: SystemSets::default(),
            hierarchy: Dag::new(),
            dependency: Dag::new(),
            set_systems: DagGroups::default(),
            ambiguous_with: UnGraph::default(),
            ambiguous_with_all: HashSet::default(),
            conflicting_systems: ConflictingSystems::default(),
            anonymous_sets: 0,
            changed: false,
            settings: default(),
            passes: default(),
        }
    }

    /// Returns the [`Dag`] of the hierarchy.
    ///
    /// The hierarchy is a directed acyclic graph of the systems and sets,
    /// where an edge denotes that a system or set is the child of another set.
    pub fn hierarchy(&self) -> &Dag<NodeId> {
        &self.hierarchy
    }

    /// Returns the [`Dag`] of the dependencies in the schedule.
    ///
    /// Nodes in this graph are systems and sets, and edges denote that
    /// a system or set has to run before another system or set.
    pub fn dependency(&self) -> &Dag<NodeId> {
        &self.dependency
    }

    /// Returns the list of systems that conflict with each other, i.e. have ambiguities in their access.
    ///
    /// If the `Vec<ComponentId>` is empty, the systems conflict on [`World`] access.
    /// Must be called after [`ScheduleGraph::build_schedule`] to be non-empty.
    pub fn conflicting_systems(&self) -> &ConflictingSystems {
        &self.conflicting_systems
    }

    fn process_config<T: ProcessScheduleConfig + Schedulable>(
        &mut self,
        config: ScheduleConfig<T>,
        collect_nodes: bool,
    ) -> ProcessConfigsResult {
        ProcessConfigsResult {
            densely_chained: true,
            nodes: collect_nodes
                .then_some(T::process_config(self, config))
                .into_iter()
                .collect(),
        }
    }

    fn apply_collective_conditions<
        T: ProcessScheduleConfig + Schedulable<Metadata = GraphInfo, GroupMetadata = Chain>,
    >(
        &mut self,
        configs: &mut [ScheduleConfigs<T>],
        collective_conditions: Vec<BoxedCondition>,
    ) {
        if !collective_conditions.is_empty() {
            if let [config] = configs {
                for condition in collective_conditions {
                    config.run_if_dyn(condition);
                }
            } else {
                let set = self.create_anonymous_set();
                for config in configs.iter_mut() {
                    config.in_set_inner(set.intern());
                }
                let mut set_config = InternedSystemSet::into_config(set.intern());
                set_config.conditions.extend(collective_conditions);
                self.configure_set_inner(set_config);
            }
        }
    }

    /// Adds the config nodes to the graph.
    ///
    /// `collect_nodes` controls whether the `NodeId`s of the processed config nodes are stored in the returned [`ProcessConfigsResult`].
    /// `process_config` is the function which processes each individual config node and returns a corresponding `NodeId`.
    ///
    /// The fields on the returned [`ProcessConfigsResult`] are:
    /// - `nodes`: a vector of all node ids contained in the nested `ScheduleConfigs`
    /// - `densely_chained`: a boolean that is true if all nested nodes are linearly chained (with successive `after` orderings) in the order they are defined
    #[track_caller]
    fn process_configs<
        T: ProcessScheduleConfig + Schedulable<Metadata = GraphInfo, GroupMetadata = Chain>,
    >(
        &mut self,
        configs: ScheduleConfigs<T>,
        collect_nodes: bool,
    ) -> ProcessConfigsResult {
        match configs {
            ScheduleConfigs::ScheduleConfig(config) => self.process_config(config, collect_nodes),
            ScheduleConfigs::Configs {
                metadata,
                mut configs,
                collective_conditions,
            } => {
                self.apply_collective_conditions(&mut configs, collective_conditions);

                let is_chained = matches!(metadata, Chain::Chained(_));

                // Densely chained if
                // * chained and all configs in the chain are densely chained, or
                // * unchained with a single densely chained config
                let mut densely_chained = is_chained || configs.len() == 1;
                let mut configs = configs.into_iter();
                let mut nodes = Vec::new();

                let Some(first) = configs.next() else {
                    return ProcessConfigsResult {
                        nodes: Vec::new(),
                        densely_chained,
                    };
                };
                let mut previous_result = self.process_configs(first, collect_nodes || is_chained);
                densely_chained &= previous_result.densely_chained;

                for current in configs {
                    let current_result = self.process_configs(current, collect_nodes || is_chained);
                    densely_chained &= current_result.densely_chained;

                    if let Chain::Chained(chain_options) = &metadata {
                        // if the current result is densely chained, we only need to chain the first node
                        let current_nodes = if current_result.densely_chained {
                            &current_result.nodes[..1]
                        } else {
                            &current_result.nodes
                        };
                        // if the previous result was densely chained, we only need to chain the last node
                        let previous_nodes = if previous_result.densely_chained {
                            &previous_result.nodes[previous_result.nodes.len() - 1..]
                        } else {
                            &previous_result.nodes
                        };

                        self.dependency
                            .reserve_edges(previous_nodes.len() * current_nodes.len());
                        for previous_node in previous_nodes {
                            for current_node in current_nodes {
                                self.dependency.add_edge(*previous_node, *current_node);

                                for pass in self.passes.values_mut() {
                                    pass.add_dependency(
                                        *previous_node,
                                        *current_node,
                                        chain_options,
                                    );
                                }
                            }
                        }
                    }
                    if collect_nodes {
                        nodes.append(&mut previous_result.nodes);
                    }

                    previous_result = current_result;
                }
                if collect_nodes {
                    nodes.append(&mut previous_result.nodes);
                }

                ProcessConfigsResult {
                    nodes,
                    densely_chained,
                }
            }
        }
    }

    /// Add a [`ScheduleConfig`] to the graph, including its dependencies and conditions.
    fn add_system_inner(&mut self, config: ScheduleConfig<ScheduleSystem>) -> SystemKey {
        let key = self.systems.insert(config.node, config.conditions);

        // graph updates are immediate
        self.update_graphs(NodeId::System(key), config.metadata);

        key
    }

    #[track_caller]
    fn configure_sets<M>(&mut self, sets: impl IntoScheduleConfigs<InternedSystemSet, M>) {
        self.process_configs(sets.into_configs(), false);
    }

    /// Add a single `ScheduleConfig` to the graph, including its dependencies and conditions.
    fn configure_set_inner(&mut self, config: ScheduleConfig<InternedSystemSet>) -> SystemSetKey {
        let key = self.system_sets.insert(config.node, config.conditions);

        // graph updates are immediate
        self.update_graphs(NodeId::Set(key), config.metadata);

        key
    }

    fn create_anonymous_set(&mut self) -> AnonymousSet {
        let id = self.anonymous_sets;
        self.anonymous_sets += 1;
        AnonymousSet::new(id)
    }

    /// Returns a `Vec` containing all [`SystemKey`]s in a [`SystemSet`].
    ///
    /// # Errors
    ///
    /// This method may return an error. It'll be:
    ///
    /// - `ScheduleError::Uninitialized` if the schedule has been changed,
    ///   and `Self::initialize` has not been called.
    /// - `ScheduleError::NotFound` if `system_set` isn't present in the
    ///   schedule.
    pub fn systems_in_set(
        &self,
        system_set: InternedSystemSet,
    ) -> Result<&HashSet<SystemKey>, ScheduleError> {
        if self.changed {
            return Err(ScheduleError::Uninitialized);
        }
        let system_set_id = self
            .system_sets
            .get_key(system_set)
            .ok_or(ScheduleError::SetNotFound)?;
        self.set_systems
            .get(&system_set_id)
            .ok_or(ScheduleError::SetNotFound)
    }

    fn add_edges_for_transitive_dependencies(&mut self, node: NodeId) {
        let in_nodes: Vec<_> = self.hierarchy.neighbors_directed(node, Incoming).collect();
        let out_nodes: Vec<_> = self.hierarchy.neighbors_directed(node, Outgoing).collect();

        self.hierarchy
            .reserve_edges(in_nodes.len() * out_nodes.len());
        for &in_node in &in_nodes {
            for &out_node in &out_nodes {
                self.hierarchy.add_edge(in_node, out_node);
            }
        }

        let in_nodes: Vec<_> = self.dependency.neighbors_directed(node, Incoming).collect();
        let out_nodes: Vec<_> = self.dependency.neighbors_directed(node, Outgoing).collect();

        self.dependency
            .reserve_edges(in_nodes.len() * out_nodes.len());
        for &in_node in &in_nodes {
            for &out_node in &out_nodes {
                self.dependency.add_edge(in_node, out_node);
            }
        }
    }

    /// Remove all systems in a set and any dependencies on those systems and set.
    pub fn remove_systems_in_set<M>(
        &mut self,
        system_set: impl IntoSystemSet<M>,
        policy: ScheduleCleanupPolicy,
    ) -> Result<usize, ScheduleError> {
        let set = system_set.into_system_set();
        let interned = set.intern();
        // clone the keys out of the schedule as the systems are getting removed from self
        let keys = self.systems_in_set(interned)?.clone();

        self.changed = true;

        match policy {
            ScheduleCleanupPolicy::RemoveSetAndSystemsAllowBreakages => {
                let Some(set_key) = self.system_sets.get_key(interned) else {
                    return Err(ScheduleError::SetNotFound);
                };

                self.remove_systems_by_keys(&keys);
                self.remove_set_by_key(set_key);

                Ok(keys.len())
            }
            ScheduleCleanupPolicy::RemoveSystemsOnlyAllowBreakages => {
                self.remove_systems_by_keys(&keys);

                Ok(keys.len())
            }
            ScheduleCleanupPolicy::RemoveSetAndSystems => {
                let Some(set_key) = self.system_sets.get_key(interned) else {
                    return Err(ScheduleError::SetNotFound);
                };

                for &key in &keys {
                    self.add_edges_for_transitive_dependencies(key.into());
                }

                self.add_edges_for_transitive_dependencies(set_key.into());

                self.remove_systems_by_keys(&keys);
                self.remove_set_by_key(set_key);

                Ok(keys.len())
            }
            ScheduleCleanupPolicy::RemoveSystemsOnly => {
                for &key in &keys {
                    self.add_edges_for_transitive_dependencies(key.into());
                }

                self.remove_systems_by_keys(&keys);

                Ok(keys.len())
            }
        }
    }

    fn remove_systems_by_keys(&mut self, keys: &HashSet<SystemKey>) {
        for &key in keys {
            self.systems.remove(key);

            self.hierarchy.remove_node(key.into());
            self.dependency.remove_node(key.into());
            self.ambiguous_with.remove_node(key.into());
            self.ambiguous_with_all.remove(&NodeId::from(key));
        }
    }

    fn remove_set_by_key(&mut self, key: SystemSetKey) {
        self.system_sets.remove(key);
        self.set_systems.remove(&key);
        self.hierarchy.remove_node(key.into());
        self.dependency.remove_node(key.into());
        self.ambiguous_with.remove_node(key.into());
        self.ambiguous_with_all.remove(&NodeId::from(key));
    }

    /// Update the internal graphs (hierarchy, dependency, ambiguity) by adding a single [`GraphInfo`]
    fn update_graphs(&mut self, id: NodeId, graph_info: GraphInfo) {
        self.changed = true;

        let GraphInfo {
            hierarchy: sets,
            dependencies,
            ambiguous_with,
            ..
        } = graph_info;

        self.hierarchy.add_node(id);
        self.dependency.add_node(id);

        for key in sets
            .into_iter()
            .map(|set| self.system_sets.get_key_or_insert(set))
        {
            self.hierarchy.add_edge(NodeId::Set(key), id);

            // ensure set also appears in dependency graph
            self.dependency.add_node(NodeId::Set(key));
        }

        for (kind, key, options) in
            dependencies
                .into_iter()
                .map(|Dependency { kind, set, options }| {
                    (kind, self.system_sets.get_key_or_insert(set), options)
                })
        {
            let (lhs, rhs) = match kind {
                DependencyKind::Before => (id, NodeId::Set(key)),
                DependencyKind::After => (NodeId::Set(key), id),
            };
            self.dependency.add_edge(lhs, rhs);
            for pass in self.passes.values_mut() {
                pass.add_dependency(lhs, rhs, &options);
            }

            // ensure set also appears in hierarchy graph
            self.hierarchy.add_node(NodeId::Set(key));
        }

        match ambiguous_with {
            Ambiguity::Check => (),
            Ambiguity::IgnoreWithSet(ambiguous_with) => {
                for key in ambiguous_with
                    .into_iter()
                    .map(|set| self.system_sets.get_key_or_insert(set))
                {
                    self.ambiguous_with.add_edge(id, NodeId::Set(key));
                }
            }
            Ambiguity::IgnoreAll => {
                self.ambiguous_with_all.insert(id);
            }
        }
    }

    /// Initializes any newly-added systems and conditions by calling
    /// [`System::initialize`](crate::system::System).
    pub fn initialize(&mut self, world: &mut World) {
        self.systems.initialize(world);
        self.system_sets.initialize(world);
    }

    /// Builds an execution-optimized [`SystemSchedule`] from the current state
    /// of the graph. Also returns any warnings that were generated during the
    /// build process.
    ///
    /// This method also
    /// - checks for dependency or hierarchy cycles
    /// - checks for system access conflicts and reports ambiguities
    pub fn build_schedule(
        &mut self,
        world: &mut World,
    ) -> Result<(SystemSchedule, Vec<ScheduleBuildWarning>), ScheduleBuildError> {
        let mut warnings = Vec::new();

        // Check system set memberships for cycles.
        let hierarchy_analysis = self
            .hierarchy
            .analyze()
            .map_err(ScheduleBuildError::HierarchySort)?;

        // Check for redundant system set memberships, logging warnings or
        // returning errors as configured.
        if self.settings.hierarchy_detection != LogLevel::Ignore
            && let Err(e) = hierarchy_analysis.check_for_redundant_edges()
        {
            match self.settings.hierarchy_detection {
                LogLevel::Error => return Err(ScheduleBuildWarning::HierarchyRedundancy(e).into()),
                LogLevel::Warn => warnings.push(ScheduleBuildWarning::HierarchyRedundancy(e)),
                LogLevel::Ignore => unreachable!(),
            }
        }
        // Remove redundant system set memberships.
        self.hierarchy.remove_redundant_edges(&hierarchy_analysis);

        // Check system and system set ordering dependencies for cycles.
        let dependency_analysis = self
            .dependency
            .analyze()
            .map_err(ScheduleBuildError::DependencySort)?;

        // System sets that share systems and have an ordering dependency cannot be ordered.
        dependency_analysis.check_for_cross_dependencies(&hierarchy_analysis)?;

        // Group all systems by the system sets they belong to.
        self.set_systems = self
            .hierarchy
            .group_by_key(self.system_sets.len())
            .map_err(ScheduleBuildError::HierarchySort)?;
        // Check for system sets that share systems but have an ordering dependency.
        dependency_analysis.check_for_overlapping_groups(&self.set_systems)?;

        // There can be no edges to system-type sets that have multiple instances.
        self.system_sets.check_type_set_ambiguity(
            &self.set_systems,
            &self.ambiguous_with,
            &self.dependency,
        )?;

        // Flatten system ordering dependencies by collapsing system sets. This
        // means that if a system set has ordering dependencies, those
        // dependencies are applied to all systems in the set.
        let mut flat_dependency =
            self.set_systems
                .flatten(self.dependency.clone(), |set, systems, flattening, temp| {
                    for pass in self.passes.values_mut() {
                        pass.collapse_set(set, systems, flattening, temp);
                    }
                });

        // Allow modification of the schedule graph by build passes.
        let mut passes = core::mem::take(&mut self.passes);
        for pass in passes.values_mut() {
            pass.build(world, self, &mut flat_dependency)?;
        }
        self.passes = passes;

        // Check system ordering dependencies for cycles after collapsing sets
        // and applying build passes.
        let flat_dependency_analysis = flat_dependency
            .analyze()
            .map_err(ScheduleBuildError::FlatDependencySort)?;
        flat_dependency.remove_redundant_edges(&flat_dependency_analysis);

        // Flatten accepted system ordering ambiguities by collapsing system sets.
        // This means that if a system set is allowed to have ambiguous ordering
        // with another set, all systems in the first set are allowed to have
        // ambiguous ordering with all systems in the second set.
        let flat_ambiguous_with = self.set_systems.flatten_undirected(&self.ambiguous_with);

        // Find all system ordering ambiguities, ignoring those that are accepted.
        self.conflicting_systems = self.systems.get_conflicting_systems(
            &flat_dependency_analysis,
            &flat_ambiguous_with,
            &self.ambiguous_with_all,
            world
                .get_resource::<IgnoredAmbiguities>()
                .map(|ia| &ia.0)
                .unwrap_or(&HashSet::new()),
        );
        // If there are any ambiguities, log warnings or return errors as configured.
        if self.settings.ambiguity_detection != LogLevel::Ignore
            && let Err(e) = self.conflicting_systems.check_if_not_empty()
        {
            match self.settings.ambiguity_detection {
                LogLevel::Error => return Err(ScheduleBuildWarning::Ambiguity(e).into()),
                LogLevel::Warn => warnings.push(ScheduleBuildWarning::Ambiguity(e)),
                LogLevel::Ignore => unreachable!(),
            }
        }

        // build the schedule
        Ok((
            self.build_schedule_inner(flat_dependency, hierarchy_analysis),
            warnings,
        ))
    }

    fn build_schedule_inner(
        &self,
        flat_dependency: Dag<SystemKey>,
        hierarchy_analysis: DagAnalysis<NodeId>,
    ) -> SystemSchedule {
        let dg_system_ids = flat_dependency.get_toposort().unwrap().to_vec();
        let dg_system_idx_map = dg_system_ids
            .iter()
            .cloned()
            .enumerate()
            .map(|(i, id)| (id, i))
            .collect::<HashMap<_, _>>();

        let hierarchy_toposort = self.hierarchy.get_toposort().unwrap();
        let hg_systems = hierarchy_toposort
            .iter()
            .cloned()
            .enumerate()
            .filter_map(|(i, id)| Some((i, id.as_system()?)))
            .collect::<Vec<_>>();
        let (hg_set_with_conditions_idxs, hg_set_ids): (Vec<_>, Vec<_>) = hierarchy_toposort
            .iter()
            .cloned()
            .enumerate()
            .filter_map(|(i, id)| {
                // ignore system sets that have no conditions
                // ignore system type sets (already covered, they don't have conditions)
                let key = id.as_set()?;
                self.system_sets.has_conditions(key).then_some((i, key))
            })
            .unzip();

        let sys_count = self.systems.len();
        let set_with_conditions_count = hg_set_ids.len();
        let hg_node_count = self.hierarchy.node_count();

        // get the number of dependencies and the immediate dependents of each system
        // (needed by multi_threaded executor to run systems in the correct order)
        let mut system_dependencies = Vec::with_capacity(sys_count);
        let mut system_dependents = Vec::with_capacity(sys_count);
        for &sys_key in &dg_system_ids {
            let num_dependencies = flat_dependency
                .neighbors_directed(sys_key, Incoming)
                .count();

            let dependents = flat_dependency
                .neighbors_directed(sys_key, Outgoing)
                .map(|dep_id| dg_system_idx_map[&dep_id])
                .collect::<Vec<_>>();

            system_dependencies.push(num_dependencies);
            system_dependents.push(dependents);
        }

        // get the rows and columns of the hierarchy graph's reachability matrix
        // (needed to we can evaluate conditions in the correct order)
        let mut systems_in_sets_with_conditions =
            vec![FixedBitSet::with_capacity(sys_count); set_with_conditions_count];
        for (i, &row) in hg_set_with_conditions_idxs.iter().enumerate() {
            let bitset = &mut systems_in_sets_with_conditions[i];
            for &(col, sys_key) in &hg_systems {
                let idx = dg_system_idx_map[&sys_key];
                let is_descendant = hierarchy_analysis.reachable()[index(row, col, hg_node_count)];
                bitset.set(idx, is_descendant);
            }
        }

        let mut sets_with_conditions_of_systems =
            vec![FixedBitSet::with_capacity(set_with_conditions_count); sys_count];
        for &(col, sys_key) in &hg_systems {
            let i = dg_system_idx_map[&sys_key];
            let bitset = &mut sets_with_conditions_of_systems[i];
            for (idx, &row) in hg_set_with_conditions_idxs
                .iter()
                .enumerate()
                .take_while(|&(_idx, &row)| row < col)
            {
                let is_ancestor = hierarchy_analysis.reachable()[index(row, col, hg_node_count)];
                bitset.set(idx, is_ancestor);
            }
        }

        SystemSchedule {
            systems: Vec::with_capacity(sys_count),
            system_conditions: Vec::with_capacity(sys_count),
            set_conditions: Vec::with_capacity(set_with_conditions_count),
            system_ids: dg_system_ids,
            set_ids: hg_set_ids,
            system_dependencies,
            system_dependents,
            sets_with_conditions_of_systems,
            systems_in_sets_with_conditions,
        }
    }

    /// Updates the `SystemSchedule` from the `ScheduleGraph`.
    fn update_schedule(
        &mut self,
        world: &mut World,
        schedule: &mut SystemSchedule,
        schedule_label: InternedScheduleLabel,
    ) -> Result<Vec<ScheduleBuildWarning>, ScheduleBuildError> {
        if !self.systems.is_initialized() || !self.system_sets.is_initialized() {
            return Err(ScheduleBuildError::Uninitialized);
        }

        // move systems out of old schedule
        for ((key, system), conditions) in schedule
            .system_ids
            .drain(..)
            .zip(schedule.systems.drain(..))
            .zip(schedule.system_conditions.drain(..))
        {
            if let Some(node) = self.systems.node_mut(key) {
                node.inner = Some(system);
            }

            if let Some(node_conditions) = self.systems.get_conditions_mut(key) {
                *node_conditions = conditions;
            }
        }

        for (key, conditions) in schedule
            .set_ids
            .drain(..)
            .zip(schedule.set_conditions.drain(..))
        {
            if let Some(node_conditions) = self.system_sets.get_conditions_mut(key) {
                *node_conditions = conditions;
            }
        }

        let (new_schedule, warnings) = self.build_schedule(world)?;
        *schedule = new_schedule;

        for warning in &warnings {
            warn!(
                "{:?} schedule built successfully, however: {}",
                schedule_label,
                warning.to_string(self, world)
            );
        }

        // move systems into new schedule
        for &key in &schedule.system_ids {
            let system = self.systems.node_mut(key).unwrap().inner.take().unwrap();
            let conditions = core::mem::take(self.systems.get_conditions_mut(key).unwrap());
            schedule.systems.push(system);
            schedule.system_conditions.push(conditions);
        }

        for &key in &schedule.set_ids {
            let conditions = core::mem::take(self.system_sets.get_conditions_mut(key).unwrap());
            schedule.set_conditions.push(conditions);
        }

        Ok(warnings)
    }
}

/// Values returned by [`ScheduleGraph::process_configs`]
struct ProcessConfigsResult {
    /// All nodes contained inside this `process_configs` call's [`ScheduleConfigs`] hierarchy,
    /// if `ancestor_chained` is true
    nodes: Vec<NodeId>,
    /// True if and only if all nodes are "densely chained", meaning that all nested nodes
    /// are linearly chained (as if `after` system ordering had been applied between each node)
    /// in the order they are defined
    densely_chained: bool,
}

/// Trait used by [`ScheduleGraph::process_configs`] to process a single [`ScheduleConfig`].
trait ProcessScheduleConfig: Schedulable + Sized {
    /// Process a single [`ScheduleConfig`].
    fn process_config(schedule_graph: &mut ScheduleGraph, config: ScheduleConfig<Self>) -> NodeId;
}

impl ProcessScheduleConfig for ScheduleSystem {
    fn process_config(schedule_graph: &mut ScheduleGraph, config: ScheduleConfig<Self>) -> NodeId {
        NodeId::System(schedule_graph.add_system_inner(config))
    }
}

impl ProcessScheduleConfig for InternedSystemSet {
    fn process_config(schedule_graph: &mut ScheduleGraph, config: ScheduleConfig<Self>) -> NodeId {
        NodeId::Set(schedule_graph.configure_set_inner(config))
    }
}

/// Policy to use when removing systems.
#[derive(Default)]
pub enum ScheduleCleanupPolicy {
    /// Remove the referenced set and any systems in the set.
    /// Attempts to maintain the order between the transitive dependencies by adding new edges
    /// between the existing before and after dependencies on the set and the systems.
    /// This does not remove sets that might sub sets of the set.
    #[default]
    RemoveSetAndSystems,
    /// Remove only the systems in the set. The set
    /// Attempts to maintain the order between the transitive dependencies by adding new edges
    /// between the existing before and after dependencies on the systems.
    RemoveSystemsOnly,
    /// Remove the set and any systems in the set.
    /// Note that this will not add new edges and
    /// so will break any transitive dependencies on that set or systems.
    /// This does not remove sets that might sub sets of the set.
    RemoveSetAndSystemsAllowBreakages,
    /// Remove only the systems in the set.
    /// Note that this will not add new edges and
    /// so will break any transitive dependencies on that set or systems.
    RemoveSystemsOnlyAllowBreakages,
}

// methods for reporting errors
impl ScheduleGraph {
    /// Returns the name of the node with the given [`NodeId`]. Resolves
    /// anonymous sets to a string that describes their contents.
    ///
    /// Also displays the set(s) the node is contained in if
    /// [`ScheduleBuildSettings::report_sets`] is true, and shortens system names
    /// if [`ScheduleBuildSettings::use_shortnames`] is true.
    pub fn get_node_name(&self, id: &NodeId) -> String {
        self.get_node_name_inner(id, self.settings.report_sets)
    }

    #[inline]
    fn get_node_name_inner(&self, id: &NodeId, report_sets: bool) -> String {
        match *id {
            NodeId::System(key) => {
                let name = self.systems[key].name();
                let name = if self.settings.use_shortnames {
                    name.shortname().to_string()
                } else {
                    name.to_string()
                };
                if report_sets {
                    let sets = self.names_of_sets_containing_node(id);
                    if sets.is_empty() {
                        name
                    } else if sets.len() == 1 {
                        format!("{name} (in set {})", sets[0])
                    } else {
                        format!("{name} (in sets {})", sets.join(", "))
                    }
                } else {
                    name
                }
            }
            NodeId::Set(key) => {
                let set = &self.system_sets[key];
                if set.is_anonymous() {
                    self.anonymous_set_name(id)
                } else {
                    format!("{set:?}")
                }
            }
        }
    }

    fn anonymous_set_name(&self, id: &NodeId) -> String {
        format!(
            "({})",
            self.hierarchy
                .edges_directed(*id, Outgoing)
                // never get the sets of the members or this will infinite recurse when the report_sets setting is on.
                .map(|(_, member_id)| self.get_node_name_inner(&member_id, false))
                .reduce(|a, b| format!("{a}, {b}"))
                .unwrap_or_default()
        )
    }

    fn traverse_sets_containing_node(&self, id: NodeId, f: &mut impl FnMut(SystemSetKey) -> bool) {
        for (set_id, _) in self.hierarchy.edges_directed(id, Incoming) {
            let NodeId::Set(set_key) = set_id else {
                continue;
            };
            if f(set_key) {
                self.traverse_sets_containing_node(NodeId::Set(set_key), f);
            }
        }
    }

    fn names_of_sets_containing_node(&self, id: &NodeId) -> Vec<String> {
        let mut sets = <HashSet<_>>::default();
        self.traverse_sets_containing_node(*id, &mut |key| {
            self.system_sets[key].system_type().is_none() && sets.insert(key)
        });
        let mut sets: Vec<_> = sets
            .into_iter()
            .map(|key| self.get_node_name(&NodeId::Set(key)))
            .collect();
        sets.sort();
        sets
    }
}

/// Specifies how schedule construction should respond to detecting a certain kind of issue.
#[derive(Debug, Clone, Copy, PartialEq)]
pub enum LogLevel {
    /// Occurrences are completely ignored.
    Ignore,
    /// Occurrences are logged only.
    Warn,
    /// Occurrences are logged and result in errors.
    Error,
}

/// Specifies miscellaneous settings for schedule construction.
#[derive(Clone, Debug)]
pub struct ScheduleBuildSettings {
    /// Determines whether the presence of ambiguities (systems with conflicting access but indeterminate order)
    /// is only logged or also results in an [`Ambiguity`](ScheduleBuildWarning::Ambiguity)
    /// warning or error.
    ///
    /// Defaults to [`LogLevel::Ignore`].
    pub ambiguity_detection: LogLevel,
    /// Determines whether the presence of redundant edges in the hierarchy of system sets is only
    /// logged or also results in a [`HierarchyRedundancy`](ScheduleBuildWarning::HierarchyRedundancy)
    /// warning or error.
    ///
    /// Defaults to [`LogLevel::Warn`].
    pub hierarchy_detection: LogLevel,
    /// Auto insert [`ApplyDeferred`] systems into the schedule,
    /// when there are [`Deferred`](crate::prelude::Deferred)
    /// in one system and there are ordering dependencies on that system. [`Commands`](crate::system::Commands) is one
    /// such deferred buffer.
    ///
    /// You may want to disable this if you only want to sync deferred params at the end of the schedule,
    /// or want to manually insert all your sync points.
    ///
    /// Defaults to `true`
    pub auto_insert_apply_deferred: bool,
    /// If set to true, node names will be shortened instead of the fully qualified type path.
    ///
    /// Defaults to `true`.
    pub use_shortnames: bool,
    /// If set to true, report all system sets the conflicting systems are part of.
    ///
    /// Defaults to `true`.
    pub report_sets: bool,
}

impl Default for ScheduleBuildSettings {
    fn default() -> Self {
        Self::new()
    }
}

impl ScheduleBuildSettings {
    /// Default build settings.
    /// See the field-level documentation for the default value of each field.
    pub const fn new() -> Self {
        Self {
            ambiguity_detection: LogLevel::Ignore,
            hierarchy_detection: LogLevel::Warn,
            auto_insert_apply_deferred: true,
            use_shortnames: true,
            report_sets: true,
        }
    }
}

/// Error to denote that [`Schedule::initialize`] or [`Schedule::run`] has not yet been called for
/// this schedule.
#[derive(Error, Debug)]
#[error("executable schedule has not been built")]
pub struct ScheduleNotInitialized;

#[cfg(test)]
mod tests {
    use alloc::{vec, vec::Vec};
    use core::any::TypeId;

    use bevy_ecs_macros::ScheduleLabel;

    use crate::{
        error::{ignore, panic, DefaultErrorHandler, Result},
        prelude::{ApplyDeferred, IntoSystemSet, Res, Resource},
        schedule::{
            passes::AutoInsertApplyDeferredPass, tests::ResMut, IntoScheduleConfigs, Schedule,
            ScheduleBuildPass, ScheduleBuildSettings, ScheduleCleanupPolicy, SystemSet,
        },
        system::Commands,
        world::World,
    };

    use super::Schedules;

    #[derive(Resource)]
    struct Resource1;

    #[derive(Resource)]
    struct Resource2;

    #[test]
    fn unchanged_auto_insert_apply_deferred_has_no_effect() {
        use alloc::{vec, vec::Vec};

        #[derive(PartialEq, Debug)]
        enum Entry {
            System(usize),
            SyncPoint(usize),
        }

        #[derive(Resource, Default)]
        struct Log(Vec<Entry>);

        fn system<const N: usize>(mut res: ResMut<Log>, mut commands: Commands) {
            res.0.push(Entry::System(N));
            commands
                .queue(|world: &mut World| world.resource_mut::<Log>().0.push(Entry::SyncPoint(N)));
        }

        let mut world = World::default();
        world.init_resource::<Log>();
        let mut schedule = Schedule::default();
        schedule.add_systems((system::<1>, system::<2>).chain_ignore_deferred());
        schedule.set_build_settings(ScheduleBuildSettings {
            auto_insert_apply_deferred: true,
            ..Default::default()
        });
        schedule.run(&mut world);
        let actual = world.remove_resource::<Log>().unwrap().0;

        let expected = vec![
            Entry::System(1),
            Entry::System(2),
            Entry::SyncPoint(1),
            Entry::SyncPoint(2),
        ];

        assert_eq!(actual, expected);
    }

    // regression test for https://github.com/bevyengine/bevy/issues/9114
    #[test]
    fn ambiguous_with_not_breaking_run_conditions() {
        #[derive(SystemSet, Debug, Clone, PartialEq, Eq, Hash)]
        struct Set;

        let mut world = World::new();
        let mut schedule = Schedule::default();

        let system: fn() = || {
            panic!("This system must not run");
        };

        schedule.configure_sets(Set.run_if(|| false));
        schedule.add_systems(system.ambiguous_with(|| ()).in_set(Set));
        schedule.run(&mut world);
    }

    #[test]
    fn inserts_a_sync_point() {
        let mut schedule = Schedule::default();
        let mut world = World::default();
        schedule.add_systems(
            (
                |mut commands: Commands| commands.insert_resource(Resource1),
                |_: Res<Resource1>| {},
            )
                .chain(),
        );
        schedule.run(&mut world);

        // inserted a sync point
        assert_eq!(schedule.executable.systems.len(), 3);
    }

    #[test]
    fn explicit_sync_point_used_as_auto_sync_point() {
        let mut schedule = Schedule::default();
        let mut world = World::default();
        schedule.add_systems(
            (
                |mut commands: Commands| commands.insert_resource(Resource1),
                |_: Res<Resource1>| {},
            )
                .chain(),
        );
        schedule.add_systems((|| {}, ApplyDeferred, || {}).chain());
        schedule.run(&mut world);

        // No sync point was inserted, since we can reuse the explicit sync point.
        assert_eq!(schedule.executable.systems.len(), 5);
    }

    #[test]
    fn conditional_explicit_sync_point_not_used_as_auto_sync_point() {
        let mut schedule = Schedule::default();
        let mut world = World::default();
        schedule.add_systems(
            (
                |mut commands: Commands| commands.insert_resource(Resource1),
                |_: Res<Resource1>| {},
            )
                .chain(),
        );
        schedule.add_systems((|| {}, ApplyDeferred.run_if(|| false), || {}).chain());
        schedule.run(&mut world);

        // A sync point was inserted, since the explicit sync point is not always run.
        assert_eq!(schedule.executable.systems.len(), 6);
    }

    #[test]
    fn conditional_explicit_sync_point_not_used_as_auto_sync_point_condition_on_chain() {
        let mut schedule = Schedule::default();
        let mut world = World::default();
        schedule.add_systems(
            (
                |mut commands: Commands| commands.insert_resource(Resource1),
                |_: Res<Resource1>| {},
            )
                .chain(),
        );
        schedule.add_systems((|| {}, ApplyDeferred, || {}).chain().run_if(|| false));
        schedule.run(&mut world);

        // A sync point was inserted, since the explicit sync point is not always run.
        assert_eq!(schedule.executable.systems.len(), 6);
    }

    #[test]
    fn conditional_explicit_sync_point_not_used_as_auto_sync_point_condition_on_system_set() {
        #[derive(SystemSet, Debug, Clone, PartialEq, Eq, Hash)]
        struct Set;

        let mut schedule = Schedule::default();
        let mut world = World::default();
        schedule.configure_sets(Set.run_if(|| false));
        schedule.add_systems(
            (
                |mut commands: Commands| commands.insert_resource(Resource1),
                |_: Res<Resource1>| {},
            )
                .chain(),
        );
        schedule.add_systems((|| {}, ApplyDeferred.in_set(Set), || {}).chain());
        schedule.run(&mut world);

        // A sync point was inserted, since the explicit sync point is not always run.
        assert_eq!(schedule.executable.systems.len(), 6);
    }

    #[test]
    fn conditional_explicit_sync_point_not_used_as_auto_sync_point_condition_on_nested_system_set()
    {
        #[derive(SystemSet, Debug, Clone, PartialEq, Eq, Hash)]
        struct Set1;
        #[derive(SystemSet, Debug, Clone, PartialEq, Eq, Hash)]
        struct Set2;

        let mut schedule = Schedule::default();
        let mut world = World::default();
        schedule.configure_sets(Set2.run_if(|| false));
        schedule.configure_sets(Set1.in_set(Set2));
        schedule.add_systems(
            (
                |mut commands: Commands| commands.insert_resource(Resource1),
                |_: Res<Resource1>| {},
            )
                .chain(),
        );
        schedule.add_systems((|| {}, ApplyDeferred, || {}).chain().in_set(Set1));
        schedule.run(&mut world);

        // A sync point was inserted, since the explicit sync point is not always run.
        assert_eq!(schedule.executable.systems.len(), 6);
    }

    #[test]
    fn merges_sync_points_into_one() {
        let mut schedule = Schedule::default();
        let mut world = World::default();
        // insert two parallel command systems, it should only create one sync point
        schedule.add_systems(
            (
                (
                    |mut commands: Commands| commands.insert_resource(Resource1),
                    |mut commands: Commands| commands.insert_resource(Resource2),
                ),
                |_: Res<Resource1>, _: Res<Resource2>| {},
            )
                .chain(),
        );
        schedule.run(&mut world);

        // inserted sync points
        assert_eq!(schedule.executable.systems.len(), 4);

        // merges sync points on rebuild
        schedule.add_systems(((
            (
                |mut commands: Commands| commands.insert_resource(Resource1),
                |mut commands: Commands| commands.insert_resource(Resource2),
            ),
            |_: Res<Resource1>, _: Res<Resource2>| {},
        )
            .chain(),));
        schedule.run(&mut world);

        assert_eq!(schedule.executable.systems.len(), 7);
    }

    #[test]
    fn adds_multiple_consecutive_syncs() {
        let mut schedule = Schedule::default();
        let mut world = World::default();
        // insert two consecutive command systems, it should create two sync points
        schedule.add_systems(
            (
                |mut commands: Commands| commands.insert_resource(Resource1),
                |mut commands: Commands| commands.insert_resource(Resource2),
                |_: Res<Resource1>, _: Res<Resource2>| {},
            )
                .chain(),
        );
        schedule.run(&mut world);

        assert_eq!(schedule.executable.systems.len(), 5);
    }

    #[test]
    fn do_not_consider_ignore_deferred_before_exclusive_system() {
        let mut schedule = Schedule::default();
        let mut world = World::default();
        // chain_ignore_deferred adds no sync points usually but an exception is made for exclusive systems
        schedule.add_systems(
            (
                |_: Commands| {},
                // <- no sync point is added here because the following system is not exclusive
                |mut commands: Commands| commands.insert_resource(Resource1),
                // <- sync point is added here because the following system is exclusive which expects to see all commands to that point
                |world: &mut World| assert!(world.contains_resource::<Resource1>()),
                // <- no sync point is added here because the previous system has no deferred parameters
                |_: &mut World| {},
                // <- no sync point is added here because the following system is not exclusive
                |_: Commands| {},
            )
                .chain_ignore_deferred(),
        );
        schedule.run(&mut world);

        assert_eq!(schedule.executable.systems.len(), 6); // 5 systems + 1 sync point
    }

    #[test]
    fn bubble_sync_point_through_ignore_deferred_node() {
        let mut schedule = Schedule::default();
        let mut world = World::default();

        let insert_resource_config = (
            // the first system has deferred commands
            |mut commands: Commands| commands.insert_resource(Resource1),
            // the second system has no deferred commands
            || {},
        )
            // the first two systems are chained without a sync point in between
            .chain_ignore_deferred();

        schedule.add_systems(
            (
                insert_resource_config,
                // the third system would panic if the command of the first system was not applied
                |_: Res<Resource1>| {},
            )
                // the third system is chained after the first two, possibly with a sync point in between
                .chain(),
        );

        // To add a sync point between the second and third system despite the second having no commands,
        // the first system has to signal the second system that there are unapplied commands.
        // With that the second system will add a sync point after it so the third system will find the resource.

        schedule.run(&mut world);

        assert_eq!(schedule.executable.systems.len(), 4); // 3 systems + 1 sync point
    }

    #[test]
    fn disable_auto_sync_points() {
        let mut schedule = Schedule::default();
        schedule.set_build_settings(ScheduleBuildSettings {
            auto_insert_apply_deferred: false,
            ..Default::default()
        });
        let mut world = World::default();
        schedule.add_systems(
            (
                |mut commands: Commands| commands.insert_resource(Resource1),
                |res: Option<Res<Resource1>>| assert!(res.is_none()),
            )
                .chain(),
        );
        schedule.run(&mut world);

        assert_eq!(schedule.executable.systems.len(), 2);
    }

    mod no_sync_edges {
        use super::*;

        fn insert_resource(mut commands: Commands) {
            commands.insert_resource(Resource1);
        }

        fn resource_does_not_exist(res: Option<Res<Resource1>>) {
            assert!(res.is_none());
        }

        #[derive(SystemSet, Hash, PartialEq, Eq, Debug, Clone)]
        enum Sets {
            A,
            B,
        }

        fn check_no_sync_edges(add_systems: impl FnOnce(&mut Schedule)) {
            let mut schedule = Schedule::default();
            let mut world = World::default();
            add_systems(&mut schedule);

            schedule.run(&mut world);

            assert_eq!(schedule.executable.systems.len(), 2);
        }

        #[test]
        fn system_to_system_after() {
            check_no_sync_edges(|schedule| {
                schedule.add_systems((
                    insert_resource,
                    resource_does_not_exist.after_ignore_deferred(insert_resource),
                ));
            });
        }

        #[test]
        fn system_to_system_before() {
            check_no_sync_edges(|schedule| {
                schedule.add_systems((
                    insert_resource.before_ignore_deferred(resource_does_not_exist),
                    resource_does_not_exist,
                ));
            });
        }

        #[test]
        fn set_to_system_after() {
            check_no_sync_edges(|schedule| {
                schedule
                    .add_systems((insert_resource, resource_does_not_exist.in_set(Sets::A)))
                    .configure_sets(Sets::A.after_ignore_deferred(insert_resource));
            });
        }

        #[test]
        fn set_to_system_before() {
            check_no_sync_edges(|schedule| {
                schedule
                    .add_systems((insert_resource.in_set(Sets::A), resource_does_not_exist))
                    .configure_sets(Sets::A.before_ignore_deferred(resource_does_not_exist));
            });
        }

        #[test]
        fn set_to_set_after() {
            check_no_sync_edges(|schedule| {
                schedule
                    .add_systems((
                        insert_resource.in_set(Sets::A),
                        resource_does_not_exist.in_set(Sets::B),
                    ))
                    .configure_sets(Sets::B.after_ignore_deferred(Sets::A));
            });
        }

        #[test]
        fn set_to_set_before() {
            check_no_sync_edges(|schedule| {
                schedule
                    .add_systems((
                        insert_resource.in_set(Sets::A),
                        resource_does_not_exist.in_set(Sets::B),
                    ))
                    .configure_sets(Sets::A.before_ignore_deferred(Sets::B));
            });
        }
    }

    mod no_sync_chain {
        use super::*;

        #[derive(Resource)]
        struct Ra;

        #[derive(Resource)]
        struct Rb;

        #[derive(Resource)]
        struct Rc;

        fn run_schedule(expected_num_systems: usize, add_systems: impl FnOnce(&mut Schedule)) {
            let mut schedule = Schedule::default();
            let mut world = World::default();
            add_systems(&mut schedule);

            schedule.run(&mut world);

            assert_eq!(schedule.executable.systems.len(), expected_num_systems);
        }

        #[test]
        fn only_chain_outside() {
            run_schedule(5, |schedule: &mut Schedule| {
                schedule.add_systems(
                    (
                        (
                            |mut commands: Commands| commands.insert_resource(Ra),
                            |mut commands: Commands| commands.insert_resource(Rb),
                        ),
                        (
                            |res_a: Option<Res<Ra>>, res_b: Option<Res<Rb>>| {
                                assert!(res_a.is_some());
                                assert!(res_b.is_some());
                            },
                            |res_a: Option<Res<Ra>>, res_b: Option<Res<Rb>>| {
                                assert!(res_a.is_some());
                                assert!(res_b.is_some());
                            },
                        ),
                    )
                        .chain(),
                );
            });

            run_schedule(4, |schedule: &mut Schedule| {
                schedule.add_systems(
                    (
                        (
                            |mut commands: Commands| commands.insert_resource(Ra),
                            |mut commands: Commands| commands.insert_resource(Rb),
                        ),
                        (
                            |res_a: Option<Res<Ra>>, res_b: Option<Res<Rb>>| {
                                assert!(res_a.is_none());
                                assert!(res_b.is_none());
                            },
                            |res_a: Option<Res<Ra>>, res_b: Option<Res<Rb>>| {
                                assert!(res_a.is_none());
                                assert!(res_b.is_none());
                            },
                        ),
                    )
                        .chain_ignore_deferred(),
                );
            });
        }

        #[test]
        fn chain_first() {
            run_schedule(6, |schedule: &mut Schedule| {
                schedule.add_systems(
                    (
                        (
                            |mut commands: Commands| commands.insert_resource(Ra),
                            |mut commands: Commands, res_a: Option<Res<Ra>>| {
                                commands.insert_resource(Rb);
                                assert!(res_a.is_some());
                            },
                        )
                            .chain(),
                        (
                            |res_a: Option<Res<Ra>>, res_b: Option<Res<Rb>>| {
                                assert!(res_a.is_some());
                                assert!(res_b.is_some());
                            },
                            |res_a: Option<Res<Ra>>, res_b: Option<Res<Rb>>| {
                                assert!(res_a.is_some());
                                assert!(res_b.is_some());
                            },
                        ),
                    )
                        .chain(),
                );
            });

            run_schedule(5, |schedule: &mut Schedule| {
                schedule.add_systems(
                    (
                        (
                            |mut commands: Commands| commands.insert_resource(Ra),
                            |mut commands: Commands, res_a: Option<Res<Ra>>| {
                                commands.insert_resource(Rb);
                                assert!(res_a.is_some());
                            },
                        )
                            .chain(),
                        (
                            |res_a: Option<Res<Ra>>, res_b: Option<Res<Rb>>| {
                                assert!(res_a.is_some());
                                assert!(res_b.is_none());
                            },
                            |res_a: Option<Res<Ra>>, res_b: Option<Res<Rb>>| {
                                assert!(res_a.is_some());
                                assert!(res_b.is_none());
                            },
                        ),
                    )
                        .chain_ignore_deferred(),
                );
            });
        }

        #[test]
        fn chain_second() {
            run_schedule(6, |schedule: &mut Schedule| {
                schedule.add_systems(
                    (
                        (
                            |mut commands: Commands| commands.insert_resource(Ra),
                            |mut commands: Commands| commands.insert_resource(Rb),
                        ),
                        (
                            |mut commands: Commands,
                             res_a: Option<Res<Ra>>,
                             res_b: Option<Res<Rb>>| {
                                commands.insert_resource(Rc);
                                assert!(res_a.is_some());
                                assert!(res_b.is_some());
                            },
                            |res_a: Option<Res<Ra>>,
                             res_b: Option<Res<Rb>>,
                             res_c: Option<Res<Rc>>| {
                                assert!(res_a.is_some());
                                assert!(res_b.is_some());
                                assert!(res_c.is_some());
                            },
                        )
                            .chain(),
                    )
                        .chain(),
                );
            });

            run_schedule(5, |schedule: &mut Schedule| {
                schedule.add_systems(
                    (
                        (
                            |mut commands: Commands| commands.insert_resource(Ra),
                            |mut commands: Commands| commands.insert_resource(Rb),
                        ),
                        (
                            |mut commands: Commands,
                             res_a: Option<Res<Ra>>,
                             res_b: Option<Res<Rb>>| {
                                commands.insert_resource(Rc);
                                assert!(res_a.is_none());
                                assert!(res_b.is_none());
                            },
                            |res_a: Option<Res<Ra>>,
                             res_b: Option<Res<Rb>>,
                             res_c: Option<Res<Rc>>| {
                                assert!(res_a.is_some());
                                assert!(res_b.is_some());
                                assert!(res_c.is_some());
                            },
                        )
                            .chain(),
                    )
                        .chain_ignore_deferred(),
                );
            });
        }

        #[test]
        fn chain_all() {
            run_schedule(7, |schedule: &mut Schedule| {
                schedule.add_systems(
                    (
                        (
                            |mut commands: Commands| commands.insert_resource(Ra),
                            |mut commands: Commands, res_a: Option<Res<Ra>>| {
                                commands.insert_resource(Rb);
                                assert!(res_a.is_some());
                            },
                        )
                            .chain(),
                        (
                            |mut commands: Commands,
                             res_a: Option<Res<Ra>>,
                             res_b: Option<Res<Rb>>| {
                                commands.insert_resource(Rc);
                                assert!(res_a.is_some());
                                assert!(res_b.is_some());
                            },
                            |res_a: Option<Res<Ra>>,
                             res_b: Option<Res<Rb>>,
                             res_c: Option<Res<Rc>>| {
                                assert!(res_a.is_some());
                                assert!(res_b.is_some());
                                assert!(res_c.is_some());
                            },
                        )
                            .chain(),
                    )
                        .chain(),
                );
            });

            run_schedule(6, |schedule: &mut Schedule| {
                schedule.add_systems(
                    (
                        (
                            |mut commands: Commands| commands.insert_resource(Ra),
                            |mut commands: Commands, res_a: Option<Res<Ra>>| {
                                commands.insert_resource(Rb);
                                assert!(res_a.is_some());
                            },
                        )
                            .chain(),
                        (
                            |mut commands: Commands,
                             res_a: Option<Res<Ra>>,
                             res_b: Option<Res<Rb>>| {
                                commands.insert_resource(Rc);
                                assert!(res_a.is_some());
                                assert!(res_b.is_none());
                            },
                            |res_a: Option<Res<Ra>>,
                             res_b: Option<Res<Rb>>,
                             res_c: Option<Res<Rc>>| {
                                assert!(res_a.is_some());
                                assert!(res_b.is_some());
                                assert!(res_c.is_some());
                            },
                        )
                            .chain(),
                    )
                        .chain_ignore_deferred(),
                );
            });
        }
    }

    #[derive(ScheduleLabel, Hash, Debug, Clone, PartialEq, Eq)]
    struct TestSchedule;

    #[derive(Resource)]
    struct CheckSystemRan(usize);

    #[test]
    fn add_systems_to_existing_schedule() {
        let mut schedules = Schedules::default();
        let schedule = Schedule::new(TestSchedule);

        schedules.insert(schedule);
        schedules.add_systems(TestSchedule, |mut ran: ResMut<CheckSystemRan>| ran.0 += 1);

        let mut world = World::new();

        world.insert_resource(CheckSystemRan(0));
        world.insert_resource(schedules);
        world.run_schedule(TestSchedule);

        let value = world
            .get_resource::<CheckSystemRan>()
            .expect("CheckSystemRan Resource Should Exist");
        assert_eq!(value.0, 1);
    }

    #[test]
    fn add_systems_to_non_existing_schedule() {
        let mut schedules = Schedules::default();

        schedules.add_systems(TestSchedule, |mut ran: ResMut<CheckSystemRan>| ran.0 += 1);

        let mut world = World::new();

        world.insert_resource(CheckSystemRan(0));
        world.insert_resource(schedules);
        world.run_schedule(TestSchedule);

        let value = world
            .get_resource::<CheckSystemRan>()
            .expect("CheckSystemRan Resource Should Exist");
        assert_eq!(value.0, 1);
    }

    #[derive(SystemSet, Debug, Hash, Clone, PartialEq, Eq)]
    enum TestSet {
        First,
        Second,
    }

    #[test]
    fn configure_set_on_existing_schedule() {
        let mut schedules = Schedules::default();
        let schedule = Schedule::new(TestSchedule);

        schedules.insert(schedule);

        schedules.configure_sets(TestSchedule, (TestSet::First, TestSet::Second).chain());
        schedules.add_systems(
            TestSchedule,
            (|mut ran: ResMut<CheckSystemRan>| {
                assert_eq!(ran.0, 0);
                ran.0 += 1;
            })
            .in_set(TestSet::First),
        );

        schedules.add_systems(
            TestSchedule,
            (|mut ran: ResMut<CheckSystemRan>| {
                assert_eq!(ran.0, 1);
                ran.0 += 1;
            })
            .in_set(TestSet::Second),
        );

        let mut world = World::new();

        world.insert_resource(CheckSystemRan(0));
        world.insert_resource(schedules);
        world.run_schedule(TestSchedule);

        let value = world
            .get_resource::<CheckSystemRan>()
            .expect("CheckSystemRan Resource Should Exist");
        assert_eq!(value.0, 2);
    }

    #[test]
    fn configure_set_on_new_schedule() {
        let mut schedules = Schedules::default();

        schedules.configure_sets(TestSchedule, (TestSet::First, TestSet::Second).chain());
        schedules.add_systems(
            TestSchedule,
            (|mut ran: ResMut<CheckSystemRan>| {
                assert_eq!(ran.0, 0);
                ran.0 += 1;
            })
            .in_set(TestSet::First),
        );

        schedules.add_systems(
            TestSchedule,
            (|mut ran: ResMut<CheckSystemRan>| {
                assert_eq!(ran.0, 1);
                ran.0 += 1;
            })
            .in_set(TestSet::Second),
        );

        let mut world = World::new();

        world.insert_resource(CheckSystemRan(0));
        world.insert_resource(schedules);
        world.run_schedule(TestSchedule);

        let value = world
            .get_resource::<CheckSystemRan>()
            .expect("CheckSystemRan Resource Should Exist");
        assert_eq!(value.0, 2);
    }

    #[test]
    fn test_default_error_handler() {
        #[derive(Resource, Default)]
        struct Ran(bool);

        fn system(mut ran: ResMut<Ran>) -> Result {
            ran.0 = true;
            Err("I failed!".into())
        }

        // Test that the default error handler is used
        let mut world = World::default();
        world.init_resource::<Ran>();
        world.insert_resource(DefaultErrorHandler(ignore));
        let mut schedule = Schedule::default();
        schedule.add_systems(system).run(&mut world);
        assert!(world.resource::<Ran>().0);

        // Test that the handler doesn't change within the schedule
        schedule.add_systems(
            (|world: &mut World| {
                world.insert_resource(DefaultErrorHandler(panic));
            })
            .before(system),
        );
        schedule.run(&mut world);
    }

    #[test]
    fn get_a_system_key() {
        fn test_system() {}

        let mut schedule = Schedule::default();
        schedule.add_systems(test_system);
        let mut world = World::default();
        let _ = schedule.initialize(&mut world);

        let keys = schedule
            .graph()
            .systems_in_set(test_system.into_system_set().intern())
            .unwrap();
        assert_eq!(keys.len(), 1);
    }

    #[test]
    fn get_system_keys_in_set() {
        fn system_1() {}
        fn system_2() {}

        let mut schedule = Schedule::default();
        schedule.add_systems((system_1, system_2).in_set(TestSet::First));
        let mut world = World::default();
        let _ = schedule.initialize(&mut world);

        let keys = schedule
            .graph()
            .systems_in_set(TestSet::First.into_system_set().intern())
            .unwrap();
        assert_eq!(keys.len(), 2);
    }

    #[test]
    fn get_system_keys_with_same_name() {
        fn test_system() {}

        let mut schedule = Schedule::default();
        schedule.add_systems((test_system, test_system));
        let mut world = World::default();
        let _ = schedule.initialize(&mut world);

        let keys = schedule
            .graph()
            .systems_in_set(test_system.into_system_set().intern())
            .unwrap();
        assert_eq!(keys.len(), 2);
    }

    #[test]
    fn remove_a_system() {
        fn system() {}

        let mut schedule = Schedule::default();
        schedule.add_systems(system);
        let mut world = World::default();

        let remove_count = schedule.remove_systems_in_set(
            system,
            &mut world,
            ScheduleCleanupPolicy::RemoveSetAndSystemsAllowBreakages,
        );
        assert_eq!(remove_count.unwrap(), 1);

        // schedule has changed, so we check initializing again
        schedule.initialize(&mut world).unwrap();
        assert_eq!(schedule.graph().systems.len(), 0);
    }

    #[test]
    fn remove_multiple_systems() {
        fn system() {}

        let mut schedule = Schedule::default();
        schedule.add_systems((system, system));
        let mut world = World::default();

        let remove_count = schedule.remove_systems_in_set(
            system,
            &mut world,
            ScheduleCleanupPolicy::RemoveSetAndSystemsAllowBreakages,
        );
        assert_eq!(remove_count.unwrap(), 2);

        // schedule has changed, so we check initializing again
        schedule.initialize(&mut world).unwrap();
        assert_eq!(schedule.graph().systems.len(), 0);
    }

    #[test]
    fn remove_a_system_with_dependencies() {
        fn system_1() {}
        fn system_2() {}

        let mut schedule = Schedule::default();
        schedule.add_systems((system_1, system_2).chain());
        let mut world = World::default();

        let remove_count = schedule.remove_systems_in_set(
            system_1,
            &mut world,
            ScheduleCleanupPolicy::RemoveSetAndSystemsAllowBreakages,
        );
        assert_eq!(remove_count.unwrap(), 1);

        // schedule has changed, so we check initializing again
        schedule.initialize(&mut world).unwrap();
        assert_eq!(schedule.graph().systems.len(), 1);
    }

    #[test]
    fn remove_a_system_and_still_ordered() {
        #[derive(Resource)]
        struct A;

        fn system_1(_: ResMut<A>) {}
        fn system_2() {}
        fn system_3(_: ResMut<A>) {}

        let mut schedule = Schedule::default();
        schedule.add_systems((system_1, system_2, system_3).chain());
        let mut world = World::new();

        let _ = schedule.remove_systems_in_set(
            system_2,
            &mut world,
            ScheduleCleanupPolicy::RemoveSetAndSystems,
        );

        let result = schedule.initialize(&mut world);
        assert!(result.is_ok());
        let conflicts = schedule.graph().conflicting_systems();
        assert!(conflicts.is_empty());
    }

    #[test]
    fn remove_a_set_and_still_ordered() {
        #[derive(Resource)]
        struct A;

        #[derive(SystemSet, Hash, PartialEq, Eq, Clone, Debug)]
        struct B;

        fn system_1(_: ResMut<A>) {}
        fn system_2() {}
        fn system_3(_: ResMut<A>) {}

        let mut schedule = Schedule::default();
        schedule.add_systems((system_1.before(B), system_2, system_3.after(B)));
        let mut world = World::new();

        let _ = schedule.remove_systems_in_set(
            B,
            &mut world,
            ScheduleCleanupPolicy::RemoveSetAndSystems,
        );

        let result = schedule.initialize(&mut world);
        assert!(result.is_ok());
        let conflicts = schedule.graph().conflicting_systems();
        assert!(conflicts.is_empty());
    }

    #[test]
    fn build_pass_iteration_order() {
        #[derive(Debug)]
        struct Pass<const N: usize>;

        impl<const N: usize> ScheduleBuildPass for Pass<N> {
            type EdgeOptions = ();
            fn add_dependency(
                &mut self,
                _from: crate::schedule::NodeId,
                _to: crate::schedule::NodeId,
                _options: Option<&Self::EdgeOptions>,
            ) {
            }
            fn build(
                &mut self,
                _world: &mut World,
                _graph: &mut super::ScheduleGraph,
                _dependency_flattened: &mut crate::schedule::graph::Dag<crate::schedule::SystemKey>,
            ) -> core::result::Result<(), crate::schedule::ScheduleBuildError> {
                Ok(())
            }
            fn collapse_set(
                &mut self,
                _set: crate::schedule::SystemSetKey,
                _systems: &bevy_platform::collections::HashSet<crate::schedule::SystemKey>,
                _dependency_flattening: &crate::schedule::graph::DiGraph<crate::schedule::NodeId>,
            ) -> impl Iterator<Item = (crate::schedule::NodeId, crate::schedule::NodeId)>
            {
                core::iter::empty()
            }
        }

        let mut schedule = Schedule::default();
        schedule.add_build_pass(Pass::<0>);
        schedule.add_build_pass(Pass::<1>);
        schedule.add_build_pass(Pass::<2>);

        let pass_order: Vec<TypeId> = schedule.graph().passes.keys().cloned().collect();

        assert_eq!(
            pass_order,
            vec![
                TypeId::of::<AutoInsertApplyDeferredPass>(),
                TypeId::of::<Pass<0>>(),
                TypeId::of::<Pass<1>>(),
                TypeId::of::<Pass<2>>()
            ]
        );
    }
}<|MERGE_RESOLUTION|>--- conflicted
+++ resolved
@@ -2,13 +2,9 @@
     clippy::module_inception,
     reason = "This instance of module inception is being discussed; see #17344."
 )]
+
 use alloc::{
     boxed::Box,
-<<<<<<< HEAD
-    collections::BTreeMap,
-=======
-    collections::BTreeSet,
->>>>>>> 119d6fbe
     format,
     string::{String, ToString},
     vec,
@@ -16,7 +12,7 @@
 };
 use bevy_platform::{
     collections::{HashMap, HashSet},
-    hash::FixedHasher,
+    hash::NoOpHash,
 };
 use bevy_utils::{default, TypeIdMap};
 use core::{
@@ -24,12 +20,8 @@
     fmt::Debug,
 };
 use fixedbitset::FixedBitSet;
-<<<<<<< HEAD
+use indexmap::IndexMap;
 use log::warn;
-=======
-use indexmap::IndexMap;
-use log::{info, warn};
->>>>>>> 119d6fbe
 use pass::ScheduleBuildPassObj;
 use thiserror::Error;
 #[cfg(feature = "trace")]
@@ -679,7 +671,7 @@
     anonymous_sets: usize,
     changed: bool,
     settings: ScheduleBuildSettings,
-    passes: IndexMap<TypeId, Box<dyn ScheduleBuildPassObj>, FixedHasher>,
+    passes: IndexMap<TypeId, Box<dyn ScheduleBuildPassObj>, NoOpHash>,
 }
 
 impl ScheduleGraph {
