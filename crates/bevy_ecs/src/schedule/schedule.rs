use std::{
    fmt::{Debug, Write},
    result::Result,
};

use bevy_utils::default;
#[cfg(feature = "trace")]
use bevy_utils::tracing::info_span;
use bevy_utils::{
    petgraph::{algo::TarjanScc, prelude::*},
    thiserror::Error,
    tracing::{error, warn},
    HashMap, HashSet,
};

use fixedbitset::FixedBitSet;

use crate::{
    self as bevy_ecs,
    component::{ComponentId, Components, Tick},
    schedule::*,
    system::{BoxedSystem, Resource, System},
    world::World,
};

/// Resource that stores [`Schedule`]s mapped to [`ScheduleLabel`]s.
#[derive(Default, Resource)]
pub struct Schedules {
    inner: HashMap<InternedScheduleLabel, Schedule>,
}

impl Schedules {
    /// Constructs an empty `Schedules` with zero initial capacity.
    pub fn new() -> Self {
        Self {
            inner: HashMap::new(),
        }
    }

    /// Inserts a labeled schedule into the map.
    ///
    /// If the map already had an entry for `label`, `schedule` is inserted,
    /// and the old schedule is returned. Otherwise, `None` is returned.
<<<<<<< HEAD
    pub fn insert(&mut self, label: impl ScheduleLabel, schedule: Schedule) -> Option<Schedule> {
        self.inner.insert(label.intern(), schedule)
=======
    pub fn insert(&mut self, schedule: Schedule) -> Option<Schedule> {
        let label = schedule.name.dyn_clone();
        self.inner.insert(label, schedule)
>>>>>>> 9c004439
    }

    /// Removes the schedule corresponding to the `label` from the map, returning it if it existed.
    pub fn remove(&mut self, label: impl ScheduleLabel) -> Option<Schedule> {
        self.inner.remove(&label.intern())
    }

    /// Removes the (schedule, label) pair corresponding to the `label` from the map, returning it if it existed.
    pub fn remove_entry(
        &mut self,
        label: impl ScheduleLabel,
    ) -> Option<(InternedScheduleLabel, Schedule)> {
        self.inner.remove_entry(&label.intern())
    }

    /// Does a schedule with the provided label already exist?
    pub fn contains(&self, label: impl ScheduleLabel) -> bool {
        self.inner.contains_key(&label.intern())
    }

    /// Returns a reference to the schedule associated with `label`, if it exists.
    pub fn get(&self, label: impl ScheduleLabel) -> Option<&Schedule> {
        self.inner.get(&label.intern())
    }

    /// Returns a mutable reference to the schedule associated with `label`, if it exists.
    pub fn get_mut(&mut self, label: impl ScheduleLabel) -> Option<&mut Schedule> {
        self.inner.get_mut(&label.intern())
    }

    /// Returns an iterator over all schedules. Iteration order is undefined.
    pub fn iter(&self) -> impl Iterator<Item = (&dyn ScheduleLabel, &Schedule)> {
        self.inner
            .iter()
            .map(|(label, schedule)| (&**label, schedule))
    }
    /// Returns an iterator over mutable references to all schedules. Iteration order is undefined.
    pub fn iter_mut(&mut self) -> impl Iterator<Item = (&dyn ScheduleLabel, &mut Schedule)> {
        self.inner
            .iter_mut()
            .map(|(label, schedule)| (&**label, schedule))
    }

    /// Iterates the change ticks of all systems in all stored schedules and clamps any older than
    /// [`MAX_CHANGE_AGE`](crate::change_detection::MAX_CHANGE_AGE).
    /// This prevents overflow and thus prevents false positives.
    pub(crate) fn check_change_ticks(&mut self, change_tick: Tick) {
        #[cfg(feature = "trace")]
        let _all_span = info_span!("check stored schedule ticks").entered();
        // label used when trace feature is enabled
        #[allow(unused_variables)]
        for (label, schedule) in &mut self.inner {
            #[cfg(feature = "trace")]
            let name = format!("{label:?}");
            #[cfg(feature = "trace")]
            let _one_span = info_span!("check schedule ticks", name = &name).entered();
            schedule.check_change_ticks(change_tick);
        }
    }

    /// Applies the provided [`ScheduleBuildSettings`] to all schedules.
    pub fn configure_schedules(&mut self, schedule_build_settings: ScheduleBuildSettings) {
        for (_, schedule) in &mut self.inner {
            schedule.set_build_settings(schedule_build_settings.clone());
        }
    }
}

fn make_executor(kind: ExecutorKind) -> Box<dyn SystemExecutor> {
    match kind {
        ExecutorKind::Simple => Box::new(SimpleExecutor::new()),
        ExecutorKind::SingleThreaded => Box::new(SingleThreadedExecutor::new()),
        ExecutorKind::MultiThreaded => Box::new(MultiThreadedExecutor::new()),
    }
}

/// A collection of systems, and the metadata and executor needed to run them
/// in a certain order under certain conditions.
///
/// # Example
/// Here is an example of a `Schedule` running a "Hello world" system:
/// ```
/// # use bevy_ecs::prelude::*;
/// fn hello_world() { println!("Hello world!") }
///
/// fn main() {
///     let mut world = World::new();
///     let mut schedule = Schedule::default();
///     schedule.add_systems(hello_world);
///
///     schedule.run(&mut world);
/// }
/// ```
///
/// A schedule can also run several systems in an ordered way:
/// ```
/// # use bevy_ecs::prelude::*;
/// fn system_one() { println!("System 1 works!") }
/// fn system_two() { println!("System 2 works!") }
/// fn system_three() { println!("System 3 works!") }
///    
/// fn main() {
///     let mut world = World::new();
///     let mut schedule = Schedule::default();
///     schedule.add_systems((
///         system_two,
///         system_one.before(system_two),
///         system_three.after(system_two),
///     ));
///
///     schedule.run(&mut world);
/// }
/// ```
pub struct Schedule {
    name: BoxedScheduleLabel,
    graph: ScheduleGraph,
    executable: SystemSchedule,
    executor: Box<dyn SystemExecutor>,
    executor_initialized: bool,
}

#[derive(ScheduleLabel, Hash, PartialEq, Eq, Debug, Clone)]
struct DefaultSchedule;

impl Default for Schedule {
    /// Creates a schedule with a default label. Only use in situations where
    /// you don't care about the [`ScheduleLabel`]. Inserting a default schedule
    /// into the world risks overwriting another schedule. For most situations
    /// you should use [`Schedule::new`].
    fn default() -> Self {
        Self::new(DefaultSchedule)
    }
}

impl Schedule {
    /// Constructs an empty `Schedule`.
    pub fn new(label: impl ScheduleLabel) -> Self {
        Self {
            name: label.dyn_clone(),
            graph: ScheduleGraph::new(),
            executable: SystemSchedule::new(),
            executor: make_executor(ExecutorKind::default()),
            executor_initialized: false,
        }
    }

    /// Add a collection of systems to the schedule.
    pub fn add_systems<M>(&mut self, systems: impl IntoSystemConfigs<M>) -> &mut Self {
        self.graph.process_configs(systems.into_configs(), false);
        self
    }

    /// Configures a system set in this schedule, adding it if it does not exist.
    #[deprecated(since = "0.12.0", note = "Please use `configure_sets` instead.")]
    #[track_caller]
    pub fn configure_set(&mut self, set: impl IntoSystemSetConfigs) -> &mut Self {
        self.configure_sets(set)
    }

    /// Configures a collection of system sets in this schedule, adding them if they does not exist.
    #[track_caller]
    pub fn configure_sets(&mut self, sets: impl IntoSystemSetConfigs) -> &mut Self {
        self.graph.configure_sets(sets);
        self
    }

    /// Changes miscellaneous build settings.
    pub fn set_build_settings(&mut self, settings: ScheduleBuildSettings) -> &mut Self {
        self.graph.settings = settings;
        self
    }

    /// Returns the schedule's current `ScheduleBuildSettings`.
    pub fn get_build_settings(&self) -> ScheduleBuildSettings {
        self.graph.settings.clone()
    }

    /// Returns the schedule's current execution strategy.
    pub fn get_executor_kind(&self) -> ExecutorKind {
        self.executor.kind()
    }

    /// Sets the schedule's execution strategy.
    pub fn set_executor_kind(&mut self, executor: ExecutorKind) -> &mut Self {
        if executor != self.executor.kind() {
            self.executor = make_executor(executor);
            self.executor_initialized = false;
        }
        self
    }

    /// Set whether the schedule applies deferred system buffers on final time or not. This is a catch-all
    /// in case a system uses commands but was not explicitly ordered before an instance of
    /// [`apply_deferred`](crate::prelude::apply_deferred). By default this
    /// setting is true, but may be disabled if needed.
    pub fn set_apply_final_deferred(&mut self, apply_final_deferred: bool) -> &mut Self {
        self.executor.set_apply_final_deferred(apply_final_deferred);
        self
    }

    /// Runs all systems in this schedule on the `world`, using its current execution strategy.
    pub fn run(&mut self, world: &mut World) {
        #[cfg(feature = "trace")]
        let _span = bevy_utils::tracing::info_span!("schedule", name = ?self.name).entered();

        world.check_change_ticks();
        self.initialize(world)
            .unwrap_or_else(|e| panic!("Error when initializing schedule {:?}: {e}", self.name));
        self.executor.run(&mut self.executable, world);
    }

    /// Initializes any newly-added systems and conditions, rebuilds the executable schedule,
    /// and re-initializes the executor.
    ///
    /// Moves all systems and run conditions out of the [`ScheduleGraph`].
    pub fn initialize(&mut self, world: &mut World) -> Result<(), ScheduleBuildError> {
        if self.graph.changed {
            self.graph.initialize(world);
            self.graph
                .update_schedule(&mut self.executable, world.components(), &self.name)?;
            self.graph.changed = false;
            self.executor_initialized = false;
        }

        if !self.executor_initialized {
            self.executor.init(&self.executable);
            self.executor_initialized = true;
        }

        Ok(())
    }

    /// Returns the [`ScheduleGraph`].
    pub fn graph(&self) -> &ScheduleGraph {
        &self.graph
    }

    /// Returns a mutable reference to the [`ScheduleGraph`].
    pub fn graph_mut(&mut self) -> &mut ScheduleGraph {
        &mut self.graph
    }

    /// Iterates the change ticks of all systems in the schedule and clamps any older than
    /// [`MAX_CHANGE_AGE`](crate::change_detection::MAX_CHANGE_AGE).
    /// This prevents overflow and thus prevents false positives.
    pub(crate) fn check_change_ticks(&mut self, change_tick: Tick) {
        for system in &mut self.executable.systems {
            if !is_apply_deferred(system) {
                system.check_change_tick(change_tick);
            }
        }

        for conditions in &mut self.executable.system_conditions {
            for system in conditions {
                system.check_change_tick(change_tick);
            }
        }

        for conditions in &mut self.executable.set_conditions {
            for system in conditions {
                system.check_change_tick(change_tick);
            }
        }
    }

    /// Directly applies any accumulated [`Deferred`](crate::system::Deferred) system parameters (like [`Commands`](crate::prelude::Commands)) to the `world`.
    ///
    /// Like always, deferred system parameters are applied in the "topological sort order" of the schedule graph.
    /// As a result, buffers from one system are only guaranteed to be applied before those of other systems
    /// if there is an explicit system ordering between the two systems.
    ///
    /// This is used in rendering to extract data from the main world, storing the data in system buffers,
    /// before applying their buffers in a different world.
    pub fn apply_deferred(&mut self, world: &mut World) {
        for system in &mut self.executable.systems {
            system.apply_deferred(world);
        }
    }
}

/// A directed acyclic graph structure.
#[derive(Default)]
pub struct Dag {
    /// A directed graph.
    graph: DiGraphMap<NodeId, ()>,
    /// A cached topological ordering of the graph.
    topsort: Vec<NodeId>,
}

impl Dag {
    fn new() -> Self {
        Self {
            graph: DiGraphMap::new(),
            topsort: Vec::new(),
        }
    }

    /// The directed graph of the stored systems, connected by their ordering dependencies.
    pub fn graph(&self) -> &DiGraphMap<NodeId, ()> {
        &self.graph
    }

    /// A cached topological ordering of the graph.
    ///
    /// The order is determined by the ordering dependencies between systems.
    pub fn cached_topsort(&self) -> &[NodeId] {
        &self.topsort
    }
}

/// A [`SystemSet`] with metadata, stored in a [`ScheduleGraph`].
struct SystemSetNode {
    inner: InternedSystemSet,
}

impl SystemSetNode {
    pub fn new(set: InternedSystemSet) -> Self {
        Self { inner: set }
    }

    pub fn name(&self) -> String {
        format!("{:?}", &self.inner)
    }

    pub fn is_system_type(&self) -> bool {
        self.inner.system_type().is_some()
    }

    pub fn is_anonymous(&self) -> bool {
        self.inner.is_anonymous()
    }
}

/// A [`BoxedSystem`] with metadata, stored in a [`ScheduleGraph`].
struct SystemNode {
    inner: Option<BoxedSystem>,
}

impl SystemNode {
    pub fn new(system: BoxedSystem) -> Self {
        Self {
            inner: Some(system),
        }
    }

    pub fn get(&self) -> Option<&BoxedSystem> {
        self.inner.as_ref()
    }

    pub fn get_mut(&mut self) -> Option<&mut BoxedSystem> {
        self.inner.as_mut()
    }
}

/// Metadata for a [`Schedule`].
#[derive(Default)]
pub struct ScheduleGraph {
    systems: Vec<SystemNode>,
    system_conditions: Vec<Vec<BoxedCondition>>,
    system_sets: Vec<SystemSetNode>,
    system_set_conditions: Vec<Vec<BoxedCondition>>,
    system_set_ids: HashMap<InternedSystemSet, NodeId>,
    uninit: Vec<(NodeId, usize)>,
    hierarchy: Dag,
    dependency: Dag,
    ambiguous_with: UnGraphMap<NodeId, ()>,
    ambiguous_with_all: HashSet<NodeId>,
    conflicting_systems: Vec<(NodeId, NodeId, Vec<ComponentId>)>,
    anonymous_sets: usize,
    changed: bool,
    settings: ScheduleBuildSettings,
}

impl ScheduleGraph {
    /// Creates an empty [`ScheduleGraph`] with default settings.
    pub fn new() -> Self {
        Self {
            systems: Vec::new(),
            system_conditions: Vec::new(),
            system_sets: Vec::new(),
            system_set_conditions: Vec::new(),
            system_set_ids: HashMap::new(),
            uninit: Vec::new(),
            hierarchy: Dag::new(),
            dependency: Dag::new(),
            ambiguous_with: UnGraphMap::new(),
            ambiguous_with_all: HashSet::new(),
            conflicting_systems: Vec::new(),
            anonymous_sets: 0,
            changed: false,
            settings: default(),
        }
    }

    /// Returns the system at the given [`NodeId`], if it exists.
    pub fn get_system_at(&self, id: NodeId) -> Option<&dyn System<In = (), Out = ()>> {
        if !id.is_system() {
            return None;
        }
        self.systems
            .get(id.index())
            .and_then(|system| system.inner.as_deref())
    }

    /// Returns the system at the given [`NodeId`].
    ///
    /// Panics if it doesn't exist.
    #[track_caller]
    pub fn system_at(&self, id: NodeId) -> &dyn System<In = (), Out = ()> {
        self.get_system_at(id)
            .ok_or_else(|| format!("system with id {id:?} does not exist in this Schedule"))
            .unwrap()
    }

    /// Returns the set at the given [`NodeId`], if it exists.
    pub fn get_set_at(&self, id: NodeId) -> Option<&dyn SystemSet> {
        if !id.is_set() {
            return None;
        }
        self.system_sets.get(id.index()).map(|set| &*set.inner)
    }

    /// Returns the set at the given [`NodeId`].
    ///
    /// Panics if it doesn't exist.
    #[track_caller]
    pub fn set_at(&self, id: NodeId) -> &dyn SystemSet {
        self.get_set_at(id)
            .ok_or_else(|| format!("set with id {id:?} does not exist in this Schedule"))
            .unwrap()
    }

    /// Returns an iterator over all systems in this schedule.
    pub fn systems(
        &self,
    ) -> impl Iterator<Item = (NodeId, &dyn System<In = (), Out = ()>, &[BoxedCondition])> {
        self.systems
            .iter()
            .zip(self.system_conditions.iter())
            .enumerate()
            .filter_map(|(i, (system_node, condition))| {
                let system = system_node.inner.as_deref()?;
                Some((NodeId::System(i), system, condition.as_slice()))
            })
    }

    /// Returns an iterator over all system sets in this schedule.
    pub fn system_sets(&self) -> impl Iterator<Item = (NodeId, &dyn SystemSet, &[BoxedCondition])> {
        self.system_set_ids.iter().map(|(_, &node_id)| {
            let set_node = &self.system_sets[node_id.index()];
            let set = &*set_node.inner;
            let conditions = self.system_set_conditions[node_id.index()].as_slice();
            (node_id, set, conditions)
        })
    }

    /// Returns the [`Dag`] of the hierarchy.
    ///
    /// The hierarchy is a directed acyclic graph of the systems and sets,
    /// where an edge denotes that a system or set is the child of another set.
    pub fn hierarchy(&self) -> &Dag {
        &self.hierarchy
    }

    /// Returns the [`Dag`] of the dependencies in the schedule.
    ///
    /// Nodes in this graph are systems and sets, and edges denote that
    /// a system or set has to run before another system or set.
    pub fn dependency(&self) -> &Dag {
        &self.dependency
    }

    /// Returns the list of systems that conflict with each other, i.e. have ambiguities in their access.
    ///
    /// If the `Vec<ComponentId>` is empty, the systems conflict on [`World`] access.
    /// Must be called after [`ScheduleGraph::build_schedule`] to be non-empty.
    pub fn conflicting_systems(&self) -> &[(NodeId, NodeId, Vec<ComponentId>)] {
        &self.conflicting_systems
    }

    /// Adds the config nodes to the graph.
    ///
    /// `collect_nodes` controls whether the `NodeId`s of the processed config nodes are stored in the returned [`ProcessConfigsResult`].
    /// `process_config` is the function which processes each individual config node and returns a corresponding `NodeId`.
    ///
    /// The fields on the returned [`ProcessConfigsResult`] are:
    /// - `nodes`: a vector of all node ids contained in the nested `NodeConfigs`
    /// - `densely_chained`: a boolean that is true if all nested nodes are linearly chained (with successive `after` orderings) in the order they are defined
    #[track_caller]
    fn process_configs<T: ProcessNodeConfig>(
        &mut self,
        configs: NodeConfigs<T>,
        collect_nodes: bool,
    ) -> ProcessConfigsResult {
        match configs {
            NodeConfigs::NodeConfig(config) => {
                let node_id = T::process_config(self, config);
                if collect_nodes {
                    ProcessConfigsResult {
                        densely_chained: true,
                        nodes: vec![node_id],
                    }
                } else {
                    ProcessConfigsResult {
                        densely_chained: true,
                        nodes: Vec::new(),
                    }
                }
            }
            NodeConfigs::Configs {
                mut configs,
                collective_conditions,
                chained,
            } => {
                let more_than_one_entry = configs.len() > 1;
                if !collective_conditions.is_empty() {
                    if more_than_one_entry {
                        let set = self.create_anonymous_set();
                        for config in &mut configs {
<<<<<<< HEAD
                            config.in_set_inner(set.intern());
=======
                            config.in_set_dyn(set.dyn_clone());
>>>>>>> 9c004439
                        }
                        let mut set_config = SystemSetConfig::new(set.dyn_clone());
                        set_config.conditions.extend(collective_conditions);
                        self.configure_set_inner(set_config).unwrap();
                    } else {
                        for condition in collective_conditions {
                            configs[0].run_if_dyn(condition);
                        }
                    }
                }
                let mut config_iter = configs.into_iter();
                let mut nodes_in_scope = Vec::new();
                let mut densely_chained = true;
                if chained {
                    let Some(prev) = config_iter.next() else {
                        return ProcessConfigsResult {
                            nodes: Vec::new(),
                            densely_chained: true,
                        };
                    };
                    let mut previous_result = self.process_configs(prev, true);
                    densely_chained = previous_result.densely_chained;
                    for current in config_iter {
                        let current_result = self.process_configs(current, true);
                        densely_chained = densely_chained && current_result.densely_chained;
                        match (
                            previous_result.densely_chained,
                            current_result.densely_chained,
                        ) {
                            // Both groups are "densely" chained, so we can simplify the graph by only
                            // chaining the last in the previous list to the first in the current list
                            (true, true) => {
                                let last_in_prev = previous_result.nodes.last().unwrap();
                                let first_in_current = current_result.nodes.first().unwrap();
                                self.dependency.graph.add_edge(
                                    *last_in_prev,
                                    *first_in_current,
                                    (),
                                );
                            }
                            // The previous group is "densely" chained, so we can simplify the graph by only
                            // chaining the last item from the previous list to every item in the current list
                            (true, false) => {
                                let last_in_prev = previous_result.nodes.last().unwrap();
                                for current_node in &current_result.nodes {
                                    self.dependency.graph.add_edge(
                                        *last_in_prev,
                                        *current_node,
                                        (),
                                    );
                                }
                            }
                            // The current list is currently "densely" chained, so we can simplify the graph by
                            // only chaining every item in the previous list to the first item in the current list
                            (false, true) => {
                                let first_in_current = current_result.nodes.first().unwrap();
                                for previous_node in &previous_result.nodes {
                                    self.dependency.graph.add_edge(
                                        *previous_node,
                                        *first_in_current,
                                        (),
                                    );
                                }
                            }
                            // Neither of the lists are "densely" chained, so we must chain every item in the first
                            // list to every item in the second list
                            (false, false) => {
                                for previous_node in &previous_result.nodes {
                                    for current_node in &current_result.nodes {
                                        self.dependency.graph.add_edge(
                                            *previous_node,
                                            *current_node,
                                            (),
                                        );
                                    }
                                }
                            }
                        }

                        if collect_nodes {
                            nodes_in_scope.append(&mut previous_result.nodes);
                        }

                        previous_result = current_result;
                    }

                    // ensure the last config's nodes are added
                    if collect_nodes {
                        nodes_in_scope.append(&mut previous_result.nodes);
                    }
                } else {
                    for config in config_iter {
                        let result = self.process_configs(config, collect_nodes);
                        densely_chained = densely_chained && result.densely_chained;
                        if collect_nodes {
                            nodes_in_scope.extend(result.nodes);
                        }
                    }

                    // an "unchained" SystemConfig is only densely chained if it has exactly one densely chained entry
                    if more_than_one_entry {
                        densely_chained = false;
                    }
                }

                ProcessConfigsResult {
                    nodes: nodes_in_scope,
                    densely_chained,
                }
            }
        }
    }

    fn add_system_inner(&mut self, config: SystemConfig) -> Result<NodeId, ScheduleBuildError> {
        let id = NodeId::System(self.systems.len());

        // graph updates are immediate
        self.update_graphs(id, config.graph_info)?;

        // system init has to be deferred (need `&mut World`)
        self.uninit.push((id, 0));
        self.systems.push(SystemNode::new(config.node));
        self.system_conditions.push(config.conditions);

        Ok(id)
    }

    #[track_caller]
    fn configure_sets(&mut self, sets: impl IntoSystemSetConfigs) {
        self.process_configs(sets.into_configs(), false);
    }

    fn configure_set_inner(&mut self, set: SystemSetConfig) -> Result<NodeId, ScheduleBuildError> {
        let SystemSetConfig {
            node: set,
            graph_info,
            mut conditions,
        } = set;

        let id = match self.system_set_ids.get(&set) {
            Some(&id) => id,
            None => self.add_set(set),
        };

        // graph updates are immediate
        self.update_graphs(id, graph_info)?;

        // system init has to be deferred (need `&mut World`)
        let system_set_conditions = &mut self.system_set_conditions[id.index()];
        self.uninit.push((id, system_set_conditions.len()));
        system_set_conditions.append(&mut conditions);

        Ok(id)
    }

    fn add_set(&mut self, set: InternedSystemSet) -> NodeId {
        let id = NodeId::Set(self.system_sets.len());
        self.system_sets.push(SystemSetNode::new(set));
        self.system_set_conditions.push(Vec::new());
        self.system_set_ids.insert(set, id);
        id
    }

    fn check_set(&mut self, id: &NodeId, set: InternedSystemSet) -> Result<(), ScheduleBuildError> {
        match self.system_set_ids.get(&set) {
            Some(set_id) => {
                if id == set_id {
                    return Err(ScheduleBuildError::HierarchyLoop(self.get_node_name(id)));
                }
            }
            None => {
                self.add_set(set);
            }
        }

        Ok(())
    }

    fn create_anonymous_set(&mut self) -> AnonymousSet {
        let id = self.anonymous_sets;
        self.anonymous_sets += 1;
        AnonymousSet::new(id)
    }

    fn check_sets(
        &mut self,
        id: &NodeId,
        graph_info: &GraphInfo,
    ) -> Result<(), ScheduleBuildError> {
        for &set in &graph_info.sets {
            self.check_set(id, set)?;
        }

        Ok(())
    }

    fn check_edges(
        &mut self,
        id: &NodeId,
        graph_info: &GraphInfo,
    ) -> Result<(), ScheduleBuildError> {
        for Dependency { kind: _, set } in &graph_info.dependencies {
            match self.system_set_ids.get(set) {
                Some(set_id) => {
                    if id == set_id {
                        return Err(ScheduleBuildError::DependencyLoop(self.get_node_name(id)));
                    }
                }
                None => {
                    self.add_set(*set);
                }
            }
        }

        if let Ambiguity::IgnoreWithSet(ambiguous_with) = &graph_info.ambiguous_with {
            for set in ambiguous_with {
                if !self.system_set_ids.contains_key(set) {
                    self.add_set(*set);
                }
            }
        }

        Ok(())
    }

    fn update_graphs(
        &mut self,
        id: NodeId,
        graph_info: GraphInfo,
    ) -> Result<(), ScheduleBuildError> {
        self.check_sets(&id, &graph_info)?;
        self.check_edges(&id, &graph_info)?;
        self.changed = true;

        let GraphInfo {
            sets,
            dependencies,
            ambiguous_with,
            ..
        } = graph_info;

        self.hierarchy.graph.add_node(id);
        self.dependency.graph.add_node(id);

        for set in sets.into_iter().map(|set| self.system_set_ids[&set]) {
            self.hierarchy.graph.add_edge(set, id, ());

            // ensure set also appears in dependency graph
            self.dependency.graph.add_node(set);
        }

        if !self.dependency.graph.contains_node(id) {
            self.dependency.graph.add_node(id);
        }

        for (kind, set) in dependencies
            .into_iter()
            .map(|Dependency { kind, set }| (kind, self.system_set_ids[&set]))
        {
            let (lhs, rhs) = match kind {
                DependencyKind::Before => (id, set),
                DependencyKind::After => (set, id),
            };
            self.dependency.graph.add_edge(lhs, rhs, ());

            // ensure set also appears in hierarchy graph
            self.hierarchy.graph.add_node(set);
        }

        match ambiguous_with {
            Ambiguity::Check => (),
            Ambiguity::IgnoreWithSet(ambiguous_with) => {
                for set in ambiguous_with
                    .into_iter()
                    .map(|set| self.system_set_ids[&set])
                {
                    self.ambiguous_with.add_edge(id, set, ());
                }
            }
            Ambiguity::IgnoreAll => {
                self.ambiguous_with_all.insert(id);
            }
        }

        Ok(())
    }

    /// Initializes any newly-added systems and conditions by calling [`System::initialize`]
    pub fn initialize(&mut self, world: &mut World) {
        for (id, i) in self.uninit.drain(..) {
            match id {
                NodeId::System(index) => {
                    self.systems[index].get_mut().unwrap().initialize(world);
                    for condition in &mut self.system_conditions[index] {
                        condition.initialize(world);
                    }
                }
                NodeId::Set(index) => {
                    for condition in self.system_set_conditions[index].iter_mut().skip(i) {
                        condition.initialize(world);
                    }
                }
            }
        }
    }

    /// Build a [`SystemSchedule`] optimized for scheduler access from the [`ScheduleGraph`].
    ///
    /// This method also
    /// - checks for dependency or hierarchy cycles
    /// - checks for system access conflicts and reports ambiguities
    pub fn build_schedule(
        &mut self,
        components: &Components,
        schedule_label: &BoxedScheduleLabel,
    ) -> Result<SystemSchedule, ScheduleBuildError> {
        // check hierarchy for cycles
        self.hierarchy.topsort =
            self.topsort_graph(&self.hierarchy.graph, ReportCycles::Hierarchy)?;

        let hier_results = check_graph(&self.hierarchy.graph, &self.hierarchy.topsort);
        self.optionally_check_hierarchy_conflicts(&hier_results.transitive_edges, schedule_label)?;

        // remove redundant edges
        self.hierarchy.graph = hier_results.transitive_reduction;

        // check dependencies for cycles
        self.dependency.topsort =
            self.topsort_graph(&self.dependency.graph, ReportCycles::Dependency)?;

        // check for systems or system sets depending on sets they belong to
        let dep_results = check_graph(&self.dependency.graph, &self.dependency.topsort);
        self.check_for_cross_dependencies(&dep_results, &hier_results.connected)?;

        // map all system sets to their systems
        // go in reverse topological order (bottom-up) for efficiency
        let (set_systems, set_system_bitsets) =
            self.map_sets_to_systems(&self.hierarchy.topsort, &self.hierarchy.graph);
        self.check_order_but_intersect(&dep_results.connected, &set_system_bitsets)?;

        // check that there are no edges to system-type sets that have multiple instances
        self.check_system_type_set_ambiguity(&set_systems)?;

        let dependency_flattened = self.get_dependency_flattened(&set_systems);

        // topsort
        let mut dependency_flattened_dag = Dag {
            topsort: self.topsort_graph(&dependency_flattened, ReportCycles::Dependency)?,
            graph: dependency_flattened,
        };

        let flat_results = check_graph(
            &dependency_flattened_dag.graph,
            &dependency_flattened_dag.topsort,
        );

        // remove redundant edges
        dependency_flattened_dag.graph = flat_results.transitive_reduction;

        // flatten: combine `in_set` with `ambiguous_with` information
        let ambiguous_with_flattened = self.get_ambiguous_with_flattened(&set_systems);

        // check for conflicts
        let conflicting_systems =
            self.get_conflicting_systems(&flat_results.disconnected, &ambiguous_with_flattened);
        self.optionally_check_conflicts(&conflicting_systems, components, schedule_label)?;
        self.conflicting_systems = conflicting_systems;

        // build the schedule
        Ok(self.build_schedule_inner(dependency_flattened_dag, hier_results.reachable))
    }

    fn map_sets_to_systems(
        &self,
        hierarchy_topsort: &[NodeId],
        hierarchy_graph: &GraphMap<NodeId, (), Directed>,
    ) -> (HashMap<NodeId, Vec<NodeId>>, HashMap<NodeId, FixedBitSet>) {
        let mut set_systems: HashMap<NodeId, Vec<NodeId>> =
            HashMap::with_capacity(self.system_sets.len());
        let mut set_system_bitsets = HashMap::with_capacity(self.system_sets.len());
        for &id in hierarchy_topsort.iter().rev() {
            if id.is_system() {
                continue;
            }

            let mut systems = Vec::new();
            let mut system_bitset = FixedBitSet::with_capacity(self.systems.len());

            for child in hierarchy_graph.neighbors_directed(id, Direction::Outgoing) {
                match child {
                    NodeId::System(_) => {
                        systems.push(child);
                        system_bitset.insert(child.index());
                    }
                    NodeId::Set(_) => {
                        let child_systems = set_systems.get(&child).unwrap();
                        let child_system_bitset = set_system_bitsets.get(&child).unwrap();
                        systems.extend_from_slice(child_systems);
                        system_bitset.union_with(child_system_bitset);
                    }
                }
            }

            set_systems.insert(id, systems);
            set_system_bitsets.insert(id, system_bitset);
        }
        (set_systems, set_system_bitsets)
    }

    fn get_dependency_flattened(
        &self,
        set_systems: &HashMap<NodeId, Vec<NodeId>>,
    ) -> GraphMap<NodeId, (), Directed> {
        // flatten: combine `in_set` with `before` and `after` information
        // have to do it like this to preserve transitivity
        let mut dependency_flattened = self.dependency.graph.clone();
        let mut temp = Vec::new();
        for (&set, systems) in set_systems {
            if systems.is_empty() {
                for a in dependency_flattened.neighbors_directed(set, Direction::Incoming) {
                    for b in dependency_flattened.neighbors_directed(set, Direction::Outgoing) {
                        temp.push((a, b));
                    }
                }
            } else {
                for a in dependency_flattened.neighbors_directed(set, Direction::Incoming) {
                    for &sys in systems {
                        temp.push((a, sys));
                    }
                }

                for b in dependency_flattened.neighbors_directed(set, Direction::Outgoing) {
                    for &sys in systems {
                        temp.push((sys, b));
                    }
                }
            }

            dependency_flattened.remove_node(set);
            for (a, b) in temp.drain(..) {
                dependency_flattened.add_edge(a, b, ());
            }
        }

        dependency_flattened
    }

    fn get_ambiguous_with_flattened(
        &self,
        set_systems: &HashMap<NodeId, Vec<NodeId>>,
    ) -> GraphMap<NodeId, (), Undirected> {
        let mut ambiguous_with_flattened = UnGraphMap::new();
        for (lhs, rhs, _) in self.ambiguous_with.all_edges() {
            match (lhs, rhs) {
                (NodeId::System(_), NodeId::System(_)) => {
                    ambiguous_with_flattened.add_edge(lhs, rhs, ());
                }
                (NodeId::Set(_), NodeId::System(_)) => {
                    for &lhs_ in set_systems.get(&lhs).unwrap_or(&Vec::new()) {
                        ambiguous_with_flattened.add_edge(lhs_, rhs, ());
                    }
                }
                (NodeId::System(_), NodeId::Set(_)) => {
                    for &rhs_ in set_systems.get(&rhs).unwrap_or(&Vec::new()) {
                        ambiguous_with_flattened.add_edge(lhs, rhs_, ());
                    }
                }
                (NodeId::Set(_), NodeId::Set(_)) => {
                    for &lhs_ in set_systems.get(&lhs).unwrap_or(&Vec::new()) {
                        for &rhs_ in set_systems.get(&rhs).unwrap_or(&vec![]) {
                            ambiguous_with_flattened.add_edge(lhs_, rhs_, ());
                        }
                    }
                }
            }
        }

        ambiguous_with_flattened
    }

    fn get_conflicting_systems(
        &self,
        flat_results_disconnected: &Vec<(NodeId, NodeId)>,
        ambiguous_with_flattened: &GraphMap<NodeId, (), Undirected>,
    ) -> Vec<(NodeId, NodeId, Vec<ComponentId>)> {
        let mut conflicting_systems = Vec::new();
        for &(a, b) in flat_results_disconnected {
            if ambiguous_with_flattened.contains_edge(a, b)
                || self.ambiguous_with_all.contains(&a)
                || self.ambiguous_with_all.contains(&b)
            {
                continue;
            }

            let system_a = self.systems[a.index()].get().unwrap();
            let system_b = self.systems[b.index()].get().unwrap();
            if system_a.is_exclusive() || system_b.is_exclusive() {
                conflicting_systems.push((a, b, Vec::new()));
            } else {
                let access_a = system_a.component_access();
                let access_b = system_b.component_access();
                if !access_a.is_compatible(access_b) {
                    let conflicts = access_a.get_conflicts(access_b);
                    conflicting_systems.push((a, b, conflicts));
                }
            }
        }

        conflicting_systems
    }

    fn build_schedule_inner(
        &self,
        dependency_flattened_dag: Dag,
        hier_results_reachable: FixedBitSet,
    ) -> SystemSchedule {
        let dg_system_ids = dependency_flattened_dag.topsort.clone();
        let dg_system_idx_map = dg_system_ids
            .iter()
            .cloned()
            .enumerate()
            .map(|(i, id)| (id, i))
            .collect::<HashMap<_, _>>();

        let hg_systems = self
            .hierarchy
            .topsort
            .iter()
            .cloned()
            .enumerate()
            .filter(|&(_i, id)| id.is_system())
            .collect::<Vec<_>>();

        let (hg_set_with_conditions_idxs, hg_set_ids): (Vec<_>, Vec<_>) = self
            .hierarchy
            .topsort
            .iter()
            .cloned()
            .enumerate()
            .filter(|&(_i, id)| {
                // ignore system sets that have no conditions
                // ignore system type sets (already covered, they don't have conditions)
                id.is_set() && !self.system_set_conditions[id.index()].is_empty()
            })
            .unzip();

        let sys_count = self.systems.len();
        let set_with_conditions_count = hg_set_ids.len();
        let hg_node_count = self.hierarchy.graph.node_count();

        // get the number of dependencies and the immediate dependents of each system
        // (needed by multi-threaded executor to run systems in the correct order)
        let mut system_dependencies = Vec::with_capacity(sys_count);
        let mut system_dependents = Vec::with_capacity(sys_count);
        for &sys_id in &dg_system_ids {
            let num_dependencies = dependency_flattened_dag
                .graph
                .neighbors_directed(sys_id, Direction::Incoming)
                .count();

            let dependents = dependency_flattened_dag
                .graph
                .neighbors_directed(sys_id, Direction::Outgoing)
                .map(|dep_id| dg_system_idx_map[&dep_id])
                .collect::<Vec<_>>();

            system_dependencies.push(num_dependencies);
            system_dependents.push(dependents);
        }

        // get the rows and columns of the hierarchy graph's reachability matrix
        // (needed to we can evaluate conditions in the correct order)
        let mut systems_in_sets_with_conditions =
            vec![FixedBitSet::with_capacity(sys_count); set_with_conditions_count];
        for (i, &row) in hg_set_with_conditions_idxs.iter().enumerate() {
            let bitset = &mut systems_in_sets_with_conditions[i];
            for &(col, sys_id) in &hg_systems {
                let idx = dg_system_idx_map[&sys_id];
                let is_descendant = hier_results_reachable[index(row, col, hg_node_count)];
                bitset.set(idx, is_descendant);
            }
        }

        let mut sets_with_conditions_of_systems =
            vec![FixedBitSet::with_capacity(set_with_conditions_count); sys_count];
        for &(col, sys_id) in &hg_systems {
            let i = dg_system_idx_map[&sys_id];
            let bitset = &mut sets_with_conditions_of_systems[i];
            for (idx, &row) in hg_set_with_conditions_idxs
                .iter()
                .enumerate()
                .take_while(|&(_idx, &row)| row < col)
            {
                let is_ancestor = hier_results_reachable[index(row, col, hg_node_count)];
                bitset.set(idx, is_ancestor);
            }
        }

        SystemSchedule {
            systems: Vec::with_capacity(sys_count),
            system_conditions: Vec::with_capacity(sys_count),
            set_conditions: Vec::with_capacity(set_with_conditions_count),
            system_ids: dg_system_ids,
            set_ids: hg_set_ids,
            system_dependencies,
            system_dependents,
            sets_with_conditions_of_systems,
            systems_in_sets_with_conditions,
        }
    }

    fn update_schedule(
        &mut self,
        schedule: &mut SystemSchedule,
        components: &Components,
        schedule_label: &BoxedScheduleLabel,
    ) -> Result<(), ScheduleBuildError> {
        if !self.uninit.is_empty() {
            return Err(ScheduleBuildError::Uninitialized);
        }

        // move systems out of old schedule
        for ((id, system), conditions) in schedule
            .system_ids
            .drain(..)
            .zip(schedule.systems.drain(..))
            .zip(schedule.system_conditions.drain(..))
        {
            self.systems[id.index()].inner = Some(system);
            self.system_conditions[id.index()] = conditions;
        }

        for (id, conditions) in schedule
            .set_ids
            .drain(..)
            .zip(schedule.set_conditions.drain(..))
        {
            self.system_set_conditions[id.index()] = conditions;
        }

        *schedule = self.build_schedule(components, schedule_label)?;

        // move systems into new schedule
        for &id in &schedule.system_ids {
            let system = self.systems[id.index()].inner.take().unwrap();
            let conditions = std::mem::take(&mut self.system_conditions[id.index()]);
            schedule.systems.push(system);
            schedule.system_conditions.push(conditions);
        }

        for &id in &schedule.set_ids {
            let conditions = std::mem::take(&mut self.system_set_conditions[id.index()]);
            schedule.set_conditions.push(conditions);
        }

        Ok(())
    }
}

/// Values returned by [`ScheduleGraph::process_configs`]
struct ProcessConfigsResult {
    /// All nodes contained inside this process_configs call's [`NodeConfigs`] hierarchy,
    /// if `ancestor_chained` is true
    nodes: Vec<NodeId>,
    /// True if and only if all nodes are "densely chained", meaning that all nested nodes
    /// are linearly chained (as if `after` system ordering had been applied between each node)
    /// in the order they are defined
    densely_chained: bool,
}

/// Trait used by [`ScheduleGraph::process_configs`] to process a single [`NodeConfig`].
trait ProcessNodeConfig: Sized {
    /// Process a single [`NodeConfig`].
    fn process_config(schedule_graph: &mut ScheduleGraph, config: NodeConfig<Self>) -> NodeId;
}

impl ProcessNodeConfig for BoxedSystem {
    fn process_config(schedule_graph: &mut ScheduleGraph, config: NodeConfig<Self>) -> NodeId {
        schedule_graph.add_system_inner(config).unwrap()
    }
}

impl ProcessNodeConfig for BoxedSystemSet {
    fn process_config(schedule_graph: &mut ScheduleGraph, config: NodeConfig<Self>) -> NodeId {
        schedule_graph.configure_set_inner(config).unwrap()
    }
}

/// Used to select the appropriate reporting function.
enum ReportCycles {
    Hierarchy,
    Dependency,
}

// methods for reporting errors
impl ScheduleGraph {
    fn get_node_name(&self, id: &NodeId) -> String {
        self.get_node_name_inner(id, self.settings.report_sets)
    }

    #[inline]
    fn get_node_name_inner(&self, id: &NodeId, report_sets: bool) -> String {
        let mut name = match id {
            NodeId::System(_) => {
                let name = self.systems[id.index()].get().unwrap().name().to_string();
                if report_sets {
                    let sets = self.names_of_sets_containing_node(id);
                    if sets.is_empty() {
                        name
                    } else if sets.len() == 1 {
                        format!("{name} (in set {})", sets[0])
                    } else {
                        format!("{name} (in sets {})", sets.join(", "))
                    }
                } else {
                    name
                }
            }
            NodeId::Set(_) => {
                let set = &self.system_sets[id.index()];
                if set.is_anonymous() {
                    self.anonymous_set_name(id)
                } else {
                    set.name()
                }
            }
        };
        if self.settings.use_shortnames {
            name = bevy_utils::get_short_name(&name);
        }
        name
    }

    fn anonymous_set_name(&self, id: &NodeId) -> String {
        format!(
            "({})",
            self.hierarchy
                .graph
                .edges_directed(*id, Direction::Outgoing)
                // never get the sets of the members or this will infinite recurse when the report_sets setting is on.
                .map(|(_, member_id, _)| self.get_node_name_inner(&member_id, false))
                .reduce(|a, b| format!("{a}, {b}"))
                .unwrap_or_default()
        )
    }

    fn get_node_kind(&self, id: &NodeId) -> &'static str {
        match id {
            NodeId::System(_) => "system",
            NodeId::Set(_) => "system set",
        }
    }

    /// If [`ScheduleBuildSettings::hierarchy_detection`] is [`LogLevel::Ignore`] this check
    /// is skipped.
    fn optionally_check_hierarchy_conflicts(
        &self,
        transitive_edges: &[(NodeId, NodeId)],
        schedule_label: &BoxedScheduleLabel,
    ) -> Result<(), ScheduleBuildError> {
        if self.settings.hierarchy_detection == LogLevel::Ignore || transitive_edges.is_empty() {
            return Ok(());
        }

        let message = self.get_hierarchy_conflicts_error_message(transitive_edges);
        match self.settings.hierarchy_detection {
            LogLevel::Ignore => unreachable!(),
            LogLevel::Warn => {
                error!(
                    "Schedule {schedule_label:?} has redundant edges:\n {}",
                    message
                );
                Ok(())
            }
            LogLevel::Error => Err(ScheduleBuildError::HierarchyRedundancy(message)),
        }
    }

    fn get_hierarchy_conflicts_error_message(
        &self,
        transitive_edges: &[(NodeId, NodeId)],
    ) -> String {
        let mut message = String::from("hierarchy contains redundant edge(s)");
        for (parent, child) in transitive_edges {
            writeln!(
                message,
                " -- {} `{}` cannot be child of set `{}`, longer path exists",
                self.get_node_kind(child),
                self.get_node_name(child),
                self.get_node_name(parent),
            )
            .unwrap();
        }

        message
    }

    /// Tries to topologically sort `graph`.
    ///
    /// If the graph is acyclic, returns [`Ok`] with the list of [`NodeId`] in a valid
    /// topological order. If the graph contains cycles, returns [`Err`] with the list of
    /// strongly-connected components that contain cycles (also in a valid topological order).
    ///
    /// # Errors
    ///
    /// If the graph contain cycles, then an error is returned.
    fn topsort_graph(
        &self,
        graph: &DiGraphMap<NodeId, ()>,
        report: ReportCycles,
    ) -> Result<Vec<NodeId>, ScheduleBuildError> {
        // Tarjan's SCC algorithm returns elements in *reverse* topological order.
        let mut tarjan_scc = TarjanScc::new();
        let mut top_sorted_nodes = Vec::with_capacity(graph.node_count());
        let mut sccs_with_cycles = Vec::new();

        tarjan_scc.run(graph, |scc| {
            // A strongly-connected component is a group of nodes who can all reach each other
            // through one or more paths. If an SCC contains more than one node, there must be
            // at least one cycle within them.
            if scc.len() > 1 {
                sccs_with_cycles.push(scc.to_vec());
            }
            top_sorted_nodes.extend_from_slice(scc);
        });

        if sccs_with_cycles.is_empty() {
            // reverse to get topological order
            top_sorted_nodes.reverse();
            Ok(top_sorted_nodes)
        } else {
            let mut cycles = Vec::new();
            for scc in &sccs_with_cycles {
                cycles.append(&mut simple_cycles_in_component(graph, scc));
            }

            let error = match report {
                ReportCycles::Hierarchy => ScheduleBuildError::HierarchyCycle(
                    self.get_hierarchy_cycles_error_message(&cycles),
                ),
                ReportCycles::Dependency => ScheduleBuildError::DependencyCycle(
                    self.get_dependency_cycles_error_message(&cycles),
                ),
            };

            Err(error)
        }
    }

    /// Logs details of cycles in the hierarchy graph.
    fn get_hierarchy_cycles_error_message(&self, cycles: &[Vec<NodeId>]) -> String {
        let mut message = format!("schedule has {} in_set cycle(s):\n", cycles.len());
        for (i, cycle) in cycles.iter().enumerate() {
            let mut names = cycle.iter().map(|id| self.get_node_name(id));
            let first_name = names.next().unwrap();
            writeln!(
                message,
                "cycle {}: set `{first_name}` contains itself",
                i + 1,
            )
            .unwrap();
            writeln!(message, "set `{first_name}`").unwrap();
            for name in names.chain(std::iter::once(first_name)) {
                writeln!(message, " ... which contains set `{name}`").unwrap();
            }
            writeln!(message).unwrap();
        }

        message
    }

    /// Logs details of cycles in the dependency graph.
    fn get_dependency_cycles_error_message(&self, cycles: &[Vec<NodeId>]) -> String {
        let mut message = format!("schedule has {} before/after cycle(s):\n", cycles.len());
        for (i, cycle) in cycles.iter().enumerate() {
            let mut names = cycle
                .iter()
                .map(|id| (self.get_node_kind(id), self.get_node_name(id)));
            let (first_kind, first_name) = names.next().unwrap();
            writeln!(
                message,
                "cycle {}: {first_kind} `{first_name}` must run before itself",
                i + 1,
            )
            .unwrap();
            writeln!(message, "{first_kind} `{first_name}`").unwrap();
            for (kind, name) in names.chain(std::iter::once((first_kind, first_name))) {
                writeln!(message, " ... which must run before {kind} `{name}`").unwrap();
            }
            writeln!(message).unwrap();
        }

        message
    }

    fn check_for_cross_dependencies(
        &self,
        dep_results: &CheckGraphResults<NodeId>,
        hier_results_connected: &HashSet<(NodeId, NodeId)>,
    ) -> Result<(), ScheduleBuildError> {
        for &(a, b) in &dep_results.connected {
            if hier_results_connected.contains(&(a, b)) || hier_results_connected.contains(&(b, a))
            {
                let name_a = self.get_node_name(&a);
                let name_b = self.get_node_name(&b);
                return Err(ScheduleBuildError::CrossDependency(name_a, name_b));
            }
        }

        Ok(())
    }

    fn check_order_but_intersect(
        &self,
        dep_results_connected: &HashSet<(NodeId, NodeId)>,
        set_system_bitsets: &HashMap<NodeId, FixedBitSet>,
    ) -> Result<(), ScheduleBuildError> {
        // check that there is no ordering between system sets that intersect
        for (a, b) in dep_results_connected {
            if !(a.is_set() && b.is_set()) {
                continue;
            }

            let a_systems = set_system_bitsets.get(a).unwrap();
            let b_systems = set_system_bitsets.get(b).unwrap();

            if !(a_systems.is_disjoint(b_systems)) {
                return Err(ScheduleBuildError::SetsHaveOrderButIntersect(
                    self.get_node_name(a),
                    self.get_node_name(b),
                ));
            }
        }

        Ok(())
    }

    fn check_system_type_set_ambiguity(
        &self,
        set_systems: &HashMap<NodeId, Vec<NodeId>>,
    ) -> Result<(), ScheduleBuildError> {
        for (&id, systems) in set_systems {
            let set = &self.system_sets[id.index()];
            if set.is_system_type() {
                let instances = systems.len();
                let ambiguous_with = self.ambiguous_with.edges(id);
                let before = self
                    .dependency
                    .graph
                    .edges_directed(id, Direction::Incoming);
                let after = self
                    .dependency
                    .graph
                    .edges_directed(id, Direction::Outgoing);
                let relations = before.count() + after.count() + ambiguous_with.count();
                if instances > 1 && relations > 0 {
                    return Err(ScheduleBuildError::SystemTypeSetAmbiguity(
                        self.get_node_name(&id),
                    ));
                }
            }
        }
        Ok(())
    }

    /// if [`ScheduleBuildSettings::ambiguity_detection`] is [`LogLevel::Ignore`], this check is skipped
    fn optionally_check_conflicts(
        &self,
        conflicts: &[(NodeId, NodeId, Vec<ComponentId>)],
        components: &Components,
        schedule_label: &BoxedScheduleLabel,
    ) -> Result<(), ScheduleBuildError> {
        if self.settings.ambiguity_detection == LogLevel::Ignore || conflicts.is_empty() {
            return Ok(());
        }

        let message = self.get_conflicts_error_message(conflicts, components);
        match self.settings.ambiguity_detection {
            LogLevel::Ignore => Ok(()),
            LogLevel::Warn => {
                warn!("Schedule {schedule_label:?} has ambiguities.\n{}", message);
                Ok(())
            }
            LogLevel::Error => Err(ScheduleBuildError::Ambiguity(message)),
        }
    }

    fn get_conflicts_error_message(
        &self,
        ambiguities: &[(NodeId, NodeId, Vec<ComponentId>)],
        components: &Components,
    ) -> String {
        let n_ambiguities = ambiguities.len();

        let mut message = format!(
            "{n_ambiguities} pairs of systems with conflicting data access have indeterminate execution order. \
            Consider adding `before`, `after`, or `ambiguous_with` relationships between these:\n",
        );

        for (name_a, name_b, conflicts) in self.conflicts_to_string(ambiguities, components) {
            writeln!(message, " -- {name_a} and {name_b}").unwrap();

            if !conflicts.is_empty() {
                writeln!(message, "    conflict on: {conflicts:?}").unwrap();
            } else {
                // one or both systems must be exclusive
                let world = std::any::type_name::<World>();
                writeln!(message, "    conflict on: {world}").unwrap();
            }
        }

        message
    }

    /// convert conflicts to human readable format
    pub fn conflicts_to_string<'a>(
        &'a self,
        ambiguities: &'a [(NodeId, NodeId, Vec<ComponentId>)],
        components: &'a Components,
    ) -> impl Iterator<Item = (String, String, Vec<&str>)> + 'a {
        ambiguities
            .iter()
            .map(move |(system_a, system_b, conflicts)| {
                let name_a = self.get_node_name(system_a);
                let name_b = self.get_node_name(system_b);

                debug_assert!(system_a.is_system(), "{name_a} is not a system.");
                debug_assert!(system_b.is_system(), "{name_b} is not a system.");

                let conflict_names: Vec<_> = conflicts
                    .iter()
                    .map(|id| components.get_name(*id).unwrap())
                    .collect();

                (name_a, name_b, conflict_names)
            })
    }

    fn traverse_sets_containing_node(&self, id: NodeId, f: &mut impl FnMut(NodeId) -> bool) {
        for (set_id, _, _) in self.hierarchy.graph.edges_directed(id, Direction::Incoming) {
            if f(set_id) {
                self.traverse_sets_containing_node(set_id, f);
            }
        }
    }

    fn names_of_sets_containing_node(&self, id: &NodeId) -> Vec<String> {
        let mut sets = HashSet::new();
        self.traverse_sets_containing_node(*id, &mut |set_id| {
            !self.system_sets[set_id.index()].is_system_type() && sets.insert(set_id)
        });
        let mut sets: Vec<_> = sets
            .into_iter()
            .map(|set_id| self.get_node_name(&set_id))
            .collect();
        sets.sort();
        sets
    }
}

/// Category of errors encountered during schedule construction.
#[derive(Error, Debug)]
#[non_exhaustive]
pub enum ScheduleBuildError {
    /// A system set contains itself.
    #[error("System set `{0}` contains itself.")]
    HierarchyLoop(String),
    /// The hierarchy of system sets contains a cycle.
    #[error("System set hierarchy contains cycle(s).\n{0}")]
    HierarchyCycle(String),
    /// The hierarchy of system sets contains redundant edges.
    ///
    /// This error is disabled by default, but can be opted-in using [`ScheduleBuildSettings`].
    #[error("System set hierarchy contains redundant edges.\n{0}")]
    HierarchyRedundancy(String),
    /// A system (set) has been told to run before itself.
    #[error("System set `{0}` depends on itself.")]
    DependencyLoop(String),
    /// The dependency graph contains a cycle.
    #[error("System dependencies contain cycle(s).\n{0}")]
    DependencyCycle(String),
    /// Tried to order a system (set) relative to a system set it belongs to.
    #[error("`{0}` and `{1}` have both `in_set` and `before`-`after` relationships (these might be transitive). This combination is unsolvable as a system cannot run before or after a set it belongs to.")]
    CrossDependency(String, String),
    /// Tried to order system sets that share systems.
    #[error("`{0}` and `{1}` have a `before`-`after` relationship (which may be transitive) but share systems.")]
    SetsHaveOrderButIntersect(String, String),
    /// Tried to order a system (set) relative to all instances of some system function.
    #[error("Tried to order against `{0}` in a schedule that has more than one `{0}` instance. `{0}` is a `SystemTypeSet` and cannot be used for ordering if ambiguous. Use a different set without this restriction.")]
    SystemTypeSetAmbiguity(String),
    /// Systems with conflicting access have indeterminate run order.
    ///
    /// This error is disabled by default, but can be opted-in using [`ScheduleBuildSettings`].
    #[error("Systems with conflicting access have indeterminate run order.\n{0}")]
    Ambiguity(String),
    /// Tried to run a schedule before all of its systems have been initialized.
    #[error("Systems in schedule have not been initialized.")]
    Uninitialized,
}

/// Specifies how schedule construction should respond to detecting a certain kind of issue.
#[derive(Debug, Clone, PartialEq)]
pub enum LogLevel {
    /// Occurrences are completely ignored.
    Ignore,
    /// Occurrences are logged only.
    Warn,
    /// Occurrences are logged and result in errors.
    Error,
}

/// Specifies miscellaneous settings for schedule construction.
#[derive(Clone, Debug)]
pub struct ScheduleBuildSettings {
    /// Determines whether the presence of ambiguities (systems with conflicting access but indeterminate order)
    /// is only logged or also results in an [`Ambiguity`](ScheduleBuildError::Ambiguity) error.
    ///
    /// Defaults to [`LogLevel::Ignore`].
    pub ambiguity_detection: LogLevel,
    /// Determines whether the presence of redundant edges in the hierarchy of system sets is only
    /// logged or also results in a [`HierarchyRedundancy`](ScheduleBuildError::HierarchyRedundancy)
    /// error.
    ///
    /// Defaults to [`LogLevel::Warn`].
    pub hierarchy_detection: LogLevel,
    /// If set to true, node names will be shortened instead of the fully qualified type path.
    ///
    /// Defaults to `true`.
    pub use_shortnames: bool,
    /// If set to true, report all system sets the conflicting systems are part of.
    ///
    /// Defaults to `true`.
    pub report_sets: bool,
}

impl Default for ScheduleBuildSettings {
    fn default() -> Self {
        Self::new()
    }
}

impl ScheduleBuildSettings {
    /// Default build settings.
    /// See the field-level documentation for the default value of each field.
    pub const fn new() -> Self {
        Self {
            ambiguity_detection: LogLevel::Ignore,
            hierarchy_detection: LogLevel::Warn,
            use_shortnames: true,
            report_sets: true,
        }
    }
}

#[cfg(test)]
mod tests {
    use crate::{
        self as bevy_ecs,
        schedule::{IntoSystemConfigs, IntoSystemSetConfigs, Schedule, SystemSet},
        world::World,
    };

    // regression test for https://github.com/bevyengine/bevy/issues/9114
    #[test]
    fn ambiguous_with_not_breaking_run_conditions() {
        #[derive(SystemSet, Debug, Clone, PartialEq, Eq, Hash)]
        struct Set;

        let mut world = World::new();
        let mut schedule = Schedule::default();

        schedule.configure_sets(Set.run_if(|| false));
        schedule.add_systems(
            (|| panic!("This system must not run"))
                .ambiguous_with(|| ())
                .in_set(Set),
        );
        schedule.run(&mut world);
    }
}<|MERGE_RESOLUTION|>--- conflicted
+++ resolved
@@ -41,14 +41,8 @@
     ///
     /// If the map already had an entry for `label`, `schedule` is inserted,
     /// and the old schedule is returned. Otherwise, `None` is returned.
-<<<<<<< HEAD
-    pub fn insert(&mut self, label: impl ScheduleLabel, schedule: Schedule) -> Option<Schedule> {
-        self.inner.insert(label.intern(), schedule)
-=======
     pub fn insert(&mut self, schedule: Schedule) -> Option<Schedule> {
-        let label = schedule.name.dyn_clone();
-        self.inner.insert(label, schedule)
->>>>>>> 9c004439
+        self.inner.insert(schedule.name, schedule)
     }
 
     /// Removes the schedule corresponding to the `label` from the map, returning it if it existed.
@@ -568,11 +562,7 @@
                     if more_than_one_entry {
                         let set = self.create_anonymous_set();
                         for config in &mut configs {
-<<<<<<< HEAD
                             config.in_set_inner(set.intern());
-=======
-                            config.in_set_dyn(set.dyn_clone());
->>>>>>> 9c004439
                         }
                         let mut set_config = SystemSetConfig::new(set.dyn_clone());
                         set_config.conditions.extend(collective_conditions);
