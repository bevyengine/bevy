<<<<<<< HEAD
use alloc::borrow::Cow;
=======
#![expect(
    clippy::module_inception,
    reason = "This instance of module inception is being discussed; see #17344."
)]
>>>>>>> e8e24260
use alloc::{
    boxed::Box,
    collections::BTreeSet,
    format,
    string::{String, ToString},
    vec,
    vec::Vec,
};
use bevy_utils::{default, HashMap, HashSet};
use core::fmt::{Debug, Write};
use disqualified::ShortName;
use fixedbitset::FixedBitSet;
use log::{error, info, warn};
use thiserror::Error;
#[cfg(feature = "trace")]
use tracing::info_span;

use crate::{
    self as bevy_ecs,
    component::{ComponentId, Components, Tick},
    prelude::Component,
    result::Result,
    schedule::*,
    system::{IntoSystem, Resource, ScheduleSystem},
    world::World,
};

use crate::{query::AccessConflicts, storage::SparseSetIndex};
pub use stepping::Stepping;
use Direction::{Incoming, Outgoing};

/// Resource that stores [`Schedule`]s mapped to [`ScheduleLabel`]s excluding the current running [`Schedule`].
#[derive(Default, Resource)]
pub struct Schedules {
    inner: HashMap<InternedScheduleLabel, Schedule>,
    /// List of [`ComponentId`]s to ignore when reporting system order ambiguity conflicts
    pub ignored_scheduling_ambiguities: BTreeSet<ComponentId>,
}

impl Schedules {
    /// Constructs an empty `Schedules` with zero initial capacity.
    pub fn new() -> Self {
        Self {
            inner: HashMap::default(),
            ignored_scheduling_ambiguities: BTreeSet::new(),
        }
    }

    /// Inserts a labeled schedule into the map.
    ///
    /// If the map already had an entry for `label`, `schedule` is inserted,
    /// and the old schedule is returned. Otherwise, `None` is returned.
    pub fn insert(&mut self, schedule: Schedule) -> Option<Schedule> {
        self.inner.insert(schedule.label, schedule)
    }

    /// Removes the schedule corresponding to the `label` from the map, returning it if it existed.
    pub fn remove(&mut self, label: impl ScheduleLabel) -> Option<Schedule> {
        self.inner.remove(&label.intern())
    }

    /// Removes the (schedule, label) pair corresponding to the `label` from the map, returning it if it existed.
    pub fn remove_entry(
        &mut self,
        label: impl ScheduleLabel,
    ) -> Option<(InternedScheduleLabel, Schedule)> {
        self.inner.remove_entry(&label.intern())
    }

    /// Does a schedule with the provided label already exist?
    pub fn contains(&self, label: impl ScheduleLabel) -> bool {
        self.inner.contains_key(&label.intern())
    }

    /// Returns a reference to the schedule associated with `label`, if it exists.
    pub fn get(&self, label: impl ScheduleLabel) -> Option<&Schedule> {
        self.inner.get(&label.intern())
    }

    /// Returns a mutable reference to the schedule associated with `label`, if it exists.
    pub fn get_mut(&mut self, label: impl ScheduleLabel) -> Option<&mut Schedule> {
        self.inner.get_mut(&label.intern())
    }

    /// Returns a mutable reference to the schedules associated with `label`, creating one if it doesn't already exist.
    pub fn entry(&mut self, label: impl ScheduleLabel) -> &mut Schedule {
        self.inner
            .entry(label.intern())
            .or_insert_with(|| Schedule::new(label))
    }

    /// Returns an iterator over all schedules. Iteration order is undefined.
    pub fn iter(&self) -> impl Iterator<Item = (&dyn ScheduleLabel, &Schedule)> {
        self.inner
            .iter()
            .map(|(label, schedule)| (&**label, schedule))
    }
    /// Returns an iterator over mutable references to all schedules. Iteration order is undefined.
    pub fn iter_mut(&mut self) -> impl Iterator<Item = (&dyn ScheduleLabel, &mut Schedule)> {
        self.inner
            .iter_mut()
            .map(|(label, schedule)| (&**label, schedule))
    }

    /// Iterates the change ticks of all systems in all stored schedules and clamps any older than
    /// [`MAX_CHANGE_AGE`](crate::change_detection::MAX_CHANGE_AGE).
    /// This prevents overflow and thus prevents false positives.
    pub(crate) fn check_change_ticks(&mut self, change_tick: Tick) {
        #[cfg(feature = "trace")]
        let _all_span = info_span!("check stored schedule ticks").entered();
        #[cfg_attr(
            not(feature = "trace"),
            expect(
                unused_variables,
                reason = "The `label` variable goes unused if the `trace` feature isn't active"
            )
        )]
        for (label, schedule) in &mut self.inner {
            #[cfg(feature = "trace")]
            let name = format!("{label:?}");
            #[cfg(feature = "trace")]
            let _one_span = info_span!("check schedule ticks", name = &name).entered();
            schedule.check_change_ticks(change_tick);
        }
    }

    /// Applies the provided [`ScheduleBuildSettings`] to all schedules.
    pub fn configure_schedules(&mut self, schedule_build_settings: ScheduleBuildSettings) {
        for (_, schedule) in &mut self.inner {
            schedule.set_build_settings(schedule_build_settings.clone());
        }
    }

    /// Ignore system order ambiguities caused by conflicts on [`Component`]s of type `T`.
    pub fn allow_ambiguous_component<T: Component>(&mut self, world: &mut World) {
        self.ignored_scheduling_ambiguities
            .insert(world.register_component::<T>());
    }

    /// Ignore system order ambiguities caused by conflicts on [`Resource`]s of type `T`.
    pub fn allow_ambiguous_resource<T: Resource>(&mut self, world: &mut World) {
        self.ignored_scheduling_ambiguities
            .insert(world.components.register_resource::<T>());
    }

    /// Iterate through the [`ComponentId`]'s that will be ignored.
    pub fn iter_ignored_ambiguities(&self) -> impl Iterator<Item = &ComponentId> + '_ {
        self.ignored_scheduling_ambiguities.iter()
    }

    /// Prints the names of the components and resources with [`info`]
    ///
    /// May panic or retrieve incorrect names if [`Components`] is not from the same
    /// world
    pub fn print_ignored_ambiguities(&self, components: &Components) {
        let mut message =
            "System order ambiguities caused by conflicts on the following types are ignored:\n"
                .to_string();
        for id in self.iter_ignored_ambiguities() {
            writeln!(message, "{}", components.get_name(*id).unwrap()).unwrap();
        }

        info!("{}", message);
    }

    /// Adds one or more systems to the [`Schedule`] matching the provided [`ScheduleLabel`].
    pub fn add_systems<M>(
        &mut self,
        schedule: impl ScheduleLabel,
        systems: impl IntoSystemConfigs<M>,
    ) -> &mut Self {
        self.entry(schedule).add_systems(systems);

        self
    }

    /// Configures a collection of system sets in the provided schedule, adding any sets that do not exist.
    #[track_caller]
    pub fn configure_sets(
        &mut self,
        schedule: impl ScheduleLabel,
        sets: impl IntoSystemSetConfigs,
    ) -> &mut Self {
        self.entry(schedule).configure_sets(sets);

        self
    }

    /// Suppress warnings and errors that would result from systems in these sets having ambiguities
    /// (conflicting access but indeterminate order) with systems in `set`.
    ///
    /// When possible, do this directly in the `.add_systems(Update, a.ambiguous_with(b))` call.
    /// However, sometimes two independent plugins `A` and `B` are reported as ambiguous, which you
    /// can only suppress as the consumer of both.
    #[track_caller]
    pub fn ignore_ambiguity<M1, M2, S1, S2>(
        &mut self,
        schedule: impl ScheduleLabel,
        a: S1,
        b: S2,
    ) -> &mut Self
    where
        S1: IntoSystemSet<M1>,
        S2: IntoSystemSet<M2>,
    {
        self.entry(schedule).ignore_ambiguity(a, b);

        self
    }

    /// Returns a string containing information about the systems.
    pub fn diagnose(&self) -> Result<String, core::fmt::Error> {
        let mut result = "Schedule:\n".to_string();

        let label_with_schedules = self.iter().collect::<Vec<_>>();
        writeln!(result, "  schedules: {}", label_with_schedules.len())?;

        for (label, schedule) in label_with_schedules {
            let mut id_to_names = HashMap::<NodeId, Cow<'static, str>>::default();
            schedule.systems_for_each(|node_id, system| {
                id_to_names.insert(node_id, system.name());
            });
            for (node_id, set, _) in schedule.graph().system_sets() {
                id_to_names.insert(node_id, format!("{:?}", set).into());
            }

            writeln!(
                result,
                "    label: {:?} kind:{:?}",
                label,
                schedule.get_executor_kind(),
            )?;

            {
                // schedule graphs
                let schedule_graph = schedule.graph();

                writeln!(
                    result,
                    "{}",
                    schedule_graph
                        .hierarchy()
                        .diagnose("  ", "hierarchy", &id_to_names)?
                        .trim_end()
                )?;

                writeln!(
                    result,
                    "{}",
                    schedule_graph
                        .dependency()
                        .diagnose("  ", "dependency", &id_to_names)?
                        .trim_end()
                )?;

                // Todo
                // writeln!(
                //     result,
                //     "{}",
                //     diagnose_dag(
                //         "dependency flatten",
                //         schedule_graph.dependency_flatten(),
                //         &id_to_names,
                //         "  "
                //     )?
                //     .trim_end()
                // )?;
            }
        }

        Ok(result)
    }
}

fn make_executor(kind: ExecutorKind) -> Box<dyn SystemExecutor> {
    match kind {
        ExecutorKind::Simple => Box::new(SimpleExecutor::new()),
        ExecutorKind::SingleThreaded => Box::new(SingleThreadedExecutor::new()),
        #[cfg(feature = "std")]
        ExecutorKind::MultiThreaded => Box::new(MultiThreadedExecutor::new()),
    }
}

/// Chain systems into dependencies
#[derive(PartialEq)]
pub enum Chain {
    /// Run nodes in order. If there are deferred parameters in preceding systems a
    /// [`ApplyDeferred`] will be added on the edge.
    Yes,
    /// Run nodes in order. This will not add [`ApplyDeferred`] between nodes.
    YesIgnoreDeferred,
    /// Nodes are allowed to run in any order.
    No,
}

/// A collection of systems, and the metadata and executor needed to run them
/// in a certain order under certain conditions.
///
/// # Example
/// Here is an example of a `Schedule` running a "Hello world" system:
/// ```
/// # use bevy_ecs::prelude::*;
/// fn hello_world() { println!("Hello world!") }
///
/// fn main() {
///     let mut world = World::new();
///     let mut schedule = Schedule::default();
///     schedule.add_systems(hello_world);
///
///     schedule.run(&mut world);
/// }
/// ```
///
/// A schedule can also run several systems in an ordered way:
/// ```
/// # use bevy_ecs::prelude::*;
/// fn system_one() { println!("System 1 works!") }
/// fn system_two() { println!("System 2 works!") }
/// fn system_three() { println!("System 3 works!") }
///
/// fn main() {
///     let mut world = World::new();
///     let mut schedule = Schedule::default();
///     schedule.add_systems((
///         system_two,
///         system_one.before(system_two),
///         system_three.after(system_two),
///     ));
///
///     schedule.run(&mut world);
/// }
/// ```
pub struct Schedule {
    label: InternedScheduleLabel,
    graph: ScheduleGraph,
    executable: SystemSchedule,
    executor: Box<dyn SystemExecutor>,
    executor_initialized: bool,
}

#[derive(ScheduleLabel, Hash, PartialEq, Eq, Debug, Clone)]
struct DefaultSchedule;

impl Default for Schedule {
    /// Creates a schedule with a default label. Only use in situations where
    /// you don't care about the [`ScheduleLabel`]. Inserting a default schedule
    /// into the world risks overwriting another schedule. For most situations
    /// you should use [`Schedule::new`].
    fn default() -> Self {
        Self::new(DefaultSchedule)
    }
}

impl Schedule {
    /// Constructs an empty `Schedule`.
    pub fn new(label: impl ScheduleLabel) -> Self {
        Self {
            label: label.intern(),
            graph: ScheduleGraph::new(),
            executable: SystemSchedule::new(),
            executor: make_executor(ExecutorKind::default()),
            executor_initialized: false,
        }
    }

    /// Get the `InternedScheduleLabel` for this `Schedule`.
    pub fn label(&self) -> InternedScheduleLabel {
        self.label
    }

    /// Add a collection of systems to the schedule.
    pub fn add_systems<M>(&mut self, systems: impl IntoSystemConfigs<M>) -> &mut Self {
        self.graph.process_configs(systems.into_configs(), false);
        self
    }

    /// Suppress warnings and errors that would result from systems in these sets having ambiguities
    /// (conflicting access but indeterminate order) with systems in `set`.
    #[track_caller]
    pub fn ignore_ambiguity<M1, M2, S1, S2>(&mut self, a: S1, b: S2) -> &mut Self
    where
        S1: IntoSystemSet<M1>,
        S2: IntoSystemSet<M2>,
    {
        let a = a.into_system_set();
        let b = b.into_system_set();

        let Some(&a_id) = self.graph.system_set_ids.get(&a.intern()) else {
            panic!(
                "Could not mark system as ambiguous, `{:?}` was not found in the schedule.
                Did you try to call `ambiguous_with` before adding the system to the world?",
                a
            );
        };
        let Some(&b_id) = self.graph.system_set_ids.get(&b.intern()) else {
            panic!(
                "Could not mark system as ambiguous, `{:?}` was not found in the schedule.
                Did you try to call `ambiguous_with` before adding the system to the world?",
                b
            );
        };

        self.graph.ambiguous_with.add_edge(a_id, b_id);

        self
    }

    /// call function `f` on each pair of (`NodeId`, `System info`)
    pub fn systems_for_each(&self, mut f: impl FnMut(NodeId, &ScheduleSystem)) {
        match self.executor_initialized {
            true => {
                for (id, system) in self
                    .executable
                    .system_ids
                    .iter()
                    .zip(self.executable.systems.iter())
                {
                    f(*id, system);
                }
            }
            false => {
                for (node_id, system, _) in self.graph.systems() {
                    f(node_id, system);
                }
            }
        }
    }

    /// Configures a collection of system sets in this schedule, adding them if they does not exist.
    #[track_caller]
    pub fn configure_sets(&mut self, sets: impl IntoSystemSetConfigs) -> &mut Self {
        self.graph.configure_sets(sets);
        self
    }

    /// Changes miscellaneous build settings.
    pub fn set_build_settings(&mut self, settings: ScheduleBuildSettings) -> &mut Self {
        self.graph.settings = settings;
        self
    }

    /// Returns the schedule's current `ScheduleBuildSettings`.
    pub fn get_build_settings(&self) -> ScheduleBuildSettings {
        self.graph.settings.clone()
    }

    /// Returns the schedule's current execution strategy.
    pub fn get_executor_kind(&self) -> ExecutorKind {
        self.executor.kind()
    }

    /// Sets the schedule's execution strategy.
    pub fn set_executor_kind(&mut self, executor: ExecutorKind) -> &mut Self {
        if executor != self.executor.kind() {
            self.executor = make_executor(executor);
            self.executor_initialized = false;
        }
        self
    }

    /// Set whether the schedule applies deferred system buffers on final time or not. This is a catch-all
    /// in case a system uses commands but was not explicitly ordered before an instance of
    /// [`ApplyDeferred`]. By default this
    /// setting is true, but may be disabled if needed.
    pub fn set_apply_final_deferred(&mut self, apply_final_deferred: bool) -> &mut Self {
        self.executor.set_apply_final_deferred(apply_final_deferred);
        self
    }

    /// Runs all systems in this schedule on the `world`, using its current execution strategy.
    pub fn run(&mut self, world: &mut World) {
        #[cfg(feature = "trace")]
        let _span = info_span!("schedule", name = ?self.label).entered();

        world.check_change_ticks();
        self.initialize(world)
            .unwrap_or_else(|e| panic!("Error when initializing schedule {:?}: {e}", self.label));

        #[cfg(not(feature = "bevy_debug_stepping"))]
        self.executor.run(&mut self.executable, world, None);

        #[cfg(feature = "bevy_debug_stepping")]
        {
            let skip_systems = match world.get_resource_mut::<Stepping>() {
                None => None,
                Some(mut stepping) => stepping.skipped_systems(self),
            };

            self.executor
                .run(&mut self.executable, world, skip_systems.as_ref());
        }
    }

    /// Initializes any newly-added systems and conditions, rebuilds the executable schedule,
    /// and re-initializes the executor.
    ///
    /// Moves all systems and run conditions out of the [`ScheduleGraph`].
    pub fn initialize(&mut self, world: &mut World) -> Result<(), ScheduleBuildError> {
        if self.graph.changed {
            self.graph.initialize(world);
            let ignored_ambiguities = world
                .get_resource_or_init::<Schedules>()
                .ignored_scheduling_ambiguities
                .clone();
            self.graph.update_schedule(
                &mut self.executable,
                world.components(),
                &ignored_ambiguities,
                self.label,
            )?;
            self.graph.changed = false;
            self.executor_initialized = false;
        }

        if !self.executor_initialized {
            self.executor.init(&self.executable);
            self.executor_initialized = true;
        }

        Ok(())
    }

    /// Returns the [`ScheduleGraph`].
    pub fn graph(&self) -> &ScheduleGraph {
        &self.graph
    }

    /// Returns a mutable reference to the [`ScheduleGraph`].
    pub fn graph_mut(&mut self) -> &mut ScheduleGraph {
        &mut self.graph
    }

    /// Returns the [`SystemSchedule`].
    pub(crate) fn executable(&self) -> &SystemSchedule {
        &self.executable
    }

    /// Iterates the change ticks of all systems in the schedule and clamps any older than
    /// [`MAX_CHANGE_AGE`](crate::change_detection::MAX_CHANGE_AGE).
    /// This prevents overflow and thus prevents false positives.
    pub(crate) fn check_change_ticks(&mut self, change_tick: Tick) {
        for system in &mut self.executable.systems {
            if !is_apply_deferred(system) {
                system.check_change_tick(change_tick);
            }
        }

        for conditions in &mut self.executable.system_conditions {
            for system in conditions {
                system.check_change_tick(change_tick);
            }
        }

        for conditions in &mut self.executable.set_conditions {
            for system in conditions {
                system.check_change_tick(change_tick);
            }
        }
    }

    /// Directly applies any accumulated [`Deferred`](crate::system::Deferred) system parameters (like [`Commands`](crate::prelude::Commands)) to the `world`.
    ///
    /// Like always, deferred system parameters are applied in the "topological sort order" of the schedule graph.
    /// As a result, buffers from one system are only guaranteed to be applied before those of other systems
    /// if there is an explicit system ordering between the two systems.
    ///
    /// This is used in rendering to extract data from the main world, storing the data in system buffers,
    /// before applying their buffers in a different world.
    pub fn apply_deferred(&mut self, world: &mut World) {
        for system in &mut self.executable.systems {
            system.apply_deferred(world);
        }
    }

    /// Returns an iterator over all systems in this schedule.
    ///
    /// Note: this method will return [`ScheduleNotInitialized`] if the
    /// schedule has never been initialized or run.
    pub fn systems(
        &self,
    ) -> Result<impl Iterator<Item = (NodeId, &ScheduleSystem)> + Sized, ScheduleNotInitialized>
    {
        if !self.executor_initialized {
            return Err(ScheduleNotInitialized);
        }

        let iter = self
            .executable
            .system_ids
            .iter()
            .zip(&self.executable.systems)
            .map(|(node_id, system)| (*node_id, system));

        Ok(iter)
    }

    /// Returns the number of systems in this schedule.
    pub fn systems_len(&self) -> usize {
        if !self.executor_initialized {
            self.graph.systems.len()
        } else {
            self.executable.systems.len()
        }
    }
}

/// A directed acyclic graph structure.
#[derive(Default)]
pub struct Dag {
    /// A directed graph.
    graph: DiGraph,
    /// A cached topological ordering of the graph.
    topsort: Vec<NodeId>,
}

impl Dag {
    fn new() -> Self {
        Self {
            graph: DiGraph::default(),
            topsort: Vec::new(),
        }
    }

    /// The directed graph of the stored systems, connected by their ordering dependencies.
    pub fn graph(&self) -> &DiGraph {
        &self.graph
    }

    /// A cached topological ordering of the graph.
    ///
    /// The order is determined by the ordering dependencies between systems.
    pub fn cached_topsort(&self) -> &[NodeId] {
        &self.topsort
    }

    /// Returns a string containing information about the Dag.
    pub fn diagnose(
        &self,
        prefix: &str,
        name: &str,
        id_to_names: &HashMap<NodeId, Cow<'static, str>>,
    ) -> Result<String, core::fmt::Error> {
        let mut result = "".to_string();
        writeln!(result, "{prefix}{name}:")?;

        writeln!(result, "{prefix}  nodes:")?;
        for node_id in self.graph().nodes() {
            let name = id_to_names.get(&node_id).unwrap();
            writeln!(result, "{prefix}    {node_id:?}({name})")?;
        }

        writeln!(result, "{prefix}  edges:")?;
        for (l, r) in self.graph().all_edges() {
            let l_name = id_to_names.get(&l).unwrap();
            let r_name = id_to_names.get(&r).unwrap();
            writeln!(result, "{prefix}    {l:?}({l_name}) -> {r:?}({r_name})")?;
        }

        writeln!(result, "{prefix}  topsorted:")?;
        for (node_id, node_name) in self
            .cached_topsort()
            .iter()
            .map(|node_id| (node_id, id_to_names.get(node_id).unwrap()))
        {
            writeln!(result, "{prefix}    {node_id:?}({node_name})")?;
        }
        Ok(result)
    }
}

/// A [`SystemSet`] with metadata, stored in a [`ScheduleGraph`].
struct SystemSetNode {
    inner: InternedSystemSet,
}

impl SystemSetNode {
    pub fn new(set: InternedSystemSet) -> Self {
        Self { inner: set }
    }

    pub fn name(&self) -> String {
        format!("{:?}", &self.inner)
    }

    pub fn is_system_type(&self) -> bool {
        self.inner.system_type().is_some()
    }

    pub fn is_anonymous(&self) -> bool {
        self.inner.is_anonymous()
    }
}

/// A [`ScheduleSystem`] stored in a [`ScheduleGraph`].
struct SystemNode {
    inner: Option<ScheduleSystem>,
}

impl SystemNode {
    pub fn new(system: ScheduleSystem) -> Self {
        Self {
            inner: Some(system),
        }
    }

    pub fn get(&self) -> Option<&ScheduleSystem> {
        self.inner.as_ref()
    }

    pub fn get_mut(&mut self) -> Option<&mut ScheduleSystem> {
        self.inner.as_mut()
    }
}

/// Metadata for a [`Schedule`].
///
/// The order isn't optimized; calling `ScheduleGraph::build_schedule` will return a
/// `SystemSchedule` where the order is optimized for execution.
#[derive(Default)]
pub struct ScheduleGraph {
    /// List of systems in the schedule
    systems: Vec<SystemNode>,
    /// List of conditions for each system, in the same order as `systems`
    system_conditions: Vec<Vec<BoxedCondition>>,
    /// List of system sets in the schedule
    system_sets: Vec<SystemSetNode>,
    /// List of conditions for each system set, in the same order as `system_sets`
    system_set_conditions: Vec<Vec<BoxedCondition>>,
    /// Map from system set to node id
    system_set_ids: HashMap<InternedSystemSet, NodeId>,
    /// Systems that have not been initialized yet; for system sets, we store the index of the first uninitialized condition
    /// (all the conditions after that index still need to be initialized)
    uninit: Vec<(NodeId, usize)>,
    /// Directed acyclic graph of the hierarchy (which systems/sets are children of which sets)
    hierarchy: Dag,
    /// Directed acyclic graph of the dependency (which systems/sets have to run before which other systems/sets)
    dependency: Dag,
    ambiguous_with: UnGraph,
    ambiguous_with_all: HashSet<NodeId>,
    conflicting_systems: Vec<(NodeId, NodeId, Vec<ComponentId>)>,
    anonymous_sets: usize,
    changed: bool,
    settings: ScheduleBuildSettings,
    /// Dependency edges that will **not** automatically insert an instance of `apply_deferred` on the edge.
    no_sync_edges: BTreeSet<(NodeId, NodeId)>,
    auto_sync_node_ids: HashMap<u32, NodeId>,
}

impl ScheduleGraph {
    /// Creates an empty [`ScheduleGraph`] with default settings.
    pub fn new() -> Self {
        Self {
            systems: Vec::new(),
            system_conditions: Vec::new(),
            system_sets: Vec::new(),
            system_set_conditions: Vec::new(),
            system_set_ids: HashMap::default(),
            uninit: Vec::new(),
            hierarchy: Dag::new(),
            dependency: Dag::new(),
            ambiguous_with: UnGraph::default(),
            ambiguous_with_all: HashSet::default(),
            conflicting_systems: Vec::new(),
            anonymous_sets: 0,
            changed: false,
            settings: default(),
            no_sync_edges: BTreeSet::new(),
            auto_sync_node_ids: HashMap::default(),
        }
    }

    /// Returns the system at the given [`NodeId`], if it exists.
    pub fn get_system_at(&self, id: NodeId) -> Option<&ScheduleSystem> {
        if !id.is_system() {
            return None;
        }
        self.systems
            .get(id.index())
            .and_then(|system| system.inner.as_ref())
    }

    /// Returns `true` if the given system set is part of the graph. Otherwise, returns `false`.
    pub fn contains_set(&self, set: impl SystemSet) -> bool {
        self.system_set_ids.contains_key(&set.intern())
    }

    /// Returns the system at the given [`NodeId`].
    ///
    /// Panics if it doesn't exist.
    #[track_caller]
    pub fn system_at(&self, id: NodeId) -> &ScheduleSystem {
        self.get_system_at(id)
            .ok_or_else(|| format!("system with id {id:?} does not exist in this Schedule"))
            .unwrap()
    }

    /// Returns the set at the given [`NodeId`], if it exists.
    pub fn get_set_at(&self, id: NodeId) -> Option<&dyn SystemSet> {
        if !id.is_set() {
            return None;
        }
        self.system_sets.get(id.index()).map(|set| &*set.inner)
    }

    /// Returns the set at the given [`NodeId`].
    ///
    /// Panics if it doesn't exist.
    #[track_caller]
    pub fn set_at(&self, id: NodeId) -> &dyn SystemSet {
        self.get_set_at(id)
            .ok_or_else(|| format!("set with id {id:?} does not exist in this Schedule"))
            .unwrap()
    }

    /// Returns an iterator over all systems in this schedule, along with the conditions for each system.
    pub fn systems(&self) -> impl Iterator<Item = (NodeId, &ScheduleSystem, &[BoxedCondition])> {
        self.systems
            .iter()
            .zip(self.system_conditions.iter())
            .enumerate()
            .filter_map(|(i, (system_node, condition))| {
                let system = system_node.inner.as_ref()?;
                Some((NodeId::System(i), system, condition.as_slice()))
            })
    }

    /// Returns an iterator over all system sets in this schedule, along with the conditions for each
    /// system set.
    pub fn system_sets(&self) -> impl Iterator<Item = (NodeId, &dyn SystemSet, &[BoxedCondition])> {
        self.system_set_ids.iter().map(|(_, &node_id)| {
            let set_node = &self.system_sets[node_id.index()];
            let set = &*set_node.inner;
            let conditions = self.system_set_conditions[node_id.index()].as_slice();
            (node_id, set, conditions)
        })
    }

    /// Returns the [`Dag`] of the hierarchy.
    ///
    /// The hierarchy is a directed acyclic graph of the systems and sets,
    /// where an edge denotes that a system or set is the child of another set.
    pub fn hierarchy(&self) -> &Dag {
        &self.hierarchy
    }

    /// Returns the [`Dag`] of the dependencies in the schedule.
    ///
    /// Nodes in this graph are systems and sets, and edges denote that
    /// a system or set has to run before another system or set.
    pub fn dependency(&self) -> &Dag {
        &self.dependency
    }

    // Todo
    // /// Returns the [`Dag`] of the flatten dependencies in the schedule.
    // ///
    // /// Nodes in this graph are systems and sets, and edges denote that
    // /// a system or set has to run before another system or set.
    // pub fn dependency_flatten(&self) -> &Dag {
    //     &self.dependency_flattened
    // }

    /// Returns the list of systems that conflict with each other, i.e. have ambiguities in their access.
    ///
    /// If the `Vec<ComponentId>` is empty, the systems conflict on [`World`] access.
    /// Must be called after [`ScheduleGraph::build_schedule`] to be non-empty.
    pub fn conflicting_systems(&self) -> &[(NodeId, NodeId, Vec<ComponentId>)] {
        &self.conflicting_systems
    }

    fn process_config<T: ProcessNodeConfig>(
        &mut self,
        config: NodeConfig<T>,
        collect_nodes: bool,
    ) -> ProcessConfigsResult {
        ProcessConfigsResult {
            densely_chained: true,
            nodes: collect_nodes
                .then_some(T::process_config(self, config))
                .into_iter()
                .collect(),
        }
    }

    fn apply_collective_conditions<T: ProcessNodeConfig>(
        &mut self,
        configs: &mut [NodeConfigs<T>],
        collective_conditions: Vec<BoxedCondition>,
    ) {
        if !collective_conditions.is_empty() {
            if let [config] = configs {
                for condition in collective_conditions {
                    config.run_if_dyn(condition);
                }
            } else {
                let set = self.create_anonymous_set();
                for config in configs.iter_mut() {
                    config.in_set_inner(set.intern());
                }
                let mut set_config = SystemSetConfig::new(set.intern());
                set_config.conditions.extend(collective_conditions);
                self.configure_set_inner(set_config).unwrap();
            }
        }
    }

    /// Adds the config nodes to the graph.
    ///
    /// `collect_nodes` controls whether the `NodeId`s of the processed config nodes are stored in the returned [`ProcessConfigsResult`].
    /// `process_config` is the function which processes each individual config node and returns a corresponding `NodeId`.
    ///
    /// The fields on the returned [`ProcessConfigsResult`] are:
    /// - `nodes`: a vector of all node ids contained in the nested `NodeConfigs`
    /// - `densely_chained`: a boolean that is true if all nested nodes are linearly chained (with successive `after` orderings) in the order they are defined
    #[track_caller]
    fn process_configs<T: ProcessNodeConfig>(
        &mut self,
        configs: NodeConfigs<T>,
        collect_nodes: bool,
    ) -> ProcessConfigsResult {
        match configs {
            NodeConfigs::NodeConfig(config) => self.process_config(config, collect_nodes),
            NodeConfigs::Configs {
                mut configs,
                collective_conditions,
                chained,
            } => {
                self.apply_collective_conditions(&mut configs, collective_conditions);

                let ignore_deferred = matches!(chained, Chain::YesIgnoreDeferred);
                let chained = matches!(chained, Chain::Yes | Chain::YesIgnoreDeferred);

                // Densely chained if
                // * chained and all configs in the chain are densely chained, or
                // * unchained with a single densely chained config
                let mut densely_chained = chained || configs.len() == 1;
                let mut configs = configs.into_iter();
                let mut nodes = Vec::new();

                let Some(first) = configs.next() else {
                    return ProcessConfigsResult {
                        nodes: Vec::new(),
                        densely_chained,
                    };
                };
                let mut previous_result = self.process_configs(first, collect_nodes || chained);
                densely_chained &= previous_result.densely_chained;

                for current in configs {
                    let current_result = self.process_configs(current, collect_nodes || chained);
                    densely_chained &= current_result.densely_chained;

                    if chained {
                        // if the current result is densely chained, we only need to chain the first node
                        let current_nodes = if current_result.densely_chained {
                            &current_result.nodes[..1]
                        } else {
                            &current_result.nodes
                        };
                        // if the previous result was densely chained, we only need to chain the last node
                        let previous_nodes = if previous_result.densely_chained {
                            &previous_result.nodes[previous_result.nodes.len() - 1..]
                        } else {
                            &previous_result.nodes
                        };

                        for previous_node in previous_nodes {
                            for current_node in current_nodes {
                                self.dependency
                                    .graph
                                    .add_edge(*previous_node, *current_node);

                                if ignore_deferred {
                                    self.no_sync_edges.insert((*previous_node, *current_node));
                                }
                            }
                        }
                    }
                    if collect_nodes {
                        nodes.append(&mut previous_result.nodes);
                    }

                    previous_result = current_result;
                }
                if collect_nodes {
                    nodes.append(&mut previous_result.nodes);
                }

                ProcessConfigsResult {
                    nodes,
                    densely_chained,
                }
            }
        }
    }

    /// Add a [`SystemConfig`] to the graph, including its dependencies and conditions.
    fn add_system_inner(&mut self, config: SystemConfig) -> Result<NodeId, ScheduleBuildError> {
        let id = NodeId::System(self.systems.len());

        // graph updates are immediate
        self.update_graphs(id, config.graph_info)?;

        // system init has to be deferred (need `&mut World`)
        self.uninit.push((id, 0));
        self.systems.push(SystemNode::new(config.node));
        self.system_conditions.push(config.conditions);

        Ok(id)
    }

    #[track_caller]
    fn configure_sets(&mut self, sets: impl IntoSystemSetConfigs) {
        self.process_configs(sets.into_configs(), false);
    }

    /// Add a single `SystemSetConfig` to the graph, including its dependencies and conditions.
    fn configure_set_inner(&mut self, set: SystemSetConfig) -> Result<NodeId, ScheduleBuildError> {
        let SystemSetConfig {
            node: set,
            graph_info,
            mut conditions,
        } = set;

        let id = match self.system_set_ids.get(&set) {
            Some(&id) => id,
            None => self.add_set(set),
        };

        // graph updates are immediate
        self.update_graphs(id, graph_info)?;

        // system init has to be deferred (need `&mut World`)
        let system_set_conditions = &mut self.system_set_conditions[id.index()];
        self.uninit.push((id, system_set_conditions.len()));
        system_set_conditions.append(&mut conditions);

        Ok(id)
    }

    fn add_set(&mut self, set: InternedSystemSet) -> NodeId {
        let id = NodeId::Set(self.system_sets.len());
        self.system_sets.push(SystemSetNode::new(set));
        self.system_set_conditions.push(Vec::new());
        self.system_set_ids.insert(set, id);
        id
    }

    /// Checks that a system set isn't included in itself.
    /// If not present, add the set to the graph.
    fn check_hierarchy_set(
        &mut self,
        id: &NodeId,
        set: InternedSystemSet,
    ) -> Result<(), ScheduleBuildError> {
        match self.system_set_ids.get(&set) {
            Some(set_id) => {
                if id == set_id {
                    return Err(ScheduleBuildError::HierarchyLoop(self.get_node_name(id)));
                }
            }
            None => {
                self.add_set(set);
            }
        }

        Ok(())
    }

    fn create_anonymous_set(&mut self) -> AnonymousSet {
        let id = self.anonymous_sets;
        self.anonymous_sets += 1;
        AnonymousSet::new(id)
    }

    /// Check that no set is included in itself.
    /// Add all the sets from the [`GraphInfo`]'s hierarchy to the graph.
    fn check_hierarchy_sets(
        &mut self,
        id: &NodeId,
        graph_info: &GraphInfo,
    ) -> Result<(), ScheduleBuildError> {
        for &set in &graph_info.hierarchy {
            self.check_hierarchy_set(id, set)?;
        }

        Ok(())
    }

    /// Checks that no system set is dependent on itself.
    /// Add all the sets from the [`GraphInfo`]'s dependencies to the graph.
    fn check_edges(
        &mut self,
        id: &NodeId,
        graph_info: &GraphInfo,
    ) -> Result<(), ScheduleBuildError> {
        for Dependency { kind: _, set } in &graph_info.dependencies {
            match self.system_set_ids.get(set) {
                Some(set_id) => {
                    if id == set_id {
                        return Err(ScheduleBuildError::DependencyLoop(self.get_node_name(id)));
                    }
                }
                None => {
                    self.add_set(*set);
                }
            }
        }

        if let Ambiguity::IgnoreWithSet(ambiguous_with) = &graph_info.ambiguous_with {
            for set in ambiguous_with {
                if !self.system_set_ids.contains_key(set) {
                    self.add_set(*set);
                }
            }
        }

        Ok(())
    }

    /// Update the internal graphs (hierarchy, dependency, ambiguity) by adding a single [`GraphInfo`]
    fn update_graphs(
        &mut self,
        id: NodeId,
        graph_info: GraphInfo,
    ) -> Result<(), ScheduleBuildError> {
        self.check_hierarchy_sets(&id, &graph_info)?;
        self.check_edges(&id, &graph_info)?;
        self.changed = true;

        let GraphInfo {
            hierarchy: sets,
            dependencies,
            ambiguous_with,
            ..
        } = graph_info;

        self.hierarchy.graph.add_node(id);
        self.dependency.graph.add_node(id);

        for set in sets.into_iter().map(|set| self.system_set_ids[&set]) {
            self.hierarchy.graph.add_edge(set, id);

            // ensure set also appears in dependency graph
            self.dependency.graph.add_node(set);
        }

        for (kind, set) in dependencies
            .into_iter()
            .map(|Dependency { kind, set }| (kind, self.system_set_ids[&set]))
        {
            let (lhs, rhs) = match kind {
                DependencyKind::Before => (id, set),
                DependencyKind::BeforeNoSync => {
                    self.no_sync_edges.insert((id, set));
                    (id, set)
                }
                DependencyKind::After => (set, id),
                DependencyKind::AfterNoSync => {
                    self.no_sync_edges.insert((set, id));
                    (set, id)
                }
            };
            self.dependency.graph.add_edge(lhs, rhs);

            // ensure set also appears in hierarchy graph
            self.hierarchy.graph.add_node(set);
        }

        match ambiguous_with {
            Ambiguity::Check => (),
            Ambiguity::IgnoreWithSet(ambiguous_with) => {
                for set in ambiguous_with
                    .into_iter()
                    .map(|set| self.system_set_ids[&set])
                {
                    self.ambiguous_with.add_edge(id, set);
                }
            }
            Ambiguity::IgnoreAll => {
                self.ambiguous_with_all.insert(id);
            }
        }

        Ok(())
    }

    /// Initializes any newly-added systems and conditions by calling [`System::initialize`](crate::system::System)
    pub fn initialize(&mut self, world: &mut World) {
        for (id, i) in self.uninit.drain(..) {
            match id {
                NodeId::System(index) => {
                    self.systems[index].get_mut().unwrap().initialize(world);
                    for condition in &mut self.system_conditions[index] {
                        condition.initialize(world);
                    }
                }
                NodeId::Set(index) => {
                    for condition in self.system_set_conditions[index].iter_mut().skip(i) {
                        condition.initialize(world);
                    }
                }
            }
        }
    }

    /// Build a [`SystemSchedule`] optimized for scheduler access from the [`ScheduleGraph`].
    ///
    /// This method also
    /// - checks for dependency or hierarchy cycles
    /// - checks for system access conflicts and reports ambiguities
    pub fn build_schedule(
        &mut self,
        components: &Components,
        schedule_label: InternedScheduleLabel,
        ignored_ambiguities: &BTreeSet<ComponentId>,
    ) -> Result<SystemSchedule, ScheduleBuildError> {
        // check hierarchy for cycles
        self.hierarchy.topsort =
            self.topsort_graph(&self.hierarchy.graph, ReportCycles::Hierarchy)?;

        let hier_results = check_graph(&self.hierarchy.graph, &self.hierarchy.topsort);
        self.optionally_check_hierarchy_conflicts(&hier_results.transitive_edges, schedule_label)?;

        // remove redundant edges
        self.hierarchy.graph = hier_results.transitive_reduction;

        // check dependencies for cycles
        self.dependency.topsort =
            self.topsort_graph(&self.dependency.graph, ReportCycles::Dependency)?;

        // check for systems or system sets depending on sets they belong to
        let dep_results = check_graph(&self.dependency.graph, &self.dependency.topsort);
        self.check_for_cross_dependencies(&dep_results, &hier_results.connected)?;

        // map all system sets to their systems
        // go in reverse topological order (bottom-up) for efficiency
        let (set_systems, set_system_bitsets) =
            self.map_sets_to_systems(&self.hierarchy.topsort, &self.hierarchy.graph);
        self.check_order_but_intersect(&dep_results.connected, &set_system_bitsets)?;

        // check that there are no edges to system-type sets that have multiple instances
        self.check_system_type_set_ambiguity(&set_systems)?;

        let mut dependency_flattened = self.get_dependency_flattened(&set_systems);

        // modify graph with auto sync points
        if self.settings.auto_insert_apply_deferred {
            dependency_flattened = self.auto_insert_apply_deferred(&mut dependency_flattened)?;
        }

        // topsort
        let mut dependency_flattened_dag = Dag {
            topsort: self.topsort_graph(&dependency_flattened, ReportCycles::Dependency)?,
            graph: dependency_flattened,
        };

        let flat_results = check_graph(
            &dependency_flattened_dag.graph,
            &dependency_flattened_dag.topsort,
        );

        // remove redundant edges
        dependency_flattened_dag.graph = flat_results.transitive_reduction;

        // flatten: combine `in_set` with `ambiguous_with` information
        let ambiguous_with_flattened = self.get_ambiguous_with_flattened(&set_systems);

        // check for conflicts
        let conflicting_systems = self.get_conflicting_systems(
            &flat_results.disconnected,
            &ambiguous_with_flattened,
            ignored_ambiguities,
        );
        self.optionally_check_conflicts(&conflicting_systems, components, schedule_label)?;
        self.conflicting_systems = conflicting_systems;

        // build the schedule
        Ok(self.build_schedule_inner(dependency_flattened_dag, hier_results.reachable))
    }

    // modify the graph to have sync nodes for any dependents after a system with deferred system params
    fn auto_insert_apply_deferred(
        &mut self,
        dependency_flattened: &mut DiGraph,
    ) -> Result<DiGraph, ScheduleBuildError> {
        let mut sync_point_graph = dependency_flattened.clone();
        let topo = self.topsort_graph(dependency_flattened, ReportCycles::Dependency)?;

        // calculate the number of sync points each sync point is from the beginning of the graph
        // use the same sync point if the distance is the same
        let mut distances: HashMap<usize, Option<u32>> =
            HashMap::with_capacity_and_hasher(topo.len(), Default::default());
        for node in &topo {
            let add_sync_after = self.systems[node.index()].get().unwrap().has_deferred();

            for target in dependency_flattened.neighbors_directed(*node, Outgoing) {
                let add_sync_on_edge = add_sync_after
                    && !is_apply_deferred(self.systems[target.index()].get().unwrap())
                    && !self.no_sync_edges.contains(&(*node, target));

                let weight = if add_sync_on_edge { 1 } else { 0 };

                let distance = distances
                    .get(&target.index())
                    .unwrap_or(&None)
                    .or(Some(0))
                    .map(|distance| {
                        distance.max(
                            distances.get(&node.index()).unwrap_or(&None).unwrap_or(0) + weight,
                        )
                    });

                distances.insert(target.index(), distance);

                if add_sync_on_edge {
                    let sync_point = self.get_sync_point(distances[&target.index()].unwrap());
                    sync_point_graph.add_edge(*node, sync_point);
                    sync_point_graph.add_edge(sync_point, target);

                    // edge is now redundant
                    sync_point_graph.remove_edge(*node, target);
                }
            }
        }

        Ok(sync_point_graph)
    }

    /// add an [`ApplyDeferred`] system with no config
    fn add_auto_sync(&mut self) -> NodeId {
        let id = NodeId::System(self.systems.len());

        self.systems
            .push(SystemNode::new(Box::new(IntoSystem::into_system(
                ApplyDeferred,
            ))));
        self.system_conditions.push(Vec::new());

        // ignore ambiguities with auto sync points
        // They aren't under user control, so no one should know or care.
        self.ambiguous_with_all.insert(id);

        id
    }

    /// Returns the `NodeId` of the cached auto sync point. Will create
    /// a new one if needed.
    fn get_sync_point(&mut self, distance: u32) -> NodeId {
        self.auto_sync_node_ids
            .get(&distance)
            .copied()
            .or_else(|| {
                let node_id = self.add_auto_sync();
                self.auto_sync_node_ids.insert(distance, node_id);
                Some(node_id)
            })
            .unwrap()
    }

    /// Return a map from system set `NodeId` to a list of system `NodeId`s that are included in the set.
    /// Also return a map from system set `NodeId` to a `FixedBitSet` of system `NodeId`s that are included in the set,
    /// where the bitset order is the same as `self.systems`
    fn map_sets_to_systems(
        &self,
        hierarchy_topsort: &[NodeId],
        hierarchy_graph: &DiGraph,
    ) -> (HashMap<NodeId, Vec<NodeId>>, HashMap<NodeId, FixedBitSet>) {
        let mut set_systems: HashMap<NodeId, Vec<NodeId>> =
            HashMap::with_capacity_and_hasher(self.system_sets.len(), Default::default());
        let mut set_system_bitsets =
            HashMap::with_capacity_and_hasher(self.system_sets.len(), Default::default());
        for &id in hierarchy_topsort.iter().rev() {
            if id.is_system() {
                continue;
            }

            let mut systems = Vec::new();
            let mut system_bitset = FixedBitSet::with_capacity(self.systems.len());

            for child in hierarchy_graph.neighbors_directed(id, Outgoing) {
                match child {
                    NodeId::System(_) => {
                        systems.push(child);
                        system_bitset.insert(child.index());
                    }
                    NodeId::Set(_) => {
                        let child_systems = set_systems.get(&child).unwrap();
                        let child_system_bitset = set_system_bitsets.get(&child).unwrap();
                        systems.extend_from_slice(child_systems);
                        system_bitset.union_with(child_system_bitset);
                    }
                }
            }

            set_systems.insert(id, systems);
            set_system_bitsets.insert(id, system_bitset);
        }
        (set_systems, set_system_bitsets)
    }

    fn get_dependency_flattened(&mut self, set_systems: &HashMap<NodeId, Vec<NodeId>>) -> DiGraph {
        // flatten: combine `in_set` with `before` and `after` information
        // have to do it like this to preserve transitivity
        let mut dependency_flattened = self.dependency.graph.clone();
        let mut temp = Vec::new();
        for (&set, systems) in set_systems {
            if systems.is_empty() {
                // collapse dependencies for empty sets
                for a in dependency_flattened.neighbors_directed(set, Incoming) {
                    for b in dependency_flattened.neighbors_directed(set, Outgoing) {
                        if self.no_sync_edges.contains(&(a, set))
                            && self.no_sync_edges.contains(&(set, b))
                        {
                            self.no_sync_edges.insert((a, b));
                        }

                        temp.push((a, b));
                    }
                }
            } else {
                for a in dependency_flattened.neighbors_directed(set, Incoming) {
                    for &sys in systems {
                        if self.no_sync_edges.contains(&(a, set)) {
                            self.no_sync_edges.insert((a, sys));
                        }
                        temp.push((a, sys));
                    }
                }

                for b in dependency_flattened.neighbors_directed(set, Outgoing) {
                    for &sys in systems {
                        if self.no_sync_edges.contains(&(set, b)) {
                            self.no_sync_edges.insert((sys, b));
                        }
                        temp.push((sys, b));
                    }
                }
            }

            dependency_flattened.remove_node(set);
            for (a, b) in temp.drain(..) {
                dependency_flattened.add_edge(a, b);
            }
        }

        dependency_flattened
    }

    fn get_ambiguous_with_flattened(&self, set_systems: &HashMap<NodeId, Vec<NodeId>>) -> UnGraph {
        let mut ambiguous_with_flattened = UnGraph::default();
        for (lhs, rhs) in self.ambiguous_with.all_edges() {
            match (lhs, rhs) {
                (NodeId::System(_), NodeId::System(_)) => {
                    ambiguous_with_flattened.add_edge(lhs, rhs);
                }
                (NodeId::Set(_), NodeId::System(_)) => {
                    for &lhs_ in set_systems.get(&lhs).unwrap_or(&Vec::new()) {
                        ambiguous_with_flattened.add_edge(lhs_, rhs);
                    }
                }
                (NodeId::System(_), NodeId::Set(_)) => {
                    for &rhs_ in set_systems.get(&rhs).unwrap_or(&Vec::new()) {
                        ambiguous_with_flattened.add_edge(lhs, rhs_);
                    }
                }
                (NodeId::Set(_), NodeId::Set(_)) => {
                    for &lhs_ in set_systems.get(&lhs).unwrap_or(&Vec::new()) {
                        for &rhs_ in set_systems.get(&rhs).unwrap_or(&vec![]) {
                            ambiguous_with_flattened.add_edge(lhs_, rhs_);
                        }
                    }
                }
            }
        }

        ambiguous_with_flattened
    }

    fn get_conflicting_systems(
        &self,
        flat_results_disconnected: &Vec<(NodeId, NodeId)>,
        ambiguous_with_flattened: &UnGraph,
        ignored_ambiguities: &BTreeSet<ComponentId>,
    ) -> Vec<(NodeId, NodeId, Vec<ComponentId>)> {
        let mut conflicting_systems = Vec::new();
        for &(a, b) in flat_results_disconnected {
            if ambiguous_with_flattened.contains_edge(a, b)
                || self.ambiguous_with_all.contains(&a)
                || self.ambiguous_with_all.contains(&b)
            {
                continue;
            }

            let system_a = self.systems[a.index()].get().unwrap();
            let system_b = self.systems[b.index()].get().unwrap();
            if system_a.is_exclusive() || system_b.is_exclusive() {
                conflicting_systems.push((a, b, Vec::new()));
            } else {
                let access_a = system_a.component_access();
                let access_b = system_b.component_access();
                if !access_a.is_compatible(access_b) {
                    match access_a.get_conflicts(access_b) {
                        AccessConflicts::Individual(conflicts) => {
                            let conflicts: Vec<_> = conflicts
                                .ones()
                                .map(ComponentId::get_sparse_set_index)
                                .filter(|id| !ignored_ambiguities.contains(id))
                                .collect();
                            if !conflicts.is_empty() {
                                conflicting_systems.push((a, b, conflicts));
                            }
                        }
                        AccessConflicts::All => {
                            // there is no specific component conflicting, but the systems are overall incompatible
                            // for example 2 systems with `Query<EntityMut>`
                            conflicting_systems.push((a, b, Vec::new()));
                        }
                    }
                }
            }
        }

        conflicting_systems
    }

    fn build_schedule_inner(
        &self,
        dependency_flattened_dag: Dag,
        hier_results_reachable: FixedBitSet,
    ) -> SystemSchedule {
        let dg_system_ids = dependency_flattened_dag.topsort.clone();
        let dg_system_idx_map = dg_system_ids
            .iter()
            .cloned()
            .enumerate()
            .map(|(i, id)| (id, i))
            .collect::<HashMap<_, _>>();

        let hg_systems = self
            .hierarchy
            .topsort
            .iter()
            .cloned()
            .enumerate()
            .filter(|&(_i, id)| id.is_system())
            .collect::<Vec<_>>();

        let (hg_set_with_conditions_idxs, hg_set_ids): (Vec<_>, Vec<_>) = self
            .hierarchy
            .topsort
            .iter()
            .cloned()
            .enumerate()
            .filter(|&(_i, id)| {
                // ignore system sets that have no conditions
                // ignore system type sets (already covered, they don't have conditions)
                id.is_set() && !self.system_set_conditions[id.index()].is_empty()
            })
            .unzip();

        let sys_count = self.systems.len();
        let set_with_conditions_count = hg_set_ids.len();
        let hg_node_count = self.hierarchy.graph.node_count();

        // get the number of dependencies and the immediate dependents of each system
        // (needed by multi_threaded executor to run systems in the correct order)
        let mut system_dependencies = Vec::with_capacity(sys_count);
        let mut system_dependents = Vec::with_capacity(sys_count);
        for &sys_id in &dg_system_ids {
            let num_dependencies = dependency_flattened_dag
                .graph
                .neighbors_directed(sys_id, Incoming)
                .count();

            let dependents = dependency_flattened_dag
                .graph
                .neighbors_directed(sys_id, Outgoing)
                .map(|dep_id| dg_system_idx_map[&dep_id])
                .collect::<Vec<_>>();

            system_dependencies.push(num_dependencies);
            system_dependents.push(dependents);
        }

        // get the rows and columns of the hierarchy graph's reachability matrix
        // (needed to we can evaluate conditions in the correct order)
        let mut systems_in_sets_with_conditions =
            vec![FixedBitSet::with_capacity(sys_count); set_with_conditions_count];
        for (i, &row) in hg_set_with_conditions_idxs.iter().enumerate() {
            let bitset = &mut systems_in_sets_with_conditions[i];
            for &(col, sys_id) in &hg_systems {
                let idx = dg_system_idx_map[&sys_id];
                let is_descendant = hier_results_reachable[index(row, col, hg_node_count)];
                bitset.set(idx, is_descendant);
            }
        }

        let mut sets_with_conditions_of_systems =
            vec![FixedBitSet::with_capacity(set_with_conditions_count); sys_count];
        for &(col, sys_id) in &hg_systems {
            let i = dg_system_idx_map[&sys_id];
            let bitset = &mut sets_with_conditions_of_systems[i];
            for (idx, &row) in hg_set_with_conditions_idxs
                .iter()
                .enumerate()
                .take_while(|&(_idx, &row)| row < col)
            {
                let is_ancestor = hier_results_reachable[index(row, col, hg_node_count)];
                bitset.set(idx, is_ancestor);
            }
        }

        SystemSchedule {
            systems: Vec::with_capacity(sys_count),
            system_conditions: Vec::with_capacity(sys_count),
            set_conditions: Vec::with_capacity(set_with_conditions_count),
            system_ids: dg_system_ids,
            set_ids: hg_set_ids,
            system_dependencies,
            system_dependents,
            sets_with_conditions_of_systems,
            systems_in_sets_with_conditions,
        }
    }

    /// Updates the `SystemSchedule` from the `ScheduleGraph`.
    fn update_schedule(
        &mut self,
        schedule: &mut SystemSchedule,
        components: &Components,
        ignored_ambiguities: &BTreeSet<ComponentId>,
        schedule_label: InternedScheduleLabel,
    ) -> Result<(), ScheduleBuildError> {
        if !self.uninit.is_empty() {
            return Err(ScheduleBuildError::Uninitialized);
        }

        // move systems out of old schedule
        for ((id, system), conditions) in schedule
            .system_ids
            .drain(..)
            .zip(schedule.systems.drain(..))
            .zip(schedule.system_conditions.drain(..))
        {
            self.systems[id.index()].inner = Some(system);
            self.system_conditions[id.index()] = conditions;
        }

        for (id, conditions) in schedule
            .set_ids
            .drain(..)
            .zip(schedule.set_conditions.drain(..))
        {
            self.system_set_conditions[id.index()] = conditions;
        }

        *schedule = self.build_schedule(components, schedule_label, ignored_ambiguities)?;

        // move systems into new schedule
        for &id in &schedule.system_ids {
            let system = self.systems[id.index()].inner.take().unwrap();
            let conditions = core::mem::take(&mut self.system_conditions[id.index()]);
            schedule.systems.push(system);
            schedule.system_conditions.push(conditions);
        }

        for &id in &schedule.set_ids {
            let conditions = core::mem::take(&mut self.system_set_conditions[id.index()]);
            schedule.set_conditions.push(conditions);
        }

        Ok(())
    }
}

/// Values returned by [`ScheduleGraph::process_configs`]
struct ProcessConfigsResult {
    /// All nodes contained inside this `process_configs` call's [`NodeConfigs`] hierarchy,
    /// if `ancestor_chained` is true
    nodes: Vec<NodeId>,
    /// True if and only if all nodes are "densely chained", meaning that all nested nodes
    /// are linearly chained (as if `after` system ordering had been applied between each node)
    /// in the order they are defined
    densely_chained: bool,
}

/// Trait used by [`ScheduleGraph::process_configs`] to process a single [`NodeConfig`].
trait ProcessNodeConfig: Sized {
    /// Process a single [`NodeConfig`].
    fn process_config(schedule_graph: &mut ScheduleGraph, config: NodeConfig<Self>) -> NodeId;
}

impl ProcessNodeConfig for ScheduleSystem {
    fn process_config(schedule_graph: &mut ScheduleGraph, config: NodeConfig<Self>) -> NodeId {
        schedule_graph.add_system_inner(config).unwrap()
    }
}

impl ProcessNodeConfig for InternedSystemSet {
    fn process_config(schedule_graph: &mut ScheduleGraph, config: NodeConfig<Self>) -> NodeId {
        schedule_graph.configure_set_inner(config).unwrap()
    }
}

/// Used to select the appropriate reporting function.
enum ReportCycles {
    Hierarchy,
    Dependency,
}

// methods for reporting errors
impl ScheduleGraph {
    fn get_node_name(&self, id: &NodeId) -> String {
        self.get_node_name_inner(id, self.settings.report_sets)
    }

    #[inline]
    fn get_node_name_inner(&self, id: &NodeId, report_sets: bool) -> String {
        let name = match id {
            NodeId::System(_) => {
                let name = self.systems[id.index()].get().unwrap().name().to_string();
                if report_sets {
                    let sets = self.names_of_sets_containing_node(id);
                    if sets.is_empty() {
                        name
                    } else if sets.len() == 1 {
                        format!("{name} (in set {})", sets[0])
                    } else {
                        format!("{name} (in sets {})", sets.join(", "))
                    }
                } else {
                    name
                }
            }
            NodeId::Set(_) => {
                let set = &self.system_sets[id.index()];
                if set.is_anonymous() {
                    self.anonymous_set_name(id)
                } else {
                    set.name()
                }
            }
        };
        if self.settings.use_shortnames {
            ShortName(&name).to_string()
        } else {
            name
        }
    }

    fn anonymous_set_name(&self, id: &NodeId) -> String {
        format!(
            "({})",
            self.hierarchy
                .graph
                .edges_directed(*id, Outgoing)
                // never get the sets of the members or this will infinite recurse when the report_sets setting is on.
                .map(|(_, member_id)| self.get_node_name_inner(&member_id, false))
                .reduce(|a, b| format!("{a}, {b}"))
                .unwrap_or_default()
        )
    }

    fn get_node_kind(&self, id: &NodeId) -> &'static str {
        match id {
            NodeId::System(_) => "system",
            NodeId::Set(_) => "system set",
        }
    }

    /// If [`ScheduleBuildSettings::hierarchy_detection`] is [`LogLevel::Ignore`] this check
    /// is skipped.
    fn optionally_check_hierarchy_conflicts(
        &self,
        transitive_edges: &[(NodeId, NodeId)],
        schedule_label: InternedScheduleLabel,
    ) -> Result<(), ScheduleBuildError> {
        if self.settings.hierarchy_detection == LogLevel::Ignore || transitive_edges.is_empty() {
            return Ok(());
        }

        let message = self.get_hierarchy_conflicts_error_message(transitive_edges);
        match self.settings.hierarchy_detection {
            LogLevel::Ignore => unreachable!(),
            LogLevel::Warn => {
                error!(
                    "Schedule {schedule_label:?} has redundant edges:\n {}",
                    message
                );
                Ok(())
            }
            LogLevel::Error => Err(ScheduleBuildError::HierarchyRedundancy(message)),
        }
    }

    fn get_hierarchy_conflicts_error_message(
        &self,
        transitive_edges: &[(NodeId, NodeId)],
    ) -> String {
        let mut message = String::from("hierarchy contains redundant edge(s)");
        for (parent, child) in transitive_edges {
            writeln!(
                message,
                " -- {} `{}` cannot be child of set `{}`, longer path exists",
                self.get_node_kind(child),
                self.get_node_name(child),
                self.get_node_name(parent),
            )
            .unwrap();
        }

        message
    }

    /// Tries to topologically sort `graph`.
    ///
    /// If the graph is acyclic, returns [`Ok`] with the list of [`NodeId`] in a valid
    /// topological order. If the graph contains cycles, returns [`Err`] with the list of
    /// strongly-connected components that contain cycles (also in a valid topological order).
    ///
    /// # Errors
    ///
    /// If the graph contain cycles, then an error is returned.
    fn topsort_graph(
        &self,
        graph: &DiGraph,
        report: ReportCycles,
    ) -> Result<Vec<NodeId>, ScheduleBuildError> {
        // Tarjan's SCC algorithm returns elements in *reverse* topological order.
        let mut top_sorted_nodes = Vec::with_capacity(graph.node_count());
        let mut sccs_with_cycles = Vec::new();

        for scc in graph.iter_sccs() {
            // A strongly-connected component is a group of nodes who can all reach each other
            // through one or more paths. If an SCC contains more than one node, there must be
            // at least one cycle within them.
            top_sorted_nodes.extend_from_slice(&scc);
            if scc.len() > 1 {
                sccs_with_cycles.push(scc);
            }
        }

        if sccs_with_cycles.is_empty() {
            // reverse to get topological order
            top_sorted_nodes.reverse();
            Ok(top_sorted_nodes)
        } else {
            let mut cycles = Vec::new();
            for scc in &sccs_with_cycles {
                cycles.append(&mut simple_cycles_in_component(graph, scc));
            }

            let error = match report {
                ReportCycles::Hierarchy => ScheduleBuildError::HierarchyCycle(
                    self.get_hierarchy_cycles_error_message(&cycles),
                ),
                ReportCycles::Dependency => ScheduleBuildError::DependencyCycle(
                    self.get_dependency_cycles_error_message(&cycles),
                ),
            };

            Err(error)
        }
    }

    /// Logs details of cycles in the hierarchy graph.
    fn get_hierarchy_cycles_error_message(&self, cycles: &[Vec<NodeId>]) -> String {
        let mut message = format!("schedule has {} in_set cycle(s):\n", cycles.len());
        for (i, cycle) in cycles.iter().enumerate() {
            let mut names = cycle.iter().map(|id| self.get_node_name(id));
            let first_name = names.next().unwrap();
            writeln!(
                message,
                "cycle {}: set `{first_name}` contains itself",
                i + 1,
            )
            .unwrap();
            writeln!(message, "set `{first_name}`").unwrap();
            for name in names.chain(core::iter::once(first_name)) {
                writeln!(message, " ... which contains set `{name}`").unwrap();
            }
            writeln!(message).unwrap();
        }

        message
    }

    /// Logs details of cycles in the dependency graph.
    fn get_dependency_cycles_error_message(&self, cycles: &[Vec<NodeId>]) -> String {
        let mut message = format!("schedule has {} before/after cycle(s):\n", cycles.len());
        for (i, cycle) in cycles.iter().enumerate() {
            let mut names = cycle
                .iter()
                .map(|id| (self.get_node_kind(id), self.get_node_name(id)));
            let (first_kind, first_name) = names.next().unwrap();
            writeln!(
                message,
                "cycle {}: {first_kind} `{first_name}` must run before itself",
                i + 1,
            )
            .unwrap();
            writeln!(message, "{first_kind} `{first_name}`").unwrap();
            for (kind, name) in names.chain(core::iter::once((first_kind, first_name))) {
                writeln!(message, " ... which must run before {kind} `{name}`").unwrap();
            }
            writeln!(message).unwrap();
        }

        message
    }

    fn check_for_cross_dependencies(
        &self,
        dep_results: &CheckGraphResults,
        hier_results_connected: &HashSet<(NodeId, NodeId)>,
    ) -> Result<(), ScheduleBuildError> {
        for &(a, b) in &dep_results.connected {
            if hier_results_connected.contains(&(a, b)) || hier_results_connected.contains(&(b, a))
            {
                let name_a = self.get_node_name(&a);
                let name_b = self.get_node_name(&b);
                return Err(ScheduleBuildError::CrossDependency(name_a, name_b));
            }
        }

        Ok(())
    }

    fn check_order_but_intersect(
        &self,
        dep_results_connected: &HashSet<(NodeId, NodeId)>,
        set_system_bitsets: &HashMap<NodeId, FixedBitSet>,
    ) -> Result<(), ScheduleBuildError> {
        // check that there is no ordering between system sets that intersect
        for (a, b) in dep_results_connected {
            if !(a.is_set() && b.is_set()) {
                continue;
            }

            let a_systems = set_system_bitsets.get(a).unwrap();
            let b_systems = set_system_bitsets.get(b).unwrap();

            if !a_systems.is_disjoint(b_systems) {
                return Err(ScheduleBuildError::SetsHaveOrderButIntersect(
                    self.get_node_name(a),
                    self.get_node_name(b),
                ));
            }
        }

        Ok(())
    }

    fn check_system_type_set_ambiguity(
        &self,
        set_systems: &HashMap<NodeId, Vec<NodeId>>,
    ) -> Result<(), ScheduleBuildError> {
        for (&id, systems) in set_systems {
            let set = &self.system_sets[id.index()];
            if set.is_system_type() {
                let instances = systems.len();
                let ambiguous_with = self.ambiguous_with.edges(id);
                let before = self.dependency.graph.edges_directed(id, Incoming);
                let after = self.dependency.graph.edges_directed(id, Outgoing);
                let relations = before.count() + after.count() + ambiguous_with.count();
                if instances > 1 && relations > 0 {
                    return Err(ScheduleBuildError::SystemTypeSetAmbiguity(
                        self.get_node_name(&id),
                    ));
                }
            }
        }
        Ok(())
    }

    /// if [`ScheduleBuildSettings::ambiguity_detection`] is [`LogLevel::Ignore`], this check is skipped
    fn optionally_check_conflicts(
        &self,
        conflicts: &[(NodeId, NodeId, Vec<ComponentId>)],
        components: &Components,
        schedule_label: InternedScheduleLabel,
    ) -> Result<(), ScheduleBuildError> {
        if self.settings.ambiguity_detection == LogLevel::Ignore || conflicts.is_empty() {
            return Ok(());
        }

        let message = self.get_conflicts_error_message(conflicts, components);
        match self.settings.ambiguity_detection {
            LogLevel::Ignore => Ok(()),
            LogLevel::Warn => {
                warn!("Schedule {schedule_label:?} has ambiguities.\n{}", message);
                Ok(())
            }
            LogLevel::Error => Err(ScheduleBuildError::Ambiguity(message)),
        }
    }

    fn get_conflicts_error_message(
        &self,
        ambiguities: &[(NodeId, NodeId, Vec<ComponentId>)],
        components: &Components,
    ) -> String {
        let n_ambiguities = ambiguities.len();

        let mut message = format!(
                "{n_ambiguities} pairs of systems with conflicting data access have indeterminate execution order. \
                Consider adding `before`, `after`, or `ambiguous_with` relationships between these:\n",
            );

        for (name_a, name_b, conflicts) in self.conflicts_to_string(ambiguities, components) {
            writeln!(message, " -- {name_a} and {name_b}").unwrap();

            if !conflicts.is_empty() {
                writeln!(message, "    conflict on: {conflicts:?}").unwrap();
            } else {
                // one or both systems must be exclusive
                let world = core::any::type_name::<World>();
                writeln!(message, "    conflict on: {world}").unwrap();
            }
        }

        message
    }

    /// convert conflicts to human readable format
    pub fn conflicts_to_string<'a>(
        &'a self,
        ambiguities: &'a [(NodeId, NodeId, Vec<ComponentId>)],
        components: &'a Components,
    ) -> impl Iterator<Item = (String, String, Vec<&'a str>)> + 'a {
        ambiguities
            .iter()
            .map(move |(system_a, system_b, conflicts)| {
                let name_a = self.get_node_name(system_a);
                let name_b = self.get_node_name(system_b);

                debug_assert!(system_a.is_system(), "{name_a} is not a system.");
                debug_assert!(system_b.is_system(), "{name_b} is not a system.");

                let conflict_names: Vec<_> = conflicts
                    .iter()
                    .map(|id| components.get_name(*id).unwrap())
                    .collect();

                (name_a, name_b, conflict_names)
            })
    }

    fn traverse_sets_containing_node(&self, id: NodeId, f: &mut impl FnMut(NodeId) -> bool) {
        for (set_id, _) in self.hierarchy.graph.edges_directed(id, Incoming) {
            if f(set_id) {
                self.traverse_sets_containing_node(set_id, f);
            }
        }
    }

    fn names_of_sets_containing_node(&self, id: &NodeId) -> Vec<String> {
        let mut sets = <HashSet<_>>::default();
        self.traverse_sets_containing_node(*id, &mut |set_id| {
            !self.system_sets[set_id.index()].is_system_type() && sets.insert(set_id)
        });
        let mut sets: Vec<_> = sets
            .into_iter()
            .map(|set_id| self.get_node_name(&set_id))
            .collect();
        sets.sort();
        sets
    }
}

/// Category of errors encountered during schedule construction.
#[derive(Error, Debug)]
#[non_exhaustive]
pub enum ScheduleBuildError {
    /// A system set contains itself.
    #[error("System set `{0}` contains itself.")]
    HierarchyLoop(String),
    /// The hierarchy of system sets contains a cycle.
    #[error("System set hierarchy contains cycle(s).\n{0}")]
    HierarchyCycle(String),
    /// The hierarchy of system sets contains redundant edges.
    ///
    /// This error is disabled by default, but can be opted-in using [`ScheduleBuildSettings`].
    #[error("System set hierarchy contains redundant edges.\n{0}")]
    HierarchyRedundancy(String),
    /// A system (set) has been told to run before itself.
    #[error("System set `{0}` depends on itself.")]
    DependencyLoop(String),
    /// The dependency graph contains a cycle.
    #[error("System dependencies contain cycle(s).\n{0}")]
    DependencyCycle(String),
    /// Tried to order a system (set) relative to a system set it belongs to.
    #[error("`{0}` and `{1}` have both `in_set` and `before`-`after` relationships (these might be transitive). This combination is unsolvable as a system cannot run before or after a set it belongs to.")]
    CrossDependency(String, String),
    /// Tried to order system sets that share systems.
    #[error("`{0}` and `{1}` have a `before`-`after` relationship (which may be transitive) but share systems.")]
    SetsHaveOrderButIntersect(String, String),
    /// Tried to order a system (set) relative to all instances of some system function.
    #[error("Tried to order against `{0}` in a schedule that has more than one `{0}` instance. `{0}` is a `SystemTypeSet` and cannot be used for ordering if ambiguous. Use a different set without this restriction.")]
    SystemTypeSetAmbiguity(String),
    /// Systems with conflicting access have indeterminate run order.
    ///
    /// This error is disabled by default, but can be opted-in using [`ScheduleBuildSettings`].
    #[error("Systems with conflicting access have indeterminate run order.\n{0}")]
    Ambiguity(String),
    /// Tried to run a schedule before all of its systems have been initialized.
    #[error("Systems in schedule have not been initialized.")]
    Uninitialized,
}

/// Specifies how schedule construction should respond to detecting a certain kind of issue.
#[derive(Debug, Clone, PartialEq)]
pub enum LogLevel {
    /// Occurrences are completely ignored.
    Ignore,
    /// Occurrences are logged only.
    Warn,
    /// Occurrences are logged and result in errors.
    Error,
}

/// Specifies miscellaneous settings for schedule construction.
#[derive(Clone, Debug)]
pub struct ScheduleBuildSettings {
    /// Determines whether the presence of ambiguities (systems with conflicting access but indeterminate order)
    /// is only logged or also results in an [`Ambiguity`](ScheduleBuildError::Ambiguity) error.
    ///
    /// Defaults to [`LogLevel::Ignore`].
    pub ambiguity_detection: LogLevel,
    /// Determines whether the presence of redundant edges in the hierarchy of system sets is only
    /// logged or also results in a [`HierarchyRedundancy`](ScheduleBuildError::HierarchyRedundancy)
    /// error.
    ///
    /// Defaults to [`LogLevel::Warn`].
    pub hierarchy_detection: LogLevel,
    /// Auto insert [`ApplyDeferred`] systems into the schedule,
    /// when there are [`Deferred`](crate::prelude::Deferred)
    /// in one system and there are ordering dependencies on that system. [`Commands`](crate::system::Commands) is one
    /// such deferred buffer.
    ///
    /// You may want to disable this if you only want to sync deferred params at the end of the schedule,
    /// or want to manually insert all your sync points.
    ///
    /// Defaults to `true`
    pub auto_insert_apply_deferred: bool,
    /// If set to true, node names will be shortened instead of the fully qualified type path.
    ///
    /// Defaults to `true`.
    pub use_shortnames: bool,
    /// If set to true, report all system sets the conflicting systems are part of.
    ///
    /// Defaults to `true`.
    pub report_sets: bool,
}

impl Default for ScheduleBuildSettings {
    fn default() -> Self {
        Self::new()
    }
}

impl ScheduleBuildSettings {
    /// Default build settings.
    /// See the field-level documentation for the default value of each field.
    pub const fn new() -> Self {
        Self {
            ambiguity_detection: LogLevel::Ignore,
            hierarchy_detection: LogLevel::Warn,
            auto_insert_apply_deferred: true,
            use_shortnames: true,
            report_sets: true,
        }
    }
}

/// Error to denote that [`Schedule::initialize`] or [`Schedule::run`] has not yet been called for
/// this schedule.
#[derive(Error, Debug)]
#[error("executable schedule has not been built")]
pub struct ScheduleNotInitialized;

#[cfg(test)]
mod tests {
    use bevy_ecs_macros::ScheduleLabel;

    use crate::{
        self as bevy_ecs,
        prelude::{Res, Resource},
        schedule::{
            tests::ResMut, IntoSystemConfigs, IntoSystemSetConfigs, Schedule,
            ScheduleBuildSettings, SystemSet,
        },
        system::Commands,
        world::World,
    };

    use super::Schedules;

    #[derive(Resource)]
    struct Resource1;

    #[derive(Resource)]
    struct Resource2;

    // regression test for https://github.com/bevyengine/bevy/issues/9114
    #[test]
    fn ambiguous_with_not_breaking_run_conditions() {
        #[derive(SystemSet, Debug, Clone, PartialEq, Eq, Hash)]
        struct Set;

        let mut world = World::new();
        let mut schedule = Schedule::default();

        schedule.configure_sets(Set.run_if(|| false));
        schedule.add_systems(
            (|| panic!("This system must not run"))
                .ambiguous_with(|| ())
                .in_set(Set),
        );
        schedule.run(&mut world);
    }

    #[test]
    fn inserts_a_sync_point() {
        let mut schedule = Schedule::default();
        let mut world = World::default();
        schedule.add_systems(
            (
                |mut commands: Commands| commands.insert_resource(Resource1),
                |_: Res<Resource1>| {},
            )
                .chain(),
        );
        schedule.run(&mut world);

        // inserted a sync point
        assert_eq!(schedule.executable.systems.len(), 3);
    }

    #[test]
    fn merges_sync_points_into_one() {
        let mut schedule = Schedule::default();
        let mut world = World::default();
        // insert two parallel command systems, it should only create one sync point
        schedule.add_systems(
            (
                (
                    |mut commands: Commands| commands.insert_resource(Resource1),
                    |mut commands: Commands| commands.insert_resource(Resource2),
                ),
                |_: Res<Resource1>, _: Res<Resource2>| {},
            )
                .chain(),
        );
        schedule.run(&mut world);

        // inserted sync points
        assert_eq!(schedule.executable.systems.len(), 4);

        // merges sync points on rebuild
        schedule.add_systems(((
            (
                |mut commands: Commands| commands.insert_resource(Resource1),
                |mut commands: Commands| commands.insert_resource(Resource2),
            ),
            |_: Res<Resource1>, _: Res<Resource2>| {},
        )
            .chain(),));
        schedule.run(&mut world);

        assert_eq!(schedule.executable.systems.len(), 7);
    }

    #[test]
    fn adds_multiple_consecutive_syncs() {
        let mut schedule = Schedule::default();
        let mut world = World::default();
        // insert two consecutive command systems, it should create two sync points
        schedule.add_systems(
            (
                |mut commands: Commands| commands.insert_resource(Resource1),
                |mut commands: Commands| commands.insert_resource(Resource2),
                |_: Res<Resource1>, _: Res<Resource2>| {},
            )
                .chain(),
        );
        schedule.run(&mut world);

        assert_eq!(schedule.executable.systems.len(), 5);
    }

    #[test]
    fn disable_auto_sync_points() {
        let mut schedule = Schedule::default();
        schedule.set_build_settings(ScheduleBuildSettings {
            auto_insert_apply_deferred: false,
            ..Default::default()
        });
        let mut world = World::default();
        schedule.add_systems(
            (
                |mut commands: Commands| commands.insert_resource(Resource1),
                |res: Option<Res<Resource1>>| assert!(res.is_none()),
            )
                .chain(),
        );
        schedule.run(&mut world);

        assert_eq!(schedule.executable.systems.len(), 2);
    }

    mod no_sync_edges {
        use super::*;

        fn insert_resource(mut commands: Commands) {
            commands.insert_resource(Resource1);
        }

        fn resource_does_not_exist(res: Option<Res<Resource1>>) {
            assert!(res.is_none());
        }

        #[derive(SystemSet, Hash, PartialEq, Eq, Debug, Clone)]
        enum Sets {
            A,
            B,
        }

        fn check_no_sync_edges(add_systems: impl FnOnce(&mut Schedule)) {
            let mut schedule = Schedule::default();
            let mut world = World::default();
            add_systems(&mut schedule);

            schedule.run(&mut world);

            assert_eq!(schedule.executable.systems.len(), 2);
        }

        #[test]
        fn system_to_system_after() {
            check_no_sync_edges(|schedule| {
                schedule.add_systems((
                    insert_resource,
                    resource_does_not_exist.after_ignore_deferred(insert_resource),
                ));
            });
        }

        #[test]
        fn system_to_system_before() {
            check_no_sync_edges(|schedule| {
                schedule.add_systems((
                    insert_resource.before_ignore_deferred(resource_does_not_exist),
                    resource_does_not_exist,
                ));
            });
        }

        #[test]
        fn set_to_system_after() {
            check_no_sync_edges(|schedule| {
                schedule
                    .add_systems((insert_resource, resource_does_not_exist.in_set(Sets::A)))
                    .configure_sets(Sets::A.after_ignore_deferred(insert_resource));
            });
        }

        #[test]
        fn set_to_system_before() {
            check_no_sync_edges(|schedule| {
                schedule
                    .add_systems((insert_resource.in_set(Sets::A), resource_does_not_exist))
                    .configure_sets(Sets::A.before_ignore_deferred(resource_does_not_exist));
            });
        }

        #[test]
        fn set_to_set_after() {
            check_no_sync_edges(|schedule| {
                schedule
                    .add_systems((
                        insert_resource.in_set(Sets::A),
                        resource_does_not_exist.in_set(Sets::B),
                    ))
                    .configure_sets(Sets::B.after_ignore_deferred(Sets::A));
            });
        }

        #[test]
        fn set_to_set_before() {
            check_no_sync_edges(|schedule| {
                schedule
                    .add_systems((
                        insert_resource.in_set(Sets::A),
                        resource_does_not_exist.in_set(Sets::B),
                    ))
                    .configure_sets(Sets::A.before_ignore_deferred(Sets::B));
            });
        }
    }

    mod no_sync_chain {
        use super::*;

        #[derive(Resource)]
        struct Ra;

        #[derive(Resource)]
        struct Rb;

        #[derive(Resource)]
        struct Rc;

        fn run_schedule(expected_num_systems: usize, add_systems: impl FnOnce(&mut Schedule)) {
            let mut schedule = Schedule::default();
            let mut world = World::default();
            add_systems(&mut schedule);

            schedule.run(&mut world);

            assert_eq!(schedule.executable.systems.len(), expected_num_systems);
        }

        #[test]
        fn only_chain_outside() {
            run_schedule(5, |schedule: &mut Schedule| {
                schedule.add_systems(
                    (
                        (
                            |mut commands: Commands| commands.insert_resource(Ra),
                            |mut commands: Commands| commands.insert_resource(Rb),
                        ),
                        (
                            |res_a: Option<Res<Ra>>, res_b: Option<Res<Rb>>| {
                                assert!(res_a.is_some());
                                assert!(res_b.is_some());
                            },
                            |res_a: Option<Res<Ra>>, res_b: Option<Res<Rb>>| {
                                assert!(res_a.is_some());
                                assert!(res_b.is_some());
                            },
                        ),
                    )
                        .chain(),
                );
            });

            run_schedule(4, |schedule: &mut Schedule| {
                schedule.add_systems(
                    (
                        (
                            |mut commands: Commands| commands.insert_resource(Ra),
                            |mut commands: Commands| commands.insert_resource(Rb),
                        ),
                        (
                            |res_a: Option<Res<Ra>>, res_b: Option<Res<Rb>>| {
                                assert!(res_a.is_none());
                                assert!(res_b.is_none());
                            },
                            |res_a: Option<Res<Ra>>, res_b: Option<Res<Rb>>| {
                                assert!(res_a.is_none());
                                assert!(res_b.is_none());
                            },
                        ),
                    )
                        .chain_ignore_deferred(),
                );
            });
        }

        #[test]
        fn chain_first() {
            run_schedule(6, |schedule: &mut Schedule| {
                schedule.add_systems(
                    (
                        (
                            |mut commands: Commands| commands.insert_resource(Ra),
                            |mut commands: Commands, res_a: Option<Res<Ra>>| {
                                commands.insert_resource(Rb);
                                assert!(res_a.is_some());
                            },
                        )
                            .chain(),
                        (
                            |res_a: Option<Res<Ra>>, res_b: Option<Res<Rb>>| {
                                assert!(res_a.is_some());
                                assert!(res_b.is_some());
                            },
                            |res_a: Option<Res<Ra>>, res_b: Option<Res<Rb>>| {
                                assert!(res_a.is_some());
                                assert!(res_b.is_some());
                            },
                        ),
                    )
                        .chain(),
                );
            });

            run_schedule(5, |schedule: &mut Schedule| {
                schedule.add_systems(
                    (
                        (
                            |mut commands: Commands| commands.insert_resource(Ra),
                            |mut commands: Commands, res_a: Option<Res<Ra>>| {
                                commands.insert_resource(Rb);
                                assert!(res_a.is_some());
                            },
                        )
                            .chain(),
                        (
                            |res_a: Option<Res<Ra>>, res_b: Option<Res<Rb>>| {
                                assert!(res_a.is_some());
                                assert!(res_b.is_none());
                            },
                            |res_a: Option<Res<Ra>>, res_b: Option<Res<Rb>>| {
                                assert!(res_a.is_some());
                                assert!(res_b.is_none());
                            },
                        ),
                    )
                        .chain_ignore_deferred(),
                );
            });
        }

        #[test]
        fn chain_second() {
            run_schedule(6, |schedule: &mut Schedule| {
                schedule.add_systems(
                    (
                        (
                            |mut commands: Commands| commands.insert_resource(Ra),
                            |mut commands: Commands| commands.insert_resource(Rb),
                        ),
                        (
                            |mut commands: Commands,
                             res_a: Option<Res<Ra>>,
                             res_b: Option<Res<Rb>>| {
                                commands.insert_resource(Rc);
                                assert!(res_a.is_some());
                                assert!(res_b.is_some());
                            },
                            |res_a: Option<Res<Ra>>,
                             res_b: Option<Res<Rb>>,
                             res_c: Option<Res<Rc>>| {
                                assert!(res_a.is_some());
                                assert!(res_b.is_some());
                                assert!(res_c.is_some());
                            },
                        )
                            .chain(),
                    )
                        .chain(),
                );
            });

            run_schedule(5, |schedule: &mut Schedule| {
                schedule.add_systems(
                    (
                        (
                            |mut commands: Commands| commands.insert_resource(Ra),
                            |mut commands: Commands| commands.insert_resource(Rb),
                        ),
                        (
                            |mut commands: Commands,
                             res_a: Option<Res<Ra>>,
                             res_b: Option<Res<Rb>>| {
                                commands.insert_resource(Rc);
                                assert!(res_a.is_none());
                                assert!(res_b.is_none());
                            },
                            |res_a: Option<Res<Ra>>,
                             res_b: Option<Res<Rb>>,
                             res_c: Option<Res<Rc>>| {
                                assert!(res_a.is_some());
                                assert!(res_b.is_some());
                                assert!(res_c.is_some());
                            },
                        )
                            .chain(),
                    )
                        .chain_ignore_deferred(),
                );
            });
        }

        #[test]
        fn chain_all() {
            run_schedule(7, |schedule: &mut Schedule| {
                schedule.add_systems(
                    (
                        (
                            |mut commands: Commands| commands.insert_resource(Ra),
                            |mut commands: Commands, res_a: Option<Res<Ra>>| {
                                commands.insert_resource(Rb);
                                assert!(res_a.is_some());
                            },
                        )
                            .chain(),
                        (
                            |mut commands: Commands,
                             res_a: Option<Res<Ra>>,
                             res_b: Option<Res<Rb>>| {
                                commands.insert_resource(Rc);
                                assert!(res_a.is_some());
                                assert!(res_b.is_some());
                            },
                            |res_a: Option<Res<Ra>>,
                             res_b: Option<Res<Rb>>,
                             res_c: Option<Res<Rc>>| {
                                assert!(res_a.is_some());
                                assert!(res_b.is_some());
                                assert!(res_c.is_some());
                            },
                        )
                            .chain(),
                    )
                        .chain(),
                );
            });

            run_schedule(6, |schedule: &mut Schedule| {
                schedule.add_systems(
                    (
                        (
                            |mut commands: Commands| commands.insert_resource(Ra),
                            |mut commands: Commands, res_a: Option<Res<Ra>>| {
                                commands.insert_resource(Rb);
                                assert!(res_a.is_some());
                            },
                        )
                            .chain(),
                        (
                            |mut commands: Commands,
                             res_a: Option<Res<Ra>>,
                             res_b: Option<Res<Rb>>| {
                                commands.insert_resource(Rc);
                                assert!(res_a.is_some());
                                assert!(res_b.is_none());
                            },
                            |res_a: Option<Res<Ra>>,
                             res_b: Option<Res<Rb>>,
                             res_c: Option<Res<Rc>>| {
                                assert!(res_a.is_some());
                                assert!(res_b.is_some());
                                assert!(res_c.is_some());
                            },
                        )
                            .chain(),
                    )
                        .chain_ignore_deferred(),
                );
            });
        }
    }

    #[derive(ScheduleLabel, Hash, Debug, Clone, PartialEq, Eq)]
    struct TestSchedule;

    #[derive(Resource)]
    struct CheckSystemRan(usize);

    #[test]
    fn add_systems_to_existing_schedule() {
        let mut schedules = Schedules::default();
        let schedule = Schedule::new(TestSchedule);

        schedules.insert(schedule);
        schedules.add_systems(TestSchedule, |mut ran: ResMut<CheckSystemRan>| ran.0 += 1);

        let mut world = World::new();

        world.insert_resource(CheckSystemRan(0));
        world.insert_resource(schedules);
        world.run_schedule(TestSchedule);

        let value = world
            .get_resource::<CheckSystemRan>()
            .expect("CheckSystemRan Resource Should Exist");
        assert_eq!(value.0, 1);
    }

    #[test]
    fn add_systems_to_non_existing_schedule() {
        let mut schedules = Schedules::default();

        schedules.add_systems(TestSchedule, |mut ran: ResMut<CheckSystemRan>| ran.0 += 1);

        let mut world = World::new();

        world.insert_resource(CheckSystemRan(0));
        world.insert_resource(schedules);
        world.run_schedule(TestSchedule);

        let value = world
            .get_resource::<CheckSystemRan>()
            .expect("CheckSystemRan Resource Should Exist");
        assert_eq!(value.0, 1);
    }

    #[derive(SystemSet, Debug, Hash, Clone, PartialEq, Eq)]
    enum TestSet {
        First,
        Second,
    }

    #[test]
    fn configure_set_on_existing_schedule() {
        let mut schedules = Schedules::default();
        let schedule = Schedule::new(TestSchedule);

        schedules.insert(schedule);

        schedules.configure_sets(TestSchedule, (TestSet::First, TestSet::Second).chain());
        schedules.add_systems(
            TestSchedule,
            (|mut ran: ResMut<CheckSystemRan>| {
                assert_eq!(ran.0, 0);
                ran.0 += 1;
            })
            .in_set(TestSet::First),
        );

        schedules.add_systems(
            TestSchedule,
            (|mut ran: ResMut<CheckSystemRan>| {
                assert_eq!(ran.0, 1);
                ran.0 += 1;
            })
            .in_set(TestSet::Second),
        );

        let mut world = World::new();

        world.insert_resource(CheckSystemRan(0));
        world.insert_resource(schedules);
        world.run_schedule(TestSchedule);

        let value = world
            .get_resource::<CheckSystemRan>()
            .expect("CheckSystemRan Resource Should Exist");
        assert_eq!(value.0, 2);
    }

    #[test]
    fn configure_set_on_new_schedule() {
        let mut schedules = Schedules::default();

        schedules.configure_sets(TestSchedule, (TestSet::First, TestSet::Second).chain());
        schedules.add_systems(
            TestSchedule,
            (|mut ran: ResMut<CheckSystemRan>| {
                assert_eq!(ran.0, 0);
                ran.0 += 1;
            })
            .in_set(TestSet::First),
        );

        schedules.add_systems(
            TestSchedule,
            (|mut ran: ResMut<CheckSystemRan>| {
                assert_eq!(ran.0, 1);
                ran.0 += 1;
            })
            .in_set(TestSet::Second),
        );

        let mut world = World::new();

        world.insert_resource(CheckSystemRan(0));
        world.insert_resource(schedules);
        world.run_schedule(TestSchedule);

        let value = world
            .get_resource::<CheckSystemRan>()
            .expect("CheckSystemRan Resource Should Exist");
        assert_eq!(value.0, 2);
    }
}<|MERGE_RESOLUTION|>--- conflicted
+++ resolved
@@ -1,12 +1,9 @@
-<<<<<<< HEAD
-use alloc::borrow::Cow;
-=======
 #![expect(
     clippy::module_inception,
     reason = "This instance of module inception is being discussed; see #17344."
 )]
->>>>>>> e8e24260
 use alloc::{
+    borrow::Cow,
     boxed::Box,
     collections::BTreeSet,
     format,
