#![expect(
    clippy::module_inception,
    reason = "This instance of module inception is being discussed; see #17344."
)]
use alloc::{
    boxed::Box,
    collections::{BTreeMap, BTreeSet},
    format,
    string::{String, ToString},
    vec,
    vec::Vec,
};
use bevy_platform_support::collections::{HashMap, HashSet};
use bevy_utils::{default, TypeIdMap};
use core::{
    any::{Any, TypeId},
    fmt::{Debug, Write},
};
use disqualified::ShortName;
use fixedbitset::FixedBitSet;
use log::{error, info, warn};
use pass::ScheduleBuildPassObj;
use thiserror::Error;
#[cfg(feature = "trace")]
use tracing::info_span;

use crate::{
    component::{ComponentId, Components, Tick},
    prelude::Component,
    resource::Resource,
    result::{DefaultSystemErrorHandler, Error, SystemErrorContext},
    schedule::*,
    system::ScheduleSystem,
    world::World,
};

use crate::{query::AccessConflicts, storage::SparseSetIndex};
pub use stepping::Stepping;
use Direction::{Incoming, Outgoing};

/// Resource that stores [`Schedule`]s mapped to [`ScheduleLabel`]s excluding the current running [`Schedule`].
#[derive(Default, Resource)]
pub struct Schedules {
    inner: HashMap<InternedScheduleLabel, Schedule>,
    /// List of [`ComponentId`]s to ignore when reporting system order ambiguity conflicts
    pub ignored_scheduling_ambiguities: BTreeSet<ComponentId>,
}

impl Schedules {
    /// Constructs an empty `Schedules` with zero initial capacity.
    pub fn new() -> Self {
        Self::default()
    }

    /// Inserts a labeled schedule into the map.
    ///
    /// If the map already had an entry for `label`, `schedule` is inserted,
    /// and the old schedule is returned. Otherwise, `None` is returned.
    pub fn insert(&mut self, schedule: Schedule) -> Option<Schedule> {
        self.inner.insert(schedule.label, schedule)
    }

    /// Removes the schedule corresponding to the `label` from the map, returning it if it existed.
    pub fn remove(&mut self, label: impl ScheduleLabel) -> Option<Schedule> {
        self.inner.remove(&label.intern())
    }

    /// Removes the (schedule, label) pair corresponding to the `label` from the map, returning it if it existed.
    pub fn remove_entry(
        &mut self,
        label: impl ScheduleLabel,
    ) -> Option<(InternedScheduleLabel, Schedule)> {
        self.inner.remove_entry(&label.intern())
    }

    /// Does a schedule with the provided label already exist?
    pub fn contains(&self, label: impl ScheduleLabel) -> bool {
        self.inner.contains_key(&label.intern())
    }

    /// Returns a reference to the schedule associated with `label`, if it exists.
    pub fn get(&self, label: impl ScheduleLabel) -> Option<&Schedule> {
        self.inner.get(&label.intern())
    }

    /// Returns a mutable reference to the schedule associated with `label`, if it exists.
    pub fn get_mut(&mut self, label: impl ScheduleLabel) -> Option<&mut Schedule> {
        self.inner.get_mut(&label.intern())
    }

    /// Returns a mutable reference to the schedules associated with `label`, creating one if it doesn't already exist.
    pub fn entry(&mut self, label: impl ScheduleLabel) -> &mut Schedule {
        self.inner
            .entry(label.intern())
            .or_insert_with(|| Schedule::new(label))
    }

    /// Returns an iterator over all schedules. Iteration order is undefined.
    pub fn iter(&self) -> impl Iterator<Item = (&dyn ScheduleLabel, &Schedule)> {
        self.inner
            .iter()
            .map(|(label, schedule)| (&**label, schedule))
    }
    /// Returns an iterator over mutable references to all schedules. Iteration order is undefined.
    pub fn iter_mut(&mut self) -> impl Iterator<Item = (&dyn ScheduleLabel, &mut Schedule)> {
        self.inner
            .iter_mut()
            .map(|(label, schedule)| (&**label, schedule))
    }

    /// Iterates the change ticks of all systems in all stored schedules and clamps any older than
    /// [`MAX_CHANGE_AGE`](crate::change_detection::MAX_CHANGE_AGE).
    /// This prevents overflow and thus prevents false positives.
    pub(crate) fn check_change_ticks(&mut self, change_tick: Tick) {
        #[cfg(feature = "trace")]
        let _all_span = info_span!("check stored schedule ticks").entered();
        #[cfg_attr(
            not(feature = "trace"),
            expect(
                unused_variables,
                reason = "The `label` variable goes unused if the `trace` feature isn't active"
            )
        )]
        for (label, schedule) in &mut self.inner {
            #[cfg(feature = "trace")]
            let name = format!("{label:?}");
            #[cfg(feature = "trace")]
            let _one_span = info_span!("check schedule ticks", name = &name).entered();
            schedule.check_change_ticks(change_tick);
        }
    }

    /// Applies the provided [`ScheduleBuildSettings`] to all schedules.
    pub fn configure_schedules(&mut self, schedule_build_settings: ScheduleBuildSettings) {
        for (_, schedule) in &mut self.inner {
            schedule.set_build_settings(schedule_build_settings.clone());
        }
    }

    /// Ignore system order ambiguities caused by conflicts on [`Component`]s of type `T`.
    pub fn allow_ambiguous_component<T: Component>(&mut self, world: &mut World) {
        self.ignored_scheduling_ambiguities
            .insert(world.register_component::<T>());
    }

    /// Ignore system order ambiguities caused by conflicts on [`Resource`]s of type `T`.
    pub fn allow_ambiguous_resource<T: Resource>(&mut self, world: &mut World) {
        self.ignored_scheduling_ambiguities
            .insert(world.components.register_resource::<T>());
    }

    /// Iterate through the [`ComponentId`]'s that will be ignored.
    pub fn iter_ignored_ambiguities(&self) -> impl Iterator<Item = &ComponentId> + '_ {
        self.ignored_scheduling_ambiguities.iter()
    }

    /// Prints the names of the components and resources with [`info`]
    ///
    /// May panic or retrieve incorrect names if [`Components`] is not from the same
    /// world
    pub fn print_ignored_ambiguities(&self, components: &Components) {
        let mut message =
            "System order ambiguities caused by conflicts on the following types are ignored:\n"
                .to_string();
        for id in self.iter_ignored_ambiguities() {
            writeln!(message, "{}", components.get_name(*id).unwrap()).unwrap();
        }

        info!("{}", message);
    }

    /// Adds one or more systems to the [`Schedule`] matching the provided [`ScheduleLabel`].
    pub fn add_systems<M>(
        &mut self,
        schedule: impl ScheduleLabel,
        systems: impl IntoNodeConfigs<ScheduleSystem, M>,
    ) -> &mut Self {
        self.entry(schedule).add_systems(systems);

        self
    }

    /// Configures a collection of system sets in the provided schedule, adding any sets that do not exist.
    #[track_caller]
    pub fn configure_sets<M>(
        &mut self,
        schedule: impl ScheduleLabel,
        sets: impl IntoNodeConfigs<InternedSystemSet, M>,
    ) -> &mut Self {
        self.entry(schedule).configure_sets(sets);

        self
    }

    /// Suppress warnings and errors that would result from systems in these sets having ambiguities
    /// (conflicting access but indeterminate order) with systems in `set`.
    ///
    /// When possible, do this directly in the `.add_systems(Update, a.ambiguous_with(b))` call.
    /// However, sometimes two independent plugins `A` and `B` are reported as ambiguous, which you
    /// can only suppress as the consumer of both.
    #[track_caller]
    pub fn ignore_ambiguity<M1, M2, S1, S2>(
        &mut self,
        schedule: impl ScheduleLabel,
        a: S1,
        b: S2,
    ) -> &mut Self
    where
        S1: IntoSystemSet<M1>,
        S2: IntoSystemSet<M2>,
    {
        self.entry(schedule).ignore_ambiguity(a, b);

        self
    }
}

fn make_executor(kind: ExecutorKind) -> Box<dyn SystemExecutor> {
    match kind {
        ExecutorKind::Simple => Box::new(SimpleExecutor::new()),
        ExecutorKind::SingleThreaded => Box::new(SingleThreadedExecutor::new()),
        #[cfg(feature = "std")]
        ExecutorKind::MultiThreaded => Box::new(MultiThreadedExecutor::new()),
    }
}

/// Chain systems into dependencies
#[derive(Default)]
pub enum Chain {
    /// Systems are independent. Nodes are allowed to run in any order.
    #[default]
    Unchained,
    /// Systems are chained. `before -> after` ordering constraints
    /// will be added between the successive elements.
    Chained(TypeIdMap<Box<dyn Any>>),
}
impl Chain {
    /// Specify that the systems must be chained.
    pub fn set_chained(&mut self) {
        if matches!(self, Chain::Unchained) {
            *self = Self::Chained(Default::default());
        };
    }
    /// Specify that the systems must be chained, and add the specified configuration for
    /// all dependencies created between these systems.
    pub fn set_chained_with_config<T: 'static>(&mut self, config: T) {
        self.set_chained();
        if let Chain::Chained(config_map) = self {
            config_map.insert(TypeId::of::<T>(), Box::new(config));
        } else {
            unreachable!()
        };
    }
}

/// A collection of systems, and the metadata and executor needed to run them
/// in a certain order under certain conditions.
///
/// # Example
/// Here is an example of a `Schedule` running a "Hello world" system:
/// ```
/// # use bevy_ecs::prelude::*;
/// fn hello_world() { println!("Hello world!") }
///
/// fn main() {
///     let mut world = World::new();
///     let mut schedule = Schedule::default();
///     schedule.add_systems(hello_world);
///
///     schedule.run(&mut world);
/// }
/// ```
///
/// A schedule can also run several systems in an ordered way:
/// ```
/// # use bevy_ecs::prelude::*;
/// fn system_one() { println!("System 1 works!") }
/// fn system_two() { println!("System 2 works!") }
/// fn system_three() { println!("System 3 works!") }
///
/// fn main() {
///     let mut world = World::new();
///     let mut schedule = Schedule::default();
///     schedule.add_systems((
///         system_two,
///         system_one.before(system_two),
///         system_three.after(system_two),
///     ));
///
///     schedule.run(&mut world);
/// }
/// ```
pub struct Schedule {
    label: InternedScheduleLabel,
    graph: ScheduleGraph,
    executable: SystemSchedule,
    executor: Box<dyn SystemExecutor>,
    executor_initialized: bool,
    error_handler: Option<fn(Error, SystemErrorContext)>,
}

#[derive(ScheduleLabel, Hash, PartialEq, Eq, Debug, Clone)]
struct DefaultSchedule;

impl Default for Schedule {
    /// Creates a schedule with a default label. Only use in situations where
    /// you don't care about the [`ScheduleLabel`]. Inserting a default schedule
    /// into the world risks overwriting another schedule. For most situations
    /// you should use [`Schedule::new`].
    fn default() -> Self {
        Self::new(DefaultSchedule)
    }
}

impl Schedule {
    /// Constructs an empty `Schedule`.
    pub fn new(label: impl ScheduleLabel) -> Self {
        let mut this = Self {
            label: label.intern(),
            graph: ScheduleGraph::new(),
            executable: SystemSchedule::new(),
            executor: make_executor(ExecutorKind::default()),
            executor_initialized: false,
            error_handler: None,
        };
        // Call `set_build_settings` to add any default build passes
        this.set_build_settings(Default::default());
        this
    }

    /// Get the `InternedScheduleLabel` for this `Schedule`.
    pub fn label(&self) -> InternedScheduleLabel {
        self.label
    }

    /// Add a collection of systems to the schedule.
    pub fn add_systems<M>(
        &mut self,
        systems: impl IntoNodeConfigs<ScheduleSystem, M>,
    ) -> &mut Self {
        self.graph.process_configs(systems.into_configs(), false);
        self
    }

    /// Suppress warnings and errors that would result from systems in these sets having ambiguities
    /// (conflicting access but indeterminate order) with systems in `set`.
    #[track_caller]
    pub fn ignore_ambiguity<M1, M2, S1, S2>(&mut self, a: S1, b: S2) -> &mut Self
    where
        S1: IntoSystemSet<M1>,
        S2: IntoSystemSet<M2>,
    {
        let a = a.into_system_set();
        let b = b.into_system_set();

        let Some(&a_id) = self.graph.system_set_ids.get(&a.intern()) else {
            panic!(
                "Could not mark system as ambiguous, `{:?}` was not found in the schedule.
                Did you try to call `ambiguous_with` before adding the system to the world?",
                a
            );
        };
        let Some(&b_id) = self.graph.system_set_ids.get(&b.intern()) else {
            panic!(
                "Could not mark system as ambiguous, `{:?}` was not found in the schedule.
                Did you try to call `ambiguous_with` before adding the system to the world?",
                b
            );
        };

        self.graph.ambiguous_with.add_edge(a_id, b_id);

        self
    }

    /// Configures a collection of system sets in this schedule, adding them if they does not exist.
    #[track_caller]
    pub fn configure_sets<M>(
        &mut self,
        sets: impl IntoNodeConfigs<InternedSystemSet, M>,
    ) -> &mut Self {
        self.graph.configure_sets(sets);
        self
    }

    /// Add a custom build pass to the schedule.
    pub fn add_build_pass<T: ScheduleBuildPass>(&mut self, pass: T) -> &mut Self {
        self.graph.passes.insert(TypeId::of::<T>(), Box::new(pass));
        self
    }

    /// Remove a custom build pass.
    pub fn remove_build_pass<T: ScheduleBuildPass>(&mut self) {
        self.graph.passes.remove(&TypeId::of::<T>());
    }

    /// Changes miscellaneous build settings.
    pub fn set_build_settings(&mut self, settings: ScheduleBuildSettings) -> &mut Self {
        if settings.auto_insert_apply_deferred {
            self.add_build_pass(passes::AutoInsertApplyDeferredPass::default());
        } else {
            self.remove_build_pass::<passes::AutoInsertApplyDeferredPass>();
        }
        self.graph.settings = settings;
        self
    }

    /// Set the error handler to use for systems that return a [`Result`](crate::result::Result).
    ///
    /// See the [`result` module-level documentation](crate::result) for more information.
    pub fn set_error_handler(&mut self, error_handler: fn(Error, SystemErrorContext)) {
        self.error_handler = Some(error_handler);
    }

    /// Returns the schedule's current `ScheduleBuildSettings`.
    pub fn get_build_settings(&self) -> ScheduleBuildSettings {
        self.graph.settings.clone()
    }

    /// Returns the schedule's current execution strategy.
    pub fn get_executor_kind(&self) -> ExecutorKind {
        self.executor.kind()
    }

    /// Sets the schedule's execution strategy.
    pub fn set_executor_kind(&mut self, executor: ExecutorKind) -> &mut Self {
        if executor != self.executor.kind() {
            self.executor = make_executor(executor);
            self.executor_initialized = false;
        }
        self
    }

    /// Set whether the schedule applies deferred system buffers on final time or not. This is a catch-all
    /// in case a system uses commands but was not explicitly ordered before an instance of
    /// [`ApplyDeferred`]. By default this
    /// setting is true, but may be disabled if needed.
    pub fn set_apply_final_deferred(&mut self, apply_final_deferred: bool) -> &mut Self {
        self.executor.set_apply_final_deferred(apply_final_deferred);
        self
    }

    /// Runs all systems in this schedule on the `world`, using its current execution strategy.
    pub fn run(&mut self, world: &mut World) {
        #[cfg(feature = "trace")]
        let _span = info_span!("schedule", name = ?self.label).entered();

        world.check_change_ticks();
        self.initialize(world)
            .unwrap_or_else(|e| panic!("Error when initializing schedule {:?}: {e}", self.label));

        let error_handler = self.error_handler.expect("schedule initialized");

        #[cfg(not(feature = "bevy_debug_stepping"))]
        self.executor
            .run(&mut self.executable, world, None, error_handler);

        #[cfg(feature = "bevy_debug_stepping")]
        {
            let skip_systems = match world.get_resource_mut::<Stepping>() {
                None => None,
                Some(mut stepping) => stepping.skipped_systems(self),
            };

            self.executor.run(
                &mut self.executable,
                world,
                skip_systems.as_ref(),
                error_handler,
            );
        }
    }

    /// Initializes any newly-added systems and conditions, rebuilds the executable schedule,
    /// and re-initializes the executor.
    ///
    /// Moves all systems and run conditions out of the [`ScheduleGraph`].
    pub fn initialize(&mut self, world: &mut World) -> Result<(), ScheduleBuildError> {
        if self.graph.changed {
            self.graph.initialize(world);
            let ignored_ambiguities = world
                .get_resource_or_init::<Schedules>()
                .ignored_scheduling_ambiguities
                .clone();
            self.graph.update_schedule(
                world,
                &mut self.executable,
                &ignored_ambiguities,
                self.label,
            )?;
            self.graph.changed = false;
            self.executor_initialized = false;
        }

        if self.error_handler.is_none() {
            self.error_handler = Some(world.get_resource_or_init::<DefaultSystemErrorHandler>().0);
        }

        if !self.executor_initialized {
            self.executor.init(&self.executable);
            self.executor_initialized = true;
        }

        Ok(())
    }

    /// Returns the [`ScheduleGraph`].
    pub fn graph(&self) -> &ScheduleGraph {
        &self.graph
    }

    /// Returns a mutable reference to the [`ScheduleGraph`].
    pub fn graph_mut(&mut self) -> &mut ScheduleGraph {
        &mut self.graph
    }

    /// Returns the [`SystemSchedule`].
    pub(crate) fn executable(&self) -> &SystemSchedule {
        &self.executable
    }

    /// Iterates the change ticks of all systems in the schedule and clamps any older than
    /// [`MAX_CHANGE_AGE`](crate::change_detection::MAX_CHANGE_AGE).
    /// This prevents overflow and thus prevents false positives.
    pub(crate) fn check_change_ticks(&mut self, change_tick: Tick) {
        for system in &mut self.executable.systems {
            if !is_apply_deferred(system) {
                system.check_change_tick(change_tick);
            }
        }

        for conditions in &mut self.executable.system_conditions {
            for system in conditions {
                system.check_change_tick(change_tick);
            }
        }

        for conditions in &mut self.executable.set_conditions {
            for system in conditions {
                system.check_change_tick(change_tick);
            }
        }
    }

    /// Directly applies any accumulated [`Deferred`](crate::system::Deferred) system parameters (like [`Commands`](crate::prelude::Commands)) to the `world`.
    ///
    /// Like always, deferred system parameters are applied in the "topological sort order" of the schedule graph.
    /// As a result, buffers from one system are only guaranteed to be applied before those of other systems
    /// if there is an explicit system ordering between the two systems.
    ///
    /// This is used in rendering to extract data from the main world, storing the data in system buffers,
    /// before applying their buffers in a different world.
    pub fn apply_deferred(&mut self, world: &mut World) {
        for system in &mut self.executable.systems {
            system.apply_deferred(world);
        }
    }

    /// Returns an iterator over all systems in this schedule.
    ///
    /// Note: this method will return [`ScheduleNotInitialized`] if the
    /// schedule has never been initialized or run.
    pub fn systems(
        &self,
    ) -> Result<impl Iterator<Item = (NodeId, &ScheduleSystem)> + Sized, ScheduleNotInitialized>
    {
        if !self.executor_initialized {
            return Err(ScheduleNotInitialized);
        }

        let iter = self
            .executable
            .system_ids
            .iter()
            .zip(&self.executable.systems)
            .map(|(node_id, system)| (*node_id, system));

        Ok(iter)
    }

    /// Returns the number of systems in this schedule.
    pub fn systems_len(&self) -> usize {
        if !self.executor_initialized {
            self.graph.systems.len()
        } else {
            self.executable.systems.len()
        }
    }
}

/// A directed acyclic graph structure.
#[derive(Default)]
pub struct Dag {
    /// A directed graph.
    graph: DiGraph,
    /// A cached topological ordering of the graph.
    topsort: Vec<NodeId>,
}

impl Dag {
    fn new() -> Self {
        Self {
            graph: DiGraph::default(),
            topsort: Vec::new(),
        }
    }

    /// The directed graph of the stored systems, connected by their ordering dependencies.
    pub fn graph(&self) -> &DiGraph {
        &self.graph
    }

    /// A cached topological ordering of the graph.
    ///
    /// The order is determined by the ordering dependencies between systems.
    pub fn cached_topsort(&self) -> &[NodeId] {
        &self.topsort
    }
}

/// A [`SystemSet`] with metadata, stored in a [`ScheduleGraph`].
struct SystemSetNode {
    inner: InternedSystemSet,
}

impl SystemSetNode {
    pub fn new(set: InternedSystemSet) -> Self {
        Self { inner: set }
    }

    pub fn name(&self) -> String {
        format!("{:?}", &self.inner)
    }

    pub fn is_system_type(&self) -> bool {
        self.inner.system_type().is_some()
    }

    pub fn is_anonymous(&self) -> bool {
        self.inner.is_anonymous()
    }
}

/// A [`ScheduleSystem`] stored in a [`ScheduleGraph`].
pub struct SystemNode {
    inner: Option<ScheduleSystem>,
}

impl SystemNode {
    /// Create a new [`SystemNode`]
    pub fn new(system: ScheduleSystem) -> Self {
        Self {
            inner: Some(system),
        }
    }

    /// Obtain a reference to the [`ScheduleSystem`] represented by this node.
    pub fn get(&self) -> Option<&ScheduleSystem> {
        self.inner.as_ref()
    }

    /// Obtain a mutable reference to the [`ScheduleSystem`] represented by this node.
    pub fn get_mut(&mut self) -> Option<&mut ScheduleSystem> {
        self.inner.as_mut()
    }
}

/// Metadata for a [`Schedule`].
///
/// The order isn't optimized; calling `ScheduleGraph::build_schedule` will return a
/// `SystemSchedule` where the order is optimized for execution.
#[derive(Default)]
pub struct ScheduleGraph {
    /// List of systems in the schedule
    pub systems: Vec<SystemNode>,
    /// List of conditions for each system, in the same order as `systems`
    pub system_conditions: Vec<Vec<BoxedCondition>>,
    /// List of system sets in the schedule
    system_sets: Vec<SystemSetNode>,
    /// List of conditions for each system set, in the same order as `system_sets`
    system_set_conditions: Vec<Vec<BoxedCondition>>,
    /// Map from system set to node id
    system_set_ids: HashMap<InternedSystemSet, NodeId>,
    /// Systems that have not been initialized yet; for system sets, we store the index of the first uninitialized condition
    /// (all the conditions after that index still need to be initialized)
    uninit: Vec<(NodeId, usize)>,
    /// Directed acyclic graph of the hierarchy (which systems/sets are children of which sets)
    hierarchy: Dag,
    /// Directed acyclic graph of the dependency (which systems/sets have to run before which other systems/sets)
    dependency: Dag,
    ambiguous_with: UnGraph,
    /// Nodes that are allowed to have ambiguous ordering relationship with any other systems.
    pub ambiguous_with_all: HashSet<NodeId>,
    conflicting_systems: Vec<(NodeId, NodeId, Vec<ComponentId>)>,
    anonymous_sets: usize,
    changed: bool,
    settings: ScheduleBuildSettings,

    passes: BTreeMap<TypeId, Box<dyn ScheduleBuildPassObj>>,
}

impl ScheduleGraph {
    /// Creates an empty [`ScheduleGraph`] with default settings.
    pub fn new() -> Self {
        Self {
            systems: Vec::new(),
            system_conditions: Vec::new(),
            system_sets: Vec::new(),
            system_set_conditions: Vec::new(),
            system_set_ids: HashMap::default(),
            uninit: Vec::new(),
            hierarchy: Dag::new(),
            dependency: Dag::new(),
            ambiguous_with: UnGraph::default(),
            ambiguous_with_all: HashSet::default(),
            conflicting_systems: Vec::new(),
            anonymous_sets: 0,
            changed: false,
            settings: default(),
            passes: default(),
        }
    }

    /// Returns the system at the given [`NodeId`], if it exists.
    pub fn get_system_at(&self, id: NodeId) -> Option<&ScheduleSystem> {
        if !id.is_system() {
            return None;
        }
        self.systems
            .get(id.index())
            .and_then(|system| system.inner.as_ref())
    }

    /// Returns `true` if the given system set is part of the graph. Otherwise, returns `false`.
    pub fn contains_set(&self, set: impl SystemSet) -> bool {
        self.system_set_ids.contains_key(&set.intern())
    }

    /// Returns the system at the given [`NodeId`].
    ///
    /// Panics if it doesn't exist.
    #[track_caller]
    pub fn system_at(&self, id: NodeId) -> &ScheduleSystem {
        self.get_system_at(id)
            .ok_or_else(|| format!("system with id {id:?} does not exist in this Schedule"))
            .unwrap()
    }

    /// Returns the set at the given [`NodeId`], if it exists.
    pub fn get_set_at(&self, id: NodeId) -> Option<&dyn SystemSet> {
        if !id.is_set() {
            return None;
        }
        self.system_sets.get(id.index()).map(|set| &*set.inner)
    }

    /// Returns the set at the given [`NodeId`].
    ///
    /// Panics if it doesn't exist.
    #[track_caller]
    pub fn set_at(&self, id: NodeId) -> &dyn SystemSet {
        self.get_set_at(id)
            .ok_or_else(|| format!("set with id {id:?} does not exist in this Schedule"))
            .unwrap()
    }

    /// Returns the conditions for the set at the given [`NodeId`], if it exists.
    pub fn get_set_conditions_at(&self, id: NodeId) -> Option<&[BoxedCondition]> {
        if !id.is_set() {
            return None;
        }
        self.system_set_conditions
            .get(id.index())
            .map(Vec::as_slice)
    }

    /// Returns the conditions for the set at the given [`NodeId`].
    ///
    /// Panics if it doesn't exist.
    #[track_caller]
    pub fn set_conditions_at(&self, id: NodeId) -> &[BoxedCondition] {
        self.get_set_conditions_at(id)
            .ok_or_else(|| format!("set with id {id:?} does not exist in this Schedule"))
            .unwrap()
    }

    /// Returns an iterator over all systems in this schedule, along with the conditions for each system.
    pub fn systems(&self) -> impl Iterator<Item = (NodeId, &ScheduleSystem, &[BoxedCondition])> {
        self.systems
            .iter()
            .zip(self.system_conditions.iter())
            .enumerate()
            .filter_map(|(i, (system_node, condition))| {
                let system = system_node.inner.as_ref()?;
                Some((NodeId::System(i), system, condition.as_slice()))
            })
    }

    /// Returns an iterator over all system sets in this schedule, along with the conditions for each
    /// system set.
    pub fn system_sets(&self) -> impl Iterator<Item = (NodeId, &dyn SystemSet, &[BoxedCondition])> {
        self.system_set_ids.iter().map(|(_, &node_id)| {
            let set_node = &self.system_sets[node_id.index()];
            let set = &*set_node.inner;
            let conditions = self.system_set_conditions[node_id.index()].as_slice();
            (node_id, set, conditions)
        })
    }

    /// Returns the [`Dag`] of the hierarchy.
    ///
    /// The hierarchy is a directed acyclic graph of the systems and sets,
    /// where an edge denotes that a system or set is the child of another set.
    pub fn hierarchy(&self) -> &Dag {
        &self.hierarchy
    }

    /// Returns the [`Dag`] of the dependencies in the schedule.
    ///
    /// Nodes in this graph are systems and sets, and edges denote that
    /// a system or set has to run before another system or set.
    pub fn dependency(&self) -> &Dag {
        &self.dependency
    }

    /// Returns the list of systems that conflict with each other, i.e. have ambiguities in their access.
    ///
    /// If the `Vec<ComponentId>` is empty, the systems conflict on [`World`] access.
    /// Must be called after [`ScheduleGraph::build_schedule`] to be non-empty.
    pub fn conflicting_systems(&self) -> &[(NodeId, NodeId, Vec<ComponentId>)] {
        &self.conflicting_systems
    }

    fn process_config<T: ProcessNodeConfig + NodeType>(
        &mut self,
        config: NodeConfig<T>,
        collect_nodes: bool,
    ) -> ProcessConfigsResult {
        ProcessConfigsResult {
            densely_chained: true,
            nodes: collect_nodes
                .then_some(T::process_config(self, config))
                .into_iter()
                .collect(),
        }
    }

    fn apply_collective_conditions<
        T: ProcessNodeConfig + NodeType<Metadata = GraphInfo, GroupMetadata = Chain>,
    >(
        &mut self,
        configs: &mut [NodeConfigs<T>],
        collective_conditions: Vec<BoxedCondition>,
    ) {
        if !collective_conditions.is_empty() {
            if let [config] = configs {
                for condition in collective_conditions {
                    config.run_if_dyn(condition);
                }
            } else {
                let set = self.create_anonymous_set();
                for config in configs.iter_mut() {
                    config.in_set_inner(set.intern());
                }
                let mut set_config = InternedSystemSet::into_config(set.intern());
                set_config.conditions.extend(collective_conditions);
                self.configure_set_inner(set_config).unwrap();
            }
        }
    }

    /// Adds the config nodes to the graph.
    ///
    /// `collect_nodes` controls whether the `NodeId`s of the processed config nodes are stored in the returned [`ProcessConfigsResult`].
    /// `process_config` is the function which processes each individual config node and returns a corresponding `NodeId`.
    ///
    /// The fields on the returned [`ProcessConfigsResult`] are:
    /// - `nodes`: a vector of all node ids contained in the nested `NodeConfigs`
    /// - `densely_chained`: a boolean that is true if all nested nodes are linearly chained (with successive `after` orderings) in the order they are defined
    #[track_caller]
    fn process_configs<
        T: ProcessNodeConfig + NodeType<Metadata = GraphInfo, GroupMetadata = Chain>,
    >(
        &mut self,
        configs: NodeConfigs<T>,
        collect_nodes: bool,
    ) -> ProcessConfigsResult {
        match configs {
            NodeConfigs::NodeConfig(config) => self.process_config(config, collect_nodes),
            NodeConfigs::Configs {
                metadata,
                mut configs,
                collective_conditions,
            } => {
                self.apply_collective_conditions(&mut configs, collective_conditions);

                let is_chained = matches!(metadata, Chain::Chained(_));

                // Densely chained if
                // * chained and all configs in the chain are densely chained, or
                // * unchained with a single densely chained config
                let mut densely_chained = is_chained || configs.len() == 1;
                let mut configs = configs.into_iter();
                let mut nodes = Vec::new();

                let Some(first) = configs.next() else {
                    return ProcessConfigsResult {
                        nodes: Vec::new(),
                        densely_chained,
                    };
                };
                let mut previous_result = self.process_configs(first, collect_nodes || is_chained);
                densely_chained &= previous_result.densely_chained;

                for current in configs {
                    let current_result = self.process_configs(current, collect_nodes || is_chained);
                    densely_chained &= current_result.densely_chained;

                    if let Chain::Chained(chain_options) = &metadata {
                        // if the current result is densely chained, we only need to chain the first node
                        let current_nodes = if current_result.densely_chained {
                            &current_result.nodes[..1]
                        } else {
                            &current_result.nodes
                        };
                        // if the previous result was densely chained, we only need to chain the last node
                        let previous_nodes = if previous_result.densely_chained {
                            &previous_result.nodes[previous_result.nodes.len() - 1..]
                        } else {
                            &previous_result.nodes
                        };

                        for previous_node in previous_nodes {
                            for current_node in current_nodes {
                                self.dependency
                                    .graph
                                    .add_edge(*previous_node, *current_node);

                                for pass in self.passes.values_mut() {
                                    pass.add_dependency(
                                        *previous_node,
                                        *current_node,
                                        chain_options,
                                    );
                                }
                            }
                        }
                    }
                    if collect_nodes {
                        nodes.append(&mut previous_result.nodes);
                    }

                    previous_result = current_result;
                }
                if collect_nodes {
                    nodes.append(&mut previous_result.nodes);
                }

                ProcessConfigsResult {
                    nodes,
                    densely_chained,
                }
            }
        }
    }

    /// Add a [`NodeConfig`] to the graph, including its dependencies and conditions.
    fn add_system_inner(
        &mut self,
        config: NodeConfig<ScheduleSystem>,
    ) -> Result<NodeId, ScheduleBuildError> {
        let id = NodeId::System(self.systems.len());

        // graph updates are immediate
        self.update_graphs(id, config.metadata)?;

        // system init has to be deferred (need `&mut World`)
        self.uninit.push((id, 0));
        self.systems.push(SystemNode::new(config.node));
        self.system_conditions.push(config.conditions);

        Ok(id)
    }

    #[track_caller]
    fn configure_sets<M>(&mut self, sets: impl IntoNodeConfigs<InternedSystemSet, M>) {
        self.process_configs(sets.into_configs(), false);
    }

    /// Add a single `NodeConfig` to the graph, including its dependencies and conditions.
    fn configure_set_inner(
        &mut self,
        set: NodeConfig<InternedSystemSet>,
    ) -> Result<NodeId, ScheduleBuildError> {
        let NodeConfig {
            node: set,
            metadata,
            mut conditions,
        } = set;

        let id = match self.system_set_ids.get(&set) {
            Some(&id) => id,
            None => self.add_set(set),
        };

        // graph updates are immediate
        self.update_graphs(id, metadata)?;

        // system init has to be deferred (need `&mut World`)
        let system_set_conditions = &mut self.system_set_conditions[id.index()];
        self.uninit.push((id, system_set_conditions.len()));
        system_set_conditions.append(&mut conditions);

        Ok(id)
    }

    fn add_set(&mut self, set: InternedSystemSet) -> NodeId {
        let id = NodeId::Set(self.system_sets.len());
        self.system_sets.push(SystemSetNode::new(set));
        self.system_set_conditions.push(Vec::new());
        self.system_set_ids.insert(set, id);
        id
    }

    /// Checks that a system set isn't included in itself.
    /// If not present, add the set to the graph.
    fn check_hierarchy_set(
        &mut self,
        id: &NodeId,
        set: InternedSystemSet,
    ) -> Result<(), ScheduleBuildError> {
        match self.system_set_ids.get(&set) {
            Some(set_id) => {
                if id == set_id {
                    return Err(ScheduleBuildError::HierarchyLoop(self.get_node_name(id)));
                }
            }
            None => {
                self.add_set(set);
            }
        }

        Ok(())
    }

    fn create_anonymous_set(&mut self) -> AnonymousSet {
        let id = self.anonymous_sets;
        self.anonymous_sets += 1;
        AnonymousSet::new(id)
    }

    /// Check that no set is included in itself.
    /// Add all the sets from the [`GraphInfo`]'s hierarchy to the graph.
    fn check_hierarchy_sets(
        &mut self,
        id: &NodeId,
        graph_info: &GraphInfo,
    ) -> Result<(), ScheduleBuildError> {
        for &set in &graph_info.hierarchy {
            self.check_hierarchy_set(id, set)?;
        }

        Ok(())
    }

    /// Checks that no system set is dependent on itself.
    /// Add all the sets from the [`GraphInfo`]'s dependencies to the graph.
    fn check_edges(
        &mut self,
        id: &NodeId,
        graph_info: &GraphInfo,
    ) -> Result<(), ScheduleBuildError> {
        for Dependency { set, .. } in &graph_info.dependencies {
            match self.system_set_ids.get(set) {
                Some(set_id) => {
                    if id == set_id {
                        return Err(ScheduleBuildError::DependencyLoop(self.get_node_name(id)));
                    }
                }
                None => {
                    self.add_set(*set);
                }
            }
        }

        if let Ambiguity::IgnoreWithSet(ambiguous_with) = &graph_info.ambiguous_with {
            for set in ambiguous_with {
                if !self.system_set_ids.contains_key(set) {
                    self.add_set(*set);
                }
            }
        }

        Ok(())
    }

    /// Update the internal graphs (hierarchy, dependency, ambiguity) by adding a single [`GraphInfo`]
    fn update_graphs(
        &mut self,
        id: NodeId,
        graph_info: GraphInfo,
    ) -> Result<(), ScheduleBuildError> {
        self.check_hierarchy_sets(&id, &graph_info)?;
        self.check_edges(&id, &graph_info)?;
        self.changed = true;

        let GraphInfo {
            hierarchy: sets,
            dependencies,
            ambiguous_with,
            ..
        } = graph_info;

        self.hierarchy.graph.add_node(id);
        self.dependency.graph.add_node(id);

        for set in sets.into_iter().map(|set| self.system_set_ids[&set]) {
            self.hierarchy.graph.add_edge(set, id);

            // ensure set also appears in dependency graph
            self.dependency.graph.add_node(set);
        }

        for (kind, set, options) in dependencies
            .into_iter()
            .map(|Dependency { kind, set, options }| (kind, self.system_set_ids[&set], options))
        {
            let (lhs, rhs) = match kind {
                DependencyKind::Before => (id, set),
                DependencyKind::After => (set, id),
            };
            self.dependency.graph.add_edge(lhs, rhs);
            for pass in self.passes.values_mut() {
                pass.add_dependency(lhs, rhs, &options);
            }

            // ensure set also appears in hierarchy graph
            self.hierarchy.graph.add_node(set);
        }

        match ambiguous_with {
            Ambiguity::Check => (),
            Ambiguity::IgnoreWithSet(ambiguous_with) => {
                for set in ambiguous_with
                    .into_iter()
                    .map(|set| self.system_set_ids[&set])
                {
                    self.ambiguous_with.add_edge(id, set);
                }
            }
            Ambiguity::IgnoreAll => {
                self.ambiguous_with_all.insert(id);
            }
        }

        Ok(())
    }

    /// Initializes any newly-added systems and conditions by calling [`System::initialize`](crate::system::System)
    pub fn initialize(&mut self, world: &mut World) {
        for (id, i) in self.uninit.drain(..) {
            match id {
                NodeId::System(index) => {
                    self.systems[index].get_mut().unwrap().initialize(world);
                    for condition in &mut self.system_conditions[index] {
                        condition.initialize(world);
                    }
                }
                NodeId::Set(index) => {
                    for condition in self.system_set_conditions[index].iter_mut().skip(i) {
                        condition.initialize(world);
                    }
                }
            }
        }
    }

    /// Build a [`SystemSchedule`] optimized for scheduler access from the [`ScheduleGraph`].
    ///
    /// This method also
    /// - checks for dependency or hierarchy cycles
    /// - checks for system access conflicts and reports ambiguities
    pub fn build_schedule(
        &mut self,
        world: &mut World,
        schedule_label: InternedScheduleLabel,
        ignored_ambiguities: &BTreeSet<ComponentId>,
    ) -> Result<SystemSchedule, ScheduleBuildError> {
        // check hierarchy for cycles
        self.hierarchy.topsort =
            self.topsort_graph(&self.hierarchy.graph, ReportCycles::Hierarchy)?;

        let hier_results = check_graph(&self.hierarchy.graph, &self.hierarchy.topsort);
        self.optionally_check_hierarchy_conflicts(&hier_results.transitive_edges, schedule_label)?;

        // remove redundant edges
        self.hierarchy.graph = hier_results.transitive_reduction;

        // check dependencies for cycles
        self.dependency.topsort =
            self.topsort_graph(&self.dependency.graph, ReportCycles::Dependency)?;

        // check for systems or system sets depending on sets they belong to
        let dep_results = check_graph(&self.dependency.graph, &self.dependency.topsort);
        self.check_for_cross_dependencies(&dep_results, &hier_results.connected)?;

        // map all system sets to their systems
        // go in reverse topological order (bottom-up) for efficiency
        let (set_systems, set_system_bitsets) =
            self.map_sets_to_systems(&self.hierarchy.topsort, &self.hierarchy.graph);
        self.check_order_but_intersect(&dep_results.connected, &set_system_bitsets)?;

        // check that there are no edges to system-type sets that have multiple instances
        self.check_system_type_set_ambiguity(&set_systems)?;

        let mut dependency_flattened = self.get_dependency_flattened(&set_systems);

        // modify graph with build passes
        let mut passes = core::mem::take(&mut self.passes);
        for pass in passes.values_mut() {
            pass.build(world, self, &mut dependency_flattened)?;
        }
        self.passes = passes;

        // topsort
        let mut dependency_flattened_dag = Dag {
            topsort: self.topsort_graph(&dependency_flattened, ReportCycles::Dependency)?,
            graph: dependency_flattened,
        };

        let flat_results = check_graph(
            &dependency_flattened_dag.graph,
            &dependency_flattened_dag.topsort,
        );

        // remove redundant edges
        dependency_flattened_dag.graph = flat_results.transitive_reduction;

        // flatten: combine `in_set` with `ambiguous_with` information
        let ambiguous_with_flattened = self.get_ambiguous_with_flattened(&set_systems);

        // check for conflicts
        let conflicting_systems = self.get_conflicting_systems(
            &flat_results.disconnected,
            &ambiguous_with_flattened,
            ignored_ambiguities,
        );
        self.optionally_check_conflicts(&conflicting_systems, world.components(), schedule_label)?;
        self.conflicting_systems = conflicting_systems;

        // build the schedule
        Ok(self.build_schedule_inner(dependency_flattened_dag, hier_results.reachable))
    }

    /// Return a map from system set `NodeId` to a list of system `NodeId`s that are included in the set.
    /// Also return a map from system set `NodeId` to a `FixedBitSet` of system `NodeId`s that are included in the set,
    /// where the bitset order is the same as `self.systems`
    fn map_sets_to_systems(
        &self,
        hierarchy_topsort: &[NodeId],
        hierarchy_graph: &DiGraph,
    ) -> (HashMap<NodeId, Vec<NodeId>>, HashMap<NodeId, FixedBitSet>) {
        let mut set_systems: HashMap<NodeId, Vec<NodeId>> =
            HashMap::with_capacity_and_hasher(self.system_sets.len(), Default::default());
        let mut set_system_bitsets =
            HashMap::with_capacity_and_hasher(self.system_sets.len(), Default::default());
        for &id in hierarchy_topsort.iter().rev() {
            if id.is_system() {
                continue;
            }

            let mut systems = Vec::new();
            let mut system_bitset = FixedBitSet::with_capacity(self.systems.len());

            for child in hierarchy_graph.neighbors_directed(id, Outgoing) {
                match child {
                    NodeId::System(_) => {
                        systems.push(child);
                        system_bitset.insert(child.index());
                    }
                    NodeId::Set(_) => {
                        let child_systems = set_systems.get(&child).unwrap();
                        let child_system_bitset = set_system_bitsets.get(&child).unwrap();
                        systems.extend_from_slice(child_systems);
                        system_bitset.union_with(child_system_bitset);
                    }
                }
            }

            set_systems.insert(id, systems);
            set_system_bitsets.insert(id, system_bitset);
        }
        (set_systems, set_system_bitsets)
    }

    fn get_dependency_flattened(&mut self, set_systems: &HashMap<NodeId, Vec<NodeId>>) -> DiGraph {
        // flatten: combine `in_set` with `before` and `after` information
        // have to do it like this to preserve transitivity
        let mut dependency_flattened = self.dependency.graph.clone();
        let mut temp = Vec::new();
        for (&set, systems) in set_systems {
            for pass in self.passes.values_mut() {
                pass.collapse_set(set, systems, &dependency_flattened, &mut temp);
            }
            if systems.is_empty() {
                // collapse dependencies for empty sets
                for a in dependency_flattened.neighbors_directed(set, Incoming) {
                    for b in dependency_flattened.neighbors_directed(set, Outgoing) {
                        temp.push((a, b));
                    }
                }
            } else {
                for a in dependency_flattened.neighbors_directed(set, Incoming) {
                    for &sys in systems {
                        temp.push((a, sys));
                    }
                }

                for b in dependency_flattened.neighbors_directed(set, Outgoing) {
                    for &sys in systems {
                        temp.push((sys, b));
                    }
                }
            }

            dependency_flattened.remove_node(set);
            for (a, b) in temp.drain(..) {
                dependency_flattened.add_edge(a, b);
            }
        }

        dependency_flattened
    }

    fn get_ambiguous_with_flattened(&self, set_systems: &HashMap<NodeId, Vec<NodeId>>) -> UnGraph {
        let mut ambiguous_with_flattened = UnGraph::default();
        for (lhs, rhs) in self.ambiguous_with.all_edges() {
            match (lhs, rhs) {
                (NodeId::System(_), NodeId::System(_)) => {
                    ambiguous_with_flattened.add_edge(lhs, rhs);
                }
                (NodeId::Set(_), NodeId::System(_)) => {
                    for &lhs_ in set_systems.get(&lhs).unwrap_or(&Vec::new()) {
                        ambiguous_with_flattened.add_edge(lhs_, rhs);
                    }
                }
                (NodeId::System(_), NodeId::Set(_)) => {
                    for &rhs_ in set_systems.get(&rhs).unwrap_or(&Vec::new()) {
                        ambiguous_with_flattened.add_edge(lhs, rhs_);
                    }
                }
                (NodeId::Set(_), NodeId::Set(_)) => {
                    for &lhs_ in set_systems.get(&lhs).unwrap_or(&Vec::new()) {
                        for &rhs_ in set_systems.get(&rhs).unwrap_or(&vec![]) {
                            ambiguous_with_flattened.add_edge(lhs_, rhs_);
                        }
                    }
                }
            }
        }

        ambiguous_with_flattened
    }

    fn get_conflicting_systems(
        &self,
        flat_results_disconnected: &Vec<(NodeId, NodeId)>,
        ambiguous_with_flattened: &UnGraph,
        ignored_ambiguities: &BTreeSet<ComponentId>,
    ) -> Vec<(NodeId, NodeId, Vec<ComponentId>)> {
        let mut conflicting_systems = Vec::new();
        for &(a, b) in flat_results_disconnected {
            if ambiguous_with_flattened.contains_edge(a, b)
                || self.ambiguous_with_all.contains(&a)
                || self.ambiguous_with_all.contains(&b)
            {
                continue;
            }

            let system_a = self.systems[a.index()].get().unwrap();
            let system_b = self.systems[b.index()].get().unwrap();
            if system_a.is_exclusive() || system_b.is_exclusive() {
                conflicting_systems.push((a, b, Vec::new()));
            } else {
                let access_a = system_a.component_access();
                let access_b = system_b.component_access();
                if !access_a.is_compatible(access_b) {
                    match access_a.get_conflicts(access_b) {
                        AccessConflicts::Individual(conflicts) => {
                            let conflicts: Vec<_> = conflicts
                                .ones()
                                .map(ComponentId::get_sparse_set_index)
                                .filter(|id| !ignored_ambiguities.contains(id))
                                .collect();
                            if !conflicts.is_empty() {
                                conflicting_systems.push((a, b, conflicts));
                            }
                        }
                        AccessConflicts::All => {
                            // there is no specific component conflicting, but the systems are overall incompatible
                            // for example 2 systems with `Query<EntityMut>`
                            conflicting_systems.push((a, b, Vec::new()));
                        }
                    }
                }
            }
        }

        conflicting_systems
    }

    fn build_schedule_inner(
        &self,
        dependency_flattened_dag: Dag,
        hier_results_reachable: FixedBitSet,
    ) -> SystemSchedule {
        let dg_system_ids = dependency_flattened_dag.topsort.clone();
        let dg_system_idx_map = dg_system_ids
            .iter()
            .cloned()
            .enumerate()
            .map(|(i, id)| (id, i))
            .collect::<HashMap<_, _>>();

        let hg_systems = self
            .hierarchy
            .topsort
            .iter()
            .cloned()
            .enumerate()
            .filter(|&(_i, id)| id.is_system())
            .collect::<Vec<_>>();

        let (hg_set_with_conditions_idxs, hg_set_ids): (Vec<_>, Vec<_>) = self
            .hierarchy
            .topsort
            .iter()
            .cloned()
            .enumerate()
            .filter(|&(_i, id)| {
                // ignore system sets that have no conditions
                // ignore system type sets (already covered, they don't have conditions)
                id.is_set() && !self.system_set_conditions[id.index()].is_empty()
            })
            .unzip();

        let sys_count = self.systems.len();
        let set_with_conditions_count = hg_set_ids.len();
        let hg_node_count = self.hierarchy.graph.node_count();

        // get the number of dependencies and the immediate dependents of each system
        // (needed by multi_threaded executor to run systems in the correct order)
        let mut system_dependencies = Vec::with_capacity(sys_count);
        let mut system_dependents = Vec::with_capacity(sys_count);
        for &sys_id in &dg_system_ids {
            let num_dependencies = dependency_flattened_dag
                .graph
                .neighbors_directed(sys_id, Incoming)
                .count();

            let dependents = dependency_flattened_dag
                .graph
                .neighbors_directed(sys_id, Outgoing)
                .map(|dep_id| dg_system_idx_map[&dep_id])
                .collect::<Vec<_>>();

            system_dependencies.push(num_dependencies);
            system_dependents.push(dependents);
        }

        // get the rows and columns of the hierarchy graph's reachability matrix
        // (needed to we can evaluate conditions in the correct order)
        let mut systems_in_sets_with_conditions =
            vec![FixedBitSet::with_capacity(sys_count); set_with_conditions_count];
        for (i, &row) in hg_set_with_conditions_idxs.iter().enumerate() {
            let bitset = &mut systems_in_sets_with_conditions[i];
            for &(col, sys_id) in &hg_systems {
                let idx = dg_system_idx_map[&sys_id];
                let is_descendant = hier_results_reachable[index(row, col, hg_node_count)];
                bitset.set(idx, is_descendant);
            }
        }

        let mut sets_with_conditions_of_systems =
            vec![FixedBitSet::with_capacity(set_with_conditions_count); sys_count];
        for &(col, sys_id) in &hg_systems {
            let i = dg_system_idx_map[&sys_id];
            let bitset = &mut sets_with_conditions_of_systems[i];
            for (idx, &row) in hg_set_with_conditions_idxs
                .iter()
                .enumerate()
                .take_while(|&(_idx, &row)| row < col)
            {
                let is_ancestor = hier_results_reachable[index(row, col, hg_node_count)];
                bitset.set(idx, is_ancestor);
            }
        }

        SystemSchedule {
            systems: Vec::with_capacity(sys_count),
            system_conditions: Vec::with_capacity(sys_count),
            set_conditions: Vec::with_capacity(set_with_conditions_count),
            system_ids: dg_system_ids,
            set_ids: hg_set_ids,
            system_dependencies,
            system_dependents,
            sets_with_conditions_of_systems,
            systems_in_sets_with_conditions,
        }
    }

    /// Updates the `SystemSchedule` from the `ScheduleGraph`.
    fn update_schedule(
        &mut self,
        world: &mut World,
        schedule: &mut SystemSchedule,
        ignored_ambiguities: &BTreeSet<ComponentId>,
        schedule_label: InternedScheduleLabel,
    ) -> Result<(), ScheduleBuildError> {
        if !self.uninit.is_empty() {
            return Err(ScheduleBuildError::Uninitialized);
        }

        // move systems out of old schedule
        for ((id, system), conditions) in schedule
            .system_ids
            .drain(..)
            .zip(schedule.systems.drain(..))
            .zip(schedule.system_conditions.drain(..))
        {
            self.systems[id.index()].inner = Some(system);
            self.system_conditions[id.index()] = conditions;
        }

        for (id, conditions) in schedule
            .set_ids
            .drain(..)
            .zip(schedule.set_conditions.drain(..))
        {
            self.system_set_conditions[id.index()] = conditions;
        }

        *schedule = self.build_schedule(world, schedule_label, ignored_ambiguities)?;

        // move systems into new schedule
        for &id in &schedule.system_ids {
            let system = self.systems[id.index()].inner.take().unwrap();
            let conditions = core::mem::take(&mut self.system_conditions[id.index()]);
            schedule.systems.push(system);
            schedule.system_conditions.push(conditions);
        }

        for &id in &schedule.set_ids {
            let conditions = core::mem::take(&mut self.system_set_conditions[id.index()]);
            schedule.set_conditions.push(conditions);
        }

        Ok(())
    }
}

/// Values returned by [`ScheduleGraph::process_configs`]
struct ProcessConfigsResult {
    /// All nodes contained inside this `process_configs` call's [`NodeConfigs`] hierarchy,
    /// if `ancestor_chained` is true
    nodes: Vec<NodeId>,
    /// True if and only if all nodes are "densely chained", meaning that all nested nodes
    /// are linearly chained (as if `after` system ordering had been applied between each node)
    /// in the order they are defined
    densely_chained: bool,
}

/// Trait used by [`ScheduleGraph::process_configs`] to process a single [`NodeConfig`].
trait ProcessNodeConfig: NodeType + Sized {
    /// Process a single [`NodeConfig`].
    fn process_config(schedule_graph: &mut ScheduleGraph, config: NodeConfig<Self>) -> NodeId;
}

impl ProcessNodeConfig for ScheduleSystem {
    fn process_config(schedule_graph: &mut ScheduleGraph, config: NodeConfig<Self>) -> NodeId {
        schedule_graph.add_system_inner(config).unwrap()
    }
}

impl ProcessNodeConfig for InternedSystemSet {
    fn process_config(schedule_graph: &mut ScheduleGraph, config: NodeConfig<Self>) -> NodeId {
        schedule_graph.configure_set_inner(config).unwrap()
    }
}

/// Used to select the appropriate reporting function.
pub enum ReportCycles {
    /// When sets contain themselves
    Hierarchy,
    /// When the graph is no longer a DAG
    Dependency,
}

// methods for reporting errors
impl ScheduleGraph {
    fn get_node_name(&self, id: &NodeId) -> String {
        self.get_node_name_inner(id, self.settings.report_sets)
    }

    #[inline]
    fn get_node_name_inner(&self, id: &NodeId, report_sets: bool) -> String {
        let name = match id {
            NodeId::System(_) => {
                let name = self.systems[id.index()].get().unwrap().name().to_string();
                if report_sets {
                    let sets = self.names_of_sets_containing_node(id);
                    if sets.is_empty() {
                        name
                    } else if sets.len() == 1 {
                        format!("{name} (in set {})", sets[0])
                    } else {
                        format!("{name} (in sets {})", sets.join(", "))
                    }
                } else {
                    name
                }
            }
            NodeId::Set(_) => {
                let set = &self.system_sets[id.index()];
                if set.is_anonymous() {
                    self.anonymous_set_name(id)
                } else {
                    set.name()
                }
            }
        };
        if self.settings.use_shortnames {
            ShortName(&name).to_string()
        } else {
            name
        }
    }

    fn anonymous_set_name(&self, id: &NodeId) -> String {
        format!(
            "({})",
            self.hierarchy
                .graph
                .edges_directed(*id, Outgoing)
                // never get the sets of the members or this will infinite recurse when the report_sets setting is on.
                .map(|(_, member_id)| self.get_node_name_inner(&member_id, false))
                .reduce(|a, b| format!("{a}, {b}"))
                .unwrap_or_default()
        )
    }

    fn get_node_kind(&self, id: &NodeId) -> &'static str {
        match id {
            NodeId::System(_) => "system",
            NodeId::Set(_) => "system set",
        }
    }

    /// If [`ScheduleBuildSettings::hierarchy_detection`] is [`LogLevel::Ignore`] this check
    /// is skipped.
    fn optionally_check_hierarchy_conflicts(
        &self,
        transitive_edges: &[(NodeId, NodeId)],
        schedule_label: InternedScheduleLabel,
    ) -> Result<(), ScheduleBuildError> {
        if self.settings.hierarchy_detection == LogLevel::Ignore || transitive_edges.is_empty() {
            return Ok(());
        }

        let message = self.get_hierarchy_conflicts_error_message(transitive_edges);
        match self.settings.hierarchy_detection {
            LogLevel::Ignore => unreachable!(),
            LogLevel::Warn => {
                error!(
                    "Schedule {schedule_label:?} has redundant edges:\n {}",
                    message
                );
                Ok(())
            }
            LogLevel::Error => Err(ScheduleBuildError::HierarchyRedundancy(message)),
        }
    }

    fn get_hierarchy_conflicts_error_message(
        &self,
        transitive_edges: &[(NodeId, NodeId)],
    ) -> String {
        let mut message = String::from("hierarchy contains redundant edge(s)");
        for (parent, child) in transitive_edges {
            writeln!(
                message,
                " -- {} `{}` cannot be child of set `{}`, longer path exists",
                self.get_node_kind(child),
                self.get_node_name(child),
                self.get_node_name(parent),
            )
            .unwrap();
        }

        message
    }

    /// Tries to topologically sort `graph`.
    ///
    /// If the graph is acyclic, returns [`Ok`] with the list of [`NodeId`] in a valid
    /// topological order. If the graph contains cycles, returns [`Err`] with the list of
    /// strongly-connected components that contain cycles (also in a valid topological order).
    ///
    /// # Errors
    ///
    /// If the graph contain cycles, then an error is returned.
    pub fn topsort_graph(
        &self,
        graph: &DiGraph,
        report: ReportCycles,
    ) -> Result<Vec<NodeId>, ScheduleBuildError> {
        // Tarjan's SCC algorithm returns elements in *reverse* topological order.
        let mut top_sorted_nodes = Vec::with_capacity(graph.node_count());
        let mut sccs_with_cycles = Vec::new();

        for scc in graph.iter_sccs() {
            // A strongly-connected component is a group of nodes who can all reach each other
            // through one or more paths. If an SCC contains more than one node, there must be
            // at least one cycle within them.
            top_sorted_nodes.extend_from_slice(&scc);
            if scc.len() > 1 {
                sccs_with_cycles.push(scc);
            }
        }

        if sccs_with_cycles.is_empty() {
            // reverse to get topological order
            top_sorted_nodes.reverse();
            Ok(top_sorted_nodes)
        } else {
            let mut cycles = Vec::new();
            for scc in &sccs_with_cycles {
                cycles.append(&mut simple_cycles_in_component(graph, scc));
            }

            let error = match report {
                ReportCycles::Hierarchy => ScheduleBuildError::HierarchyCycle(
                    self.get_hierarchy_cycles_error_message(&cycles),
                ),
                ReportCycles::Dependency => ScheduleBuildError::DependencyCycle(
                    self.get_dependency_cycles_error_message(&cycles),
                ),
            };

            Err(error)
        }
    }

    /// Logs details of cycles in the hierarchy graph.
    fn get_hierarchy_cycles_error_message(&self, cycles: &[Vec<NodeId>]) -> String {
        let mut message = format!("schedule has {} in_set cycle(s):\n", cycles.len());
        for (i, cycle) in cycles.iter().enumerate() {
            let mut names = cycle.iter().map(|id| self.get_node_name(id));
            let first_name = names.next().unwrap();
            writeln!(
                message,
                "cycle {}: set `{first_name}` contains itself",
                i + 1,
            )
            .unwrap();
            writeln!(message, "set `{first_name}`").unwrap();
            for name in names.chain(core::iter::once(first_name)) {
                writeln!(message, " ... which contains set `{name}`").unwrap();
            }
            writeln!(message).unwrap();
        }

        message
    }

    /// Logs details of cycles in the dependency graph.
    fn get_dependency_cycles_error_message(&self, cycles: &[Vec<NodeId>]) -> String {
        let mut message = format!("schedule has {} before/after cycle(s):\n", cycles.len());
        for (i, cycle) in cycles.iter().enumerate() {
            let mut names = cycle
                .iter()
                .map(|id| (self.get_node_kind(id), self.get_node_name(id)));
            let (first_kind, first_name) = names.next().unwrap();
            writeln!(
                message,
                "cycle {}: {first_kind} `{first_name}` must run before itself",
                i + 1,
            )
            .unwrap();
            writeln!(message, "{first_kind} `{first_name}`").unwrap();
            for (kind, name) in names.chain(core::iter::once((first_kind, first_name))) {
                writeln!(message, " ... which must run before {kind} `{name}`").unwrap();
            }
            writeln!(message).unwrap();
        }

        message
    }

    fn check_for_cross_dependencies(
        &self,
        dep_results: &CheckGraphResults,
        hier_results_connected: &HashSet<(NodeId, NodeId)>,
    ) -> Result<(), ScheduleBuildError> {
        for &(a, b) in &dep_results.connected {
            if hier_results_connected.contains(&(a, b)) || hier_results_connected.contains(&(b, a))
            {
                let name_a = self.get_node_name(&a);
                let name_b = self.get_node_name(&b);
                return Err(ScheduleBuildError::CrossDependency(name_a, name_b));
            }
        }

        Ok(())
    }

    fn check_order_but_intersect(
        &self,
        dep_results_connected: &HashSet<(NodeId, NodeId)>,
        set_system_bitsets: &HashMap<NodeId, FixedBitSet>,
    ) -> Result<(), ScheduleBuildError> {
        // check that there is no ordering between system sets that intersect
        for (a, b) in dep_results_connected {
            if !(a.is_set() && b.is_set()) {
                continue;
            }

            let a_systems = set_system_bitsets.get(a).unwrap();
            let b_systems = set_system_bitsets.get(b).unwrap();

            if !a_systems.is_disjoint(b_systems) {
                return Err(ScheduleBuildError::SetsHaveOrderButIntersect(
                    self.get_node_name(a),
                    self.get_node_name(b),
                ));
            }
        }

        Ok(())
    }

    fn check_system_type_set_ambiguity(
        &self,
        set_systems: &HashMap<NodeId, Vec<NodeId>>,
    ) -> Result<(), ScheduleBuildError> {
        for (&id, systems) in set_systems {
            let set = &self.system_sets[id.index()];
            if set.is_system_type() {
                let instances = systems.len();
                let ambiguous_with = self.ambiguous_with.edges(id);
                let before = self.dependency.graph.edges_directed(id, Incoming);
                let after = self.dependency.graph.edges_directed(id, Outgoing);
                let relations = before.count() + after.count() + ambiguous_with.count();
                if instances > 1 && relations > 0 {
                    return Err(ScheduleBuildError::SystemTypeSetAmbiguity(
                        self.get_node_name(&id),
                    ));
                }
            }
        }
        Ok(())
    }

    /// if [`ScheduleBuildSettings::ambiguity_detection`] is [`LogLevel::Ignore`], this check is skipped
    fn optionally_check_conflicts(
        &self,
        conflicts: &[(NodeId, NodeId, Vec<ComponentId>)],
        components: &Components,
        schedule_label: InternedScheduleLabel,
    ) -> Result<(), ScheduleBuildError> {
        if self.settings.ambiguity_detection == LogLevel::Ignore || conflicts.is_empty() {
            return Ok(());
        }

        let message = self.get_conflicts_error_message(conflicts, components);
        match self.settings.ambiguity_detection {
            LogLevel::Ignore => Ok(()),
            LogLevel::Warn => {
                warn!("Schedule {schedule_label:?} has ambiguities.\n{}", message);
                Ok(())
            }
            LogLevel::Error => Err(ScheduleBuildError::Ambiguity(message)),
        }
    }

    fn get_conflicts_error_message(
        &self,
        ambiguities: &[(NodeId, NodeId, Vec<ComponentId>)],
        components: &Components,
    ) -> String {
        let n_ambiguities = ambiguities.len();

        let mut message = format!(
                "{n_ambiguities} pairs of systems with conflicting data access have indeterminate execution order. \
                Consider adding `before`, `after`, or `ambiguous_with` relationships between these:\n",
            );

        for (name_a, name_b, conflicts) in self.conflicts_to_string(ambiguities, components) {
            writeln!(message, " -- {name_a} and {name_b}").unwrap();

            if !conflicts.is_empty() {
                writeln!(message, "    conflict on: {conflicts:?}").unwrap();
            } else {
                // one or both systems must be exclusive
                let world = core::any::type_name::<World>();
                writeln!(message, "    conflict on: {world}").unwrap();
            }
        }

        message
    }

    /// convert conflicts to human readable format
    pub fn conflicts_to_string<'a>(
        &'a self,
        ambiguities: &'a [(NodeId, NodeId, Vec<ComponentId>)],
        components: &'a Components,
    ) -> impl Iterator<Item = (String, String, Vec<&'a str>)> + 'a {
        ambiguities
            .iter()
            .map(move |(system_a, system_b, conflicts)| {
                let name_a = self.get_node_name(system_a);
                let name_b = self.get_node_name(system_b);

                debug_assert!(system_a.is_system(), "{name_a} is not a system.");
                debug_assert!(system_b.is_system(), "{name_b} is not a system.");

                let conflict_names: Vec<_> = conflicts
                    .iter()
                    .map(|id| components.get_name(*id).unwrap())
                    .collect();

                (name_a, name_b, conflict_names)
            })
    }

    fn traverse_sets_containing_node(&self, id: NodeId, f: &mut impl FnMut(NodeId) -> bool) {
        for (set_id, _) in self.hierarchy.graph.edges_directed(id, Incoming) {
            if f(set_id) {
                self.traverse_sets_containing_node(set_id, f);
            }
        }
    }

    fn names_of_sets_containing_node(&self, id: &NodeId) -> Vec<String> {
        let mut sets = <HashSet<_>>::default();
        self.traverse_sets_containing_node(*id, &mut |set_id| {
            !self.system_sets[set_id.index()].is_system_type() && sets.insert(set_id)
        });
        let mut sets: Vec<_> = sets
            .into_iter()
            .map(|set_id| self.get_node_name(&set_id))
            .collect();
        sets.sort();
        sets
    }
}

/// Category of errors encountered during schedule construction.
#[derive(Error, Debug)]
#[non_exhaustive]
pub enum ScheduleBuildError {
    /// A system set contains itself.
    #[error("System set `{0}` contains itself.")]
    HierarchyLoop(String),
    /// The hierarchy of system sets contains a cycle.
    #[error("System set hierarchy contains cycle(s).\n{0}")]
    HierarchyCycle(String),
    /// The hierarchy of system sets contains redundant edges.
    ///
    /// This error is disabled by default, but can be opted-in using [`ScheduleBuildSettings`].
    #[error("System set hierarchy contains redundant edges.\n{0}")]
    HierarchyRedundancy(String),
    /// A system (set) has been told to run before itself.
    #[error("System set `{0}` depends on itself.")]
    DependencyLoop(String),
    /// The dependency graph contains a cycle.
    #[error("System dependencies contain cycle(s).\n{0}")]
    DependencyCycle(String),
    /// Tried to order a system (set) relative to a system set it belongs to.
    #[error("`{0}` and `{1}` have both `in_set` and `before`-`after` relationships (these might be transitive). This combination is unsolvable as a system cannot run before or after a set it belongs to.")]
    CrossDependency(String, String),
    /// Tried to order system sets that share systems.
    #[error("`{0}` and `{1}` have a `before`-`after` relationship (which may be transitive) but share systems.")]
    SetsHaveOrderButIntersect(String, String),
    /// Tried to order a system (set) relative to all instances of some system function.
    #[error("Tried to order against `{0}` in a schedule that has more than one `{0}` instance. `{0}` is a `SystemTypeSet` and cannot be used for ordering if ambiguous. Use a different set without this restriction.")]
    SystemTypeSetAmbiguity(String),
    /// Systems with conflicting access have indeterminate run order.
    ///
    /// This error is disabled by default, but can be opted-in using [`ScheduleBuildSettings`].
    #[error("Systems with conflicting access have indeterminate run order.\n{0}")]
    Ambiguity(String),
    /// Tried to run a schedule before all of its systems have been initialized.
    #[error("Systems in schedule have not been initialized.")]
    Uninitialized,
}

/// Specifies how schedule construction should respond to detecting a certain kind of issue.
#[derive(Debug, Clone, PartialEq)]
pub enum LogLevel {
    /// Occurrences are completely ignored.
    Ignore,
    /// Occurrences are logged only.
    Warn,
    /// Occurrences are logged and result in errors.
    Error,
}

/// Specifies miscellaneous settings for schedule construction.
#[derive(Clone, Debug)]
pub struct ScheduleBuildSettings {
    /// Determines whether the presence of ambiguities (systems with conflicting access but indeterminate order)
    /// is only logged or also results in an [`Ambiguity`](ScheduleBuildError::Ambiguity) error.
    ///
    /// Defaults to [`LogLevel::Ignore`].
    pub ambiguity_detection: LogLevel,
    /// Determines whether the presence of redundant edges in the hierarchy of system sets is only
    /// logged or also results in a [`HierarchyRedundancy`](ScheduleBuildError::HierarchyRedundancy)
    /// error.
    ///
    /// Defaults to [`LogLevel::Warn`].
    pub hierarchy_detection: LogLevel,
    /// Auto insert [`ApplyDeferred`] systems into the schedule,
    /// when there are [`Deferred`](crate::prelude::Deferred)
    /// in one system and there are ordering dependencies on that system. [`Commands`](crate::system::Commands) is one
    /// such deferred buffer.
    ///
    /// You may want to disable this if you only want to sync deferred params at the end of the schedule,
    /// or want to manually insert all your sync points.
    ///
    /// Defaults to `true`
    pub auto_insert_apply_deferred: bool,
    /// If set to true, node names will be shortened instead of the fully qualified type path.
    ///
    /// Defaults to `true`.
    pub use_shortnames: bool,
    /// If set to true, report all system sets the conflicting systems are part of.
    ///
    /// Defaults to `true`.
    pub report_sets: bool,
}

impl Default for ScheduleBuildSettings {
    fn default() -> Self {
        Self::new()
    }
}

impl ScheduleBuildSettings {
    /// Default build settings.
    /// See the field-level documentation for the default value of each field.
    pub const fn new() -> Self {
        Self {
            ambiguity_detection: LogLevel::Ignore,
            hierarchy_detection: LogLevel::Warn,
            auto_insert_apply_deferred: true,
            use_shortnames: true,
            report_sets: true,
        }
    }
}

/// Error to denote that [`Schedule::initialize`] or [`Schedule::run`] has not yet been called for
/// this schedule.
#[derive(Error, Debug)]
#[error("executable schedule has not been built")]
pub struct ScheduleNotInitialized;

#[cfg(test)]
mod tests {
    use bevy_ecs_macros::ScheduleLabel;

    use crate::{
<<<<<<< HEAD
        prelude::{Res, Resource},
        schedule::{tests::ResMut, IntoNodeConfigs, Schedule, ScheduleBuildSettings, SystemSet},
=======
        prelude::{ApplyDeferred, Res, Resource},
        schedule::{
            tests::ResMut, IntoSystemConfigs, IntoSystemSetConfigs, Schedule,
            ScheduleBuildSettings, SystemSet,
        },
>>>>>>> 2f384643
        system::Commands,
        world::World,
    };

    use super::Schedules;

    #[derive(Resource)]
    struct Resource1;

    #[derive(Resource)]
    struct Resource2;

    // regression test for https://github.com/bevyengine/bevy/issues/9114
    #[test]
    fn ambiguous_with_not_breaking_run_conditions() {
        #[derive(SystemSet, Debug, Clone, PartialEq, Eq, Hash)]
        struct Set;

        let mut world = World::new();
        let mut schedule = Schedule::default();

        let system: fn() = || {
            panic!("This system must not run");
        };

        schedule.configure_sets(Set.run_if(|| false));
        schedule.add_systems(system.ambiguous_with(|| ()).in_set(Set));
        schedule.run(&mut world);
    }

    #[test]
    fn inserts_a_sync_point() {
        let mut schedule = Schedule::default();
        let mut world = World::default();
        schedule.add_systems(
            (
                |mut commands: Commands| commands.insert_resource(Resource1),
                |_: Res<Resource1>| {},
            )
                .chain(),
        );
        schedule.run(&mut world);

        // inserted a sync point
        assert_eq!(schedule.executable.systems.len(), 3);
    }

    #[test]
    fn explicit_sync_point_used_as_auto_sync_point() {
        let mut schedule = Schedule::default();
        let mut world = World::default();
        schedule.add_systems(
            (
                |mut commands: Commands| commands.insert_resource(Resource1),
                |_: Res<Resource1>| {},
            )
                .chain(),
        );
        schedule.add_systems((|| {}, ApplyDeferred, || {}).chain());
        schedule.run(&mut world);

        // No sync point was inserted, since we can reuse the explicit sync point.
        assert_eq!(schedule.executable.systems.len(), 5);
    }

    #[test]
    fn conditional_explicit_sync_point_not_used_as_auto_sync_point() {
        let mut schedule = Schedule::default();
        let mut world = World::default();
        schedule.add_systems(
            (
                |mut commands: Commands| commands.insert_resource(Resource1),
                |_: Res<Resource1>| {},
            )
                .chain(),
        );
        schedule.add_systems((|| {}, ApplyDeferred.run_if(|| false), || {}).chain());
        schedule.run(&mut world);

        // A sync point was inserted, since the explicit sync point is not always run.
        assert_eq!(schedule.executable.systems.len(), 6);
    }

    #[test]
    fn conditional_explicit_sync_point_not_used_as_auto_sync_point_condition_on_chain() {
        let mut schedule = Schedule::default();
        let mut world = World::default();
        schedule.add_systems(
            (
                |mut commands: Commands| commands.insert_resource(Resource1),
                |_: Res<Resource1>| {},
            )
                .chain(),
        );
        schedule.add_systems((|| {}, ApplyDeferred, || {}).chain().run_if(|| false));
        schedule.run(&mut world);

        // A sync point was inserted, since the explicit sync point is not always run.
        assert_eq!(schedule.executable.systems.len(), 6);
    }

    #[test]
    fn conditional_explicit_sync_point_not_used_as_auto_sync_point_condition_on_system_set() {
        #[derive(SystemSet, Debug, Clone, PartialEq, Eq, Hash)]
        struct Set;

        let mut schedule = Schedule::default();
        let mut world = World::default();
        schedule.configure_sets(Set.run_if(|| false));
        schedule.add_systems(
            (
                |mut commands: Commands| commands.insert_resource(Resource1),
                |_: Res<Resource1>| {},
            )
                .chain(),
        );
        schedule.add_systems((|| {}, ApplyDeferred.in_set(Set), || {}).chain());
        schedule.run(&mut world);

        // A sync point was inserted, since the explicit sync point is not always run.
        assert_eq!(schedule.executable.systems.len(), 6);
    }

    #[test]
    fn conditional_explicit_sync_point_not_used_as_auto_sync_point_condition_on_nested_system_set()
    {
        #[derive(SystemSet, Debug, Clone, PartialEq, Eq, Hash)]
        struct Set1;
        #[derive(SystemSet, Debug, Clone, PartialEq, Eq, Hash)]
        struct Set2;

        let mut schedule = Schedule::default();
        let mut world = World::default();
        schedule.configure_sets(Set2.run_if(|| false));
        schedule.configure_sets(Set1.in_set(Set2));
        schedule.add_systems(
            (
                |mut commands: Commands| commands.insert_resource(Resource1),
                |_: Res<Resource1>| {},
            )
                .chain(),
        );
        schedule.add_systems((|| {}, ApplyDeferred, || {}).chain().in_set(Set1));
        schedule.run(&mut world);

        // A sync point was inserted, since the explicit sync point is not always run.
        assert_eq!(schedule.executable.systems.len(), 6);
    }

    #[test]
    fn merges_sync_points_into_one() {
        let mut schedule = Schedule::default();
        let mut world = World::default();
        // insert two parallel command systems, it should only create one sync point
        schedule.add_systems(
            (
                (
                    |mut commands: Commands| commands.insert_resource(Resource1),
                    |mut commands: Commands| commands.insert_resource(Resource2),
                ),
                |_: Res<Resource1>, _: Res<Resource2>| {},
            )
                .chain(),
        );
        schedule.run(&mut world);

        // inserted sync points
        assert_eq!(schedule.executable.systems.len(), 4);

        // merges sync points on rebuild
        schedule.add_systems(((
            (
                |mut commands: Commands| commands.insert_resource(Resource1),
                |mut commands: Commands| commands.insert_resource(Resource2),
            ),
            |_: Res<Resource1>, _: Res<Resource2>| {},
        )
            .chain(),));
        schedule.run(&mut world);

        assert_eq!(schedule.executable.systems.len(), 7);
    }

    #[test]
    fn adds_multiple_consecutive_syncs() {
        let mut schedule = Schedule::default();
        let mut world = World::default();
        // insert two consecutive command systems, it should create two sync points
        schedule.add_systems(
            (
                |mut commands: Commands| commands.insert_resource(Resource1),
                |mut commands: Commands| commands.insert_resource(Resource2),
                |_: Res<Resource1>, _: Res<Resource2>| {},
            )
                .chain(),
        );
        schedule.run(&mut world);

        assert_eq!(schedule.executable.systems.len(), 5);
    }

    #[test]
    fn do_not_consider_ignore_deferred_before_exclusive_system() {
        let mut schedule = Schedule::default();
        let mut world = World::default();
        // chain_ignore_deferred adds no sync points usually but an exception is made for exclusive systems
        schedule.add_systems(
            (
                |_: Commands| {},
                // <- no sync point is added here because the following system is not exclusive
                |mut commands: Commands| commands.insert_resource(Resource1),
                // <- sync point is added here because the following system is exclusive which expects to see all commands to that point
                |world: &mut World| assert!(world.contains_resource::<Resource1>()),
                // <- no sync point is added here because the previous system has no deferred parameters
                |_: &mut World| {},
                // <- no sync point is added here because the following system is not exclusive
                |_: Commands| {},
            )
                .chain_ignore_deferred(),
        );
        schedule.run(&mut world);

        assert_eq!(schedule.executable.systems.len(), 6); // 5 systems + 1 sync point
    }

    #[test]
    fn bubble_sync_point_through_ignore_deferred_node() {
        let mut schedule = Schedule::default();
        let mut world = World::default();

        let insert_resource_config = (
            // the first system has deferred commands
            |mut commands: Commands| commands.insert_resource(Resource1),
            // the second system has no deferred commands
            || {},
        )
            // the first two systems are chained without a sync point in between
            .chain_ignore_deferred();

        schedule.add_systems(
            (
                insert_resource_config,
                // the third system would panic if the command of the first system was not applied
                |_: Res<Resource1>| {},
            )
                // the third system is chained after the first two, possibly with a sync point in between
                .chain(),
        );

        // To add a sync point between the second and third system despite the second having no commands,
        // the first system has to signal the second system that there are unapplied commands.
        // With that the second system will add a sync point after it so the third system will find the resource.

        schedule.run(&mut world);

        assert_eq!(schedule.executable.systems.len(), 4); // 3 systems + 1 sync point
    }

    #[test]
    fn disable_auto_sync_points() {
        let mut schedule = Schedule::default();
        schedule.set_build_settings(ScheduleBuildSettings {
            auto_insert_apply_deferred: false,
            ..Default::default()
        });
        let mut world = World::default();
        schedule.add_systems(
            (
                |mut commands: Commands| commands.insert_resource(Resource1),
                |res: Option<Res<Resource1>>| assert!(res.is_none()),
            )
                .chain(),
        );
        schedule.run(&mut world);

        assert_eq!(schedule.executable.systems.len(), 2);
    }

    mod no_sync_edges {
        use super::*;

        fn insert_resource(mut commands: Commands) {
            commands.insert_resource(Resource1);
        }

        fn resource_does_not_exist(res: Option<Res<Resource1>>) {
            assert!(res.is_none());
        }

        #[derive(SystemSet, Hash, PartialEq, Eq, Debug, Clone)]
        enum Sets {
            A,
            B,
        }

        fn check_no_sync_edges(add_systems: impl FnOnce(&mut Schedule)) {
            let mut schedule = Schedule::default();
            let mut world = World::default();
            add_systems(&mut schedule);

            schedule.run(&mut world);

            assert_eq!(schedule.executable.systems.len(), 2);
        }

        #[test]
        fn system_to_system_after() {
            check_no_sync_edges(|schedule| {
                schedule.add_systems((
                    insert_resource,
                    resource_does_not_exist.after_ignore_deferred(insert_resource),
                ));
            });
        }

        #[test]
        fn system_to_system_before() {
            check_no_sync_edges(|schedule| {
                schedule.add_systems((
                    insert_resource.before_ignore_deferred(resource_does_not_exist),
                    resource_does_not_exist,
                ));
            });
        }

        #[test]
        fn set_to_system_after() {
            check_no_sync_edges(|schedule| {
                schedule
                    .add_systems((insert_resource, resource_does_not_exist.in_set(Sets::A)))
                    .configure_sets(Sets::A.after_ignore_deferred(insert_resource));
            });
        }

        #[test]
        fn set_to_system_before() {
            check_no_sync_edges(|schedule| {
                schedule
                    .add_systems((insert_resource.in_set(Sets::A), resource_does_not_exist))
                    .configure_sets(Sets::A.before_ignore_deferred(resource_does_not_exist));
            });
        }

        #[test]
        fn set_to_set_after() {
            check_no_sync_edges(|schedule| {
                schedule
                    .add_systems((
                        insert_resource.in_set(Sets::A),
                        resource_does_not_exist.in_set(Sets::B),
                    ))
                    .configure_sets(Sets::B.after_ignore_deferred(Sets::A));
            });
        }

        #[test]
        fn set_to_set_before() {
            check_no_sync_edges(|schedule| {
                schedule
                    .add_systems((
                        insert_resource.in_set(Sets::A),
                        resource_does_not_exist.in_set(Sets::B),
                    ))
                    .configure_sets(Sets::A.before_ignore_deferred(Sets::B));
            });
        }
    }

    mod no_sync_chain {
        use super::*;

        #[derive(Resource)]
        struct Ra;

        #[derive(Resource)]
        struct Rb;

        #[derive(Resource)]
        struct Rc;

        fn run_schedule(expected_num_systems: usize, add_systems: impl FnOnce(&mut Schedule)) {
            let mut schedule = Schedule::default();
            let mut world = World::default();
            add_systems(&mut schedule);

            schedule.run(&mut world);

            assert_eq!(schedule.executable.systems.len(), expected_num_systems);
        }

        #[test]
        fn only_chain_outside() {
            run_schedule(5, |schedule: &mut Schedule| {
                schedule.add_systems(
                    (
                        (
                            |mut commands: Commands| commands.insert_resource(Ra),
                            |mut commands: Commands| commands.insert_resource(Rb),
                        ),
                        (
                            |res_a: Option<Res<Ra>>, res_b: Option<Res<Rb>>| {
                                assert!(res_a.is_some());
                                assert!(res_b.is_some());
                            },
                            |res_a: Option<Res<Ra>>, res_b: Option<Res<Rb>>| {
                                assert!(res_a.is_some());
                                assert!(res_b.is_some());
                            },
                        ),
                    )
                        .chain(),
                );
            });

            run_schedule(4, |schedule: &mut Schedule| {
                schedule.add_systems(
                    (
                        (
                            |mut commands: Commands| commands.insert_resource(Ra),
                            |mut commands: Commands| commands.insert_resource(Rb),
                        ),
                        (
                            |res_a: Option<Res<Ra>>, res_b: Option<Res<Rb>>| {
                                assert!(res_a.is_none());
                                assert!(res_b.is_none());
                            },
                            |res_a: Option<Res<Ra>>, res_b: Option<Res<Rb>>| {
                                assert!(res_a.is_none());
                                assert!(res_b.is_none());
                            },
                        ),
                    )
                        .chain_ignore_deferred(),
                );
            });
        }

        #[test]
        fn chain_first() {
            run_schedule(6, |schedule: &mut Schedule| {
                schedule.add_systems(
                    (
                        (
                            |mut commands: Commands| commands.insert_resource(Ra),
                            |mut commands: Commands, res_a: Option<Res<Ra>>| {
                                commands.insert_resource(Rb);
                                assert!(res_a.is_some());
                            },
                        )
                            .chain(),
                        (
                            |res_a: Option<Res<Ra>>, res_b: Option<Res<Rb>>| {
                                assert!(res_a.is_some());
                                assert!(res_b.is_some());
                            },
                            |res_a: Option<Res<Ra>>, res_b: Option<Res<Rb>>| {
                                assert!(res_a.is_some());
                                assert!(res_b.is_some());
                            },
                        ),
                    )
                        .chain(),
                );
            });

            run_schedule(5, |schedule: &mut Schedule| {
                schedule.add_systems(
                    (
                        (
                            |mut commands: Commands| commands.insert_resource(Ra),
                            |mut commands: Commands, res_a: Option<Res<Ra>>| {
                                commands.insert_resource(Rb);
                                assert!(res_a.is_some());
                            },
                        )
                            .chain(),
                        (
                            |res_a: Option<Res<Ra>>, res_b: Option<Res<Rb>>| {
                                assert!(res_a.is_some());
                                assert!(res_b.is_none());
                            },
                            |res_a: Option<Res<Ra>>, res_b: Option<Res<Rb>>| {
                                assert!(res_a.is_some());
                                assert!(res_b.is_none());
                            },
                        ),
                    )
                        .chain_ignore_deferred(),
                );
            });
        }

        #[test]
        fn chain_second() {
            run_schedule(6, |schedule: &mut Schedule| {
                schedule.add_systems(
                    (
                        (
                            |mut commands: Commands| commands.insert_resource(Ra),
                            |mut commands: Commands| commands.insert_resource(Rb),
                        ),
                        (
                            |mut commands: Commands,
                             res_a: Option<Res<Ra>>,
                             res_b: Option<Res<Rb>>| {
                                commands.insert_resource(Rc);
                                assert!(res_a.is_some());
                                assert!(res_b.is_some());
                            },
                            |res_a: Option<Res<Ra>>,
                             res_b: Option<Res<Rb>>,
                             res_c: Option<Res<Rc>>| {
                                assert!(res_a.is_some());
                                assert!(res_b.is_some());
                                assert!(res_c.is_some());
                            },
                        )
                            .chain(),
                    )
                        .chain(),
                );
            });

            run_schedule(5, |schedule: &mut Schedule| {
                schedule.add_systems(
                    (
                        (
                            |mut commands: Commands| commands.insert_resource(Ra),
                            |mut commands: Commands| commands.insert_resource(Rb),
                        ),
                        (
                            |mut commands: Commands,
                             res_a: Option<Res<Ra>>,
                             res_b: Option<Res<Rb>>| {
                                commands.insert_resource(Rc);
                                assert!(res_a.is_none());
                                assert!(res_b.is_none());
                            },
                            |res_a: Option<Res<Ra>>,
                             res_b: Option<Res<Rb>>,
                             res_c: Option<Res<Rc>>| {
                                assert!(res_a.is_some());
                                assert!(res_b.is_some());
                                assert!(res_c.is_some());
                            },
                        )
                            .chain(),
                    )
                        .chain_ignore_deferred(),
                );
            });
        }

        #[test]
        fn chain_all() {
            run_schedule(7, |schedule: &mut Schedule| {
                schedule.add_systems(
                    (
                        (
                            |mut commands: Commands| commands.insert_resource(Ra),
                            |mut commands: Commands, res_a: Option<Res<Ra>>| {
                                commands.insert_resource(Rb);
                                assert!(res_a.is_some());
                            },
                        )
                            .chain(),
                        (
                            |mut commands: Commands,
                             res_a: Option<Res<Ra>>,
                             res_b: Option<Res<Rb>>| {
                                commands.insert_resource(Rc);
                                assert!(res_a.is_some());
                                assert!(res_b.is_some());
                            },
                            |res_a: Option<Res<Ra>>,
                             res_b: Option<Res<Rb>>,
                             res_c: Option<Res<Rc>>| {
                                assert!(res_a.is_some());
                                assert!(res_b.is_some());
                                assert!(res_c.is_some());
                            },
                        )
                            .chain(),
                    )
                        .chain(),
                );
            });

            run_schedule(6, |schedule: &mut Schedule| {
                schedule.add_systems(
                    (
                        (
                            |mut commands: Commands| commands.insert_resource(Ra),
                            |mut commands: Commands, res_a: Option<Res<Ra>>| {
                                commands.insert_resource(Rb);
                                assert!(res_a.is_some());
                            },
                        )
                            .chain(),
                        (
                            |mut commands: Commands,
                             res_a: Option<Res<Ra>>,
                             res_b: Option<Res<Rb>>| {
                                commands.insert_resource(Rc);
                                assert!(res_a.is_some());
                                assert!(res_b.is_none());
                            },
                            |res_a: Option<Res<Ra>>,
                             res_b: Option<Res<Rb>>,
                             res_c: Option<Res<Rc>>| {
                                assert!(res_a.is_some());
                                assert!(res_b.is_some());
                                assert!(res_c.is_some());
                            },
                        )
                            .chain(),
                    )
                        .chain_ignore_deferred(),
                );
            });
        }
    }

    #[derive(ScheduleLabel, Hash, Debug, Clone, PartialEq, Eq)]
    struct TestSchedule;

    #[derive(Resource)]
    struct CheckSystemRan(usize);

    #[test]
    fn add_systems_to_existing_schedule() {
        let mut schedules = Schedules::default();
        let schedule = Schedule::new(TestSchedule);

        schedules.insert(schedule);
        schedules.add_systems(TestSchedule, |mut ran: ResMut<CheckSystemRan>| ran.0 += 1);

        let mut world = World::new();

        world.insert_resource(CheckSystemRan(0));
        world.insert_resource(schedules);
        world.run_schedule(TestSchedule);

        let value = world
            .get_resource::<CheckSystemRan>()
            .expect("CheckSystemRan Resource Should Exist");
        assert_eq!(value.0, 1);
    }

    #[test]
    fn add_systems_to_non_existing_schedule() {
        let mut schedules = Schedules::default();

        schedules.add_systems(TestSchedule, |mut ran: ResMut<CheckSystemRan>| ran.0 += 1);

        let mut world = World::new();

        world.insert_resource(CheckSystemRan(0));
        world.insert_resource(schedules);
        world.run_schedule(TestSchedule);

        let value = world
            .get_resource::<CheckSystemRan>()
            .expect("CheckSystemRan Resource Should Exist");
        assert_eq!(value.0, 1);
    }

    #[derive(SystemSet, Debug, Hash, Clone, PartialEq, Eq)]
    enum TestSet {
        First,
        Second,
    }

    #[test]
    fn configure_set_on_existing_schedule() {
        let mut schedules = Schedules::default();
        let schedule = Schedule::new(TestSchedule);

        schedules.insert(schedule);

        schedules.configure_sets(TestSchedule, (TestSet::First, TestSet::Second).chain());
        schedules.add_systems(
            TestSchedule,
            (|mut ran: ResMut<CheckSystemRan>| {
                assert_eq!(ran.0, 0);
                ran.0 += 1;
            })
            .in_set(TestSet::First),
        );

        schedules.add_systems(
            TestSchedule,
            (|mut ran: ResMut<CheckSystemRan>| {
                assert_eq!(ran.0, 1);
                ran.0 += 1;
            })
            .in_set(TestSet::Second),
        );

        let mut world = World::new();

        world.insert_resource(CheckSystemRan(0));
        world.insert_resource(schedules);
        world.run_schedule(TestSchedule);

        let value = world
            .get_resource::<CheckSystemRan>()
            .expect("CheckSystemRan Resource Should Exist");
        assert_eq!(value.0, 2);
    }

    #[test]
    fn configure_set_on_new_schedule() {
        let mut schedules = Schedules::default();

        schedules.configure_sets(TestSchedule, (TestSet::First, TestSet::Second).chain());
        schedules.add_systems(
            TestSchedule,
            (|mut ran: ResMut<CheckSystemRan>| {
                assert_eq!(ran.0, 0);
                ran.0 += 1;
            })
            .in_set(TestSet::First),
        );

        schedules.add_systems(
            TestSchedule,
            (|mut ran: ResMut<CheckSystemRan>| {
                assert_eq!(ran.0, 1);
                ran.0 += 1;
            })
            .in_set(TestSet::Second),
        );

        let mut world = World::new();

        world.insert_resource(CheckSystemRan(0));
        world.insert_resource(schedules);
        world.run_schedule(TestSchedule);

        let value = world
            .get_resource::<CheckSystemRan>()
            .expect("CheckSystemRan Resource Should Exist");
        assert_eq!(value.0, 2);
    }
}<|MERGE_RESOLUTION|>--- conflicted
+++ resolved
@@ -2072,16 +2072,11 @@
     use bevy_ecs_macros::ScheduleLabel;
 
     use crate::{
-<<<<<<< HEAD
-        prelude::{Res, Resource},
-        schedule::{tests::ResMut, IntoNodeConfigs, Schedule, ScheduleBuildSettings, SystemSet},
-=======
         prelude::{ApplyDeferred, Res, Resource},
         schedule::{
-            tests::ResMut, IntoSystemConfigs, IntoSystemSetConfigs, Schedule,
+            tests::ResMut, IntoNodeConfigs, Schedule,
             ScheduleBuildSettings, SystemSet,
         },
->>>>>>> 2f384643
         system::Commands,
         world::World,
     };
