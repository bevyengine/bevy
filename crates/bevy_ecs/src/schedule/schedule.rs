--- conflicted
+++ resolved
@@ -12,11 +12,6 @@
 use derive_more::derive::{Display, Error};
 use disqualified::ShortName;
 use fixedbitset::FixedBitSet;
-<<<<<<< HEAD
-use thiserror::Error;
-=======
-use petgraph::{algo::TarjanScc, prelude::*};
->>>>>>> 6d4ac458
 
 use crate::{
     self as bevy_ecs,
