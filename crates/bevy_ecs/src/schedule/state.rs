--- conflicted
+++ resolved
@@ -3,7 +3,6 @@
 use std::marker::PhantomData;
 use std::mem;
 use std::ops::Deref;
-use std::sync::Arc;
 
 use crate as bevy_ecs;
 #[cfg(feature = "bevy_reflect")]
@@ -468,41 +467,9 @@
         return;
     };
     world.try_run_schedule(OnEnter(state)).ok();
-<<<<<<< HEAD
     world
         .try_run_schedule(OnStateEntry::<S>(PhantomData::<S>))
         .ok();
-=======
-}
-
-/// If the state doesn't exist, initializes it to default runs `OnEnter`
-pub fn initialize_state_and_enter<S: States>(world: &mut World) {
-    world.insert_resource(NextState::<S>::default());
-
-    if world.contains_resource::<State<S>>() {
-        return;
-    }
-
-    let default = S::default();
-
-    world.insert_resource(State(default.clone()));
-
-    world.try_run_schedule(OnEnter(default)).ok();
-}
-
-/// If the state exists, removes it and runs `OnExit`
-pub fn remove_state_from_world<S: States>(world: &mut World) {
-    world.remove_resource::<NextState<S>>();
-
-    let Some(state) = world.get_resource::<State<S>>() else {
-        return;
-    };
-    let state = state.0.clone();
-
-    world.remove_resource::<State<S>>();
-
-    world.try_run_schedule(OnExit(state)).ok();
->>>>>>> 1d24c585
 }
 
 /// If a new state is queued in [`NextState<S>`], this system:
@@ -511,7 +478,6 @@
 /// - Runs the [`OnTransition { from: exited_state, to: entered_state }`](OnTransition), if it exists.
 /// - Runs the [`OnEnter(entered_state)`] schedule, if it exists.
 pub fn apply_state_transition<S: States>(world: &mut World) {
-<<<<<<< HEAD
     let Some(next_state_resource) = world.get_resource::<NextState<S>>() else {
         return;
     };
@@ -527,22 +493,6 @@
         if current_state != entered {
             world.insert_resource(PreviousState(current_state));
             let mut state_resource = world.resource_mut::<State<S>>();
-=======
-    // We want to take the `NextState` resource,
-    // but only mark it as changed if it wasn't empty.
-    let Some(next_state_resource) = world.get_resource::<NextState<S>>() else {
-        return;
-    };
-    if let Some(entered) = next_state_resource.0.as_ref().cloned() {
-        {
-            world.resource_mut::<NextState<S>>().0 = None;
-        }
-
-        let Some(mut state_resource) = world.get_resource_mut::<State<S>>() else {
-            return;
-        };
-        if *state_resource != entered {
->>>>>>> 1d24c585
             let exited = mem::replace(&mut state_resource.0, entered.clone());
             // Try to run the schedules if they exist.
             world.try_run_schedule(OnExit(exited.clone())).ok();
