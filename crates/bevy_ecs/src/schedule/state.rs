use std::fmt::Debug;
use std::hash::Hash;
use std::mem;
use std::ops::Deref;

use crate as bevy_ecs;
use crate::change_detection::DetectChangesMut;
use crate::event::Event;
use crate::prelude::FromWorld;
#[cfg(feature = "bevy_reflect")]
use crate::reflect::ReflectResource;
use crate::schedule::ScheduleLabel;
use crate::system::Resource;
use crate::world::World;
#[cfg(feature = "bevy_reflect")]
use bevy_reflect::std_traits::ReflectDefault;

pub use bevy_ecs_macros::States;

/// Types that can define world-wide states in a finite-state machine.
///
/// The [`Default`] trait defines the starting state.
/// Multiple states can be defined for the same world,
/// allowing you to classify the state of the world across orthogonal dimensions.
/// You can access the current state of type `T` with the [`State<T>`] resource,
/// and the queued state with the [`NextState<T>`] resource.
///
/// State transitions typically occur in the [`OnEnter<T::Variant>`] and [`OnExit<T::Variant>`] schedules,
/// which can be run via the [`apply_state_transition::<T>`] system.
///
/// # Example
///
<<<<<<< HEAD
/// ```rust
/// # use bevy_ecs::prelude::*;
=======
/// ```
/// use bevy_ecs::prelude::States;
>>>>>>> 40732148
///
/// #[derive(Clone, Copy, PartialEq, Eq, Hash, Debug, Default, States)]
/// enum GameState {
///     #[default]
///     MainMenu,
///     SettingsMenu,
///     InGame,
/// }
///
/// fn handle_escape_pressed(mut next_state: ResMut<NextState<GameState>>) {
/// #   let escape_pressed = true;
///     if escape_pressed {
///         next_state.set(GameState::SettingsMenu);
///     }
/// }
///
/// fn open_settings_menu() {
///     // Show the settings menu...
/// }
///
/// # struct AppMock;
/// # impl AppMock {
/// #     fn add_systems<S, M>(&mut self, schedule: S, systems: impl IntoSystemConfigs<M>) {}
/// # }
/// # struct Update;
/// # let mut app = AppMock;
///
/// app.add_systems(Update, handle_escape_pressed.run_if(in_state(GameState::MainMenu)));
/// app.add_systems(OnEnter(GameState::SettingsMenu), open_settings_menu);
/// ```
pub trait States: 'static + Send + Sync + Clone + PartialEq + Eq + Hash + Debug {}

/// The label of a [`Schedule`](super::Schedule) that runs whenever [`State<S>`]
/// enters this state.
#[derive(ScheduleLabel, Clone, Debug, PartialEq, Eq, Hash)]
pub struct OnEnter<S: States>(pub S);

/// The label of a [`Schedule`](super::Schedule) that runs whenever [`State<S>`]
/// exits this state.
#[derive(ScheduleLabel, Clone, Debug, PartialEq, Eq, Hash)]
pub struct OnExit<S: States>(pub S);

/// The label of a [`Schedule`](super::Schedule) that **only** runs whenever [`State<S>`]
/// exits the `from` state, AND enters the `to` state.
///
/// Systems added to this schedule are always ran *after* [`OnExit`], and *before* [`OnEnter`].
#[derive(ScheduleLabel, Clone, Debug, PartialEq, Eq, Hash)]
pub struct OnTransition<S: States> {
    /// The state being exited.
    pub from: S,
    /// The state being entered.
    pub to: S,
}

/// A finite-state machine whose transitions have associated schedules
/// ([`OnEnter(state)`] and [`OnExit(state)`]).
///
/// The current state value can be accessed through this resource. To *change* the state,
/// queue a transition in the [`NextState<S>`] resource, and it will be applied by the next
/// [`apply_state_transition::<S>`] system.
///
/// The starting state is defined via the [`Default`] implementation for `S`.
///
/// ```
/// use bevy_ecs::prelude::*;
///
/// #[derive(Clone, Copy, PartialEq, Eq, Hash, Debug, Default, States)]
/// enum GameState {
///     #[default]
///     MainMenu,
///     SettingsMenu,
///     InGame,
/// }
///
/// fn game_logic(game_state: Res<State<GameState>>) {
///     match game_state.get() {
///         GameState::InGame => {
///             // Run game logic here...
///         },
///         _ => {},
///     }
/// }
/// ```
#[derive(Resource, Debug)]
#[cfg_attr(
    feature = "bevy_reflect",
    derive(bevy_reflect::Reflect),
    reflect(Resource)
)]
pub struct State<S: States>(S);

impl<S: States> State<S> {
    /// Creates a new state with a specific value.
    ///
    /// To change the state use [`NextState<S>`] rather than using this to modify the `State<S>`.
    pub fn new(state: S) -> Self {
        Self(state)
    }

    /// Get the current state.
    pub fn get(&self) -> &S {
        &self.0
    }
}

impl<S: States + FromWorld> FromWorld for State<S> {
    fn from_world(world: &mut World) -> Self {
        Self(S::from_world(world))
    }
}

impl<S: States> PartialEq<S> for State<S> {
    fn eq(&self, other: &S) -> bool {
        self.get() == other
    }
}

impl<S: States> Deref for State<S> {
    type Target = S;

    fn deref(&self) -> &Self::Target {
        self.get()
    }
}

/// The next state of [`State<S>`].
///
/// To queue a transition, just set the contained value to `Some(next_state)`.
/// Note that these transitions can be overridden by other systems:
/// only the actual value of this resource at the time of [`apply_state_transition`] matters.
///
/// ```
/// use bevy_ecs::prelude::*;
///
/// #[derive(Clone, Copy, PartialEq, Eq, Hash, Debug, Default, States)]
/// enum GameState {
///     #[default]
///     MainMenu,
///     SettingsMenu,
///     InGame,
/// }
///
/// fn start_game(mut next_game_state: ResMut<NextState<GameState>>) {
///     next_game_state.set(GameState::InGame);
/// }
/// ```
#[derive(Resource, Debug)]
#[cfg_attr(
    feature = "bevy_reflect",
    derive(bevy_reflect::Reflect),
    reflect(Resource, Default)
)]
pub struct NextState<S: States>(pub Option<S>);

impl<S: States> Default for NextState<S> {
    fn default() -> Self {
        Self(None)
    }
}

impl<S: States> NextState<S> {
    /// Tentatively set a planned state transition to `Some(state)`.
    pub fn set(&mut self, state: S) {
        self.0 = Some(state);
    }
}

/// Event sent when any state transition of `S` happens.
///
/// If you know exactly what state you want to respond to ahead of time, consider [`OnEnter`], [`OnTransition`], or [`OnExit`]
#[derive(Debug, Copy, Clone, PartialEq, Eq, Event)]
pub struct StateTransitionEvent<S: States> {
    /// the state we were in before
    pub before: S,
    /// the state we're in now
    pub after: S,
}

/// Run the enter schedule (if it exists) for the current state.
pub fn run_enter_schedule<S: States>(world: &mut World) {
    let Some(state) = world.get_resource::<State<S>>() else {
        return;
    };
    world.try_run_schedule(OnEnter(state.0.clone())).ok();
}

/// If a new state is queued in [`NextState<S>`], this system:
/// - Takes the new state value from [`NextState<S>`] and updates [`State<S>`].
/// - Sends a relevant [`StateTransitionEvent`]
/// - Runs the [`OnExit(exited_state)`] schedule, if it exists.
/// - Runs the [`OnTransition { from: exited_state, to: entered_state }`](OnTransition), if it exists.
/// - Runs the [`OnEnter(entered_state)`] schedule, if it exists.
pub fn apply_state_transition<S: States>(world: &mut World) {
    // We want to take the `NextState` resource,
    // but only mark it as changed if it wasn't empty.
    let Some(mut next_state_resource) = world.get_resource_mut::<NextState<S>>() else {
        return;
    };
    if let Some(entered) = next_state_resource.bypass_change_detection().0.take() {
        next_state_resource.set_changed();
        match world.get_resource_mut::<State<S>>() {
            Some(mut state_resource) => {
                if *state_resource != entered {
                    let exited = mem::replace(&mut state_resource.0, entered.clone());
                    world.send_event(StateTransitionEvent {
                        before: exited.clone(),
                        after: entered.clone(),
                    });
                    // Try to run the schedules if they exist.
                    world.try_run_schedule(OnExit(exited.clone())).ok();
                    world
                        .try_run_schedule(OnTransition {
                            from: exited,
                            to: entered.clone(),
                        })
                        .ok();
                    world.try_run_schedule(OnEnter(entered)).ok();
                }
            }
            None => {
                world.insert_resource(State(entered.clone()));
                world.try_run_schedule(OnEnter(entered)).ok();
            }
        };
    }
}<|MERGE_RESOLUTION|>--- conflicted
+++ resolved
@@ -30,14 +30,8 @@
 ///
 /// # Example
 ///
-<<<<<<< HEAD
-/// ```rust
-/// # use bevy_ecs::prelude::*;
-=======
-/// ```
-/// use bevy_ecs::prelude::States;
->>>>>>> 40732148
-///
+/// ```
+/// # use bevy_ecs::prelude::States;
 /// #[derive(Clone, Copy, PartialEq, Eq, Hash, Debug, Default, States)]
 /// enum GameState {
 ///     #[default]
