--- conflicted
+++ resolved
@@ -227,16 +227,9 @@
         Ok(())
     }
 
-<<<<<<< HEAD
     /// Same as [Self::set_next], but does a push operation instead of a next operation
     pub fn set_push(&mut self, state: T) -> Result<(), StateError> {
         if self.stack.last().unwrap() == &state {
-=======
-    /// Queue a state change. This will fail if there is already a state in the queue, or if the
-    /// given `state` matches the current state
-    pub fn set_next(&mut self, state: T) -> Result<(), StateError> {
-        if std::mem::discriminant(&self.current) == std::mem::discriminant(&state) {
->>>>>>> ac661188
             return Err(StateError::AlreadyInState);
         }
 
@@ -248,16 +241,10 @@
         Ok(())
     }
 
-<<<<<<< HEAD
     /// Same as [Self::set_push], but if there is already a next state, it will be overwritten instead of failing
     pub fn overwrite_push(&mut self, state: T) -> Result<(), StateError> {
         if self.stack.last().unwrap() == &state {
-=======
-    /// Same as [Self::set_next], but if there is already a next state, it will be overwritten
-    /// instead of failing
-    pub fn overwrite_next(&mut self, state: T) -> Result<(), StateError> {
-        if std::mem::discriminant(&self.current) == std::mem::discriminant(&state) {
->>>>>>> ac661188
+
             return Err(StateError::AlreadyInState);
         }
 
