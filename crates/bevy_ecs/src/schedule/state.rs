--- conflicted
+++ resolved
@@ -83,10 +83,6 @@
 #[derive(ScheduleLabel, Clone, Debug, PartialEq, Eq, Hash)]
 pub struct OnExit<S: States>(pub S);
 
-<<<<<<< HEAD
-=======
-
->>>>>>> 87d6709d
 /*
 #[derive(Clone, PartialEq, Eq, Hash, Debug, Default, ScheduleLabel)]
 ///
