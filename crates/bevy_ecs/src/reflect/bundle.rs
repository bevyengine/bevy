--- conflicted
+++ resolved
@@ -8,12 +8,8 @@
 use core::any::{Any, TypeId};
 
 use crate::{
-<<<<<<< HEAD
-    component::ComponentsReader,
-=======
     bundle::BundleFromComponents,
     entity::EntityMapper,
->>>>>>> 3c9e696f
     prelude::Bundle,
     world::{EntityMut, EntityWorldMut},
 };
