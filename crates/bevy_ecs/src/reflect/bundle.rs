//! Definitions for [`Bundle`] reflection.
//! This allows inserting, updating and/or removing bundles whose type is only known at runtime.
//!
//! This module exports two types: [`ReflectBundleFns`] and [`ReflectBundle`].
//!
//! Same as [`super::component`], but for bundles.
use std::any::TypeId;

<<<<<<< HEAD
use crate::{prelude::Bundle, world::EntityWorldMut};
use bevy_reflect::{FromReflect, FromType, PartialReflect, Reflect, ReflectRef, TypeRegistry};
=======
use crate::{
    prelude::Bundle,
    world::{EntityMut, EntityWorldMut},
};
use bevy_reflect::{FromReflect, FromType, Reflect, ReflectRef, TypeRegistry};
>>>>>>> cfcb56f5

use super::{from_reflect_with_fallback, ReflectComponent};

/// A struct used to operate on reflected [`Bundle`] trait of a type.
///
/// A [`ReflectBundle`] for type `T` can be obtained via
/// [`bevy_reflect::TypeRegistration::data`].
#[derive(Clone)]
pub struct ReflectBundle(ReflectBundleFns);

/// The raw function pointers needed to make up a [`ReflectBundle`].
///
/// The also [`super::component::ReflectComponentFns`].
#[derive(Clone)]
pub struct ReflectBundleFns {
    /// Function pointer implementing [`ReflectBundle::insert()`].
<<<<<<< HEAD
    pub insert: fn(&mut EntityWorldMut, &dyn PartialReflect),
    /// Function pointer implementing [`ReflectBundle::apply()`].
    pub apply: fn(&mut EntityWorldMut, &dyn PartialReflect, &TypeRegistry),
=======
    pub insert: fn(&mut EntityWorldMut, &dyn Reflect, &TypeRegistry),
    /// Function pointer implementing [`ReflectBundle::apply()`].
    pub apply: fn(EntityMut, &dyn Reflect, &TypeRegistry),
>>>>>>> cfcb56f5
    /// Function pointer implementing [`ReflectBundle::apply_or_insert()`].
    pub apply_or_insert: fn(&mut EntityWorldMut, &dyn PartialReflect, &TypeRegistry),
    /// Function pointer implementing [`ReflectBundle::remove()`].
    pub remove: fn(&mut EntityWorldMut),
}

impl ReflectBundleFns {
    /// Get the default set of [`ReflectBundleFns`] for a specific bundle type using its
    /// [`FromType`] implementation.
    ///
    /// This is useful if you want to start with the default implementation before overriding some
    /// of the functions to create a custom implementation.
    pub fn new<T: Bundle + Reflect + FromReflect>() -> Self {
        <ReflectBundle as FromType<T>>::from_type().0
    }
}

impl ReflectBundle {
    /// Insert a reflected [`Bundle`] into the entity like [`insert()`](EntityWorldMut::insert).
<<<<<<< HEAD
    pub fn insert(&self, entity: &mut EntityWorldMut, bundle: &dyn PartialReflect) {
        (self.0.insert)(entity, bundle);
=======
    pub fn insert(
        &self,
        entity: &mut EntityWorldMut,
        bundle: &dyn Reflect,
        registry: &TypeRegistry,
    ) {
        (self.0.insert)(entity, bundle, registry);
>>>>>>> cfcb56f5
    }

    /// Uses reflection to set the value of this [`Bundle`] type in the entity to the given value.
    ///
    /// # Panics
    ///
    /// Panics if there is no [`Bundle`] of the given type.
    pub fn apply<'a>(
        &self,
<<<<<<< HEAD
        entity: &mut EntityWorldMut,
        bundle: &dyn PartialReflect,
=======
        entity: impl Into<EntityMut<'a>>,
        bundle: &dyn Reflect,
>>>>>>> cfcb56f5
        registry: &TypeRegistry,
    ) {
        (self.0.apply)(entity.into(), bundle, registry);
    }

    /// Uses reflection to set the value of this [`Bundle`] type in the entity to the given value or insert a new one if it does not exist.
    pub fn apply_or_insert(
        &self,
        entity: &mut EntityWorldMut,
        bundle: &dyn PartialReflect,
        registry: &TypeRegistry,
    ) {
        (self.0.apply_or_insert)(entity, bundle, registry);
    }

    /// Removes this [`Bundle`] type from the entity. Does nothing if it doesn't exist.
    pub fn remove(&self, entity: &mut EntityWorldMut) {
        (self.0.remove)(entity);
    }

    /// Create a custom implementation of [`ReflectBundle`].
    ///
    /// This is an advanced feature,
    /// useful for scripting implementations,
    /// that should not be used by most users
    /// unless you know what you are doing.
    ///
    /// Usually you should derive [`Reflect`] and add the `#[reflect(Bundle)]` bundle
    /// to generate a [`ReflectBundle`] implementation automatically.
    ///
    /// See [`ReflectBundleFns`] for more information.
    pub fn new(fns: ReflectBundleFns) -> Self {
        Self(fns)
    }

    /// The underlying function pointers implementing methods on `ReflectBundle`.
    ///
    /// This is useful when you want to keep track locally of an individual
    /// function pointer.
    ///
    /// Calling [`TypeRegistry::get`] followed by
    /// [`TypeRegistration::data::<ReflectBundle>`] can be costly if done several
    /// times per frame. Consider cloning [`ReflectBundle`] and keeping it
    /// between frames, cloning a `ReflectBundle` is very cheap.
    ///
    /// If you only need a subset of the methods on `ReflectBundle`,
    /// use `fn_pointers` to get the underlying [`ReflectBundleFns`]
    /// and copy the subset of function pointers you care about.
    ///
    /// [`TypeRegistration::data::<ReflectBundle>`]: bevy_reflect::TypeRegistration::data
    pub fn fn_pointers(&self) -> &ReflectBundleFns {
        &self.0
    }
}

impl<B: Bundle + Reflect> FromType<B> for ReflectBundle {
    fn from_type() -> Self {
        ReflectBundle(ReflectBundleFns {
            insert: |entity, reflected_bundle, registry| {
                let bundle = entity.world_scope(|world| {
                    from_reflect_with_fallback::<B>(reflected_bundle, world, registry)
                });
                entity.insert(bundle);
            },
            apply: |mut entity, reflected_bundle, registry| {
                if let Some(reflect_component) =
                    registry.get_type_data::<ReflectComponent>(TypeId::of::<B>())
                {
                    reflect_component.apply(entity, reflected_bundle);
                } else {
                    match reflected_bundle.reflect_ref() {
                        ReflectRef::Struct(bundle) => bundle
                            .iter_fields()
                            .for_each(|field| apply_field(&mut entity, field, registry)),
                        ReflectRef::Tuple(bundle) => bundle
                            .iter_fields()
                            .for_each(|field| apply_field(&mut entity, field, registry)),
                        _ => panic!(
                            "expected bundle `{}` to be named struct or tuple",
                            // FIXME: once we have unique reflect, use `TypePath`.
                            std::any::type_name::<B>(),
                        ),
                    }
                }
            },
            apply_or_insert: |entity, reflected_bundle, registry| {
                if let Some(reflect_component) =
                    registry.get_type_data::<ReflectComponent>(TypeId::of::<B>())
                {
                    reflect_component.apply_or_insert(entity, reflected_bundle, registry);
                } else {
                    match reflected_bundle.reflect_ref() {
                        ReflectRef::Struct(bundle) => bundle
                            .iter_fields()
                            .for_each(|field| apply_or_insert_field(entity, field, registry)),
                        ReflectRef::Tuple(bundle) => bundle
                            .iter_fields()
                            .for_each(|field| apply_or_insert_field(entity, field, registry)),
                        _ => panic!(
                            "expected bundle `{}` to be named struct or tuple",
                            // FIXME: once we have unique reflect, use `TypePath`.
                            std::any::type_name::<B>(),
                        ),
                    }
                }
            },
            remove: |entity| {
                entity.remove::<B>();
            },
        })
    }
}

<<<<<<< HEAD
fn insert_field(entity: &mut EntityWorldMut, field: &dyn PartialReflect, registry: &TypeRegistry) {
    let Some(type_id) = field.try_as_reflect().map(|field| field.type_id()) else {
        panic!(
            "`{}` did not implement `Reflect`",
            field.reflect_type_path()
        );
    };

    if let Some(reflect_component) = registry.get_type_data::<ReflectComponent>(type_id) {
        reflect_component.apply(entity, field.as_partial_reflect());
    } else if let Some(reflect_bundle) = registry.get_type_data::<ReflectBundle>(type_id) {
        reflect_bundle.apply(entity, field.as_partial_reflect(), registry);
    } else {
        let is_component = entity.world().components().get_id(type_id).is_some();

        if is_component {
            panic!(
                "no `ReflectComponent` registration found for `{}`",
                field.reflect_type_path(),
            );
        } else {
            panic!(
                "no `ReflectBundle` registration found for `{}`",
                field.reflect_type_path(),
            )
        }
=======
fn apply_field(entity: &mut EntityMut, field: &dyn Reflect, registry: &TypeRegistry) {
    if let Some(reflect_component) = registry.get_type_data::<ReflectComponent>(field.type_id()) {
        reflect_component.apply(entity.reborrow(), field);
    } else if let Some(reflect_bundle) = registry.get_type_data::<ReflectBundle>(field.type_id()) {
        reflect_bundle.apply(entity.reborrow(), field, registry);
    } else {
        panic!(
            "no `ReflectComponent` nor `ReflectBundle` registration found for `{}`",
            field.reflect_type_path()
        );
>>>>>>> cfcb56f5
    }
}

fn apply_or_insert_field(
    entity: &mut EntityWorldMut,
    field: &dyn PartialReflect,
    registry: &TypeRegistry,
) {
    let Some(type_id) = field.try_as_reflect().map(|field| field.type_id()) else {
        panic!(
            "`{}` did not implement `Reflect`",
            field.reflect_type_path()
        );
    };

    if let Some(reflect_component) = registry.get_type_data::<ReflectComponent>(type_id) {
        reflect_component.apply_or_insert(entity, field, registry);
    } else if let Some(reflect_bundle) = registry.get_type_data::<ReflectBundle>(type_id) {
        reflect_bundle.apply_or_insert(entity, field, registry);
    } else {
        let is_component = entity.world().components().get_id(type_id).is_some();

        if is_component {
            panic!(
                "no `ReflectComponent` registration found for `{}`",
                field.reflect_type_path(),
            );
        } else {
            panic!(
                "no `ReflectBundle` registration found for `{}`",
                field.reflect_type_path(),
            )
        }
    }
}<|MERGE_RESOLUTION|>--- conflicted
+++ resolved
@@ -6,16 +6,13 @@
 //! Same as [`super::component`], but for bundles.
 use std::any::TypeId;
 
-<<<<<<< HEAD
-use crate::{prelude::Bundle, world::EntityWorldMut};
-use bevy_reflect::{FromReflect, FromType, PartialReflect, Reflect, ReflectRef, TypeRegistry};
-=======
 use crate::{
     prelude::Bundle,
     world::{EntityMut, EntityWorldMut},
 };
-use bevy_reflect::{FromReflect, FromType, Reflect, ReflectRef, TypeRegistry};
->>>>>>> cfcb56f5
+use bevy_reflect::{
+    FromReflect, FromType, PartialReflect, Reflect, ReflectRef, TypePath, TypeRegistry,
+};
 
 use super::{from_reflect_with_fallback, ReflectComponent};
 
@@ -32,15 +29,9 @@
 #[derive(Clone)]
 pub struct ReflectBundleFns {
     /// Function pointer implementing [`ReflectBundle::insert()`].
-<<<<<<< HEAD
-    pub insert: fn(&mut EntityWorldMut, &dyn PartialReflect),
+    pub insert: fn(&mut EntityWorldMut, &dyn PartialReflect, &TypeRegistry),
     /// Function pointer implementing [`ReflectBundle::apply()`].
-    pub apply: fn(&mut EntityWorldMut, &dyn PartialReflect, &TypeRegistry),
-=======
-    pub insert: fn(&mut EntityWorldMut, &dyn Reflect, &TypeRegistry),
-    /// Function pointer implementing [`ReflectBundle::apply()`].
-    pub apply: fn(EntityMut, &dyn Reflect, &TypeRegistry),
->>>>>>> cfcb56f5
+    pub apply: fn(EntityMut, &dyn PartialReflect, &TypeRegistry),
     /// Function pointer implementing [`ReflectBundle::apply_or_insert()`].
     pub apply_or_insert: fn(&mut EntityWorldMut, &dyn PartialReflect, &TypeRegistry),
     /// Function pointer implementing [`ReflectBundle::remove()`].
@@ -53,25 +44,20 @@
     ///
     /// This is useful if you want to start with the default implementation before overriding some
     /// of the functions to create a custom implementation.
-    pub fn new<T: Bundle + Reflect + FromReflect>() -> Self {
+    pub fn new<T: Bundle + FromReflect + TypePath>() -> Self {
         <ReflectBundle as FromType<T>>::from_type().0
     }
 }
 
 impl ReflectBundle {
     /// Insert a reflected [`Bundle`] into the entity like [`insert()`](EntityWorldMut::insert).
-<<<<<<< HEAD
-    pub fn insert(&self, entity: &mut EntityWorldMut, bundle: &dyn PartialReflect) {
-        (self.0.insert)(entity, bundle);
-=======
     pub fn insert(
         &self,
         entity: &mut EntityWorldMut,
-        bundle: &dyn Reflect,
+        bundle: &dyn PartialReflect,
         registry: &TypeRegistry,
     ) {
         (self.0.insert)(entity, bundle, registry);
->>>>>>> cfcb56f5
     }
 
     /// Uses reflection to set the value of this [`Bundle`] type in the entity to the given value.
@@ -81,13 +67,8 @@
     /// Panics if there is no [`Bundle`] of the given type.
     pub fn apply<'a>(
         &self,
-<<<<<<< HEAD
-        entity: &mut EntityWorldMut,
+        entity: impl Into<EntityMut<'a>>,
         bundle: &dyn PartialReflect,
-=======
-        entity: impl Into<EntityMut<'a>>,
-        bundle: &dyn Reflect,
->>>>>>> cfcb56f5
         registry: &TypeRegistry,
     ) {
         (self.0.apply)(entity.into(), bundle, registry);
@@ -143,7 +124,7 @@
     }
 }
 
-impl<B: Bundle + Reflect> FromType<B> for ReflectBundle {
+impl<B: Bundle + Reflect + TypePath> FromType<B> for ReflectBundle {
     fn from_type() -> Self {
         ReflectBundle(ReflectBundleFns {
             insert: |entity, reflected_bundle, registry| {
@@ -201,19 +182,41 @@
     }
 }
 
-<<<<<<< HEAD
-fn insert_field(entity: &mut EntityWorldMut, field: &dyn PartialReflect, registry: &TypeRegistry) {
+fn apply_field(entity: &mut EntityMut, field: &dyn PartialReflect, registry: &TypeRegistry) {
     let Some(type_id) = field.try_as_reflect().map(|field| field.type_id()) else {
         panic!(
             "`{}` did not implement `Reflect`",
             field.reflect_type_path()
         );
     };
-
     if let Some(reflect_component) = registry.get_type_data::<ReflectComponent>(type_id) {
-        reflect_component.apply(entity, field.as_partial_reflect());
+        reflect_component.apply(entity.reborrow(), field);
     } else if let Some(reflect_bundle) = registry.get_type_data::<ReflectBundle>(type_id) {
-        reflect_bundle.apply(entity, field.as_partial_reflect(), registry);
+        reflect_bundle.apply(entity.reborrow(), field, registry);
+    } else {
+        panic!(
+            "no `ReflectComponent` nor `ReflectBundle` registration found for `{}`",
+            field.reflect_type_path()
+        );
+    }
+}
+
+fn apply_or_insert_field(
+    entity: &mut EntityWorldMut,
+    field: &dyn PartialReflect,
+    registry: &TypeRegistry,
+) {
+    let Some(type_id) = field.try_as_reflect().map(|field| field.type_id()) else {
+        panic!(
+            "`{}` did not implement `Reflect`",
+            field.reflect_type_path()
+        );
+    };
+
+    if let Some(reflect_component) = registry.get_type_data::<ReflectComponent>(type_id) {
+        reflect_component.apply_or_insert(entity, field, registry);
+    } else if let Some(reflect_bundle) = registry.get_type_data::<ReflectBundle>(type_id) {
+        reflect_bundle.apply_or_insert(entity, field, registry);
     } else {
         let is_component = entity.world().components().get_id(type_id).is_some();
 
@@ -228,50 +231,5 @@
                 field.reflect_type_path(),
             )
         }
-=======
-fn apply_field(entity: &mut EntityMut, field: &dyn Reflect, registry: &TypeRegistry) {
-    if let Some(reflect_component) = registry.get_type_data::<ReflectComponent>(field.type_id()) {
-        reflect_component.apply(entity.reborrow(), field);
-    } else if let Some(reflect_bundle) = registry.get_type_data::<ReflectBundle>(field.type_id()) {
-        reflect_bundle.apply(entity.reborrow(), field, registry);
-    } else {
-        panic!(
-            "no `ReflectComponent` nor `ReflectBundle` registration found for `{}`",
-            field.reflect_type_path()
-        );
->>>>>>> cfcb56f5
-    }
-}
-
-fn apply_or_insert_field(
-    entity: &mut EntityWorldMut,
-    field: &dyn PartialReflect,
-    registry: &TypeRegistry,
-) {
-    let Some(type_id) = field.try_as_reflect().map(|field| field.type_id()) else {
-        panic!(
-            "`{}` did not implement `Reflect`",
-            field.reflect_type_path()
-        );
-    };
-
-    if let Some(reflect_component) = registry.get_type_data::<ReflectComponent>(type_id) {
-        reflect_component.apply_or_insert(entity, field, registry);
-    } else if let Some(reflect_bundle) = registry.get_type_data::<ReflectBundle>(type_id) {
-        reflect_bundle.apply_or_insert(entity, field, registry);
-    } else {
-        let is_component = entity.world().components().get_id(type_id).is_some();
-
-        if is_component {
-            panic!(
-                "no `ReflectComponent` registration found for `{}`",
-                field.reflect_type_path(),
-            );
-        } else {
-            panic!(
-                "no `ReflectBundle` registration found for `{}`",
-                field.reflect_type_path(),
-            )
-        }
     }
 }