--- conflicted
+++ resolved
@@ -8,11 +8,8 @@
 use core::any::{Any, TypeId};
 
 use crate::{
-<<<<<<< HEAD
     bundle::BundleFromComponents,
-=======
     entity::EntityMapper,
->>>>>>> 3c8fae23
     prelude::Bundle,
     world::{EntityMut, EntityWorldMut},
 };
