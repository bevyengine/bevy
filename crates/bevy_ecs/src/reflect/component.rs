//! Definitions for [`Component`] reflection.
//! This allows inserting, updating, removing and generally interacting with components
//! whose types are only known at runtime.
//!
//! This module exports two types: [`ReflectComponentFns`] and [`ReflectComponent`].
//!
//! # Architecture
//!
//! [`ReflectComponent`] wraps a [`ReflectComponentFns`]. In fact, each method on
//! [`ReflectComponent`] wraps a call to a function pointer field in `ReflectComponentFns`.
//!
//! ## Who creates `ReflectComponent`s?
//!
//! When a user adds the `#[reflect(Component)]` attribute to their `#[derive(Reflect)]`
//! type, it tells the derive macro for `Reflect` to add the following single line to its
//! [`get_type_registration`] method (see the relevant code[^1]).
//!
//! ```
//! # use bevy_reflect::{FromType, Reflect};
//! # use bevy_ecs::prelude::{ReflectComponent, Component};
//! # #[derive(Default, Reflect, Component)]
//! # struct A;
//! # impl A {
//! #   fn foo() {
//! # let mut registration = bevy_reflect::TypeRegistration::of::<A>();
//! registration.insert::<ReflectComponent>(FromType::<Self>::from_type());
//! #   }
//! # }
//! ```
//!
//! This line adds a `ReflectComponent` to the registration data for the type in question.
//! The user can access the `ReflectComponent` for type `T` through the type registry,
//! as per the `trait_reflection.rs` example.
//!
//! The `FromType::<Self>::from_type()` in the previous line calls the `FromType<C>`
//! implementation of `ReflectComponent`.
//!
//! The `FromType<C>` impl creates a function per field of [`ReflectComponentFns`].
//! In those functions, we call generic methods on [`World`] and [`EntityWorldMut`].
//!
//! The result is a `ReflectComponent` completely independent of `C`, yet capable
//! of using generic ECS methods such as `entity.get::<C>()` to get `&dyn Reflect`
//! with underlying type `C`, without the `C` appearing in the type signature.
//!
//! ## A note on code generation
//!
//! A downside of this approach is that monomorphized code (ie: concrete code
//! for generics) is generated **unconditionally**, regardless of whether it ends
//! up used or not.
//!
//! Adding `N` fields on `ReflectComponentFns` will generate `N × M` additional
//! functions, where `M` is how many types derive `#[reflect(Component)]`.
//!
//! Those functions will increase the size of the final app binary.
//!
//! [^1]: `crates/bevy_reflect/bevy_reflect_derive/src/registration.rs`
//!
//! [`get_type_registration`]: bevy_reflect::GetTypeRegistration::get_type_registration

use super::from_reflect_with_fallback;
use crate::{
    change_detection::Mut,
    component::Component,
    entity::Entity,
    world::{
        unsafe_world_cell::UnsafeEntityCell, EntityMut, EntityWorldMut, FilteredEntityMut,
        FilteredEntityRef, World,
    },
};
use bevy_reflect::{FromReflect, FromType, PartialReflect, Reflect, TypeRegistry};

/// A struct used to operate on reflected [`Component`] trait of a type.
///
/// A [`ReflectComponent`] for type `T` can be obtained via
/// [`bevy_reflect::TypeRegistration::data`].
#[derive(Clone)]
pub struct ReflectComponent(ReflectComponentFns);

/// The raw function pointers needed to make up a [`ReflectComponent`].
///
/// This is used when creating custom implementations of [`ReflectComponent`] with
/// [`ReflectComponent::new()`].
///
/// > **Note:**
/// > Creating custom implementations of [`ReflectComponent`] is an advanced feature that most users
/// > will not need.
/// > Usually a [`ReflectComponent`] is created for a type by deriving [`Reflect`]
/// > and adding the `#[reflect(Component)]` attribute.
/// > After adding the component to the [`TypeRegistry`],
/// > its [`ReflectComponent`] can then be retrieved when needed.
///
/// Creating a custom [`ReflectComponent`] may be useful if you need to create new component types
/// at runtime, for example, for scripting implementations.
///
/// By creating a custom [`ReflectComponent`] and inserting it into a type's
/// [`TypeRegistration`][bevy_reflect::TypeRegistration],
/// you can modify the way that reflected components of that type will be inserted into the Bevy
/// world.
#[derive(Clone)]
pub struct ReflectComponentFns {
    /// Function pointer implementing [`ReflectComponent::insert()`].
    pub insert: fn(&mut EntityWorldMut, &dyn PartialReflect, &TypeRegistry),
    /// Function pointer implementing [`ReflectComponent::apply()`].
<<<<<<< HEAD
    pub apply: fn(&mut EntityWorldMut, &dyn PartialReflect),
=======
    pub apply: fn(EntityMut, &dyn Reflect),
>>>>>>> cfcb56f5
    /// Function pointer implementing [`ReflectComponent::apply_or_insert()`].
    pub apply_or_insert: fn(&mut EntityWorldMut, &dyn PartialReflect, &TypeRegistry),
    /// Function pointer implementing [`ReflectComponent::remove()`].
    pub remove: fn(&mut EntityWorldMut),
    /// Function pointer implementing [`ReflectComponent::contains()`].
    pub contains: fn(FilteredEntityRef) -> bool,
    /// Function pointer implementing [`ReflectComponent::reflect()`].
    pub reflect: fn(FilteredEntityRef) -> Option<&dyn Reflect>,
    /// Function pointer implementing [`ReflectComponent::reflect_mut()`].
    pub reflect_mut: fn(FilteredEntityMut) -> Option<Mut<dyn Reflect>>,
    /// Function pointer implementing [`ReflectComponent::reflect_unchecked_mut()`].
    ///
    /// # Safety
    /// The function may only be called with an [`UnsafeEntityCell`] that can be used to mutably access the relevant component on the given entity.
    pub reflect_unchecked_mut: unsafe fn(UnsafeEntityCell<'_>) -> Option<Mut<'_, dyn Reflect>>,
    /// Function pointer implementing [`ReflectComponent::copy()`].
    pub copy: fn(&World, &mut World, Entity, Entity, &TypeRegistry),
}

impl ReflectComponentFns {
    /// Get the default set of [`ReflectComponentFns`] for a specific component type using its
    /// [`FromType`] implementation.
    ///
    /// This is useful if you want to start with the default implementation before overriding some
    /// of the functions to create a custom implementation.
    pub fn new<T: Component + Reflect + FromReflect>() -> Self {
        <ReflectComponent as FromType<T>>::from_type().0
    }
}

impl ReflectComponent {
    /// Insert a reflected [`Component`] into the entity like [`insert()`](EntityWorldMut::insert).
    pub fn insert(
        &self,
        entity: &mut EntityWorldMut,
        component: &dyn PartialReflect,
        registry: &TypeRegistry,
    ) {
        (self.0.insert)(entity, component, registry);
    }

    /// Uses reflection to set the value of this [`Component`] type in the entity to the given value.
    ///
    /// # Panics
    ///
    /// Panics if there is no [`Component`] of the given type.
<<<<<<< HEAD
    pub fn apply(&self, entity: &mut EntityWorldMut, component: &dyn PartialReflect) {
        (self.0.apply)(entity, component);
=======
    pub fn apply<'a>(&self, entity: impl Into<EntityMut<'a>>, component: &dyn Reflect) {
        (self.0.apply)(entity.into(), component);
>>>>>>> cfcb56f5
    }

    /// Uses reflection to set the value of this [`Component`] type in the entity to the given value or insert a new one if it does not exist.
    pub fn apply_or_insert(
        &self,
        entity: &mut EntityWorldMut,
        component: &dyn PartialReflect,
        registry: &TypeRegistry,
    ) {
        (self.0.apply_or_insert)(entity, component, registry);
    }

    /// Removes this [`Component`] type from the entity. Does nothing if it doesn't exist.
    pub fn remove(&self, entity: &mut EntityWorldMut) {
        (self.0.remove)(entity);
    }

    /// Returns whether entity contains this [`Component`]
    pub fn contains<'a>(&self, entity: impl Into<FilteredEntityRef<'a>>) -> bool {
        (self.0.contains)(entity.into())
    }

    /// Gets the value of this [`Component`] type from the entity as a reflected reference.
    pub fn reflect<'a>(&self, entity: impl Into<FilteredEntityRef<'a>>) -> Option<&'a dyn Reflect> {
        (self.0.reflect)(entity.into())
    }

    /// Gets the value of this [`Component`] type from the entity as a mutable reflected reference.
    pub fn reflect_mut<'a>(
        &self,
        entity: impl Into<FilteredEntityMut<'a>>,
    ) -> Option<Mut<'a, dyn Reflect>> {
        (self.0.reflect_mut)(entity.into())
    }

    /// # Safety
    /// This method does not prevent you from having two mutable pointers to the same data,
    /// violating Rust's aliasing rules. To avoid this:
    /// * Only call this method with a [`UnsafeEntityCell`] that may be used to mutably access the component on the entity `entity`
    /// * Don't call this method more than once in the same scope for a given [`Component`].
    pub unsafe fn reflect_unchecked_mut<'a>(
        &self,
        entity: UnsafeEntityCell<'a>,
    ) -> Option<Mut<'a, dyn Reflect>> {
        // SAFETY: safety requirements deferred to caller
        unsafe { (self.0.reflect_unchecked_mut)(entity) }
    }

    /// Gets the value of this [`Component`] type from entity from `source_world` and [applies](Self::apply()) it to the value of this [`Component`] type in entity in `destination_world`.
    ///
    /// # Panics
    ///
    /// Panics if there is no [`Component`] of the given type or either entity does not exist.
    pub fn copy(
        &self,
        source_world: &World,
        destination_world: &mut World,
        source_entity: Entity,
        destination_entity: Entity,
        registry: &TypeRegistry,
    ) {
        (self.0.copy)(
            source_world,
            destination_world,
            source_entity,
            destination_entity,
            registry,
        );
    }

    /// Create a custom implementation of [`ReflectComponent`].
    ///
    /// This is an advanced feature,
    /// useful for scripting implementations,
    /// that should not be used by most users
    /// unless you know what you are doing.
    ///
    /// Usually you should derive [`Reflect`] and add the `#[reflect(Component)]` component
    /// to generate a [`ReflectComponent`] implementation automatically.
    ///
    /// See [`ReflectComponentFns`] for more information.
    pub fn new(fns: ReflectComponentFns) -> Self {
        Self(fns)
    }

    /// The underlying function pointers implementing methods on `ReflectComponent`.
    ///
    /// This is useful when you want to keep track locally of an individual
    /// function pointer.
    ///
    /// Calling [`TypeRegistry::get`] followed by
    /// [`TypeRegistration::data::<ReflectComponent>`] can be costly if done several
    /// times per frame. Consider cloning [`ReflectComponent`] and keeping it
    /// between frames, cloning a `ReflectComponent` is very cheap.
    ///
    /// If you only need a subset of the methods on `ReflectComponent`,
    /// use `fn_pointers` to get the underlying [`ReflectComponentFns`]
    /// and copy the subset of function pointers you care about.
    ///
    /// [`TypeRegistration::data::<ReflectComponent>`]: bevy_reflect::TypeRegistration::data
    /// [`TypeRegistry::get`]: bevy_reflect::TypeRegistry::get
    pub fn fn_pointers(&self) -> &ReflectComponentFns {
        &self.0
    }
}

impl<C: Component + Reflect> FromType<C> for ReflectComponent {
    fn from_type() -> Self {
        ReflectComponent(ReflectComponentFns {
            insert: |entity, reflected_component, registry| {
                let component = entity.world_scope(|world| {
<<<<<<< HEAD
                    from_reflect_or_world::<C>(
                        reflected_component.as_partial_reflect(),
                        world,
                        registry,
                    )
=======
                    from_reflect_with_fallback::<C>(reflected_component, world, registry)
>>>>>>> cfcb56f5
                });
                entity.insert(component);
            },
            apply: |mut entity, reflected_component| {
                let mut component = entity.get_mut::<C>().unwrap();
                component.apply(reflected_component);
            },
            apply_or_insert: |entity, reflected_component, registry| {
                if let Some(mut component) = entity.get_mut::<C>() {
                    component.apply(reflected_component.as_partial_reflect());
                } else {
                    let component = entity.world_scope(|world| {
                        from_reflect_with_fallback::<C>(reflected_component, world, registry)
                    });
                    entity.insert(component);
                }
            },
            remove: |entity| {
                entity.remove::<C>();
            },
            contains: |entity| entity.contains::<C>(),
            copy: |source_world, destination_world, source_entity, destination_entity, registry| {
                let source_component = source_world.get::<C>(source_entity).unwrap();
                let destination_component =
                    from_reflect_with_fallback::<C>(source_component, destination_world, registry);
                destination_world
                    .entity_mut(destination_entity)
                    .insert(destination_component);
            },
            reflect: |entity| entity.get::<C>().map(|c| c as &dyn Reflect),
            reflect_mut: |entity| {
                entity.into_mut::<C>().map(|c| Mut {
                    value: c.value as &mut dyn Reflect,
                    ticks: c.ticks,
                })
            },
            reflect_unchecked_mut: |entity| {
                // SAFETY: reflect_unchecked_mut is an unsafe function pointer used by
                // `reflect_unchecked_mut` which must be called with an UnsafeEntityCell with access to the component `C` on the `entity`
                unsafe {
                    entity.get_mut::<C>().map(|c| Mut {
                        value: c.value as &mut dyn Reflect,
                        ticks: c.ticks,
                    })
                }
            },
        })
    }
}<|MERGE_RESOLUTION|>--- conflicted
+++ resolved
@@ -67,7 +67,7 @@
         FilteredEntityRef, World,
     },
 };
-use bevy_reflect::{FromReflect, FromType, PartialReflect, Reflect, TypeRegistry};
+use bevy_reflect::{FromReflect, FromType, PartialReflect, Reflect, TypePath, TypeRegistry};
 
 /// A struct used to operate on reflected [`Component`] trait of a type.
 ///
@@ -101,11 +101,7 @@
     /// Function pointer implementing [`ReflectComponent::insert()`].
     pub insert: fn(&mut EntityWorldMut, &dyn PartialReflect, &TypeRegistry),
     /// Function pointer implementing [`ReflectComponent::apply()`].
-<<<<<<< HEAD
-    pub apply: fn(&mut EntityWorldMut, &dyn PartialReflect),
-=======
-    pub apply: fn(EntityMut, &dyn Reflect),
->>>>>>> cfcb56f5
+    pub apply: fn(EntityMut, &dyn PartialReflect),
     /// Function pointer implementing [`ReflectComponent::apply_or_insert()`].
     pub apply_or_insert: fn(&mut EntityWorldMut, &dyn PartialReflect, &TypeRegistry),
     /// Function pointer implementing [`ReflectComponent::remove()`].
@@ -131,7 +127,7 @@
     ///
     /// This is useful if you want to start with the default implementation before overriding some
     /// of the functions to create a custom implementation.
-    pub fn new<T: Component + Reflect + FromReflect>() -> Self {
+    pub fn new<T: Component + FromReflect + TypePath>() -> Self {
         <ReflectComponent as FromType<T>>::from_type().0
     }
 }
@@ -152,13 +148,8 @@
     /// # Panics
     ///
     /// Panics if there is no [`Component`] of the given type.
-<<<<<<< HEAD
-    pub fn apply(&self, entity: &mut EntityWorldMut, component: &dyn PartialReflect) {
-        (self.0.apply)(entity, component);
-=======
-    pub fn apply<'a>(&self, entity: impl Into<EntityMut<'a>>, component: &dyn Reflect) {
+    pub fn apply<'a>(&self, entity: impl Into<EntityMut<'a>>, component: &dyn PartialReflect) {
         (self.0.apply)(entity.into(), component);
->>>>>>> cfcb56f5
     }
 
     /// Uses reflection to set the value of this [`Component`] type in the entity to the given value or insert a new one if it does not exist.
@@ -265,20 +256,12 @@
     }
 }
 
-impl<C: Component + Reflect> FromType<C> for ReflectComponent {
+impl<C: Component + Reflect + TypePath> FromType<C> for ReflectComponent {
     fn from_type() -> Self {
         ReflectComponent(ReflectComponentFns {
             insert: |entity, reflected_component, registry| {
                 let component = entity.world_scope(|world| {
-<<<<<<< HEAD
-                    from_reflect_or_world::<C>(
-                        reflected_component.as_partial_reflect(),
-                        world,
-                        registry,
-                    )
-=======
                     from_reflect_with_fallback::<C>(reflected_component, world, registry)
->>>>>>> cfcb56f5
                 });
                 entity.insert(component);
             },
