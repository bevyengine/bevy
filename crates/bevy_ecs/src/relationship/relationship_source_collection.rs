--- conflicted
+++ resolved
@@ -645,7 +645,6 @@
     }
 
     #[test]
-<<<<<<< HEAD
     fn entity_index_map() {
         #[derive(Component)]
         #[relationship(relationship_target = RelTarget)]
@@ -654,23 +653,12 @@
         #[derive(Component)]
         #[relationship_target(relationship = Rel, linked_spawn)]
         struct RelTarget(EntityHashSet);
-=======
-    #[should_panic]
-    fn one_to_one_relationship_shared_target() {
-        #[derive(Component)]
-        #[relationship(relationship_target = Below)]
-        struct Above(Entity);
-
-        #[derive(Component)]
-        #[relationship_target(relationship = Above)]
-        struct Below(Entity);
->>>>>>> d28e4908
 
         let mut world = World::new();
         let a = world.spawn_empty().id();
         let b = world.spawn_empty().id();
         let c = world.spawn_empty().id();
-<<<<<<< HEAD
+
         let d = world.spawn_empty().id();
 
         world.entity_mut(a).add_related::<Rel>(&[b, c, d]);
@@ -688,14 +676,11 @@
 
         // Removals should maintain ordering
         assert!(collection.iter().eq(&[b, d]));
-=======
-
-        world.entity_mut(a).insert(Above(c));
-        world.entity_mut(b).insert(Above(c));
-    }
-
-    #[test]
-    fn one_to_one_relationship_reinsert() {
+    }
+
+    #[test]    
+    #[should_panic]
+    fn one_to_one_relationship_shared_target() {
         #[derive(Component)]
         #[relationship(relationship_target = Below)]
         struct Above(Entity);
@@ -703,13 +688,31 @@
         #[derive(Component)]
         #[relationship_target(relationship = Above)]
         struct Below(Entity);
-
+      
         let mut world = World::new();
         let a = world.spawn_empty().id();
         let b = world.spawn_empty().id();
+        let c = world.spawn_empty().id();
+
+        world.entity_mut(a).insert(Above(c));
+        world.entity_mut(b).insert(Above(c));
+    }
+
+    #[test]
+    fn one_to_one_relationship_reinsert() {
+        #[derive(Component)]
+        #[relationship(relationship_target = Below)]
+        struct Above(Entity);
+
+        #[derive(Component)]
+        #[relationship_target(relationship = Above)]
+        struct Below(Entity);
+
+        let mut world = World::new();
+        let a = world.spawn_empty().id();
+        let b = world.spawn_empty().id();
 
         world.entity_mut(a).insert(Above(b));
         world.entity_mut(a).insert(Above(b));
->>>>>>> d28e4908
     }
 }