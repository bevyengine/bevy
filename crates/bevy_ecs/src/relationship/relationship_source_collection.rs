--- conflicted
+++ resolved
@@ -1,15 +1,10 @@
-<<<<<<< HEAD
 use core::{
     hash::BuildHasher,
     ops::{Deref, DerefMut},
 };
+use alloc::collections::{btree_set, BTreeSet};
 
 use crate::entity::{Entity, EntityHashSet, EntityIndexSet};
-=======
-use alloc::collections::{btree_set, BTreeSet};
-
-use crate::entity::{hash_set::EntityHashSet, Entity};
->>>>>>> c6d41a0d
 use alloc::vec::Vec;
 use indexmap::IndexSet;
 use smallvec::SmallVec;
@@ -457,7 +452,6 @@
     }
 }
 
-<<<<<<< HEAD
 impl<S: BuildHasher + Default> RelationshipSourceCollection for IndexSet<Entity, S> {
     type SourceIter<'a>
         = core::iter::Copied<indexmap::set::Iter<'a, Entity>>
@@ -474,7 +468,81 @@
 
     fn with_capacity(capacity: usize) -> Self {
         IndexSet::with_capacity_and_hasher(capacity, S::default())
-=======
+    }
+
+    fn add(&mut self, entity: Entity) -> bool {
+        self.insert(entity)
+    }
+
+    fn remove(&mut self, entity: Entity) -> bool {
+        self.shift_remove(&entity)
+    }
+
+    fn iter(&self) -> Self::SourceIter<'_> {
+        self.iter().copied()
+    }
+
+    fn len(&self) -> usize {
+        self.len()
+    }
+
+    fn clear(&mut self) {
+        self.clear();
+    }
+
+    fn shrink_to_fit(&mut self) {
+        self.shrink_to_fit();
+    }
+
+    fn extend_from_iter(&mut self, entities: impl IntoIterator<Item = Entity>) {
+        self.extend(entities);
+    }
+}
+
+impl RelationshipSourceCollection for EntityIndexSet {
+    type SourceIter<'a> = core::iter::Copied<crate::entity::index_set::Iter<'a>>;
+
+    fn new() -> Self {
+        EntityIndexSet::new()
+    }
+
+    fn reserve(&mut self, additional: usize) {
+        self.deref_mut().reserve(additional);
+    }
+
+    fn with_capacity(capacity: usize) -> Self {
+        EntityIndexSet::with_capacity(capacity)
+    }
+
+    fn add(&mut self, entity: Entity) -> bool {
+        self.insert(entity)
+    }
+
+    fn remove(&mut self, entity: Entity) -> bool {
+        self.deref_mut().shift_remove(&entity)
+    }
+
+    fn iter(&self) -> Self::SourceIter<'_> {
+        self.iter().copied()
+    }
+
+    fn len(&self) -> usize {
+        self.deref().len()
+    }
+
+    fn clear(&mut self) {
+        self.deref_mut().clear();
+    }
+
+    fn shrink_to_fit(&mut self) {
+        self.deref_mut().shrink_to_fit();
+    }
+
+    fn extend_from_iter(&mut self, entities: impl IntoIterator<Item = Entity>) {
+        self.extend(entities);
+    }
+}
+
 impl RelationshipSourceCollection for BTreeSet<Entity> {
     type SourceIter<'a> = core::iter::Copied<btree_set::Iter<'a, Entity>>;
 
@@ -489,7 +557,6 @@
 
     fn reserve(&mut self, _: usize) {
         // BTreeSet doesn't have a capacity
->>>>>>> c6d41a0d
     }
 
     fn add(&mut self, entity: Entity) -> bool {
@@ -497,11 +564,7 @@
     }
 
     fn remove(&mut self, entity: Entity) -> bool {
-<<<<<<< HEAD
-        self.shift_remove(&entity)
-=======
         self.remove(&entity)
->>>>>>> c6d41a0d
     }
 
     fn iter(&self) -> Self::SourceIter<'_> {
@@ -517,59 +580,7 @@
     }
 
     fn shrink_to_fit(&mut self) {
-<<<<<<< HEAD
-        self.shrink_to_fit();
-    }
-
-    fn extend_from_iter(&mut self, entities: impl IntoIterator<Item = Entity>) {
-        self.extend(entities);
-    }
-}
-
-impl RelationshipSourceCollection for EntityIndexSet {
-    type SourceIter<'a> = core::iter::Copied<crate::entity::index_set::Iter<'a>>;
-
-    fn new() -> Self {
-        EntityIndexSet::new()
-    }
-
-    fn reserve(&mut self, additional: usize) {
-        self.deref_mut().reserve(additional);
-    }
-
-    fn with_capacity(capacity: usize) -> Self {
-        EntityIndexSet::with_capacity(capacity)
-    }
-
-    fn add(&mut self, entity: Entity) -> bool {
-        self.insert(entity)
-    }
-
-    fn remove(&mut self, entity: Entity) -> bool {
-        self.deref_mut().shift_remove(&entity)
-    }
-
-    fn iter(&self) -> Self::SourceIter<'_> {
-        self.iter().copied()
-    }
-
-    fn len(&self) -> usize {
-        self.deref().len()
-    }
-
-    fn clear(&mut self) {
-        self.deref_mut().clear();
-    }
-
-    fn shrink_to_fit(&mut self) {
-        self.deref_mut().shrink_to_fit();
-    }
-
-    fn extend_from_iter(&mut self, entities: impl IntoIterator<Item = Entity>) {
-        self.extend(entities);
-=======
         // BTreeSet doesn't have a capacity
->>>>>>> c6d41a0d
     }
 }
 
