use crate::{
    archetype::Archetype,
    bundle::{
        Bundle, BundleEffect, BundleFromComponents, BundleInserter, BundleRemover,
        ComponentsFromBundle, InsertMode, StaticBundle,
    },
    change_detection::{MaybeLocation, MutUntyped},
    component::{
        Component, ComponentId, ComponentTicks, Components, ComponentsRegistrator, Mutable,
        StorageType, Tick,
    },
    entity::{
        ContainsEntity, Entity, EntityCloner, EntityClonerBuilder, EntityEquivalent,
        EntityIdLocation, EntityLocation,
    },
    event::EntityEvent,
    lifecycle::{DESPAWN, REMOVE, REPLACE},
    observer::Observer,
    query::{Access, DebugCheckedUnwrap, ReadOnlyQueryData},
    relationship::RelationshipHookMode,
    resource::Resource,
    system::IntoObserverSystem,
    world::{error::EntityComponentError, unsafe_world_cell::UnsafeEntityCell, Mut, Ref, World},
};
use alloc::vec::Vec;
use bevy_platform::collections::{HashMap, HashSet};
use bevy_ptr::{OwningPtr, Ptr};
use core::{
    any::TypeId,
    cmp::Ordering,
    hash::{Hash, Hasher},
    marker::PhantomData,
    mem::MaybeUninit,
};
use thiserror::Error;

/// A read-only reference to a particular [`Entity`] and all of its components.
///
/// # Examples
///
/// Read-only access disjoint with mutable access.
///
/// ```
/// # use bevy_ecs::prelude::*;
/// # #[derive(Component)] pub struct A;
/// # #[derive(Component)] pub struct B;
/// fn disjoint_system(
///     query1: Query<&mut A>,
///     query2: Query<EntityRef, Without<A>>,
/// ) {
///     // ...
/// }
/// # bevy_ecs::system::assert_is_system(disjoint_system);
/// ```
#[derive(Copy, Clone)]
pub struct EntityRef<'w> {
    cell: UnsafeEntityCell<'w>,
}

impl<'w> EntityRef<'w> {
    /// # Safety
    /// - `cell` must have permission to read every component of the entity.
    /// - No mutable accesses to any of the entity's components may exist
    ///   at the same time as the returned [`EntityRef`].
    #[inline]
    pub(crate) unsafe fn new(cell: UnsafeEntityCell<'w>) -> Self {
        Self { cell }
    }

    /// Returns the [ID](Entity) of the current entity.
    #[inline]
    #[must_use = "Omit the .id() call if you do not need to store the `Entity` identifier."]
    pub fn id(&self) -> Entity {
        self.cell.id()
    }

    /// Gets metadata indicating the location where the current entity is stored.
    #[inline]
    pub fn location(&self) -> EntityLocation {
        self.cell.location()
    }

    /// Returns the archetype that the current entity belongs to.
    #[inline]
    pub fn archetype(&self) -> &Archetype {
        self.cell.archetype()
    }

    /// Returns `true` if the current entity has a component of type `T`.
    /// Otherwise, this returns `false`.
    ///
    /// ## Notes
    ///
    /// If you do not know the concrete type of a component, consider using
    /// [`Self::contains_id`] or [`Self::contains_type_id`].
    #[inline]
    pub fn contains<T: Component>(&self) -> bool {
        self.contains_type_id(TypeId::of::<T>())
    }

    /// Returns `true` if the current entity has a component identified by `component_id`.
    /// Otherwise, this returns false.
    ///
    /// ## Notes
    ///
    /// - If you know the concrete type of the component, you should prefer [`Self::contains`].
    /// - If you know the component's [`TypeId`] but not its [`ComponentId`], consider using
    ///   [`Self::contains_type_id`].
    #[inline]
    pub fn contains_id(&self, component_id: ComponentId) -> bool {
        self.cell.contains_id(component_id)
    }

    /// Returns `true` if the current entity has a component with the type identified by `type_id`.
    /// Otherwise, this returns false.
    ///
    /// ## Notes
    ///
    /// - If you know the concrete type of the component, you should prefer [`Self::contains`].
    /// - If you have a [`ComponentId`] instead of a [`TypeId`], consider using [`Self::contains_id`].
    #[inline]
    pub fn contains_type_id(&self, type_id: TypeId) -> bool {
        self.cell.contains_type_id(type_id)
    }

    /// Gets access to the component of type `T` for the current entity.
    /// Returns `None` if the entity does not have a component of type `T`.
    #[inline]
    pub fn get<T: Component>(&self) -> Option<&'w T> {
        // SAFETY: We have read-only access to all components of this entity.
        unsafe { self.cell.get::<T>() }
    }

    /// Gets access to the component of type `T` for the current entity,
    /// including change detection information as a [`Ref`].
    ///
    /// Returns `None` if the entity does not have a component of type `T`.
    #[inline]
    pub fn get_ref<T: Component>(&self) -> Option<Ref<'w, T>> {
        // SAFETY: We have read-only access to all components of this entity.
        unsafe { self.cell.get_ref::<T>() }
    }

    /// Retrieves the change ticks for the given component. This can be useful for implementing change
    /// detection in custom runtimes.
    #[inline]
    pub fn get_change_ticks<T: Component>(&self) -> Option<ComponentTicks> {
        // SAFETY: We have read-only access to all components of this entity.
        unsafe { self.cell.get_change_ticks::<T>() }
    }

    /// Retrieves the change ticks for the given [`ComponentId`]. This can be useful for implementing change
    /// detection in custom runtimes.
    ///
    /// **You should prefer to use the typed API [`EntityRef::get_change_ticks`] where possible and only
    /// use this in cases where the actual component types are not known at
    /// compile time.**
    #[inline]
    pub fn get_change_ticks_by_id(&self, component_id: ComponentId) -> Option<ComponentTicks> {
        // SAFETY: We have read-only access to all components of this entity.
        unsafe { self.cell.get_change_ticks_by_id(component_id) }
    }

    /// Returns [untyped read-only reference(s)](Ptr) to component(s) for the
    /// current entity, based on the given [`ComponentId`]s.
    ///
    /// **You should prefer to use the typed API [`EntityRef::get`] where
    /// possible and only use this in cases where the actual component types
    /// are not known at compile time.**
    ///
    /// Unlike [`EntityRef::get`], this returns untyped reference(s) to
    /// component(s), and it's the job of the caller to ensure the correct
    /// type(s) are dereferenced (if necessary).
    ///
    /// # Errors
    ///
    /// Returns [`EntityComponentError::MissingComponent`] if the entity does
    /// not have a component.
    ///
    /// # Examples
    ///
    /// ## Single [`ComponentId`]
    ///
    /// ```
    /// # use bevy_ecs::prelude::*;
    /// #
    /// # #[derive(Component, PartialEq, Debug)]
    /// # pub struct Foo(i32);
    /// # let mut world = World::new();
    /// let entity = world.spawn(Foo(42)).id();
    ///
    /// // Grab the component ID for `Foo` in whatever way you like.
    /// let component_id = world.register_component::<Foo>();
    ///
    /// // Then, get the component by ID.
    /// let ptr = world.entity(entity).get_by_id(component_id);
    /// # assert_eq!(unsafe { ptr.unwrap().deref::<Foo>() }, &Foo(42));
    /// ```
    ///
    /// ## Array of [`ComponentId`]s
    ///
    /// ```
    /// # use bevy_ecs::prelude::*;
    /// #
    /// # #[derive(Component, PartialEq, Debug)]
    /// # pub struct X(i32);
    /// # #[derive(Component, PartialEq, Debug)]
    /// # pub struct Y(i32);
    /// # let mut world = World::new();
    /// let entity = world.spawn((X(42), Y(10))).id();
    ///
    /// // Grab the component IDs for `X` and `Y` in whatever way you like.
    /// let x_id = world.register_component::<X>();
    /// let y_id = world.register_component::<Y>();
    ///
    /// // Then, get the components by ID. You'll receive a same-sized array.
    /// let Ok([x_ptr, y_ptr]) = world.entity(entity).get_by_id([x_id, y_id]) else {
    ///     // Up to you to handle if a component is missing from the entity.
    /// #   unreachable!();
    /// };
    /// # assert_eq!((unsafe { x_ptr.deref::<X>() }, unsafe { y_ptr.deref::<Y>() }), (&X(42), &Y(10)));
    /// ```
    ///
    /// ## Slice of [`ComponentId`]s
    ///
    /// ```
    /// # use bevy_ecs::{prelude::*, component::ComponentId};
    /// #
    /// # #[derive(Component, PartialEq, Debug)]
    /// # pub struct X(i32);
    /// # #[derive(Component, PartialEq, Debug)]
    /// # pub struct Y(i32);
    /// # let mut world = World::new();
    /// let entity = world.spawn((X(42), Y(10))).id();
    ///
    /// // Grab the component IDs for `X` and `Y` in whatever way you like.
    /// let x_id = world.register_component::<X>();
    /// let y_id = world.register_component::<Y>();
    ///
    /// // Then, get the components by ID. You'll receive a vec of ptrs.
    /// let ptrs = world.entity(entity).get_by_id(&[x_id, y_id] as &[ComponentId]);
    /// # let ptrs = ptrs.unwrap();
    /// # assert_eq!((unsafe { ptrs[0].deref::<X>() }, unsafe { ptrs[1].deref::<Y>() }), (&X(42), &Y(10)));
    /// ```
    ///
    /// ## [`HashSet`] of [`ComponentId`]s
    ///
    /// ```
    /// # use bevy_platform::collections::HashSet;
    /// # use bevy_ecs::{prelude::*, component::ComponentId};
    /// #
    /// # #[derive(Component, PartialEq, Debug)]
    /// # pub struct X(i32);
    /// # #[derive(Component, PartialEq, Debug)]
    /// # pub struct Y(i32);
    /// # let mut world = World::new();
    /// let entity = world.spawn((X(42), Y(10))).id();
    ///
    /// // Grab the component IDs for `X` and `Y` in whatever way you like.
    /// let x_id = world.register_component::<X>();
    /// let y_id = world.register_component::<Y>();
    ///
    /// // Then, get the components by ID. You'll receive a vec of ptrs.
    /// let ptrs = world.entity(entity).get_by_id(&HashSet::from_iter([x_id, y_id]));
    /// # let ptrs = ptrs.unwrap();
    /// # assert_eq!((unsafe { ptrs[&x_id].deref::<X>() }, unsafe { ptrs[&y_id].deref::<Y>() }), (&X(42), &Y(10)));
    /// ```
    #[inline]
    pub fn get_by_id<F: DynamicComponentFetch>(
        &self,
        component_ids: F,
    ) -> Result<F::Ref<'w>, EntityComponentError> {
        // SAFETY: We have read-only access to all components of this entity.
        unsafe { component_ids.fetch_ref(self.cell) }
    }

    /// Returns read-only components for the current entity that match the query `Q`.
    ///
    /// # Panics
    ///
    /// If the entity does not have the components required by the query `Q`.
    pub fn components<Q: ReadOnlyQueryData>(&self) -> Q::Item<'w> {
        self.get_components::<Q>()
            .expect("Query does not match the current entity")
    }

    /// Returns read-only components for the current entity that match the query `Q`,
    /// or `None` if the entity does not have the components required by the query `Q`.
    pub fn get_components<Q: ReadOnlyQueryData>(&self) -> Option<Q::Item<'w>> {
        // SAFETY: We have read-only access to all components of this entity.
        unsafe { self.cell.get_components::<Q>() }
    }

    /// Returns the source code location from which this entity has been spawned.
    pub fn spawned_by(&self) -> MaybeLocation {
        self.cell.spawned_by()
    }

    /// Returns the [`Tick`] at which this entity has been spawned.
    pub fn spawned_at(&self) -> Tick {
        self.cell.spawned_at()
    }
}

impl<'w> From<EntityWorldMut<'w>> for EntityRef<'w> {
    fn from(entity: EntityWorldMut<'w>) -> EntityRef<'w> {
        // SAFETY:
        // - `EntityWorldMut` guarantees exclusive access to the entire world.
        unsafe { EntityRef::new(entity.into_unsafe_entity_cell()) }
    }
}

impl<'a> From<&'a EntityWorldMut<'_>> for EntityRef<'a> {
    fn from(entity: &'a EntityWorldMut<'_>) -> Self {
        // SAFETY:
        // - `EntityWorldMut` guarantees exclusive access to the entire world.
        // - `&entity` ensures no mutable accesses are active.
        unsafe { EntityRef::new(entity.as_unsafe_entity_cell_readonly()) }
    }
}

impl<'w> From<EntityMut<'w>> for EntityRef<'w> {
    fn from(entity: EntityMut<'w>) -> Self {
        // SAFETY:
        // - `EntityMut` guarantees exclusive access to all of the entity's components.
        unsafe { EntityRef::new(entity.cell) }
    }
}

impl<'a> From<&'a EntityMut<'_>> for EntityRef<'a> {
    fn from(entity: &'a EntityMut<'_>) -> Self {
        // SAFETY:
        // - `EntityMut` guarantees exclusive access to all of the entity's components.
        // - `&entity` ensures there are no mutable accesses.
        unsafe { EntityRef::new(entity.cell) }
    }
}

impl<'a> TryFrom<FilteredEntityRef<'a>> for EntityRef<'a> {
    type Error = TryFromFilteredError;

    fn try_from(entity: FilteredEntityRef<'a>) -> Result<Self, Self::Error> {
        if !entity.access.has_read_all() {
            Err(TryFromFilteredError::MissingReadAllAccess)
        } else {
            // SAFETY: check above guarantees read-only access to all components of the entity.
            Ok(unsafe { EntityRef::new(entity.entity) })
        }
    }
}

impl<'a> TryFrom<&'a FilteredEntityRef<'_>> for EntityRef<'a> {
    type Error = TryFromFilteredError;

    fn try_from(entity: &'a FilteredEntityRef<'_>) -> Result<Self, Self::Error> {
        if !entity.access.has_read_all() {
            Err(TryFromFilteredError::MissingReadAllAccess)
        } else {
            // SAFETY: check above guarantees read-only access to all components of the entity.
            Ok(unsafe { EntityRef::new(entity.entity) })
        }
    }
}

impl<'a> TryFrom<FilteredEntityMut<'a>> for EntityRef<'a> {
    type Error = TryFromFilteredError;

    fn try_from(entity: FilteredEntityMut<'a>) -> Result<Self, Self::Error> {
        if !entity.access.has_read_all() {
            Err(TryFromFilteredError::MissingReadAllAccess)
        } else {
            // SAFETY: check above guarantees read-only access to all components of the entity.
            Ok(unsafe { EntityRef::new(entity.entity) })
        }
    }
}

impl<'a> TryFrom<&'a FilteredEntityMut<'_>> for EntityRef<'a> {
    type Error = TryFromFilteredError;

    fn try_from(entity: &'a FilteredEntityMut<'_>) -> Result<Self, Self::Error> {
        if !entity.access.has_read_all() {
            Err(TryFromFilteredError::MissingReadAllAccess)
        } else {
            // SAFETY: check above guarantees read-only access to all components of the entity.
            Ok(unsafe { EntityRef::new(entity.entity) })
        }
    }
}

impl PartialEq for EntityRef<'_> {
    fn eq(&self, other: &Self) -> bool {
        self.entity() == other.entity()
    }
}

impl Eq for EntityRef<'_> {}

impl PartialOrd for EntityRef<'_> {
    /// [`EntityRef`]'s comparison trait implementations match the underlying [`Entity`],
    /// and cannot discern between different worlds.
    fn partial_cmp(&self, other: &Self) -> Option<Ordering> {
        Some(self.cmp(other))
    }
}

impl Ord for EntityRef<'_> {
    fn cmp(&self, other: &Self) -> Ordering {
        self.entity().cmp(&other.entity())
    }
}

impl Hash for EntityRef<'_> {
    fn hash<H: Hasher>(&self, state: &mut H) {
        self.entity().hash(state);
    }
}

impl ContainsEntity for EntityRef<'_> {
    fn entity(&self) -> Entity {
        self.id()
    }
}

// SAFETY: This type represents one Entity. We implement the comparison traits based on that Entity.
unsafe impl EntityEquivalent for EntityRef<'_> {}

/// Provides mutable access to a single entity and all of its components.
///
/// Contrast with [`EntityWorldMut`], which allows adding and removing components,
/// despawning the entity, and provides mutable access to the entire world.
/// Because of this, `EntityWorldMut` cannot coexist with any other world accesses.
///
/// # Examples
///
/// Disjoint mutable access.
///
/// ```
/// # use bevy_ecs::prelude::*;
/// # #[derive(Component)] pub struct A;
/// fn disjoint_system(
///     query1: Query<EntityMut, With<A>>,
///     query2: Query<EntityMut, Without<A>>,
/// ) {
///     // ...
/// }
/// # bevy_ecs::system::assert_is_system(disjoint_system);
/// ```
pub struct EntityMut<'w> {
    cell: UnsafeEntityCell<'w>,
}

impl<'w> EntityMut<'w> {
    /// # Safety
    /// - `cell` must have permission to mutate every component of the entity.
    /// - No accesses to any of the entity's components may exist
    ///   at the same time as the returned [`EntityMut`].
    #[inline]
    pub(crate) unsafe fn new(cell: UnsafeEntityCell<'w>) -> Self {
        Self { cell }
    }

    /// Returns a new instance with a shorter lifetime.
    /// This is useful if you have `&mut EntityMut`, but you need `EntityMut`.
    pub fn reborrow(&mut self) -> EntityMut<'_> {
        // SAFETY: We have exclusive access to the entire entity and its components.
        unsafe { Self::new(self.cell) }
    }

    /// Consumes `self` and returns read-only access to all of the entity's
    /// components, with the world `'w` lifetime.
    pub fn into_readonly(self) -> EntityRef<'w> {
        EntityRef::from(self)
    }

    /// Gets read-only access to all of the entity's components.
    pub fn as_readonly(&self) -> EntityRef<'_> {
        EntityRef::from(self)
    }

    /// Returns the [ID](Entity) of the current entity.
    #[inline]
    #[must_use = "Omit the .id() call if you do not need to store the `Entity` identifier."]
    pub fn id(&self) -> Entity {
        self.cell.id()
    }

    /// Gets metadata indicating the location where the current entity is stored.
    #[inline]
    pub fn location(&self) -> EntityLocation {
        self.cell.location()
    }

    /// Returns the archetype that the current entity belongs to.
    #[inline]
    pub fn archetype(&self) -> &Archetype {
        self.cell.archetype()
    }

    /// Returns `true` if the current entity has a component of type `T`.
    /// Otherwise, this returns `false`.
    ///
    /// ## Notes
    ///
    /// If you do not know the concrete type of a component, consider using
    /// [`Self::contains_id`] or [`Self::contains_type_id`].
    #[inline]
    pub fn contains<T: Component>(&self) -> bool {
        self.contains_type_id(TypeId::of::<T>())
    }

    /// Returns `true` if the current entity has a component identified by `component_id`.
    /// Otherwise, this returns false.
    ///
    /// ## Notes
    ///
    /// - If you know the concrete type of the component, you should prefer [`Self::contains`].
    /// - If you know the component's [`TypeId`] but not its [`ComponentId`], consider using
    ///   [`Self::contains_type_id`].
    #[inline]
    pub fn contains_id(&self, component_id: ComponentId) -> bool {
        self.cell.contains_id(component_id)
    }

    /// Returns `true` if the current entity has a component with the type identified by `type_id`.
    /// Otherwise, this returns false.
    ///
    /// ## Notes
    ///
    /// - If you know the concrete type of the component, you should prefer [`Self::contains`].
    /// - If you have a [`ComponentId`] instead of a [`TypeId`], consider using [`Self::contains_id`].
    #[inline]
    pub fn contains_type_id(&self, type_id: TypeId) -> bool {
        self.cell.contains_type_id(type_id)
    }

    /// Gets access to the component of type `T` for the current entity.
    /// Returns `None` if the entity does not have a component of type `T`.
    #[inline]
    pub fn get<T: Component>(&self) -> Option<&'_ T> {
        self.as_readonly().get()
    }

    /// Returns read-only components for the current entity that match the query `Q`.
    ///
    /// # Panics
    ///
    /// If the entity does not have the components required by the query `Q`.
    pub fn components<Q: ReadOnlyQueryData>(&self) -> Q::Item<'_> {
        self.as_readonly().components::<Q>()
    }

    /// Returns read-only components for the current entity that match the query `Q`,
    /// or `None` if the entity does not have the components required by the query `Q`.
    pub fn get_components<Q: ReadOnlyQueryData>(&self) -> Option<Q::Item<'_>> {
        self.as_readonly().get_components::<Q>()
    }

    /// Consumes `self` and gets access to the component of type `T` with the
    /// world `'w` lifetime for the current entity.
    ///
    /// Returns `None` if the entity does not have a component of type `T`.
    #[inline]
    pub fn into_borrow<T: Component>(self) -> Option<&'w T> {
        self.into_readonly().get()
    }

    /// Gets access to the component of type `T` for the current entity,
    /// including change detection information as a [`Ref`].
    ///
    /// Returns `None` if the entity does not have a component of type `T`.
    #[inline]
    pub fn get_ref<T: Component>(&self) -> Option<Ref<'_, T>> {
        self.as_readonly().get_ref()
    }

    /// Consumes `self` and gets access to the component of type `T` with world
    /// `'w` lifetime for the current entity, including change detection information
    /// as a [`Ref<'w>`].
    ///
    /// Returns `None` if the entity does not have a component of type `T`.
    #[inline]
    pub fn into_ref<T: Component>(self) -> Option<Ref<'w, T>> {
        self.into_readonly().get_ref()
    }

    /// Gets mutable access to the component of type `T` for the current entity.
    /// Returns `None` if the entity does not have a component of type `T`.
    #[inline]
    pub fn get_mut<T: Component<Mutability = Mutable>>(&mut self) -> Option<Mut<'_, T>> {
        // SAFETY: &mut self implies exclusive access for duration of returned value
        unsafe { self.cell.get_mut() }
    }

    /// Gets mutable access to the component of type `T` for the current entity.
    /// Returns `None` if the entity does not have a component of type `T`.
    ///
    /// # Safety
    ///
    /// - `T` must be a mutable component
    #[inline]
    pub unsafe fn get_mut_assume_mutable<T: Component>(&mut self) -> Option<Mut<'_, T>> {
        // SAFETY:
        // - &mut self implies exclusive access for duration of returned value
        // - Caller ensures `T` is a mutable component
        unsafe { self.cell.get_mut_assume_mutable() }
    }

    /// Consumes self and gets mutable access to the component of type `T`
    /// with the world `'w` lifetime for the current entity.
    /// Returns `None` if the entity does not have a component of type `T`.
    #[inline]
    pub fn into_mut<T: Component<Mutability = Mutable>>(self) -> Option<Mut<'w, T>> {
        // SAFETY: consuming `self` implies exclusive access
        unsafe { self.cell.get_mut() }
    }

    /// Gets mutable access to the component of type `T` for the current entity.
    /// Returns `None` if the entity does not have a component of type `T`.
    ///
    /// # Safety
    ///
    /// - `T` must be a mutable component
    #[inline]
    pub unsafe fn into_mut_assume_mutable<T: Component>(self) -> Option<Mut<'w, T>> {
        // SAFETY:
        // - Consuming `self` implies exclusive access
        // - Caller ensures `T` is a mutable component
        unsafe { self.cell.get_mut_assume_mutable() }
    }

    /// Retrieves the change ticks for the given component. This can be useful for implementing change
    /// detection in custom runtimes.
    #[inline]
    pub fn get_change_ticks<T: Component>(&self) -> Option<ComponentTicks> {
        self.as_readonly().get_change_ticks::<T>()
    }

    /// Retrieves the change ticks for the given [`ComponentId`]. This can be useful for implementing change
    /// detection in custom runtimes.
    ///
    /// **You should prefer to use the typed API [`EntityWorldMut::get_change_ticks`] where possible and only
    /// use this in cases where the actual component types are not known at
    /// compile time.**
    #[inline]
    pub fn get_change_ticks_by_id(&self, component_id: ComponentId) -> Option<ComponentTicks> {
        self.as_readonly().get_change_ticks_by_id(component_id)
    }

    /// Returns [untyped read-only reference(s)](Ptr) to component(s) for the
    /// current entity, based on the given [`ComponentId`]s.
    ///
    /// **You should prefer to use the typed API [`EntityMut::get`] where
    /// possible and only use this in cases where the actual component types
    /// are not known at compile time.**
    ///
    /// Unlike [`EntityMut::get`], this returns untyped reference(s) to
    /// component(s), and it's the job of the caller to ensure the correct
    /// type(s) are dereferenced (if necessary).
    ///
    /// # Errors
    ///
    /// Returns [`EntityComponentError::MissingComponent`] if the entity does
    /// not have a component.
    ///
    /// # Examples
    ///
    /// For examples on how to use this method, see [`EntityRef::get_by_id`].
    #[inline]
    pub fn get_by_id<F: DynamicComponentFetch>(
        &self,
        component_ids: F,
    ) -> Result<F::Ref<'_>, EntityComponentError> {
        self.as_readonly().get_by_id(component_ids)
    }

    /// Consumes `self` and returns [untyped read-only reference(s)](Ptr) to
    /// component(s) with lifetime `'w` for the current entity, based on the
    /// given [`ComponentId`]s.
    ///
    /// **You should prefer to use the typed API [`EntityMut::into_borrow`]
    /// where possible and only use this in cases where the actual component
    /// types are not known at compile time.**
    ///
    /// Unlike [`EntityMut::into_borrow`], this returns untyped reference(s) to
    /// component(s), and it's the job of the caller to ensure the correct
    /// type(s) are dereferenced (if necessary).
    ///
    /// # Errors
    ///
    /// Returns [`EntityComponentError::MissingComponent`] if the entity does
    /// not have a component.
    ///
    /// # Examples
    ///
    /// For examples on how to use this method, see [`EntityRef::get_by_id`].
    #[inline]
    pub fn into_borrow_by_id<F: DynamicComponentFetch>(
        self,
        component_ids: F,
    ) -> Result<F::Ref<'w>, EntityComponentError> {
        self.into_readonly().get_by_id(component_ids)
    }

    /// Returns [untyped mutable reference(s)](MutUntyped) to component(s) for
    /// the current entity, based on the given [`ComponentId`]s.
    ///
    /// **You should prefer to use the typed API [`EntityMut::get_mut`] where
    /// possible and only use this in cases where the actual component types
    /// are not known at compile time.**
    ///
    /// Unlike [`EntityMut::get_mut`], this returns untyped reference(s) to
    /// component(s), and it's the job of the caller to ensure the correct
    /// type(s) are dereferenced (if necessary).
    ///
    /// # Errors
    ///
    /// - Returns [`EntityComponentError::MissingComponent`] if the entity does
    ///   not have a component.
    /// - Returns [`EntityComponentError::AliasedMutability`] if a component
    ///   is requested multiple times.
    ///
    /// # Examples
    ///
    /// ## Single [`ComponentId`]
    ///
    /// ```
    /// # use bevy_ecs::prelude::*;
    /// #
    /// # #[derive(Component, PartialEq, Debug)]
    /// # pub struct Foo(i32);
    /// # let mut world = World::new();
    /// let entity = world.spawn(Foo(42)).id();
    ///
    /// // Grab the component ID for `Foo` in whatever way you like.
    /// let component_id = world.register_component::<Foo>();
    ///
    /// // Then, get the component by ID.
    /// let mut entity_mut = world.entity_mut(entity);
    /// let mut ptr = entity_mut.get_mut_by_id(component_id)
    /// #   .unwrap();
    /// # assert_eq!(unsafe { ptr.as_mut().deref_mut::<Foo>() }, &mut Foo(42));
    /// ```
    ///
    /// ## Array of [`ComponentId`]s
    ///
    /// ```
    /// # use bevy_ecs::prelude::*;
    /// #
    /// # #[derive(Component, PartialEq, Debug)]
    /// # pub struct X(i32);
    /// # #[derive(Component, PartialEq, Debug)]
    /// # pub struct Y(i32);
    /// # let mut world = World::new();
    /// let entity = world.spawn((X(42), Y(10))).id();
    ///
    /// // Grab the component IDs for `X` and `Y` in whatever way you like.
    /// let x_id = world.register_component::<X>();
    /// let y_id = world.register_component::<Y>();
    ///
    /// // Then, get the components by ID. You'll receive a same-sized array.
    /// let mut entity_mut = world.entity_mut(entity);
    /// let Ok([mut x_ptr, mut y_ptr]) = entity_mut.get_mut_by_id([x_id, y_id]) else {
    ///     // Up to you to handle if a component is missing from the entity.
    /// #   unreachable!();
    /// };
    /// # assert_eq!((unsafe { x_ptr.as_mut().deref_mut::<X>() }, unsafe { y_ptr.as_mut().deref_mut::<Y>() }), (&mut X(42), &mut Y(10)));
    /// ```
    ///
    /// ## Slice of [`ComponentId`]s
    ///
    /// ```
    /// # use bevy_ecs::{prelude::*, component::ComponentId, change_detection::MutUntyped};
    /// #
    /// # #[derive(Component, PartialEq, Debug)]
    /// # pub struct X(i32);
    /// # #[derive(Component, PartialEq, Debug)]
    /// # pub struct Y(i32);
    /// # let mut world = World::new();
    /// let entity = world.spawn((X(42), Y(10))).id();
    ///
    /// // Grab the component IDs for `X` and `Y` in whatever way you like.
    /// let x_id = world.register_component::<X>();
    /// let y_id = world.register_component::<Y>();
    ///
    /// // Then, get the components by ID. You'll receive a vec of ptrs.
    /// let mut entity_mut = world.entity_mut(entity);
    /// let ptrs = entity_mut.get_mut_by_id(&[x_id, y_id] as &[ComponentId])
    /// #   .unwrap();
    /// # let [mut x_ptr, mut y_ptr]: [MutUntyped; 2] = ptrs.try_into().unwrap();
    /// # assert_eq!((unsafe { x_ptr.as_mut().deref_mut::<X>() }, unsafe { y_ptr.as_mut().deref_mut::<Y>() }), (&mut X(42), &mut Y(10)));
    /// ```
    ///
    /// ## [`HashSet`] of [`ComponentId`]s
    ///
    /// ```
    /// # use bevy_platform::collections::HashSet;
    /// # use bevy_ecs::{prelude::*, component::ComponentId};
    /// #
    /// # #[derive(Component, PartialEq, Debug)]
    /// # pub struct X(i32);
    /// # #[derive(Component, PartialEq, Debug)]
    /// # pub struct Y(i32);
    /// # let mut world = World::new();
    /// let entity = world.spawn((X(42), Y(10))).id();
    ///
    /// // Grab the component IDs for `X` and `Y` in whatever way you like.
    /// let x_id = world.register_component::<X>();
    /// let y_id = world.register_component::<Y>();
    ///
    /// // Then, get the components by ID. You'll receive a `HashMap` of ptrs.
    /// let mut entity_mut = world.entity_mut(entity);
    /// let mut ptrs = entity_mut.get_mut_by_id(&HashSet::from_iter([x_id, y_id]))
    /// #   .unwrap();
    /// # let [Some(mut x_ptr), Some(mut y_ptr)] = ptrs.get_many_mut([&x_id, &y_id]) else { unreachable!() };
    /// # assert_eq!((unsafe { x_ptr.as_mut().deref_mut::<X>() }, unsafe { y_ptr.as_mut().deref_mut::<Y>() }), (&mut X(42), &mut Y(10)));
    /// ```
    #[inline]
    pub fn get_mut_by_id<F: DynamicComponentFetch>(
        &mut self,
        component_ids: F,
    ) -> Result<F::Mut<'_>, EntityComponentError> {
        // SAFETY:
        // - `&mut self` ensures that no references exist to this entity's components.
        // - We have exclusive access to all components of this entity.
        unsafe { component_ids.fetch_mut(self.cell) }
    }

    /// Returns [untyped mutable reference(s)](MutUntyped) to component(s) for
    /// the current entity, based on the given [`ComponentId`]s.
    /// Assumes the given [`ComponentId`]s refer to mutable components.
    ///
    /// **You should prefer to use the typed API [`EntityMut::get_mut_assume_mutable`] where
    /// possible and only use this in cases where the actual component types
    /// are not known at compile time.**
    ///
    /// Unlike [`EntityMut::get_mut_assume_mutable`], this returns untyped reference(s) to
    /// component(s), and it's the job of the caller to ensure the correct
    /// type(s) are dereferenced (if necessary).
    ///
    /// # Errors
    ///
    /// - Returns [`EntityComponentError::MissingComponent`] if the entity does
    ///   not have a component.
    /// - Returns [`EntityComponentError::AliasedMutability`] if a component
    ///   is requested multiple times.
    ///
    /// # Safety
    /// It is the callers responsibility to ensure that
    /// - the provided [`ComponentId`]s must refer to mutable components.
    #[inline]
    pub unsafe fn get_mut_assume_mutable_by_id<F: DynamicComponentFetch>(
        &mut self,
        component_ids: F,
    ) -> Result<F::Mut<'_>, EntityComponentError> {
        // SAFETY:
        // - `&mut self` ensures that no references exist to this entity's components.
        // - We have exclusive access to all components of this entity.
        unsafe { component_ids.fetch_mut_assume_mutable(self.cell) }
    }

    /// Returns [untyped mutable reference](MutUntyped) to component for
    /// the current entity, based on the given [`ComponentId`].
    ///
    /// Unlike [`EntityMut::get_mut_by_id`], this method borrows &self instead of
    /// &mut self, allowing the caller to access multiple components simultaneously.
    ///
    /// # Errors
    ///
    /// - Returns [`EntityComponentError::MissingComponent`] if the entity does
    ///   not have a component.
    /// - Returns [`EntityComponentError::AliasedMutability`] if a component
    ///   is requested multiple times.
    ///
    /// # Safety
    /// It is the callers responsibility to ensure that
    /// - the [`UnsafeEntityCell`] has permission to access the component mutably
    /// - no other references to the component exist at the same time
    #[inline]
    pub unsafe fn get_mut_by_id_unchecked<F: DynamicComponentFetch>(
        &self,
        component_ids: F,
    ) -> Result<F::Mut<'_>, EntityComponentError> {
        // SAFETY:
        // - The caller must ensure simultaneous access is limited
        // - to components that are mutually independent.
        unsafe { component_ids.fetch_mut(self.cell) }
    }

    /// Returns [untyped mutable reference](MutUntyped) to component for
    /// the current entity, based on the given [`ComponentId`].
    /// Assumes the given [`ComponentId`]s refer to mutable components.
    ///
    /// Unlike [`EntityMut::get_mut_assume_mutable_by_id`], this method borrows &self instead of
    /// &mut self, allowing the caller to access multiple components simultaneously.
    ///
    /// # Errors
    ///
    /// - Returns [`EntityComponentError::MissingComponent`] if the entity does
    ///   not have a component.
    /// - Returns [`EntityComponentError::AliasedMutability`] if a component
    ///   is requested multiple times.
    ///
    /// # Safety
    /// It is the callers responsibility to ensure that
    /// - the [`UnsafeEntityCell`] has permission to access the component mutably
    /// - no other references to the component exist at the same time
    /// - the provided [`ComponentId`]s must refer to mutable components.
    #[inline]
    pub unsafe fn get_mut_assume_mutable_by_id_unchecked<F: DynamicComponentFetch>(
        &self,
        component_ids: F,
    ) -> Result<F::Mut<'_>, EntityComponentError> {
        // SAFETY:
        // - The caller must ensure simultaneous access is limited
        // - to components that are mutually independent.
        unsafe { component_ids.fetch_mut_assume_mutable(self.cell) }
    }

    /// Consumes `self` and returns [untyped mutable reference(s)](MutUntyped)
    /// to component(s) with lifetime `'w` for the current entity, based on the
    /// given [`ComponentId`]s.
    ///
    /// **You should prefer to use the typed API [`EntityMut::into_mut`] where
    /// possible and only use this in cases where the actual component types
    /// are not known at compile time.**
    ///
    /// Unlike [`EntityMut::into_mut`], this returns untyped reference(s) to
    /// component(s), and it's the job of the caller to ensure the correct
    /// type(s) are dereferenced (if necessary).
    ///
    /// # Errors
    ///
    /// - Returns [`EntityComponentError::MissingComponent`] if the entity does
    ///   not have a component.
    /// - Returns [`EntityComponentError::AliasedMutability`] if a component
    ///   is requested multiple times.
    ///
    /// # Examples
    ///
    /// For examples on how to use this method, see [`EntityMut::get_mut_by_id`].
    #[inline]
    pub fn into_mut_by_id<F: DynamicComponentFetch>(
        self,
        component_ids: F,
    ) -> Result<F::Mut<'w>, EntityComponentError> {
        // SAFETY:
        // - consuming `self` ensures that no references exist to this entity's components.
        // - We have exclusive access to all components of this entity.
        unsafe { component_ids.fetch_mut(self.cell) }
    }

    /// Consumes `self` and returns [untyped mutable reference(s)](MutUntyped)
    /// to component(s) with lifetime `'w` for the current entity, based on the
    /// given [`ComponentId`]s.
    /// Assumes the given [`ComponentId`]s refer to mutable components.
    ///
    /// **You should prefer to use the typed API [`EntityMut::into_mut_assume_mutable`] where
    /// possible and only use this in cases where the actual component types
    /// are not known at compile time.**
    ///
    /// Unlike [`EntityMut::into_mut_assume_mutable`], this returns untyped reference(s) to
    /// component(s), and it's the job of the caller to ensure the correct
    /// type(s) are dereferenced (if necessary).
    ///
    /// # Errors
    ///
    /// - Returns [`EntityComponentError::MissingComponent`] if the entity does
    ///   not have a component.
    /// - Returns [`EntityComponentError::AliasedMutability`] if a component
    ///   is requested multiple times.
    ///
    /// # Safety
    /// It is the callers responsibility to ensure that
    /// - the provided [`ComponentId`]s must refer to mutable components.
    #[inline]
    pub unsafe fn into_mut_assume_mutable_by_id<F: DynamicComponentFetch>(
        self,
        component_ids: F,
    ) -> Result<F::Mut<'w>, EntityComponentError> {
        // SAFETY:
        // - consuming `self` ensures that no references exist to this entity's components.
        // - We have exclusive access to all components of this entity.
        unsafe { component_ids.fetch_mut_assume_mutable(self.cell) }
    }

    /// Returns the source code location from which this entity has been spawned.
    pub fn spawned_by(&self) -> MaybeLocation {
        self.cell.spawned_by()
    }

    /// Returns the [`Tick`] at which this entity has been spawned.
    pub fn spawned_at(&self) -> Tick {
        self.cell.spawned_at()
    }
}

impl<'w> From<&'w mut EntityMut<'_>> for EntityMut<'w> {
    fn from(entity: &'w mut EntityMut<'_>) -> Self {
        entity.reborrow()
    }
}

impl<'w> From<EntityWorldMut<'w>> for EntityMut<'w> {
    fn from(entity: EntityWorldMut<'w>) -> Self {
        // SAFETY: `EntityWorldMut` guarantees exclusive access to the entire world.
        unsafe { EntityMut::new(entity.into_unsafe_entity_cell()) }
    }
}

impl<'a> From<&'a mut EntityWorldMut<'_>> for EntityMut<'a> {
    #[inline]
    fn from(entity: &'a mut EntityWorldMut<'_>) -> Self {
        // SAFETY: `EntityWorldMut` guarantees exclusive access to the entire world.
        unsafe { EntityMut::new(entity.as_unsafe_entity_cell()) }
    }
}

impl<'a> TryFrom<FilteredEntityMut<'a>> for EntityMut<'a> {
    type Error = TryFromFilteredError;

    fn try_from(entity: FilteredEntityMut<'a>) -> Result<Self, Self::Error> {
        if !entity.access.has_read_all() {
            Err(TryFromFilteredError::MissingReadAllAccess)
        } else if !entity.access.has_write_all() {
            Err(TryFromFilteredError::MissingWriteAllAccess)
        } else {
            // SAFETY: check above guarantees exclusive access to all components of the entity.
            Ok(unsafe { EntityMut::new(entity.entity) })
        }
    }
}

impl<'a> TryFrom<&'a mut FilteredEntityMut<'_>> for EntityMut<'a> {
    type Error = TryFromFilteredError;

    fn try_from(entity: &'a mut FilteredEntityMut<'_>) -> Result<Self, Self::Error> {
        if !entity.access.has_read_all() {
            Err(TryFromFilteredError::MissingReadAllAccess)
        } else if !entity.access.has_write_all() {
            Err(TryFromFilteredError::MissingWriteAllAccess)
        } else {
            // SAFETY: check above guarantees exclusive access to all components of the entity.
            Ok(unsafe { EntityMut::new(entity.entity) })
        }
    }
}

impl PartialEq for EntityMut<'_> {
    fn eq(&self, other: &Self) -> bool {
        self.entity() == other.entity()
    }
}

impl Eq for EntityMut<'_> {}

impl PartialOrd for EntityMut<'_> {
    /// [`EntityMut`]'s comparison trait implementations match the underlying [`Entity`],
    /// and cannot discern between different worlds.
    fn partial_cmp(&self, other: &Self) -> Option<Ordering> {
        Some(self.cmp(other))
    }
}

impl Ord for EntityMut<'_> {
    fn cmp(&self, other: &Self) -> Ordering {
        self.entity().cmp(&other.entity())
    }
}

impl Hash for EntityMut<'_> {
    fn hash<H: Hasher>(&self, state: &mut H) {
        self.entity().hash(state);
    }
}

impl ContainsEntity for EntityMut<'_> {
    fn entity(&self) -> Entity {
        self.id()
    }
}

// SAFETY: This type represents one Entity. We implement the comparison traits based on that Entity.
unsafe impl EntityEquivalent for EntityMut<'_> {}

/// A mutable reference to a particular [`Entity`], and the entire world.
///
/// This is essentially a performance-optimized `(Entity, &mut World)` tuple,
/// which caches the [`EntityLocation`] to reduce duplicate lookups.
///
/// Since this type provides mutable access to the entire world, only one
/// [`EntityWorldMut`] can exist at a time for a given world.
///
/// See also [`EntityMut`], which allows disjoint mutable access to multiple
/// entities at once.  Unlike `EntityMut`, this type allows adding and
/// removing components, and despawning the entity.
pub struct EntityWorldMut<'w> {
    world: &'w mut World,
    entity: Entity,
    location: EntityIdLocation,
}

impl<'w> EntityWorldMut<'w> {
    #[track_caller]
    #[inline(never)]
    #[cold]
    fn panic_despawned(&self) -> ! {
        panic!(
            "Entity {} {}",
            self.entity,
            self.world
                .entities()
                .entity_does_not_exist_error_details(self.entity)
        );
    }

    #[inline(always)]
    #[track_caller]
    pub(crate) fn assert_not_despawned(&self) {
        if self.location.is_none() {
            self.panic_despawned()
        }
    }

    #[inline(always)]
    fn as_unsafe_entity_cell_readonly(&self) -> UnsafeEntityCell<'_> {
        let location = self.location();
        let last_change_tick = self.world.last_change_tick;
        let change_tick = self.world.read_change_tick();
        UnsafeEntityCell::new(
            self.world.as_unsafe_world_cell_readonly(),
            self.entity,
            location,
            last_change_tick,
            change_tick,
        )
    }

    #[inline(always)]
    fn as_unsafe_entity_cell(&mut self) -> UnsafeEntityCell<'_> {
        let location = self.location();
        let last_change_tick = self.world.last_change_tick;
        let change_tick = self.world.change_tick();
        UnsafeEntityCell::new(
            self.world.as_unsafe_world_cell(),
            self.entity,
            location,
            last_change_tick,
            change_tick,
        )
    }

    #[inline(always)]
    fn into_unsafe_entity_cell(self) -> UnsafeEntityCell<'w> {
        let location = self.location();
        let last_change_tick = self.world.last_change_tick;
        let change_tick = self.world.change_tick();
        UnsafeEntityCell::new(
            self.world.as_unsafe_world_cell(),
            self.entity,
            location,
            last_change_tick,
            change_tick,
        )
    }

    /// # Safety
    ///
    ///  - `entity` must be valid for `world`: the generation should match that of the entity at the same index.
    ///  - `location` must be sourced from `world`'s `Entities` and must exactly match the location for `entity`
    ///
    ///  The above is trivially satisfied if `location` was sourced from `world.entities().get(entity)`.
    #[inline]
    pub(crate) unsafe fn new(
        world: &'w mut World,
        entity: Entity,
        location: Option<EntityLocation>,
    ) -> Self {
        debug_assert!(world.entities().contains(entity));
        debug_assert_eq!(world.entities().get(entity), location);

        EntityWorldMut {
            world,
            entity,
            location,
        }
    }

    /// Consumes `self` and returns read-only access to all of the entity's
    /// components, with the world `'w` lifetime.
    pub fn into_readonly(self) -> EntityRef<'w> {
        EntityRef::from(self)
    }

    /// Gets read-only access to all of the entity's components.
    #[inline]
    pub fn as_readonly(&self) -> EntityRef<'_> {
        EntityRef::from(self)
    }

    /// Consumes `self` and returns non-structural mutable access to all of the
    /// entity's components, with the world `'w` lifetime.
    pub fn into_mutable(self) -> EntityMut<'w> {
        EntityMut::from(self)
    }

    /// Gets non-structural mutable access to all of the entity's components.
    #[inline]
    pub fn as_mutable(&mut self) -> EntityMut<'_> {
        EntityMut::from(self)
    }

    /// Returns the [ID](Entity) of the current entity.
    #[inline]
    #[must_use = "Omit the .id() call if you do not need to store the `Entity` identifier."]
    pub fn id(&self) -> Entity {
        self.entity
    }

    /// Gets metadata indicating the location where the current entity is stored.
    ///
    /// # Panics
    ///
    /// If the entity has been despawned while this `EntityWorldMut` is still alive.
    #[inline]
    pub fn location(&self) -> EntityLocation {
        match self.location {
            Some(loc) => loc,
            None => self.panic_despawned(),
        }
    }

    /// Returns the archetype that the current entity belongs to.
    ///
    /// # Panics
    ///
    /// If the entity has been despawned while this `EntityWorldMut` is still alive.
    #[inline]
    pub fn archetype(&self) -> &Archetype {
        let location = self.location();
        &self.world.archetypes[location.archetype_id]
    }

    /// Returns `true` if the current entity has a component of type `T`.
    /// Otherwise, this returns `false`.
    ///
    /// ## Notes
    ///
    /// If you do not know the concrete type of a component, consider using
    /// [`Self::contains_id`] or [`Self::contains_type_id`].
    ///
    /// # Panics
    ///
    /// If the entity has been despawned while this `EntityWorldMut` is still alive.
    #[inline]
    pub fn contains<T: Component>(&self) -> bool {
        self.contains_type_id(TypeId::of::<T>())
    }

    /// Returns `true` if the current entity has a component identified by `component_id`.
    /// Otherwise, this returns false.
    ///
    /// ## Notes
    ///
    /// - If you know the concrete type of the component, you should prefer [`Self::contains`].
    /// - If you know the component's [`TypeId`] but not its [`ComponentId`], consider using
    ///   [`Self::contains_type_id`].
    ///
    /// # Panics
    ///
    /// If the entity has been despawned while this `EntityWorldMut` is still alive.
    #[inline]
    pub fn contains_id(&self, component_id: ComponentId) -> bool {
        self.as_unsafe_entity_cell_readonly()
            .contains_id(component_id)
    }

    /// Returns `true` if the current entity has a component with the type identified by `type_id`.
    /// Otherwise, this returns false.
    ///
    /// ## Notes
    ///
    /// - If you know the concrete type of the component, you should prefer [`Self::contains`].
    /// - If you have a [`ComponentId`] instead of a [`TypeId`], consider using [`Self::contains_id`].
    ///
    /// # Panics
    ///
    /// If the entity has been despawned while this `EntityWorldMut` is still alive.
    #[inline]
    pub fn contains_type_id(&self, type_id: TypeId) -> bool {
        self.as_unsafe_entity_cell_readonly()
            .contains_type_id(type_id)
    }

    /// Gets access to the component of type `T` for the current entity.
    /// Returns `None` if the entity does not have a component of type `T`.
    ///
    /// # Panics
    ///
    /// If the entity has been despawned while this `EntityWorldMut` is still alive.
    #[inline]
    pub fn get<T: Component>(&self) -> Option<&'_ T> {
        self.as_readonly().get()
    }

    /// Returns read-only components for the current entity that match the query `Q`.
    ///
    /// # Panics
    ///
    /// If the entity does not have the components required by the query `Q` or if the entity
    /// has been despawned while this `EntityWorldMut` is still alive.
    #[inline]
    pub fn components<Q: ReadOnlyQueryData>(&self) -> Q::Item<'_> {
        self.as_readonly().components::<Q>()
    }

    /// Returns read-only components for the current entity that match the query `Q`,
    /// or `None` if the entity does not have the components required by the query `Q`.
    ///
    /// # Panics
    ///
    /// If the entity has been despawned while this `EntityWorldMut` is still alive.
    #[inline]
    pub fn get_components<Q: ReadOnlyQueryData>(&self) -> Option<Q::Item<'_>> {
        self.as_readonly().get_components::<Q>()
    }

    /// Consumes `self` and gets access to the component of type `T` with
    /// the world `'w` lifetime for the current entity.
    /// Returns `None` if the entity does not have a component of type `T`.
    ///
    /// # Panics
    ///
    /// If the entity has been despawned while this `EntityWorldMut` is still alive.
    #[inline]
    pub fn into_borrow<T: Component>(self) -> Option<&'w T> {
        self.into_readonly().get()
    }

    /// Gets access to the component of type `T` for the current entity,
    /// including change detection information as a [`Ref`].
    ///
    /// Returns `None` if the entity does not have a component of type `T`.
    ///
    /// # Panics
    ///
    /// If the entity has been despawned while this `EntityWorldMut` is still alive.
    #[inline]
    pub fn get_ref<T: Component>(&self) -> Option<Ref<'_, T>> {
        self.as_readonly().get_ref()
    }

    /// Consumes `self` and gets access to the component of type `T`
    /// with the world `'w` lifetime for the current entity,
    /// including change detection information as a [`Ref`].
    ///
    /// Returns `None` if the entity does not have a component of type `T`.
    ///
    /// # Panics
    ///
    /// If the entity has been despawned while this `EntityWorldMut` is still alive.
    #[inline]
    pub fn into_ref<T: Component>(self) -> Option<Ref<'w, T>> {
        self.into_readonly().get_ref()
    }

    /// Gets mutable access to the component of type `T` for the current entity.
    /// Returns `None` if the entity does not have a component of type `T`.
    ///
    /// # Panics
    ///
    /// If the entity has been despawned while this `EntityWorldMut` is still alive.
    #[inline]
    pub fn get_mut<T: Component<Mutability = Mutable>>(&mut self) -> Option<Mut<'_, T>> {
        self.as_mutable().into_mut()
    }

    /// Temporarily removes a [`Component`] `T` from this [`Entity`] and runs the
    /// provided closure on it, returning the result if `T` was available.
    /// This will trigger the `Remove` and `Replace` component hooks without
    /// causing an archetype move.
    ///
    /// This is most useful with immutable components, where removal and reinsertion
    /// is the only way to modify a value.
    ///
    /// If you do not need to ensure the above hooks are triggered, and your component
    /// is mutable, prefer using [`get_mut`](EntityWorldMut::get_mut).
    ///
    /// # Examples
    ///
    /// ```rust
    /// # use bevy_ecs::prelude::*;
    /// #
    /// #[derive(Component, PartialEq, Eq, Debug)]
    /// #[component(immutable)]
    /// struct Foo(bool);
    ///
    /// # let mut world = World::default();
    /// # world.register_component::<Foo>();
    /// #
    /// # let entity = world.spawn(Foo(false)).id();
    /// #
    /// # let mut entity = world.entity_mut(entity);
    /// #
    /// # assert_eq!(entity.get::<Foo>(), Some(&Foo(false)));
    /// #
    /// entity.modify_component(|foo: &mut Foo| {
    ///     foo.0 = true;
    /// });
    /// #
    /// # assert_eq!(entity.get::<Foo>(), Some(&Foo(true)));
    /// ```
    ///
    /// # Panics
    ///
    /// If the entity has been despawned while this `EntityWorldMut` is still alive.
    #[inline]
    pub fn modify_component<T: Component, R>(&mut self, f: impl FnOnce(&mut T) -> R) -> Option<R> {
        self.assert_not_despawned();

        let result = self
            .world
            .modify_component(self.entity, f)
            .expect("entity access must be valid")?;

        self.update_location();

        Some(result)
    }

    /// Temporarily removes a [`Component`] `T` from this [`Entity`] and runs the
    /// provided closure on it, returning the result if `T` was available.
    /// This will trigger the `Remove` and `Replace` component hooks without
    /// causing an archetype move.
    ///
    /// This is most useful with immutable components, where removal and reinsertion
    /// is the only way to modify a value.
    ///
    /// If you do not need to ensure the above hooks are triggered, and your component
    /// is mutable, prefer using [`get_mut`](EntityWorldMut::get_mut).
    ///
    /// # Panics
    ///
    /// If the entity has been despawned while this `EntityWorldMut` is still alive.
    #[inline]
    pub fn modify_component_by_id<R>(
        &mut self,
        component_id: ComponentId,
        f: impl for<'a> FnOnce(MutUntyped<'a>) -> R,
    ) -> Option<R> {
        self.assert_not_despawned();

        let result = self
            .world
            .modify_component_by_id(self.entity, component_id, f)
            .expect("entity access must be valid")?;

        self.update_location();

        Some(result)
    }

    /// Gets mutable access to the component of type `T` for the current entity.
    /// Returns `None` if the entity does not have a component of type `T`.
    ///
    /// # Safety
    ///
    /// - `T` must be a mutable component
    #[inline]
    pub unsafe fn get_mut_assume_mutable<T: Component>(&mut self) -> Option<Mut<'_, T>> {
        self.as_mutable().into_mut_assume_mutable()
    }

    /// Consumes `self` and gets mutable access to the component of type `T`
    /// with the world `'w` lifetime for the current entity.
    /// Returns `None` if the entity does not have a component of type `T`.
    ///
    /// # Panics
    ///
    /// If the entity has been despawned while this `EntityWorldMut` is still alive.
    #[inline]
    pub fn into_mut<T: Component<Mutability = Mutable>>(self) -> Option<Mut<'w, T>> {
        // SAFETY: consuming `self` implies exclusive access
        unsafe { self.into_unsafe_entity_cell().get_mut() }
    }

    /// Consumes `self` and gets mutable access to the component of type `T`
    /// with the world `'w` lifetime for the current entity.
    /// Returns `None` if the entity does not have a component of type `T`.
    ///
    /// # Panics
    ///
    /// If the entity has been despawned while this `EntityWorldMut` is still alive.
    ///
    /// # Safety
    ///
    /// - `T` must be a mutable component
    #[inline]
    pub unsafe fn into_mut_assume_mutable<T: Component>(self) -> Option<Mut<'w, T>> {
        // SAFETY: consuming `self` implies exclusive access
        unsafe { self.into_unsafe_entity_cell().get_mut_assume_mutable() }
    }

    /// Gets a reference to the resource of the given type
    ///
    /// # Panics
    ///
    /// Panics if the resource does not exist.
    /// Use [`get_resource`](EntityWorldMut::get_resource) instead if you want to handle this case.
    #[inline]
    #[track_caller]
    pub fn resource<R: Resource>(&self) -> &R {
        self.world.resource::<R>()
    }

    /// Gets a mutable reference to the resource of the given type
    ///
    /// # Panics
    ///
    /// Panics if the resource does not exist.
    /// Use [`get_resource_mut`](World::get_resource_mut) instead if you want to handle this case.
    ///
    /// If you want to instead insert a value if the resource does not exist,
    /// use [`get_resource_or_insert_with`](World::get_resource_or_insert_with).
    #[inline]
    #[track_caller]
    pub fn resource_mut<R: Resource>(&mut self) -> Mut<'_, R> {
        self.world.resource_mut::<R>()
    }

    /// Gets a reference to the resource of the given type if it exists
    #[inline]
    pub fn get_resource<R: Resource>(&self) -> Option<&R> {
        self.world.get_resource()
    }

    /// Gets a mutable reference to the resource of the given type if it exists
    #[inline]
    pub fn get_resource_mut<R: Resource>(&mut self) -> Option<Mut<'_, R>> {
        self.world.get_resource_mut()
    }

    /// Retrieves the change ticks for the given component. This can be useful for implementing change
    /// detection in custom runtimes.
    ///
    /// # Panics
    ///
    /// If the entity has been despawned while this `EntityWorldMut` is still alive.
    #[inline]
    pub fn get_change_ticks<T: Component>(&self) -> Option<ComponentTicks> {
        self.as_readonly().get_change_ticks::<T>()
    }

    /// Retrieves the change ticks for the given [`ComponentId`]. This can be useful for implementing change
    /// detection in custom runtimes.
    ///
    /// **You should prefer to use the typed API [`EntityWorldMut::get_change_ticks`] where possible and only
    /// use this in cases where the actual component types are not known at
    /// compile time.**
    ///
    /// # Panics
    ///
    /// If the entity has been despawned while this `EntityWorldMut` is still alive.
    #[inline]
    pub fn get_change_ticks_by_id(&self, component_id: ComponentId) -> Option<ComponentTicks> {
        self.as_readonly().get_change_ticks_by_id(component_id)
    }

    /// Returns [untyped read-only reference(s)](Ptr) to component(s) for the
    /// current entity, based on the given [`ComponentId`]s.
    ///
    /// **You should prefer to use the typed API [`EntityWorldMut::get`] where
    /// possible and only use this in cases where the actual component types
    /// are not known at compile time.**
    ///
    /// Unlike [`EntityWorldMut::get`], this returns untyped reference(s) to
    /// component(s), and it's the job of the caller to ensure the correct
    /// type(s) are dereferenced (if necessary).
    ///
    /// # Errors
    ///
    /// Returns [`EntityComponentError::MissingComponent`] if the entity does
    /// not have a component.
    ///
    /// # Examples
    ///
    /// For examples on how to use this method, see [`EntityRef::get_by_id`].
    ///
    /// # Panics
    ///
    /// If the entity has been despawned while this `EntityWorldMut` is still alive.
    #[inline]
    pub fn get_by_id<F: DynamicComponentFetch>(
        &self,
        component_ids: F,
    ) -> Result<F::Ref<'_>, EntityComponentError> {
        self.as_readonly().get_by_id(component_ids)
    }

    /// Consumes `self` and returns [untyped read-only reference(s)](Ptr) to
    /// component(s) with lifetime `'w` for the current entity, based on the
    /// given [`ComponentId`]s.
    ///
    /// **You should prefer to use the typed API [`EntityWorldMut::into_borrow`]
    /// where possible and only use this in cases where the actual component
    /// types are not known at compile time.**
    ///
    /// Unlike [`EntityWorldMut::into_borrow`], this returns untyped reference(s) to
    /// component(s), and it's the job of the caller to ensure the correct
    /// type(s) are dereferenced (if necessary).
    ///
    /// # Errors
    ///
    /// Returns [`EntityComponentError::MissingComponent`] if the entity does
    /// not have a component.
    ///
    /// # Examples
    ///
    /// For examples on how to use this method, see [`EntityRef::get_by_id`].
    ///
    /// # Panics
    ///
    /// If the entity has been despawned while this `EntityWorldMut` is still alive.
    #[inline]
    pub fn into_borrow_by_id<F: DynamicComponentFetch>(
        self,
        component_ids: F,
    ) -> Result<F::Ref<'w>, EntityComponentError> {
        self.into_readonly().get_by_id(component_ids)
    }

    /// Returns [untyped mutable reference(s)](MutUntyped) to component(s) for
    /// the current entity, based on the given [`ComponentId`]s.
    ///
    /// **You should prefer to use the typed API [`EntityWorldMut::get_mut`] where
    /// possible and only use this in cases where the actual component types
    /// are not known at compile time.**
    ///
    /// Unlike [`EntityWorldMut::get_mut`], this returns untyped reference(s) to
    /// component(s), and it's the job of the caller to ensure the correct
    /// type(s) are dereferenced (if necessary).
    ///
    /// # Errors
    ///
    /// - Returns [`EntityComponentError::MissingComponent`] if the entity does
    ///   not have a component.
    /// - Returns [`EntityComponentError::AliasedMutability`] if a component
    ///   is requested multiple times.
    ///
    /// # Examples
    ///
    /// For examples on how to use this method, see [`EntityMut::get_mut_by_id`].
    ///
    /// # Panics
    ///
    /// If the entity has been despawned while this `EntityWorldMut` is still alive.
    #[inline]
    pub fn get_mut_by_id<F: DynamicComponentFetch>(
        &mut self,
        component_ids: F,
    ) -> Result<F::Mut<'_>, EntityComponentError> {
        self.as_mutable().into_mut_by_id(component_ids)
    }

    /// Returns [untyped mutable reference(s)](MutUntyped) to component(s) for
    /// the current entity, based on the given [`ComponentId`]s.
    /// Assumes the given [`ComponentId`]s refer to mutable components.
    ///
    /// **You should prefer to use the typed API [`EntityWorldMut::get_mut_assume_mutable`] where
    /// possible and only use this in cases where the actual component types
    /// are not known at compile time.**
    ///
    /// Unlike [`EntityWorldMut::get_mut_assume_mutable`], this returns untyped reference(s) to
    /// component(s), and it's the job of the caller to ensure the correct
    /// type(s) are dereferenced (if necessary).
    ///
    /// # Errors
    ///
    /// - Returns [`EntityComponentError::MissingComponent`] if the entity does
    ///   not have a component.
    /// - Returns [`EntityComponentError::AliasedMutability`] if a component
    ///   is requested multiple times.
    ///
    /// # Panics
    ///
    /// If the entity has been despawned while this `EntityWorldMut` is still alive.
    ///
    /// # Safety
    /// It is the callers responsibility to ensure that
    /// - the provided [`ComponentId`]s must refer to mutable components.
    #[inline]
    pub unsafe fn get_mut_assume_mutable_by_id<F: DynamicComponentFetch>(
        &mut self,
        component_ids: F,
    ) -> Result<F::Mut<'_>, EntityComponentError> {
        self.as_mutable()
            .into_mut_assume_mutable_by_id(component_ids)
    }

    /// Consumes `self` and returns [untyped mutable reference(s)](MutUntyped)
    /// to component(s) with lifetime `'w` for the current entity, based on the
    /// given [`ComponentId`]s.
    ///
    /// **You should prefer to use the typed API [`EntityWorldMut::into_mut`] where
    /// possible and only use this in cases where the actual component types
    /// are not known at compile time.**
    ///
    /// Unlike [`EntityWorldMut::into_mut`], this returns untyped reference(s) to
    /// component(s), and it's the job of the caller to ensure the correct
    /// type(s) are dereferenced (if necessary).
    ///
    /// # Errors
    ///
    /// - Returns [`EntityComponentError::MissingComponent`] if the entity does
    ///   not have a component.
    /// - Returns [`EntityComponentError::AliasedMutability`] if a component
    ///   is requested multiple times.
    ///
    /// # Examples
    ///
    /// For examples on how to use this method, see [`EntityMut::get_mut_by_id`].
    ///
    /// # Panics
    ///
    /// If the entity has been despawned while this `EntityWorldMut` is still alive.
    #[inline]
    pub fn into_mut_by_id<F: DynamicComponentFetch>(
        self,
        component_ids: F,
    ) -> Result<F::Mut<'w>, EntityComponentError> {
        self.into_mutable().into_mut_by_id(component_ids)
    }

    /// Consumes `self` and returns [untyped mutable reference(s)](MutUntyped)
    /// to component(s) with lifetime `'w` for the current entity, based on the
    /// given [`ComponentId`]s.
    /// Assumes the given [`ComponentId`]s refer to mutable components.
    ///
    /// **You should prefer to use the typed API [`EntityWorldMut::into_mut_assume_mutable`] where
    /// possible and only use this in cases where the actual component types
    /// are not known at compile time.**
    ///
    /// Unlike [`EntityWorldMut::into_mut_assume_mutable`], this returns untyped reference(s) to
    /// component(s), and it's the job of the caller to ensure the correct
    /// type(s) are dereferenced (if necessary).
    ///
    /// # Errors
    ///
    /// - Returns [`EntityComponentError::MissingComponent`] if the entity does
    ///   not have a component.
    /// - Returns [`EntityComponentError::AliasedMutability`] if a component
    ///   is requested multiple times.
    ///
    /// # Panics
    ///
    /// If the entity has been despawned while this `EntityWorldMut` is still alive.
    ///
    /// # Safety
    /// It is the callers responsibility to ensure that
    /// - the provided [`ComponentId`]s must refer to mutable components.
    #[inline]
    pub unsafe fn into_mut_assume_mutable_by_id<F: DynamicComponentFetch>(
        self,
        component_ids: F,
    ) -> Result<F::Mut<'w>, EntityComponentError> {
        self.into_mutable()
            .into_mut_assume_mutable_by_id(component_ids)
    }

    /// Adds a [`Bundle`] of components to the entity.
    ///
    /// This will overwrite any previous value(s) of the same component type.
    ///
    /// # Panics
    ///
    /// If the entity has been despawned while this `EntityWorldMut` is still alive.
    #[track_caller]
    pub fn insert<T: Bundle>(&mut self, bundle: T) -> &mut Self {
        self.insert_with_caller(
            bundle,
            InsertMode::Replace,
            MaybeLocation::caller(),
            RelationshipHookMode::Run,
        )
    }

    /// Adds a [`Bundle`] of components to the entity.
    /// [`Relationship`](crate::relationship::Relationship) components in the bundle will follow the configuration
    /// in `relationship_hook_mode`.
    ///
    /// This will overwrite any previous value(s) of the same component type.
    ///
    /// # Warning
    ///
    /// This can easily break the integrity of relationships. This is intended to be used for cloning and spawning code internals,
    /// not most user-facing scenarios.
    ///
    /// # Panics
    ///
    /// If the entity has been despawned while this `EntityWorldMut` is still alive.
    #[track_caller]
    pub fn insert_with_relationship_hook_mode<T: Bundle>(
        &mut self,
        bundle: T,
        relationship_hook_mode: RelationshipHookMode,
    ) -> &mut Self {
        self.insert_with_caller(
            bundle,
            InsertMode::Replace,
            MaybeLocation::caller(),
            relationship_hook_mode,
        )
    }

    /// Adds a [`Bundle`] of components to the entity without overwriting.
    ///
    /// This will leave any previous value(s) of the same component type
    /// unchanged.
    ///
    /// # Panics
    ///
    /// If the entity has been despawned while this `EntityWorldMut` is still alive.
    #[track_caller]
    pub fn insert_if_new<T: Bundle>(&mut self, bundle: T) -> &mut Self {
        self.insert_with_caller(
            bundle,
            InsertMode::Keep,
            MaybeLocation::caller(),
            RelationshipHookMode::Run,
        )
    }

    /// Split into a new function so we can pass the calling location into the function when using
    /// as a command.
    #[inline]
    pub(crate) fn insert_with_caller<T: Bundle>(
        &mut self,
        bundle: T,
        mode: InsertMode,
        caller: MaybeLocation,
        relationship_hook_mode: RelationshipHookMode,
    ) -> &mut Self {
        let location = self.location();
        let change_tick = self.world.change_tick();
        let mut bundle_inserter =
            BundleInserter::new::<T>(&bundle, self.world, location.archetype_id, change_tick);
        // SAFETY: location matches current entity. `T` matches `bundle_info`
        let (location, after_effect) = unsafe {
            bundle_inserter.insert(
                self.entity,
                location,
                bundle,
                mode,
                caller,
                relationship_hook_mode,
            )
        };
        self.location = Some(location);
        self.world.flush();
        self.update_location();
        after_effect.apply(self);
        self
    }

    /// Inserts a dynamic [`Component`] into the entity.
    ///
    /// This will overwrite any previous value(s) of the same component type.
    ///
    /// You should prefer to use the typed API [`EntityWorldMut::insert`] where possible.
    ///
    /// # Safety
    ///
    /// - [`ComponentId`] must be from the same world as [`EntityWorldMut`]
    /// - [`OwningPtr`] must be a valid reference to the type represented by [`ComponentId`]
    ///
    /// # Panics
    ///
    /// If the entity has been despawned while this `EntityWorldMut` is still alive.
    #[track_caller]
    pub unsafe fn insert_by_id(
        &mut self,
        component_id: ComponentId,
        component: OwningPtr<'_>,
    ) -> &mut Self {
        self.insert_by_id_with_caller(
            component_id,
            component,
            InsertMode::Replace,
            MaybeLocation::caller(),
            RelationshipHookMode::Run,
        )
    }

    /// # Safety
    ///
    /// - [`ComponentId`] must be from the same world as [`EntityWorldMut`]
    /// - [`OwningPtr`] must be a valid reference to the type represented by [`ComponentId`]
    #[inline]
    pub(crate) unsafe fn insert_by_id_with_caller(
        &mut self,
        component_id: ComponentId,
        component: OwningPtr<'_>,
        mode: InsertMode,
        caller: MaybeLocation,
        relationship_hook_insert_mode: RelationshipHookMode,
    ) -> &mut Self {
        let location = self.location();
        let change_tick = self.world.change_tick();
        let bundle_id = self.world.bundles.init_component_info(
            &mut self.world.storages,
            &self.world.components,
            component_id,
        );
        let storage_type = self.world.bundles.get_storage_unchecked(bundle_id);

        let bundle_inserter =
            BundleInserter::new_with_id(self.world, location.archetype_id, bundle_id, change_tick);

        self.location = Some(insert_dynamic_bundle(
            bundle_inserter,
            self.entity,
            location,
            Some(component).into_iter(),
            Some(storage_type).iter().cloned(),
            mode,
            caller,
            relationship_hook_insert_mode,
        ));
        self.world.flush();
        self.update_location();
        self
    }

    /// Inserts a dynamic [`Bundle`] into the entity.
    ///
    /// This will overwrite any previous value(s) of the same component type.
    ///
    /// You should prefer to use the typed API [`EntityWorldMut::insert`] where possible.
    /// If your [`Bundle`] only has one component, use the cached API [`EntityWorldMut::insert_by_id`].
    ///
    /// If possible, pass a sorted slice of `ComponentId` to maximize caching potential.
    ///
    /// # Safety
    /// - Each [`ComponentId`] must be from the same world as [`EntityWorldMut`]
    /// - Each [`OwningPtr`] must be a valid reference to the type represented by [`ComponentId`]
    ///
    /// # Panics
    ///
    /// If the entity has been despawned while this `EntityWorldMut` is still alive.
    #[track_caller]
    pub unsafe fn insert_by_ids<'a, I: Iterator<Item = OwningPtr<'a>>>(
        &mut self,
        component_ids: &[ComponentId],
        iter_components: I,
    ) -> &mut Self {
        self.insert_by_ids_internal(component_ids, iter_components, RelationshipHookMode::Run)
    }

    #[track_caller]
    pub(crate) unsafe fn insert_by_ids_internal<'a, I: Iterator<Item = OwningPtr<'a>>>(
        &mut self,
        component_ids: &[ComponentId],
        iter_components: I,
        relationship_hook_insert_mode: RelationshipHookMode,
    ) -> &mut Self {
        let location = self.location();
        let change_tick = self.world.change_tick();
        let bundle_id = self.world.bundles.init_dynamic_info(
            "<dynamic bundle>",
            &mut self.world.storages,
            &self.world.components,
            component_ids,
        );
        let mut storage_types =
            core::mem::take(self.world.bundles.get_storages_unchecked(bundle_id));
        let bundle_inserter =
            BundleInserter::new_with_id(self.world, location.archetype_id, bundle_id, change_tick);

        self.location = Some(insert_dynamic_bundle(
            bundle_inserter,
            self.entity,
            location,
            iter_components,
            (*storage_types).iter().cloned(),
            InsertMode::Replace,
            MaybeLocation::caller(),
            relationship_hook_insert_mode,
        ));
        *self.world.bundles.get_storages_unchecked(bundle_id) = core::mem::take(&mut storage_types);
        self.world.flush();
        self.update_location();
        self
    }

    /// Removes all components in the [`Bundle`] from the entity and returns their previous values.
    ///
    /// **Note:** If the entity does not have every component in the bundle, this method will not
    /// remove any of them.
    ///
    /// # Panics
    ///
    /// If the entity has been despawned while this `EntityWorldMut` is still alive.
    #[must_use]
    #[track_caller]
    pub fn take<T: BundleFromComponents>(&mut self) -> Option<T> {
        let location = self.location();
        let entity = self.entity;

        let mut remover =
            // SAFETY: The archetype id must be valid since this entity is in it.
            unsafe { BundleRemover::new::<T>(self.world, location.archetype_id, true) }?;
        // SAFETY: The passed location has the sane archetype as the remover, since they came from the same location.
        let (new_location, result) = unsafe {
            remover.remove(
                entity,
                location,
                MaybeLocation::caller(),
                |sets, table, components, bundle_components| {
                    let mut bundle_components = bundle_components.iter().copied();
                    (
                        false,
                        T::from_components(&mut (sets, table), &mut |(sets, table)| {
                            let component_id = bundle_components.next().unwrap();
                            // SAFETY: the component existed to be removed, so its id must be valid.
                            let component_info = components.get_info_unchecked(component_id);
                            match component_info.storage_type() {
                                StorageType::Table => {
                                    table
                                        .as_mut()
                                        // SAFETY: The table must be valid if the component is in it.
                                        .debug_checked_unwrap()
                                        // SAFETY: The remover is cleaning this up.
                                        .take_component(component_id, location.table_row)
                                }
                                StorageType::SparseSet => sets
                                    .get_mut(component_id)
                                    .unwrap()
                                    .remove_and_forget(entity)
                                    .unwrap(),
                            }
                        }),
                    )
                },
            )
        };
        self.location = Some(new_location);

        self.world.flush();
        self.update_location();
        Some(result)
    }

    /// Removes any components in the [`Bundle`] from the entity.
    ///
    /// See [`EntityCommands::remove`](crate::system::EntityCommands::remove) for more details.
    ///
    /// # Panics
    ///
    /// If the entity has been despawned while this `EntityWorldMut` is still alive.
    #[track_caller]
    pub fn remove<T: StaticBundle>(&mut self) -> &mut Self {
        self.remove_with_caller::<T>(MaybeLocation::caller())
    }

    #[inline]
    pub(crate) fn remove_with_caller<T: StaticBundle>(
        &mut self,
        caller: MaybeLocation,
    ) -> &mut Self {
        let location = self.location();

        let Some(mut remover) =
            // SAFETY: The archetype id must be valid since this entity is in it.
            (unsafe { BundleRemover::new::<T>(self.world, location.archetype_id, false) })
        else {
            return self;
        };
        // SAFETY: The remover archetype came from the passed location and the removal can not fail.
        let new_location = unsafe {
            remover.remove(
                self.entity,
                location,
                caller,
                BundleRemover::empty_pre_remove,
            )
        }
        .0;

        self.location = Some(new_location);
        self.world.flush();
        self.update_location();
        self
    }

    /// Removes all components in the [`Bundle`] and remove all required components for each component in the bundle
    ///
    /// # Panics
    ///
    /// If the entity has been despawned while this `EntityWorldMut` is still alive.
    #[track_caller]
    pub fn remove_with_requires<T: StaticBundle>(&mut self) -> &mut Self {
        self.remove_with_requires_with_caller::<T>(MaybeLocation::caller())
    }

    pub(crate) fn remove_with_requires_with_caller<T: StaticBundle>(
        &mut self,
        caller: MaybeLocation,
    ) -> &mut Self {
        let location = self.location();
        let storages = &mut self.world.storages;
        let bundles = &mut self.world.bundles;
        // SAFETY: These come from the same world.
        let mut registrator = unsafe {
            ComponentsRegistrator::new(&mut self.world.components, &mut self.world.component_ids)
        };
        let bundle_id =
            bundles.register_static_contributed_bundle_info::<T>(&mut registrator, storages);

        // SAFETY: We just created the bundle, and the archetype is valid, since we are in it.
        let Some(mut remover) = (unsafe {
            BundleRemover::new_with_id(self.world, location.archetype_id, bundle_id, false)
        }) else {
            return self;
        };
        // SAFETY: The remover archetype came from the passed location and the removal can not fail.
        let new_location = unsafe {
            remover.remove(
                self.entity,
                location,
                caller,
                BundleRemover::empty_pre_remove,
            )
        }
        .0;

        self.location = Some(new_location);
        self.world.flush();
        self.update_location();
        self
    }

    /// Removes any components except those in the [`Bundle`] (and its Required Components) from the entity.
    ///
    /// See [`EntityCommands::retain`](crate::system::EntityCommands::retain) for more details.
    ///
    /// # Panics
    ///
    /// If the entity has been despawned while this `EntityWorldMut` is still alive.
    #[track_caller]
    pub fn retain<T: StaticBundle>(&mut self) -> &mut Self {
        self.retain_with_caller::<T>(MaybeLocation::caller())
    }

    #[inline]
    pub(crate) fn retain_with_caller<T: StaticBundle>(
        &mut self,
        caller: MaybeLocation,
    ) -> &mut Self {
        let old_location = self.location();
        let archetypes = &mut self.world.archetypes;
        let storages = &mut self.world.storages;
        // SAFETY: These come from the same world.
        let mut registrator = unsafe {
            ComponentsRegistrator::new(&mut self.world.components, &mut self.world.component_ids)
        };

        let retained_bundle = self
            .world
            .bundles
            .register_static_info::<T>(&mut registrator, storages);
        // SAFETY: `retained_bundle` exists as we just initialized it.
        let retained_bundle_info = unsafe { self.world.bundles.get_unchecked(retained_bundle) };
        let old_archetype = &mut archetypes[old_location.archetype_id];

        // PERF: this could be stored in an Archetype Edge
        let to_remove = &old_archetype
            .components()
            .filter(|c| !retained_bundle_info.contributed_components().contains(c))
            .collect::<Vec<_>>();
        let remove_bundle = self.world.bundles.init_dynamic_info(
            "<dynamic bundle>",
            &mut self.world.storages,
            &registrator,
            to_remove,
        );

        // SAFETY: We just created the bundle, and the archetype is valid, since we are in it.
        let Some(mut remover) = (unsafe {
            BundleRemover::new_with_id(self.world, old_location.archetype_id, remove_bundle, false)
        }) else {
            return self;
        };
        // SAFETY: The remover archetype came from the passed location and the removal can not fail.
        let new_location = unsafe {
            remover.remove(
                self.entity,
                old_location,
                caller,
                BundleRemover::empty_pre_remove,
            )
        }
        .0;

        self.location = Some(new_location);
        self.world.flush();
        self.update_location();
        self
    }

    /// Removes a dynamic [`Component`] from the entity if it exists.
    ///
    /// You should prefer to use the typed API [`EntityWorldMut::remove`] where possible.
    ///
    /// # Panics
    ///
    /// Panics if the provided [`ComponentId`] does not exist in the [`World`] or if the
    /// entity has been despawned while this `EntityWorldMut` is still alive.
    #[track_caller]
    pub fn remove_by_id(&mut self, component_id: ComponentId) -> &mut Self {
        self.remove_by_id_with_caller(component_id, MaybeLocation::caller())
    }

    #[inline]
    pub(crate) fn remove_by_id_with_caller(
        &mut self,
        component_id: ComponentId,
        caller: MaybeLocation,
    ) -> &mut Self {
        let location = self.location();
        let components = &mut self.world.components;

        let bundle_id = self.world.bundles.init_component_info(
            &mut self.world.storages,
            components,
            component_id,
        );

        // SAFETY: We just created the bundle, and the archetype is valid, since we are in it.
        let Some(mut remover) = (unsafe {
            BundleRemover::new_with_id(self.world, location.archetype_id, bundle_id, false)
        }) else {
            return self;
        };
        // SAFETY: The remover archetype came from the passed location and the removal can not fail.
        let new_location = unsafe {
            remover.remove(
                self.entity,
                location,
                caller,
                BundleRemover::empty_pre_remove,
            )
        }
        .0;

        self.location = Some(new_location);
        self.world.flush();
        self.update_location();
        self
    }

    /// Removes a dynamic bundle from the entity if it exists.
    ///
    /// You should prefer to use the typed API [`EntityWorldMut::remove`] where possible.
    ///
    /// # Panics
    ///
    /// Panics if any of the provided [`ComponentId`]s do not exist in the [`World`] or if the
    /// entity has been despawned while this `EntityWorldMut` is still alive.
    #[track_caller]
    pub fn remove_by_ids(&mut self, component_ids: &[ComponentId]) -> &mut Self {
        let location = self.location();
        let components = &mut self.world.components;

        let bundle_id = self.world.bundles.init_dynamic_info(
            "<dynamic bundle>",
            &mut self.world.storages,
            components,
            component_ids,
        );

        // SAFETY: We just created the bundle, and the archetype is valid, since we are in it.
        let Some(mut remover) = (unsafe {
            BundleRemover::new_with_id(self.world, location.archetype_id, bundle_id, false)
        }) else {
            return self;
        };
        // SAFETY: The remover archetype came from the passed location and the removal can not fail.
        let new_location = unsafe {
            remover.remove(
                self.entity,
                location,
                MaybeLocation::caller(),
                BundleRemover::empty_pre_remove,
            )
        }
        .0;

        self.location = Some(new_location);
        self.world.flush();
        self.update_location();
        self
    }

    /// Removes all components associated with the entity.
    ///
    /// # Panics
    ///
    /// If the entity has been despawned while this `EntityWorldMut` is still alive.
    #[track_caller]
    pub fn clear(&mut self) -> &mut Self {
        self.clear_with_caller(MaybeLocation::caller())
    }

    #[inline]
    pub(crate) fn clear_with_caller(&mut self, caller: MaybeLocation) -> &mut Self {
        let location = self.location();
        let component_ids: Vec<ComponentId> = self.archetype().components().collect();
        let components = &mut self.world.components;

        let bundle_id = self.world.bundles.init_dynamic_info(
            "<dynamic bundle>",
            &mut self.world.storages,
            components,
            component_ids.as_slice(),
        );

        // SAFETY: We just created the bundle, and the archetype is valid, since we are in it.
        let Some(mut remover) = (unsafe {
            BundleRemover::new_with_id(self.world, location.archetype_id, bundle_id, false)
        }) else {
            return self;
        };
        // SAFETY: The remover archetype came from the passed location and the removal can not fail.
        let new_location = unsafe {
            remover.remove(
                self.entity,
                location,
                caller,
                BundleRemover::empty_pre_remove,
            )
        }
        .0;

        self.location = Some(new_location);
        self.world.flush();
        self.update_location();
        self
    }

    /// Despawns the current entity.
    ///
    /// See [`World::despawn`] for more details.
    ///
    /// # Note
    ///
    /// This will also despawn any [`Children`](crate::hierarchy::Children) entities, and any other [`RelationshipTarget`](crate::relationship::RelationshipTarget) that is configured
    /// to despawn descendants. This results in "recursive despawn" behavior.
    ///
    /// # Panics
    ///
    /// If the entity has been despawned while this `EntityWorldMut` is still alive.
    #[track_caller]
    pub fn despawn(self) {
        self.despawn_with_caller(MaybeLocation::caller());
    }

    pub(crate) fn despawn_with_caller(self, caller: MaybeLocation) {
        let location = self.location();
        let world = self.world;
        let archetype = &world.archetypes[location.archetype_id];

        // SAFETY: Archetype cannot be mutably aliased by DeferredWorld
        let (archetype, mut deferred_world) = unsafe {
            let archetype: *const Archetype = archetype;
            let world = world.as_unsafe_world_cell();
            (&*archetype, world.into_deferred())
        };

        // SAFETY: All components in the archetype exist in world
        unsafe {
            if archetype.has_despawn_observer() {
                deferred_world.trigger_observers(
                    DESPAWN,
                    Some(self.entity),
                    archetype.components(),
                    caller,
                );
            }
            deferred_world.trigger_on_despawn(
                archetype,
                self.entity,
                archetype.components(),
                caller,
            );
            if archetype.has_replace_observer() {
                deferred_world.trigger_observers(
                    REPLACE,
                    Some(self.entity),
                    archetype.components(),
                    caller,
                );
            }
            deferred_world.trigger_on_replace(
                archetype,
                self.entity,
                archetype.components(),
                caller,
                RelationshipHookMode::Run,
            );
            if archetype.has_remove_observer() {
                deferred_world.trigger_observers(
                    REMOVE,
                    Some(self.entity),
                    archetype.components(),
                    caller,
                );
            }
            deferred_world.trigger_on_remove(
                archetype,
                self.entity,
                archetype.components(),
                caller,
            );
        }

        for component_id in archetype.components() {
            world.removed_components.send(component_id, self.entity);
        }

        // Observers and on_remove hooks may reserve new entities, which
        // requires a flush before Entities::free may be called.
        world.flush_entities();

        let location = world
            .entities
            .free(self.entity)
            .flatten()
            .expect("entity should exist at this point.");
        let table_row;
        let moved_entity;
        let change_tick = world.change_tick();

        {
            let archetype = &mut world.archetypes[location.archetype_id];
            let remove_result = archetype.swap_remove(location.archetype_row);
            if let Some(swapped_entity) = remove_result.swapped_entity {
                let swapped_location = world.entities.get(swapped_entity).unwrap();
                // SAFETY: swapped_entity is valid and the swapped entity's components are
                // moved to the new location immediately after.
                unsafe {
                    world.entities.set(
                        swapped_entity.index(),
                        Some(EntityLocation {
                            archetype_id: swapped_location.archetype_id,
                            archetype_row: location.archetype_row,
                            table_id: swapped_location.table_id,
                            table_row: swapped_location.table_row,
                        }),
                    );
                    world
                        .entities
                        .mark_spawn_despawn(swapped_entity.index(), caller, change_tick);
                }
            }
            table_row = remove_result.table_row;

            for component_id in archetype.sparse_set_components() {
                // set must have existed for the component to be added.
                let sparse_set = world.storages.sparse_sets.get_mut(component_id).unwrap();
                sparse_set.remove(self.entity);
            }
            // SAFETY: table rows stored in archetypes always exist
            moved_entity = unsafe {
                world.storages.tables[archetype.table_id()].swap_remove_unchecked(table_row)
            };
        };

        if let Some(moved_entity) = moved_entity {
            let moved_location = world.entities.get(moved_entity).unwrap();
            // SAFETY: `moved_entity` is valid and the provided `EntityLocation` accurately reflects
            //         the current location of the entity and its component data.
            unsafe {
                world.entities.set(
                    moved_entity.index(),
                    Some(EntityLocation {
                        archetype_id: moved_location.archetype_id,
                        archetype_row: moved_location.archetype_row,
                        table_id: moved_location.table_id,
                        table_row,
                    }),
                );
                world
                    .entities
                    .mark_spawn_despawn(moved_entity.index(), caller, change_tick);
            }
            world.archetypes[moved_location.archetype_id]
                .set_entity_table_row(moved_location.archetype_row, table_row);
        }
        world.flush();
    }

    /// Ensures any commands triggered by the actions of Self are applied, equivalent to [`World::flush`]
    pub fn flush(self) -> Entity {
        self.world.flush();
        self.entity
    }

    /// Gets read-only access to the world that the current entity belongs to.
    #[inline]
    pub fn world(&self) -> &World {
        self.world
    }

    /// Returns this entity's world.
    ///
    /// See [`EntityWorldMut::world_scope`] or [`EntityWorldMut::into_world_mut`] for a safe alternative.
    ///
    /// # Safety
    /// Caller must not modify the world in a way that changes the current entity's location
    /// If the caller _does_ do something that could change the location, `self.update_location()`
    /// must be called before using any other methods on this [`EntityWorldMut`].
    #[inline]
    pub unsafe fn world_mut(&mut self) -> &mut World {
        self.world
    }

    /// Returns this entity's [`World`], consuming itself.
    #[inline]
    pub fn into_world_mut(self) -> &'w mut World {
        self.world
    }

    /// Gives mutable access to this entity's [`World`] in a temporary scope.
    /// This is a safe alternative to using [`EntityWorldMut::world_mut`].
    ///
    /// # Examples
    ///
    /// ```
    /// # use bevy_ecs::prelude::*;
    /// #[derive(Resource, Default, Clone, Copy)]
    /// struct R(u32);
    ///
    /// # let mut world = World::new();
    /// # world.init_resource::<R>();
    /// # let mut entity = world.spawn_empty();
    /// // This closure gives us temporary access to the world.
    /// let new_r = entity.world_scope(|world: &mut World| {
    ///     // Mutate the world while we have access to it.
    ///     let mut r = world.resource_mut::<R>();
    ///     r.0 += 1;
    ///
    ///     // Return a value from the world before giving it back to the `EntityWorldMut`.
    ///     *r
    /// });
    /// # assert_eq!(new_r.0, 1);
    /// ```
    pub fn world_scope<U>(&mut self, f: impl FnOnce(&mut World) -> U) -> U {
        struct Guard<'w, 'a> {
            entity_mut: &'a mut EntityWorldMut<'w>,
        }

        impl Drop for Guard<'_, '_> {
            #[inline]
            fn drop(&mut self) {
                self.entity_mut.update_location();
            }
        }

        // When `guard` is dropped at the end of this scope,
        // it will update the cached `EntityLocation` for this instance.
        // This will run even in case the closure `f` unwinds.
        let guard = Guard { entity_mut: self };
        f(guard.entity_mut.world)
    }

    /// Updates the internal entity location to match the current location in the internal
    /// [`World`].
    ///
    /// This is *only* required when using the unsafe function [`EntityWorldMut::world_mut`],
    /// which enables the location to change.
    pub fn update_location(&mut self) {
        self.location = self.world.entities().get(self.entity);
    }

    /// Returns if the entity has been despawned.
    ///
    /// Normally it shouldn't be needed to explicitly check if the entity has been despawned
    /// between commands as this shouldn't happen. However, for some special cases where it
    /// is known that a hook or an observer might despawn the entity while a [`EntityWorldMut`]
    /// reference is still held, this method can be used to check if the entity is still alive
    /// to avoid panicking when calling further methods.
    #[inline]
    pub fn is_despawned(&self) -> bool {
        self.location.is_none()
    }

    /// Gets an Entry into the world for this entity and component for in-place manipulation.
    ///
    /// The type parameter specifies which component to get.
    ///
    /// # Examples
    ///
    /// ```
    /// # use bevy_ecs::prelude::*;
    /// #[derive(Component, Default, Clone, Copy, Debug, PartialEq)]
    /// struct Comp(u32);
    ///
    /// # let mut world = World::new();
    /// let mut entity = world.spawn_empty();
    /// entity.entry().or_insert_with(|| Comp(4));
    /// # let entity_id = entity.id();
    /// assert_eq!(world.query::<&Comp>().single(&world).unwrap().0, 4);
    ///
    /// # let mut entity = world.get_entity_mut(entity_id).unwrap();
    /// entity.entry::<Comp>().and_modify(|mut c| c.0 += 1);
    /// assert_eq!(world.query::<&Comp>().single(&world).unwrap().0, 5);
    /// ```
    ///
    /// # Panics
    ///
    /// If the entity has been despawned while this `EntityWorldMut` is still alive.
    pub fn entry<'a, T: Component>(&'a mut self) -> ComponentEntry<'w, 'a, T> {
        if self.contains::<T>() {
            ComponentEntry::Occupied(OccupiedComponentEntry {
                entity_world: self,
                _marker: PhantomData,
            })
        } else {
            ComponentEntry::Vacant(VacantComponentEntry {
                entity_world: self,
                _marker: PhantomData,
            })
        }
    }

    /// Triggers the given `event` for this entity, which will run any observers watching for it.
    ///
    /// # Panics
    ///
    /// If the entity has been despawned while this `EntityWorldMut` is still alive.
    pub fn trigger(&mut self, event: impl EntityEvent) -> &mut Self {
        self.assert_not_despawned();
        self.world.trigger_targets(event, self.entity);
        self.world.flush();
        self.update_location();
        self
    }

    /// Creates an [`Observer`] listening for events of type `E` targeting this entity.
    /// In order to trigger the callback the entity must also match the query when the event is fired.
    ///
    /// # Panics
    ///
    /// If the entity has been despawned while this `EntityWorldMut` is still alive.
    ///
    /// Panics if the given system is an exclusive system.
    #[track_caller]
<<<<<<< HEAD
    pub fn observe<E: Event, B: StaticBundle, M>(
=======
    pub fn observe<E: EntityEvent, B: Bundle, M>(
>>>>>>> 3926f020
        &mut self,
        observer: impl IntoObserverSystem<E, B, M>,
    ) -> &mut Self {
        self.observe_with_caller(observer, MaybeLocation::caller())
    }

<<<<<<< HEAD
    pub(crate) fn observe_with_caller<E: Event, B: StaticBundle, M>(
=======
    pub(crate) fn observe_with_caller<E: EntityEvent, B: Bundle, M>(
>>>>>>> 3926f020
        &mut self,
        observer: impl IntoObserverSystem<E, B, M>,
        caller: MaybeLocation,
    ) -> &mut Self {
        self.assert_not_despawned();
        self.world
            .spawn_with_caller(Observer::new(observer).with_entity(self.entity), caller);
        self.world.flush();
        self.update_location();
        self
    }

    /// Clones parts of an entity (components, observers, etc.) onto another entity,
    /// configured through [`EntityClonerBuilder`].
    ///
    /// By default, the other entity will receive all the components of the original that implement
    /// [`Clone`] or [`Reflect`](bevy_reflect::Reflect).
    ///
    /// Configure through [`EntityClonerBuilder`] as follows:
    /// ```
    /// # use bevy_ecs::prelude::*;
    /// # #[derive(Component, Clone, PartialEq, Debug)]
    /// # struct ComponentA;
    /// # #[derive(Component, Clone, PartialEq, Debug)]
    /// # struct ComponentB;
    /// # let mut world = World::new();
    /// # let entity = world.spawn((ComponentA, ComponentB)).id();
    /// # let target = world.spawn_empty().id();
    /// world.entity_mut(entity).clone_with(target, |builder| {
    ///     builder.deny::<ComponentB>();
    /// });
    /// # assert_eq!(world.get::<ComponentA>(target), Some(&ComponentA));
    /// # assert_eq!(world.get::<ComponentB>(target), None);
    /// ```
    ///
    /// See [`EntityClonerBuilder`] for more options.
    ///
    /// # Panics
    ///
    /// - If this entity has been despawned while this `EntityWorldMut` is still alive.
    /// - If the target entity does not exist.
    pub fn clone_with(
        &mut self,
        target: Entity,
        config: impl FnOnce(&mut EntityClonerBuilder) + Send + Sync + 'static,
    ) -> &mut Self {
        self.assert_not_despawned();

        let mut builder = EntityCloner::build(self.world);
        config(&mut builder);
        builder.clone_entity(self.entity, target);

        self.world.flush();
        self.update_location();
        self
    }

    /// Spawns a clone of this entity and returns the [`Entity`] of the clone.
    ///
    /// The clone will receive all the components of the original that implement
    /// [`Clone`] or [`Reflect`](bevy_reflect::Reflect).
    ///
    /// To configure cloning behavior (such as only cloning certain components),
    /// use [`EntityWorldMut::clone_and_spawn_with`].
    ///
    /// # Panics
    ///
    /// If this entity has been despawned while this `EntityWorldMut` is still alive.
    pub fn clone_and_spawn(&mut self) -> Entity {
        self.clone_and_spawn_with(|_| {})
    }

    /// Spawns a clone of this entity and allows configuring cloning behavior
    /// using [`EntityClonerBuilder`], returning the [`Entity`] of the clone.
    ///
    /// By default, the clone will receive all the components of the original that implement
    /// [`Clone`] or [`Reflect`](bevy_reflect::Reflect).
    ///
    /// Configure through [`EntityClonerBuilder`] as follows:
    /// ```
    /// # use bevy_ecs::prelude::*;
    /// # #[derive(Component, Clone, PartialEq, Debug)]
    /// # struct ComponentA;
    /// # #[derive(Component, Clone, PartialEq, Debug)]
    /// # struct ComponentB;
    /// # let mut world = World::new();
    /// # let entity = world.spawn((ComponentA, ComponentB)).id();
    /// let entity_clone = world.entity_mut(entity).clone_and_spawn_with(|builder| {
    ///     builder.deny::<ComponentB>();
    /// });
    /// # assert_eq!(world.get::<ComponentA>(entity_clone), Some(&ComponentA));
    /// # assert_eq!(world.get::<ComponentB>(entity_clone), None);
    /// ```
    ///
    /// See [`EntityClonerBuilder`] for more options.
    ///
    /// # Panics
    ///
    /// If this entity has been despawned while this `EntityWorldMut` is still alive.
    pub fn clone_and_spawn_with(
        &mut self,
        config: impl FnOnce(&mut EntityClonerBuilder) + Send + Sync + 'static,
    ) -> Entity {
        self.assert_not_despawned();

        let entity_clone = self.world.entities.reserve_entity();
        self.world.flush();

        let mut builder = EntityCloner::build(self.world);
        config(&mut builder);
        builder.clone_entity(self.entity, entity_clone);

        self.world.flush();
        self.update_location();
        entity_clone
    }

    /// Clones the specified components of this entity and inserts them into another entity.
    ///
    /// Components can only be cloned if they implement
    /// [`Clone`] or [`Reflect`](bevy_reflect::Reflect).
    ///
    /// # Panics
    ///
    /// - If this entity has been despawned while this `EntityWorldMut` is still alive.
    /// - If the target entity does not exist.
    pub fn clone_components<B: StaticBundle>(&mut self, target: Entity) -> &mut Self {
        self.assert_not_despawned();

        EntityCloner::build(self.world)
            .deny_all()
            .allow::<B>()
            .clone_entity(self.entity, target);

        self.world.flush();
        self.update_location();
        self
    }

    /// Clones the specified components of this entity and inserts them into another entity,
    /// then removes the components from this entity.
    ///
    /// Components can only be cloned if they implement
    /// [`Clone`] or [`Reflect`](bevy_reflect::Reflect).
    ///
    /// # Panics
    ///
    /// - If this entity has been despawned while this `EntityWorldMut` is still alive.
    /// - If the target entity does not exist.
    pub fn move_components<B: StaticBundle>(&mut self, target: Entity) -> &mut Self {
        self.assert_not_despawned();

        EntityCloner::build(self.world)
            .deny_all()
            .allow::<B>()
            .move_components(true)
            .clone_entity(self.entity, target);

        self.world.flush();
        self.update_location();
        self
    }

    /// Returns the source code location from which this entity has last been spawned.
    pub fn spawned_by(&self) -> MaybeLocation {
        self.world()
            .entities()
            .entity_get_spawned_or_despawned_by(self.entity)
            .map(|location| location.unwrap())
    }

    /// Returns the [`Tick`] at which this entity has last been spawned.
    pub fn spawned_at(&self) -> Tick {
        self.assert_not_despawned();

        // SAFETY: entity being alive was asserted
        unsafe {
            self.world()
                .entities()
                .entity_get_spawned_or_despawned_unchecked(self.entity)
                .1
        }
    }

    /// Reborrows this entity in a temporary scope.
    /// This is useful for executing a function that requires a `EntityWorldMut`
    /// but you do not want to move out the entity ownership.
    pub fn reborrow_scope<U>(&mut self, f: impl FnOnce(EntityWorldMut) -> U) -> U {
        let Self {
            entity, location, ..
        } = *self;
        self.world_scope(move |world| {
            f(EntityWorldMut {
                world,
                entity,
                location,
            })
        })
    }
}

/// A view into a single entity and component in a world, which may either be vacant or occupied.
///
/// This `enum` can only be constructed from the [`entry`] method on [`EntityWorldMut`].
///
/// [`entry`]: EntityWorldMut::entry
pub enum ComponentEntry<'w, 'a, T: Component> {
    /// An occupied entry.
    Occupied(OccupiedComponentEntry<'w, 'a, T>),
    /// A vacant entry.
    Vacant(VacantComponentEntry<'w, 'a, T>),
}

impl<'w, 'a, T: Component<Mutability = Mutable>> ComponentEntry<'w, 'a, T> {
    /// Provides in-place mutable access to an occupied entry.
    ///
    /// # Examples
    ///
    /// ```
    /// # use bevy_ecs::prelude::*;
    /// #[derive(Component, Default, Clone, Copy, Debug, PartialEq)]
    /// struct Comp(u32);
    ///
    /// # let mut world = World::new();
    /// let mut entity = world.spawn(Comp(0));
    ///
    /// entity.entry::<Comp>().and_modify(|mut c| c.0 += 1);
    /// assert_eq!(world.query::<&Comp>().single(&world).unwrap().0, 1);
    /// ```
    #[inline]
    pub fn and_modify<F: FnOnce(Mut<'_, T>)>(self, f: F) -> Self {
        match self {
            ComponentEntry::Occupied(mut entry) => {
                f(entry.get_mut());
                ComponentEntry::Occupied(entry)
            }
            ComponentEntry::Vacant(entry) => ComponentEntry::Vacant(entry),
        }
    }
}

impl<'w, 'a, T: Component> ComponentEntry<'w, 'a, T> {
    /// Replaces the component of the entry, and returns an [`OccupiedComponentEntry`].
    ///
    /// # Examples
    ///
    /// ```
    /// # use bevy_ecs::prelude::*;
    /// #[derive(Component, Default, Clone, Copy, Debug, PartialEq)]
    /// struct Comp(u32);
    ///
    /// # let mut world = World::new();
    /// let mut entity = world.spawn_empty();
    ///
    /// let entry = entity.entry().insert_entry(Comp(4));
    /// assert_eq!(entry.get(), &Comp(4));
    ///
    /// let entry = entity.entry().insert_entry(Comp(2));
    /// assert_eq!(entry.get(), &Comp(2));
    /// ```
    #[inline]
    pub fn insert_entry(self, component: T) -> OccupiedComponentEntry<'w, 'a, T> {
        match self {
            ComponentEntry::Occupied(mut entry) => {
                entry.insert(component);
                entry
            }
            ComponentEntry::Vacant(entry) => entry.insert(component),
        }
    }

    /// Ensures the entry has this component by inserting the given default if empty, and
    /// returns a mutable reference to this component in the entry.
    ///
    /// # Examples
    ///
    /// ```
    /// # use bevy_ecs::prelude::*;
    /// #[derive(Component, Default, Clone, Copy, Debug, PartialEq)]
    /// struct Comp(u32);
    ///
    /// # let mut world = World::new();
    /// let mut entity = world.spawn_empty();
    ///
    /// entity.entry().or_insert(Comp(4));
    /// # let entity_id = entity.id();
    /// assert_eq!(world.query::<&Comp>().single(&world).unwrap().0, 4);
    ///
    /// # let mut entity = world.get_entity_mut(entity_id).unwrap();
    /// entity.entry().or_insert(Comp(15)).into_mut().0 *= 2;
    /// assert_eq!(world.query::<&Comp>().single(&world).unwrap().0, 8);
    /// ```
    #[inline]
    pub fn or_insert(self, default: T) -> OccupiedComponentEntry<'w, 'a, T> {
        match self {
            ComponentEntry::Occupied(entry) => entry,
            ComponentEntry::Vacant(entry) => entry.insert(default),
        }
    }

    /// Ensures the entry has this component by inserting the result of the default function if
    /// empty, and returns a mutable reference to this component in the entry.
    ///
    /// # Examples
    ///
    /// ```
    /// # use bevy_ecs::prelude::*;
    /// #[derive(Component, Default, Clone, Copy, Debug, PartialEq)]
    /// struct Comp(u32);
    ///
    /// # let mut world = World::new();
    /// let mut entity = world.spawn_empty();
    ///
    /// entity.entry().or_insert_with(|| Comp(4));
    /// assert_eq!(world.query::<&Comp>().single(&world).unwrap().0, 4);
    /// ```
    #[inline]
    pub fn or_insert_with<F: FnOnce() -> T>(self, default: F) -> OccupiedComponentEntry<'w, 'a, T> {
        match self {
            ComponentEntry::Occupied(entry) => entry,
            ComponentEntry::Vacant(entry) => entry.insert(default()),
        }
    }
}

impl<'w, 'a, T: Component + Default> ComponentEntry<'w, 'a, T> {
    /// Ensures the entry has this component by inserting the default value if empty, and
    /// returns a mutable reference to this component in the entry.
    ///
    /// # Examples
    ///
    /// ```
    /// # use bevy_ecs::prelude::*;
    /// #[derive(Component, Default, Clone, Copy, Debug, PartialEq)]
    /// struct Comp(u32);
    ///
    /// # let mut world = World::new();
    /// let mut entity = world.spawn_empty();
    ///
    /// entity.entry::<Comp>().or_default();
    /// assert_eq!(world.query::<&Comp>().single(&world).unwrap().0, 0);
    /// ```
    #[inline]
    pub fn or_default(self) -> OccupiedComponentEntry<'w, 'a, T> {
        match self {
            ComponentEntry::Occupied(entry) => entry,
            ComponentEntry::Vacant(entry) => entry.insert(Default::default()),
        }
    }
}

/// A view into an occupied entry in a [`EntityWorldMut`]. It is part of the [`OccupiedComponentEntry`] enum.
///
/// The contained entity must have the component type parameter if we have this struct.
pub struct OccupiedComponentEntry<'w, 'a, T: Component> {
    entity_world: &'a mut EntityWorldMut<'w>,
    _marker: PhantomData<T>,
}

impl<'w, 'a, T: Component> OccupiedComponentEntry<'w, 'a, T> {
    /// Gets a reference to the component in the entry.
    ///
    /// # Examples
    ///
    /// ```
    /// # use bevy_ecs::{prelude::*, world::ComponentEntry};
    /// #[derive(Component, Default, Clone, Copy, Debug, PartialEq)]
    /// struct Comp(u32);
    ///
    /// # let mut world = World::new();
    /// let mut entity = world.spawn(Comp(5));
    ///
    /// if let ComponentEntry::Occupied(o) = entity.entry::<Comp>() {
    ///     assert_eq!(o.get().0, 5);
    /// }
    /// ```
    #[inline]
    pub fn get(&self) -> &T {
        // This shouldn't panic because if we have an OccupiedComponentEntry the component must exist.
        self.entity_world.get::<T>().unwrap()
    }

    /// Replaces the component of the entry.
    ///
    /// # Examples
    ///
    /// ```
    /// # use bevy_ecs::{prelude::*, world::ComponentEntry};
    /// #[derive(Component, Default, Clone, Copy, Debug, PartialEq)]
    /// struct Comp(u32);
    ///
    /// # let mut world = World::new();
    /// let mut entity = world.spawn(Comp(5));
    ///
    /// if let ComponentEntry::Occupied(mut o) = entity.entry::<Comp>() {
    ///     o.insert(Comp(10));
    /// }
    ///
    /// assert_eq!(world.query::<&Comp>().single(&world).unwrap().0, 10);
    /// ```
    #[inline]
    pub fn insert(&mut self, component: T) {
        self.entity_world.insert(component);
    }

    /// Removes the component from the entry and returns it.
    ///
    /// # Examples
    ///
    /// ```
    /// # use bevy_ecs::{prelude::*, world::ComponentEntry};
    /// #[derive(Component, Default, Clone, Copy, Debug, PartialEq)]
    /// struct Comp(u32);
    ///
    /// # let mut world = World::new();
    /// let mut entity = world.spawn(Comp(5));
    ///
    /// if let ComponentEntry::Occupied(o) = entity.entry::<Comp>() {
    ///     assert_eq!(o.take(), Comp(5));
    /// }
    ///
    /// assert_eq!(world.query::<&Comp>().iter(&world).len(), 0);
    /// ```
    #[inline]
    pub fn take(self) -> T {
        // This shouldn't panic because if we have an OccupiedComponentEntry the component must exist.
        self.entity_world.take().unwrap()
    }
}

impl<'w, 'a, T: Component<Mutability = Mutable>> OccupiedComponentEntry<'w, 'a, T> {
    /// Gets a mutable reference to the component in the entry.
    ///
    /// If you need a reference to the [`OccupiedComponentEntry`] which may outlive the destruction of
    /// the [`OccupiedComponentEntry`] value, see [`into_mut`].
    ///
    /// [`into_mut`]: Self::into_mut
    ///
    /// # Examples
    ///
    /// ```
    /// # use bevy_ecs::{prelude::*, world::ComponentEntry};
    /// #[derive(Component, Default, Clone, Copy, Debug, PartialEq)]
    /// struct Comp(u32);
    ///
    /// # let mut world = World::new();
    /// let mut entity = world.spawn(Comp(5));
    ///
    /// if let ComponentEntry::Occupied(mut o) = entity.entry::<Comp>() {
    ///     o.get_mut().0 += 10;
    ///     assert_eq!(o.get().0, 15);
    ///
    ///     // We can use the same Entry multiple times.
    ///     o.get_mut().0 += 2
    /// }
    ///
    /// assert_eq!(world.query::<&Comp>().single(&world).unwrap().0, 17);
    /// ```
    #[inline]
    pub fn get_mut(&mut self) -> Mut<'_, T> {
        // This shouldn't panic because if we have an OccupiedComponentEntry the component must exist.
        self.entity_world.get_mut::<T>().unwrap()
    }

    /// Converts the [`OccupiedComponentEntry`] into a mutable reference to the value in the entry with
    /// a lifetime bound to the `EntityWorldMut`.
    ///
    /// If you need multiple references to the [`OccupiedComponentEntry`], see [`get_mut`].
    ///
    /// [`get_mut`]: Self::get_mut
    ///
    /// # Examples
    ///
    /// ```
    /// # use bevy_ecs::{prelude::*, world::ComponentEntry};
    /// #[derive(Component, Default, Clone, Copy, Debug, PartialEq)]
    /// struct Comp(u32);
    ///
    /// # let mut world = World::new();
    /// let mut entity = world.spawn(Comp(5));
    ///
    /// if let ComponentEntry::Occupied(o) = entity.entry::<Comp>() {
    ///     o.into_mut().0 += 10;
    /// }
    ///
    /// assert_eq!(world.query::<&Comp>().single(&world).unwrap().0, 15);
    /// ```
    #[inline]
    pub fn into_mut(self) -> Mut<'a, T> {
        // This shouldn't panic because if we have an OccupiedComponentEntry the component must exist.
        self.entity_world.get_mut().unwrap()
    }
}

/// A view into a vacant entry in a [`EntityWorldMut`]. It is part of the [`ComponentEntry`] enum.
pub struct VacantComponentEntry<'w, 'a, T: Component> {
    entity_world: &'a mut EntityWorldMut<'w>,
    _marker: PhantomData<T>,
}

impl<'w, 'a, T: Component> VacantComponentEntry<'w, 'a, T> {
    /// Inserts the component into the [`VacantComponentEntry`] and returns an [`OccupiedComponentEntry`].
    ///
    /// # Examples
    ///
    /// ```
    /// # use bevy_ecs::{prelude::*, world::ComponentEntry};
    /// #[derive(Component, Default, Clone, Copy, Debug, PartialEq)]
    /// struct Comp(u32);
    ///
    /// # let mut world = World::new();
    /// let mut entity = world.spawn_empty();
    ///
    /// if let ComponentEntry::Vacant(v) = entity.entry::<Comp>() {
    ///     v.insert(Comp(10));
    /// }
    ///
    /// assert_eq!(world.query::<&Comp>().single(&world).unwrap().0, 10);
    /// ```
    #[inline]
    pub fn insert(self, component: T) -> OccupiedComponentEntry<'w, 'a, T> {
        self.entity_world.insert(component);
        OccupiedComponentEntry {
            entity_world: self.entity_world,
            _marker: PhantomData,
        }
    }
}

/// Provides read-only access to a single entity and some of its components defined by the contained [`Access`].
///
/// To define the access when used as a [`QueryData`](crate::query::QueryData),
/// use a [`QueryBuilder`](crate::query::QueryBuilder) or [`QueryParamBuilder`](crate::system::QueryParamBuilder).
/// The [`FilteredEntityRef`] must be the entire [`QueryData`](crate::query::QueryData), and not nested inside a tuple with other data.
///
/// ```
/// # use bevy_ecs::{prelude::*, world::FilteredEntityRef};
/// #
/// # #[derive(Component)]
/// # struct A;
/// #
/// # let mut world = World::new();
/// # world.spawn(A);
/// #
/// // This gives the `FilteredEntityRef` access to `&A`.
/// let mut query = QueryBuilder::<FilteredEntityRef>::new(&mut world)
///     .data::<&A>()
///     .build();
///
/// let filtered_entity: FilteredEntityRef = query.single(&mut world).unwrap();
/// let component: &A = filtered_entity.get().unwrap();
/// ```
#[derive(Clone)]
pub struct FilteredEntityRef<'w> {
    entity: UnsafeEntityCell<'w>,
    access: Access<ComponentId>,
}

impl<'w> FilteredEntityRef<'w> {
    /// # Safety
    /// - No `&mut World` can exist from the underlying `UnsafeWorldCell`
    /// - If `access` takes read access to a component no mutable reference to that
    ///   component can exist at the same time as the returned [`FilteredEntityMut`]
    /// - If `access` takes any access for a component `entity` must have that component.
    #[inline]
    pub(crate) unsafe fn new(entity: UnsafeEntityCell<'w>, access: Access<ComponentId>) -> Self {
        Self { entity, access }
    }

    /// Returns the [ID](Entity) of the current entity.
    #[inline]
    #[must_use = "Omit the .id() call if you do not need to store the `Entity` identifier."]
    pub fn id(&self) -> Entity {
        self.entity.id()
    }

    /// Gets metadata indicating the location where the current entity is stored.
    #[inline]
    pub fn location(&self) -> EntityLocation {
        self.entity.location()
    }

    /// Returns the archetype that the current entity belongs to.
    #[inline]
    pub fn archetype(&self) -> &Archetype {
        self.entity.archetype()
    }

    /// Returns a reference to the underlying [`Access`].
    #[inline]
    pub fn access(&self) -> &Access<ComponentId> {
        &self.access
    }

    /// Returns `true` if the current entity has a component of type `T`.
    /// Otherwise, this returns `false`.
    ///
    /// ## Notes
    ///
    /// If you do not know the concrete type of a component, consider using
    /// [`Self::contains_id`] or [`Self::contains_type_id`].
    #[inline]
    pub fn contains<T: Component>(&self) -> bool {
        self.contains_type_id(TypeId::of::<T>())
    }

    /// Returns `true` if the current entity has a component identified by `component_id`.
    /// Otherwise, this returns false.
    ///
    /// ## Notes
    ///
    /// - If you know the concrete type of the component, you should prefer [`Self::contains`].
    /// - If you know the component's [`TypeId`] but not its [`ComponentId`], consider using
    ///   [`Self::contains_type_id`].
    #[inline]
    pub fn contains_id(&self, component_id: ComponentId) -> bool {
        self.entity.contains_id(component_id)
    }

    /// Returns `true` if the current entity has a component with the type identified by `type_id`.
    /// Otherwise, this returns false.
    ///
    /// ## Notes
    ///
    /// - If you know the concrete type of the component, you should prefer [`Self::contains`].
    /// - If you have a [`ComponentId`] instead of a [`TypeId`], consider using [`Self::contains_id`].
    #[inline]
    pub fn contains_type_id(&self, type_id: TypeId) -> bool {
        self.entity.contains_type_id(type_id)
    }

    /// Gets access to the component of type `T` for the current entity.
    /// Returns `None` if the entity does not have a component of type `T`.
    #[inline]
    pub fn get<T: Component>(&self) -> Option<&'w T> {
        let id = self
            .entity
            .world()
            .components()
            .get_valid_id(TypeId::of::<T>())?;
        self.access
            .has_component_read(id)
            // SAFETY: We have read access
            .then(|| unsafe { self.entity.get() })
            .flatten()
    }

    /// Gets access to the component of type `T` for the current entity,
    /// including change detection information as a [`Ref`].
    ///
    /// Returns `None` if the entity does not have a component of type `T`.
    #[inline]
    pub fn get_ref<T: Component>(&self) -> Option<Ref<'w, T>> {
        let id = self
            .entity
            .world()
            .components()
            .get_valid_id(TypeId::of::<T>())?;
        self.access
            .has_component_read(id)
            // SAFETY: We have read access
            .then(|| unsafe { self.entity.get_ref() })
            .flatten()
    }

    /// Retrieves the change ticks for the given component. This can be useful for implementing change
    /// detection in custom runtimes.
    #[inline]
    pub fn get_change_ticks<T: Component>(&self) -> Option<ComponentTicks> {
        let id = self
            .entity
            .world()
            .components()
            .get_valid_id(TypeId::of::<T>())?;
        self.access
            .has_component_read(id)
            // SAFETY: We have read access
            .then(|| unsafe { self.entity.get_change_ticks::<T>() })
            .flatten()
    }

    /// Retrieves the change ticks for the given [`ComponentId`]. This can be useful for implementing change
    /// detection in custom runtimes.
    ///
    /// **You should prefer to use the typed API [`Self::get_change_ticks`] where possible and only
    /// use this in cases where the actual component types are not known at
    /// compile time.**
    #[inline]
    pub fn get_change_ticks_by_id(&self, component_id: ComponentId) -> Option<ComponentTicks> {
        self.access
            .has_component_read(component_id)
            // SAFETY: We have read access
            .then(|| unsafe { self.entity.get_change_ticks_by_id(component_id) })
            .flatten()
    }

    /// Gets the component of the given [`ComponentId`] from the entity.
    ///
    /// **You should prefer to use the typed API [`Self::get`] where possible and only
    /// use this in cases where the actual component types are not known at
    /// compile time.**
    ///
    /// Unlike [`FilteredEntityRef::get`], this returns a raw pointer to the component,
    /// which is only valid while the [`FilteredEntityRef`] is alive.
    #[inline]
    pub fn get_by_id(&self, component_id: ComponentId) -> Option<Ptr<'w>> {
        self.access
            .has_component_read(component_id)
            // SAFETY: We have read access
            .then(|| unsafe { self.entity.get_by_id(component_id) })
            .flatten()
    }

    /// Returns the source code location from which this entity has been spawned.
    pub fn spawned_by(&self) -> MaybeLocation {
        self.entity.spawned_by()
    }

    /// Returns the [`Tick`] at which this entity has been spawned.
    pub fn spawned_at(&self) -> Tick {
        self.entity.spawned_at()
    }
}

impl<'w> From<FilteredEntityMut<'w>> for FilteredEntityRef<'w> {
    #[inline]
    fn from(entity: FilteredEntityMut<'w>) -> Self {
        // SAFETY:
        // - `FilteredEntityMut` guarantees exclusive access to all components in the new `FilteredEntityRef`.
        unsafe { FilteredEntityRef::new(entity.entity, entity.access) }
    }
}

impl<'a> From<&'a FilteredEntityMut<'_>> for FilteredEntityRef<'a> {
    #[inline]
    fn from(entity: &'a FilteredEntityMut<'_>) -> Self {
        // SAFETY:
        // - `FilteredEntityMut` guarantees exclusive access to all components in the new `FilteredEntityRef`.
        unsafe { FilteredEntityRef::new(entity.entity, entity.access.clone()) }
    }
}

impl<'a> From<EntityRef<'a>> for FilteredEntityRef<'a> {
    fn from(entity: EntityRef<'a>) -> Self {
        // SAFETY:
        // - `EntityRef` guarantees exclusive access to all components in the new `FilteredEntityRef`.
        unsafe {
            let mut access = Access::default();
            access.read_all();
            FilteredEntityRef::new(entity.cell, access)
        }
    }
}

impl<'a> From<&'a EntityRef<'_>> for FilteredEntityRef<'a> {
    fn from(entity: &'a EntityRef<'_>) -> Self {
        // SAFETY:
        // - `EntityRef` guarantees exclusive access to all components in the new `FilteredEntityRef`.
        unsafe {
            let mut access = Access::default();
            access.read_all();
            FilteredEntityRef::new(entity.cell, access)
        }
    }
}

impl<'a> From<EntityMut<'a>> for FilteredEntityRef<'a> {
    fn from(entity: EntityMut<'a>) -> Self {
        // SAFETY:
        // - `EntityMut` guarantees exclusive access to all components in the new `FilteredEntityRef`.
        unsafe {
            let mut access = Access::default();
            access.read_all();
            FilteredEntityRef::new(entity.cell, access)
        }
    }
}

impl<'a> From<&'a EntityMut<'_>> for FilteredEntityRef<'a> {
    fn from(entity: &'a EntityMut<'_>) -> Self {
        // SAFETY:
        // - `EntityMut` guarantees exclusive access to all components in the new `FilteredEntityRef`.
        unsafe {
            let mut access = Access::default();
            access.read_all();
            FilteredEntityRef::new(entity.cell, access)
        }
    }
}

impl<'a> From<EntityWorldMut<'a>> for FilteredEntityRef<'a> {
    fn from(entity: EntityWorldMut<'a>) -> Self {
        // SAFETY:
        // - `EntityWorldMut` guarantees exclusive access to the entire world.
        unsafe {
            let mut access = Access::default();
            access.read_all();
            FilteredEntityRef::new(entity.into_unsafe_entity_cell(), access)
        }
    }
}

impl<'a> From<&'a EntityWorldMut<'_>> for FilteredEntityRef<'a> {
    fn from(entity: &'a EntityWorldMut<'_>) -> Self {
        // SAFETY:
        // - `EntityWorldMut` guarantees exclusive access to the entire world.
        unsafe {
            let mut access = Access::default();
            access.read_all();
            FilteredEntityRef::new(entity.as_unsafe_entity_cell_readonly(), access)
        }
    }
}

impl<'a, B: StaticBundle> From<&'a EntityRefExcept<'_, B>> for FilteredEntityRef<'a> {
    fn from(value: &'a EntityRefExcept<'_, B>) -> Self {
        // SAFETY:
        // - The FilteredEntityRef has the same component access as the given EntityRefExcept.
        unsafe {
            let mut access = Access::default();
            access.read_all();
            let components = value.entity.world().components();
            B::get_component_ids(components, &mut |maybe_id| {
                if let Some(id) = maybe_id {
                    access.remove_component_read(id);
                }
            });
            FilteredEntityRef::new(value.entity, access)
        }
    }
}

impl PartialEq for FilteredEntityRef<'_> {
    fn eq(&self, other: &Self) -> bool {
        self.entity() == other.entity()
    }
}

impl Eq for FilteredEntityRef<'_> {}

impl PartialOrd for FilteredEntityRef<'_> {
    /// [`FilteredEntityRef`]'s comparison trait implementations match the underlying [`Entity`],
    /// and cannot discern between different worlds.
    fn partial_cmp(&self, other: &Self) -> Option<Ordering> {
        Some(self.cmp(other))
    }
}

impl Ord for FilteredEntityRef<'_> {
    fn cmp(&self, other: &Self) -> Ordering {
        self.entity().cmp(&other.entity())
    }
}

impl Hash for FilteredEntityRef<'_> {
    fn hash<H: Hasher>(&self, state: &mut H) {
        self.entity().hash(state);
    }
}

impl ContainsEntity for FilteredEntityRef<'_> {
    fn entity(&self) -> Entity {
        self.id()
    }
}

// SAFETY: This type represents one Entity. We implement the comparison traits based on that Entity.
unsafe impl EntityEquivalent for FilteredEntityRef<'_> {}

/// Provides mutable access to a single entity and some of its components defined by the contained [`Access`].
///
/// To define the access when used as a [`QueryData`](crate::query::QueryData),
/// use a [`QueryBuilder`](crate::query::QueryBuilder) or [`QueryParamBuilder`](crate::system::QueryParamBuilder).
/// The `FilteredEntityMut` must be the entire `QueryData`, and not nested inside a tuple with other data.
///
/// ```
/// # use bevy_ecs::{prelude::*, world::FilteredEntityMut};
/// #
/// # #[derive(Component)]
/// # struct A;
/// #
/// # let mut world = World::new();
/// # world.spawn(A);
/// #
/// // This gives the `FilteredEntityMut` access to `&mut A`.
/// let mut query = QueryBuilder::<FilteredEntityMut>::new(&mut world)
///     .data::<&mut A>()
///     .build();
///
/// let mut filtered_entity: FilteredEntityMut = query.single_mut(&mut world).unwrap();
/// let component: Mut<A> = filtered_entity.get_mut().unwrap();
/// ```
pub struct FilteredEntityMut<'w> {
    entity: UnsafeEntityCell<'w>,
    access: Access<ComponentId>,
}

impl<'w> FilteredEntityMut<'w> {
    /// # Safety
    /// - No `&mut World` can exist from the underlying `UnsafeWorldCell`
    /// - If `access` takes read access to a component no mutable reference to that
    ///   component can exist at the same time as the returned [`FilteredEntityMut`]
    /// - If `access` takes write access to a component, no reference to that component
    ///   may exist at the same time as the returned [`FilteredEntityMut`]
    /// - If `access` takes any access for a component `entity` must have that component.
    #[inline]
    pub(crate) unsafe fn new(entity: UnsafeEntityCell<'w>, access: Access<ComponentId>) -> Self {
        Self { entity, access }
    }

    /// Returns a new instance with a shorter lifetime.
    /// This is useful if you have `&mut FilteredEntityMut`, but you need `FilteredEntityMut`.
    pub fn reborrow(&mut self) -> FilteredEntityMut<'_> {
        // SAFETY: We have exclusive access to the entire entity and its components.
        unsafe { Self::new(self.entity, self.access.clone()) }
    }

    /// Gets read-only access to all of the entity's components.
    #[inline]
    pub fn as_readonly(&self) -> FilteredEntityRef<'_> {
        FilteredEntityRef::from(self)
    }

    /// Returns the [ID](Entity) of the current entity.
    #[inline]
    #[must_use = "Omit the .id() call if you do not need to store the `Entity` identifier."]
    pub fn id(&self) -> Entity {
        self.entity.id()
    }

    /// Gets metadata indicating the location where the current entity is stored.
    #[inline]
    pub fn location(&self) -> EntityLocation {
        self.entity.location()
    }

    /// Returns the archetype that the current entity belongs to.
    #[inline]
    pub fn archetype(&self) -> &Archetype {
        self.entity.archetype()
    }

    /// Returns a reference to the underlying [`Access`].
    #[inline]
    pub fn access(&self) -> &Access<ComponentId> {
        &self.access
    }

    /// Returns `true` if the current entity has a component of type `T`.
    /// Otherwise, this returns `false`.
    ///
    /// ## Notes
    ///
    /// If you do not know the concrete type of a component, consider using
    /// [`Self::contains_id`] or [`Self::contains_type_id`].
    #[inline]
    pub fn contains<T: Component>(&self) -> bool {
        self.contains_type_id(TypeId::of::<T>())
    }

    /// Returns `true` if the current entity has a component identified by `component_id`.
    /// Otherwise, this returns false.
    ///
    /// ## Notes
    ///
    /// - If you know the concrete type of the component, you should prefer [`Self::contains`].
    /// - If you know the component's [`TypeId`] but not its [`ComponentId`], consider using
    ///   [`Self::contains_type_id`].
    #[inline]
    pub fn contains_id(&self, component_id: ComponentId) -> bool {
        self.entity.contains_id(component_id)
    }

    /// Returns `true` if the current entity has a component with the type identified by `type_id`.
    /// Otherwise, this returns false.
    ///
    /// ## Notes
    ///
    /// - If you know the concrete type of the component, you should prefer [`Self::contains`].
    /// - If you have a [`ComponentId`] instead of a [`TypeId`], consider using [`Self::contains_id`].
    #[inline]
    pub fn contains_type_id(&self, type_id: TypeId) -> bool {
        self.entity.contains_type_id(type_id)
    }

    /// Gets access to the component of type `T` for the current entity.
    /// Returns `None` if the entity does not have a component of type `T`.
    #[inline]
    pub fn get<T: Component>(&self) -> Option<&'_ T> {
        self.as_readonly().get()
    }

    /// Gets access to the component of type `T` for the current entity,
    /// including change detection information as a [`Ref`].
    ///
    /// Returns `None` if the entity does not have a component of type `T`.
    #[inline]
    pub fn get_ref<T: Component>(&self) -> Option<Ref<'_, T>> {
        self.as_readonly().get_ref()
    }

    /// Gets mutable access to the component of type `T` for the current entity.
    /// Returns `None` if the entity does not have a component of type `T`.
    #[inline]
    pub fn get_mut<T: Component<Mutability = Mutable>>(&mut self) -> Option<Mut<'_, T>> {
        let id = self
            .entity
            .world()
            .components()
            .get_valid_id(TypeId::of::<T>())?;
        self.access
            .has_component_write(id)
            // SAFETY: We have write access
            .then(|| unsafe { self.entity.get_mut() })
            .flatten()
    }

    /// Consumes self and gets mutable access to the component of type `T`
    /// with the world `'w` lifetime for the current entity.
    /// Returns `None` if the entity does not have a component of type `T`.
    #[inline]
    pub fn into_mut<T: Component<Mutability = Mutable>>(self) -> Option<Mut<'w, T>> {
        // SAFETY:
        // - We have write access
        // - The bound `T: Component<Mutability = Mutable>` ensures the component is mutable
        unsafe { self.into_mut_assume_mutable() }
    }

    /// Consumes self and gets mutable access to the component of type `T`
    /// with the world `'w` lifetime for the current entity.
    /// Returns `None` if the entity does not have a component of type `T`.
    ///
    /// # Safety
    ///
    /// - `T` must be a mutable component
    #[inline]
    pub unsafe fn into_mut_assume_mutable<T: Component>(self) -> Option<Mut<'w, T>> {
        let id = self
            .entity
            .world()
            .components()
            .get_valid_id(TypeId::of::<T>())?;
        self.access
            .has_component_write(id)
            // SAFETY:
            // - We have write access
            // - Caller ensures `T` is a mutable component
            .then(|| unsafe { self.entity.get_mut_assume_mutable() })
            .flatten()
    }

    /// Retrieves the change ticks for the given component. This can be useful for implementing change
    /// detection in custom runtimes.
    #[inline]
    pub fn get_change_ticks<T: Component>(&self) -> Option<ComponentTicks> {
        self.as_readonly().get_change_ticks::<T>()
    }

    /// Retrieves the change ticks for the given [`ComponentId`]. This can be useful for implementing change
    /// detection in custom runtimes.
    ///
    /// **You should prefer to use the typed API [`Self::get_change_ticks`] where possible and only
    /// use this in cases where the actual component types are not known at
    /// compile time.**
    #[inline]
    pub fn get_change_ticks_by_id(&self, component_id: ComponentId) -> Option<ComponentTicks> {
        self.as_readonly().get_change_ticks_by_id(component_id)
    }

    /// Gets the component of the given [`ComponentId`] from the entity.
    ///
    /// **You should prefer to use the typed API [`Self::get`] where possible and only
    /// use this in cases where the actual component types are not known at
    /// compile time.**
    ///
    /// Unlike [`FilteredEntityMut::get`], this returns a raw pointer to the component,
    /// which is only valid while the [`FilteredEntityMut`] is alive.
    #[inline]
    pub fn get_by_id(&self, component_id: ComponentId) -> Option<Ptr<'_>> {
        self.as_readonly().get_by_id(component_id)
    }

    /// Gets a [`MutUntyped`] of the component of the given [`ComponentId`] from the entity.
    ///
    /// **You should prefer to use the typed API [`Self::get_mut`] where possible and only
    /// use this in cases where the actual component types are not known at
    /// compile time.**
    ///
    /// Unlike [`FilteredEntityMut::get_mut`], this returns a raw pointer to the component,
    /// which is only valid while the [`FilteredEntityMut`] is alive.
    #[inline]
    pub fn get_mut_by_id(&mut self, component_id: ComponentId) -> Option<MutUntyped<'_>> {
        self.access
            .has_component_write(component_id)
            // SAFETY: We have write access
            .then(|| unsafe { self.entity.get_mut_by_id(component_id).ok() })
            .flatten()
    }

    /// Returns the source code location from which this entity has last been spawned.
    pub fn spawned_by(&self) -> MaybeLocation {
        self.entity.spawned_by()
    }

    /// Returns the [`Tick`] at which this entity has been spawned.
    pub fn spawned_at(&self) -> Tick {
        self.entity.spawned_at()
    }
}

impl<'a> From<EntityMut<'a>> for FilteredEntityMut<'a> {
    fn from(entity: EntityMut<'a>) -> Self {
        // SAFETY:
        // - `EntityMut` guarantees exclusive access to all components in the new `FilteredEntityMut`.
        unsafe {
            let mut access = Access::default();
            access.read_all();
            access.write_all();
            FilteredEntityMut::new(entity.cell, access)
        }
    }
}

impl<'a> From<&'a mut EntityMut<'_>> for FilteredEntityMut<'a> {
    fn from(entity: &'a mut EntityMut<'_>) -> Self {
        // SAFETY:
        // - `EntityMut` guarantees exclusive access to all components in the new `FilteredEntityMut`.
        unsafe {
            let mut access = Access::default();
            access.read_all();
            access.write_all();
            FilteredEntityMut::new(entity.cell, access)
        }
    }
}

impl<'a> From<EntityWorldMut<'a>> for FilteredEntityMut<'a> {
    fn from(entity: EntityWorldMut<'a>) -> Self {
        // SAFETY:
        // - `EntityWorldMut` guarantees exclusive access to the entire world.
        unsafe {
            let mut access = Access::default();
            access.read_all();
            access.write_all();
            FilteredEntityMut::new(entity.into_unsafe_entity_cell(), access)
        }
    }
}

impl<'a> From<&'a mut EntityWorldMut<'_>> for FilteredEntityMut<'a> {
    fn from(entity: &'a mut EntityWorldMut<'_>) -> Self {
        // SAFETY:
        // - `EntityWorldMut` guarantees exclusive access to the entire world.
        unsafe {
            let mut access = Access::default();
            access.read_all();
            access.write_all();
            FilteredEntityMut::new(entity.as_unsafe_entity_cell(), access)
        }
    }
}

impl<'a, B: StaticBundle> From<&'a EntityMutExcept<'_, B>> for FilteredEntityMut<'a> {
    fn from(value: &'a EntityMutExcept<'_, B>) -> Self {
        // SAFETY:
        // - The FilteredEntityMut has the same component access as the given EntityMutExcept.
        unsafe {
            let mut access = Access::default();
            access.write_all();
            let components = value.entity.world().components();
            B::get_component_ids(components, &mut |maybe_id| {
                if let Some(id) = maybe_id {
                    access.remove_component_read(id);
                }
            });
            FilteredEntityMut::new(value.entity, access)
        }
    }
}

impl PartialEq for FilteredEntityMut<'_> {
    fn eq(&self, other: &Self) -> bool {
        self.entity() == other.entity()
    }
}

impl Eq for FilteredEntityMut<'_> {}

impl PartialOrd for FilteredEntityMut<'_> {
    /// [`FilteredEntityMut`]'s comparison trait implementations match the underlying [`Entity`],
    /// and cannot discern between different worlds.
    fn partial_cmp(&self, other: &Self) -> Option<Ordering> {
        Some(self.cmp(other))
    }
}

impl Ord for FilteredEntityMut<'_> {
    fn cmp(&self, other: &Self) -> Ordering {
        self.entity().cmp(&other.entity())
    }
}

impl Hash for FilteredEntityMut<'_> {
    fn hash<H: Hasher>(&self, state: &mut H) {
        self.entity().hash(state);
    }
}

impl ContainsEntity for FilteredEntityMut<'_> {
    fn entity(&self) -> Entity {
        self.id()
    }
}

// SAFETY: This type represents one Entity. We implement the comparison traits based on that Entity.
unsafe impl EntityEquivalent for FilteredEntityMut<'_> {}

/// Error type returned by [`TryFrom`] conversions from filtered entity types
/// ([`FilteredEntityRef`]/[`FilteredEntityMut`]) to full-access entity types
/// ([`EntityRef`]/[`EntityMut`]).
#[derive(Error, Debug)]
pub enum TryFromFilteredError {
    /// Error indicating that the filtered entity does not have read access to
    /// all components.
    #[error("Conversion failed, filtered entity ref does not have read access to all components")]
    MissingReadAllAccess,
    /// Error indicating that the filtered entity does not have write access to
    /// all components.
    #[error("Conversion failed, filtered entity ref does not have write access to all components")]
    MissingWriteAllAccess,
}

/// Provides read-only access to a single entity and all its components, save
/// for an explicitly-enumerated set.
pub struct EntityRefExcept<'w, B>
where
    B: StaticBundle,
{
    entity: UnsafeEntityCell<'w>,
    phantom: PhantomData<B>,
}

impl<'w, B> EntityRefExcept<'w, B>
where
    B: StaticBundle,
{
    /// # Safety
    /// Other users of `UnsafeEntityCell` must only have mutable access to the components in `B`.
    pub(crate) unsafe fn new(entity: UnsafeEntityCell<'w>) -> Self {
        Self {
            entity,
            phantom: PhantomData,
        }
    }

    /// Returns the [ID](Entity) of the current entity.
    #[inline]
    #[must_use = "Omit the .id() call if you do not need to store the `Entity` identifier."]
    pub fn id(&self) -> Entity {
        self.entity.id()
    }

    /// Gets access to the component of type `C` for the current entity. Returns
    /// `None` if the component doesn't have a component of that type or if the
    /// type is one of the excluded components.
    #[inline]
    pub fn get<C>(&self) -> Option<&'w C>
    where
        C: Component,
    {
        let components = self.entity.world().components();
        let id = components.valid_component_id::<C>()?;
        if bundle_contains_component::<B>(components, id) {
            None
        } else {
            // SAFETY: We have read access for all components that weren't
            // covered by the `contains` check above.
            unsafe { self.entity.get() }
        }
    }

    /// Gets access to the component of type `C` for the current entity,
    /// including change detection information. Returns `None` if the component
    /// doesn't have a component of that type or if the type is one of the
    /// excluded components.
    #[inline]
    pub fn get_ref<C>(&self) -> Option<Ref<'w, C>>
    where
        C: Component,
    {
        let components = self.entity.world().components();
        let id = components.valid_component_id::<C>()?;
        if bundle_contains_component::<B>(components, id) {
            None
        } else {
            // SAFETY: We have read access for all components that weren't
            // covered by the `contains` check above.
            unsafe { self.entity.get_ref() }
        }
    }

    /// Returns the source code location from which this entity has been spawned.
    pub fn spawned_by(&self) -> MaybeLocation {
        self.entity.spawned_by()
    }

    /// Returns the [`Tick`] at which this entity has been spawned.
    pub fn spawned_at(&self) -> Tick {
        self.entity.spawned_at()
    }

    /// Gets the component of the given [`ComponentId`] from the entity.
    ///
    /// **You should prefer to use the typed API [`Self::get`] where possible and only
    /// use this in cases where the actual component types are not known at
    /// compile time.**
    ///
    /// Unlike [`EntityRefExcept::get`], this returns a raw pointer to the component,
    /// which is only valid while the [`EntityRefExcept`] is alive.
    #[inline]
    pub fn get_by_id(&self, component_id: ComponentId) -> Option<Ptr<'w>> {
        let components = self.entity.world().components();
        (!bundle_contains_component::<B>(components, component_id))
            .then(|| {
                // SAFETY: We have read access for this component
                unsafe { self.entity.get_by_id(component_id) }
            })
            .flatten()
    }

    /// Returns `true` if the current entity has a component of type `T`.
    /// Otherwise, this returns `false`.
    ///
    /// ## Notes
    ///
    /// If you do not know the concrete type of a component, consider using
    /// [`Self::contains_id`] or [`Self::contains_type_id`].
    #[inline]
    pub fn contains<T: Component>(&self) -> bool {
        self.contains_type_id(TypeId::of::<T>())
    }

    /// Returns `true` if the current entity has a component identified by `component_id`.
    /// Otherwise, this returns false.
    ///
    /// ## Notes
    ///
    /// - If you know the concrete type of the component, you should prefer [`Self::contains`].
    /// - If you know the component's [`TypeId`] but not its [`ComponentId`], consider using
    ///   [`Self::contains_type_id`].
    #[inline]
    pub fn contains_id(&self, component_id: ComponentId) -> bool {
        self.entity.contains_id(component_id)
    }

    /// Returns `true` if the current entity has a component with the type identified by `type_id`.
    /// Otherwise, this returns false.
    ///
    /// ## Notes
    ///
    /// - If you know the concrete type of the component, you should prefer [`Self::contains`].
    /// - If you have a [`ComponentId`] instead of a [`TypeId`], consider using [`Self::contains_id`].
    #[inline]
    pub fn contains_type_id(&self, type_id: TypeId) -> bool {
        self.entity.contains_type_id(type_id)
    }

    /// Retrieves the change ticks for the given component. This can be useful for implementing change
    /// detection in custom runtimes.
    #[inline]
    pub fn get_change_ticks<T: Component>(&self) -> Option<ComponentTicks> {
        let component_id = self
            .entity
            .world()
            .components()
            .get_valid_id(TypeId::of::<T>())?;
        let components = self.entity.world().components();
        (!bundle_contains_component::<B>(components, component_id))
            .then(|| {
                // SAFETY: We have read access
                unsafe { self.entity.get_change_ticks::<T>() }
            })
            .flatten()
    }

    /// Retrieves the change ticks for the given [`ComponentId`]. This can be useful for implementing change
    /// detection in custom runtimes.
    ///
    /// **You should prefer to use the typed API [`Self::get_change_ticks`] where possible and only
    /// use this in cases where the actual component types are not known at
    /// compile time.**
    #[inline]
    pub fn get_change_ticks_by_id(&self, component_id: ComponentId) -> Option<ComponentTicks> {
        let components = self.entity.world().components();
        (!bundle_contains_component::<B>(components, component_id))
            .then(|| {
                // SAFETY: We have read access
                unsafe { self.entity.get_change_ticks_by_id(component_id) }
            })
            .flatten()
    }
}

impl<'a, B> From<&'a EntityMutExcept<'_, B>> for EntityRefExcept<'a, B>
where
    B: StaticBundle,
{
    fn from(entity: &'a EntityMutExcept<'_, B>) -> Self {
        // SAFETY: All accesses that `EntityRefExcept` provides are also
        // accesses that `EntityMutExcept` provides.
        unsafe { EntityRefExcept::new(entity.entity) }
    }
}

impl<B: StaticBundle> Clone for EntityRefExcept<'_, B> {
    fn clone(&self) -> Self {
        *self
    }
}

impl<B: StaticBundle> Copy for EntityRefExcept<'_, B> {}

impl<B: StaticBundle> PartialEq for EntityRefExcept<'_, B> {
    fn eq(&self, other: &Self) -> bool {
        self.entity() == other.entity()
    }
}

impl<B: StaticBundle> Eq for EntityRefExcept<'_, B> {}

impl<B: StaticBundle> PartialOrd for EntityRefExcept<'_, B> {
    /// [`EntityRefExcept`]'s comparison trait implementations match the underlying [`Entity`],
    /// and cannot discern between different worlds.
    fn partial_cmp(&self, other: &Self) -> Option<Ordering> {
        Some(self.cmp(other))
    }
}

impl<B: StaticBundle> Ord for EntityRefExcept<'_, B> {
    fn cmp(&self, other: &Self) -> Ordering {
        self.entity().cmp(&other.entity())
    }
}

impl<B: StaticBundle> Hash for EntityRefExcept<'_, B> {
    fn hash<H: Hasher>(&self, state: &mut H) {
        self.entity().hash(state);
    }
}

impl<B: StaticBundle> ContainsEntity for EntityRefExcept<'_, B> {
    fn entity(&self) -> Entity {
        self.id()
    }
}

// SAFETY: This type represents one Entity. We implement the comparison traits based on that Entity.
unsafe impl<B: StaticBundle> EntityEquivalent for EntityRefExcept<'_, B> {}

/// Provides mutable access to all components of an entity, with the exception
/// of an explicit set.
///
/// This is a rather niche type that should only be used if you need access to
/// *all* components of an entity, while still allowing you to consult other
/// queries that might match entities that this query also matches. If you don't
/// need access to all components, prefer a standard query with a
/// [`crate::query::Without`] filter.
pub struct EntityMutExcept<'w, B>
where
    B: StaticBundle,
{
    entity: UnsafeEntityCell<'w>,
    phantom: PhantomData<B>,
}

impl<'w, B> EntityMutExcept<'w, B>
where
    B: StaticBundle,
{
    /// # Safety
    /// Other users of `UnsafeEntityCell` must not have access to any components not in `B`.
    pub(crate) unsafe fn new(entity: UnsafeEntityCell<'w>) -> Self {
        Self {
            entity,
            phantom: PhantomData,
        }
    }

    /// Returns the [ID](Entity) of the current entity.
    #[inline]
    #[must_use = "Omit the .id() call if you do not need to store the `Entity` identifier."]
    pub fn id(&self) -> Entity {
        self.entity.id()
    }

    /// Returns a new instance with a shorter lifetime.
    ///
    /// This is useful if you have `&mut EntityMutExcept`, but you need
    /// `EntityMutExcept`.
    pub fn reborrow(&mut self) -> EntityMutExcept<'_, B> {
        // SAFETY: We have exclusive access to the entire entity and the
        // applicable components.
        unsafe { Self::new(self.entity) }
    }

    /// Gets read-only access to all of the entity's components, except for the
    /// ones in `CL`.
    #[inline]
    pub fn as_readonly(&self) -> EntityRefExcept<'_, B> {
        EntityRefExcept::from(self)
    }

    /// Gets access to the component of type `C` for the current entity. Returns
    /// `None` if the component doesn't have a component of that type or if the
    /// type is one of the excluded components.
    #[inline]
    pub fn get<C>(&self) -> Option<&'_ C>
    where
        C: Component,
    {
        self.as_readonly().get()
    }

    /// Gets access to the component of type `C` for the current entity,
    /// including change detection information. Returns `None` if the component
    /// doesn't have a component of that type or if the type is one of the
    /// excluded components.
    #[inline]
    pub fn get_ref<C>(&self) -> Option<Ref<'_, C>>
    where
        C: Component,
    {
        self.as_readonly().get_ref()
    }

    /// Gets mutable access to the component of type `C` for the current entity.
    /// Returns `None` if the component doesn't have a component of that type or
    /// if the type is one of the excluded components.
    #[inline]
    pub fn get_mut<C>(&mut self) -> Option<Mut<'_, C>>
    where
        C: Component<Mutability = Mutable>,
    {
        let components = self.entity.world().components();
        let id = components.valid_component_id::<C>()?;
        if bundle_contains_component::<B>(components, id) {
            None
        } else {
            // SAFETY: We have write access for all components that weren't
            // covered by the `contains` check above.
            unsafe { self.entity.get_mut() }
        }
    }

    /// Returns the source code location from which this entity has been spawned.
    pub fn spawned_by(&self) -> MaybeLocation {
        self.entity.spawned_by()
    }

    /// Returns the [`Tick`] at which this entity has been spawned.
    pub fn spawned_at(&self) -> Tick {
        self.entity.spawned_at()
    }

    /// Returns `true` if the current entity has a component of type `T`.
    /// Otherwise, this returns `false`.
    ///
    /// ## Notes
    ///
    /// If you do not know the concrete type of a component, consider using
    /// [`Self::contains_id`] or [`Self::contains_type_id`].
    #[inline]
    pub fn contains<T: Component>(&self) -> bool {
        self.contains_type_id(TypeId::of::<T>())
    }

    /// Returns `true` if the current entity has a component identified by `component_id`.
    /// Otherwise, this returns false.
    ///
    /// ## Notes
    ///
    /// - If you know the concrete type of the component, you should prefer [`Self::contains`].
    /// - If you know the component's [`TypeId`] but not its [`ComponentId`], consider using
    ///   [`Self::contains_type_id`].
    #[inline]
    pub fn contains_id(&self, component_id: ComponentId) -> bool {
        self.entity.contains_id(component_id)
    }

    /// Returns `true` if the current entity has a component with the type identified by `type_id`.
    /// Otherwise, this returns false.
    ///
    /// ## Notes
    ///
    /// - If you know the concrete type of the component, you should prefer [`Self::contains`].
    /// - If you have a [`ComponentId`] instead of a [`TypeId`], consider using [`Self::contains_id`].
    #[inline]
    pub fn contains_type_id(&self, type_id: TypeId) -> bool {
        self.entity.contains_type_id(type_id)
    }

    /// Gets the component of the given [`ComponentId`] from the entity.
    ///
    /// **You should prefer to use the typed API [`Self::get`] where possible and only
    /// use this in cases where the actual component types are not known at
    /// compile time.**
    ///
    /// Unlike [`EntityMutExcept::get`], this returns a raw pointer to the component,
    /// which is only valid while the [`EntityMutExcept`] is alive.
    #[inline]
    pub fn get_by_id(&'w self, component_id: ComponentId) -> Option<Ptr<'w>> {
        self.as_readonly().get_by_id(component_id)
    }

    /// Gets a [`MutUntyped`] of the component of the given [`ComponentId`] from the entity.
    ///
    /// **You should prefer to use the typed API [`Self::get_mut`] where possible and only
    /// use this in cases where the actual component types are not known at
    /// compile time.**
    ///
    /// Unlike [`EntityMutExcept::get_mut`], this returns a raw pointer to the component,
    /// which is only valid while the [`EntityMutExcept`] is alive.
    #[inline]
    pub fn get_mut_by_id<F: DynamicComponentFetch>(
        &mut self,
        component_id: ComponentId,
    ) -> Option<MutUntyped<'_>> {
        let components = self.entity.world().components();
        (!bundle_contains_component::<B>(components, component_id))
            .then(|| {
                // SAFETY: We have write access
                unsafe { self.entity.get_mut_by_id(component_id).ok() }
            })
            .flatten()
    }
}

impl<B: StaticBundle> PartialEq for EntityMutExcept<'_, B> {
    fn eq(&self, other: &Self) -> bool {
        self.entity() == other.entity()
    }
}

impl<B: StaticBundle> Eq for EntityMutExcept<'_, B> {}

impl<B: StaticBundle> PartialOrd for EntityMutExcept<'_, B> {
    /// [`EntityMutExcept`]'s comparison trait implementations match the underlying [`Entity`],
    /// and cannot discern between different worlds.
    fn partial_cmp(&self, other: &Self) -> Option<Ordering> {
        Some(self.cmp(other))
    }
}

impl<B: StaticBundle> Ord for EntityMutExcept<'_, B> {
    fn cmp(&self, other: &Self) -> Ordering {
        self.entity().cmp(&other.entity())
    }
}

impl<B: StaticBundle> Hash for EntityMutExcept<'_, B> {
    fn hash<H: Hasher>(&self, state: &mut H) {
        self.entity().hash(state);
    }
}

impl<B: StaticBundle> ContainsEntity for EntityMutExcept<'_, B> {
    fn entity(&self) -> Entity {
        self.id()
    }
}

// SAFETY: This type represents one Entity. We implement the comparison traits based on that Entity.
unsafe impl<B: StaticBundle> EntityEquivalent for EntityMutExcept<'_, B> {}

fn bundle_contains_component<B>(components: &Components, query_id: ComponentId) -> bool
where
    B: StaticBundle,
{
    let mut found = false;
    B::get_component_ids(components, &mut |maybe_id| {
        if let Some(id) = maybe_id {
            found = found || id == query_id;
        }
    });
    found
}

/// Inserts a dynamic [`Bundle`] into the entity.
///
/// # Safety
///
/// - [`OwningPtr`] and [`StorageType`] iterators must correspond to the
///   [`BundleInfo`](crate::bundle::BundleInfo) used to construct [`BundleInserter`]
/// - [`Entity`] must correspond to [`EntityLocation`]
unsafe fn insert_dynamic_bundle<
    'a,
    I: Iterator<Item = OwningPtr<'a>>,
    S: Iterator<Item = StorageType>,
>(
    mut bundle_inserter: BundleInserter<'_>,
    entity: Entity,
    location: EntityLocation,
    components: I,
    storage_types: S,
    mode: InsertMode,
    caller: MaybeLocation,
    relationship_hook_insert_mode: RelationshipHookMode,
) -> EntityLocation {
    struct DynamicInsertBundle<'a, I: Iterator<Item = (StorageType, OwningPtr<'a>)>> {
        components: I,
    }

    impl<'a, I: Iterator<Item = (StorageType, OwningPtr<'a>)>> ComponentsFromBundle
        for DynamicInsertBundle<'a, I>
    {
        type Effect = ();
        fn get_components(self, func: &mut impl FnMut(StorageType, OwningPtr<'_>)) {
            self.components.for_each(|(t, ptr)| func(t, ptr));
        }
    }

    let bundle = DynamicInsertBundle {
        components: storage_types.zip(components),
    };

    // SAFETY: location matches current entity.
    unsafe {
        bundle_inserter
            .insert(
                entity,
                location,
                bundle,
                mode,
                caller,
                relationship_hook_insert_mode,
            )
            .0
    }
}

/// Types that can be used to fetch components from an entity dynamically by
/// [`ComponentId`]s.
///
/// Provided implementations are:
/// - [`ComponentId`]: Returns a single untyped reference.
/// - `[ComponentId; N]` and `&[ComponentId; N]`: Returns a same-sized array of untyped references.
/// - `&[ComponentId]`: Returns a [`Vec`] of untyped references.
/// - [`&HashSet<ComponentId>`](HashSet): Returns a [`HashMap`] of IDs to untyped references.
///
/// # Performance
///
/// - The slice and array implementations perform an aliased mutability check in
///   [`DynamicComponentFetch::fetch_mut`] that is `O(N^2)`.
/// - The [`HashSet`] implementation performs no such check as the type itself
///   guarantees unique IDs.
/// - The single [`ComponentId`] implementation performs no such check as only
///   one reference is returned.
///
/// # Safety
///
/// Implementor must ensure that:
/// - No aliased mutability is caused by the returned references.
/// - [`DynamicComponentFetch::fetch_ref`] returns only read-only references.
pub unsafe trait DynamicComponentFetch {
    /// The read-only reference type returned by [`DynamicComponentFetch::fetch_ref`].
    type Ref<'w>;

    /// The mutable reference type returned by [`DynamicComponentFetch::fetch_mut`].
    type Mut<'w>;

    /// Returns untyped read-only reference(s) to the component(s) with the
    /// given [`ComponentId`]s, as determined by `self`.
    ///
    /// # Safety
    ///
    /// It is the caller's responsibility to ensure that:
    /// - The given [`UnsafeEntityCell`] has read-only access to the fetched components.
    /// - No other mutable references to the fetched components exist at the same time.
    ///
    /// # Errors
    ///
    /// - Returns [`EntityComponentError::MissingComponent`] if a component is missing from the entity.
    unsafe fn fetch_ref(
        self,
        cell: UnsafeEntityCell<'_>,
    ) -> Result<Self::Ref<'_>, EntityComponentError>;

    /// Returns untyped mutable reference(s) to the component(s) with the
    /// given [`ComponentId`]s, as determined by `self`.
    ///
    /// # Safety
    ///
    /// It is the caller's responsibility to ensure that:
    /// - The given [`UnsafeEntityCell`] has mutable access to the fetched components.
    /// - No other references to the fetched components exist at the same time.
    ///
    /// # Errors
    ///
    /// - Returns [`EntityComponentError::MissingComponent`] if a component is missing from the entity.
    /// - Returns [`EntityComponentError::AliasedMutability`] if a component is requested multiple times.
    unsafe fn fetch_mut(
        self,
        cell: UnsafeEntityCell<'_>,
    ) -> Result<Self::Mut<'_>, EntityComponentError>;

    /// Returns untyped mutable reference(s) to the component(s) with the
    /// given [`ComponentId`]s, as determined by `self`.
    /// Assumes all [`ComponentId`]s refer to mutable components.
    ///
    /// # Safety
    ///
    /// It is the caller's responsibility to ensure that:
    /// - The given [`UnsafeEntityCell`] has mutable access to the fetched components.
    /// - No other references to the fetched components exist at the same time.
    /// - The requested components are all mutable.
    ///
    /// # Errors
    ///
    /// - Returns [`EntityComponentError::MissingComponent`] if a component is missing from the entity.
    /// - Returns [`EntityComponentError::AliasedMutability`] if a component is requested multiple times.
    unsafe fn fetch_mut_assume_mutable(
        self,
        cell: UnsafeEntityCell<'_>,
    ) -> Result<Self::Mut<'_>, EntityComponentError>;
}

// SAFETY:
// - No aliased mutability is caused because a single reference is returned.
// - No mutable references are returned by `fetch_ref`.
unsafe impl DynamicComponentFetch for ComponentId {
    type Ref<'w> = Ptr<'w>;
    type Mut<'w> = MutUntyped<'w>;

    unsafe fn fetch_ref(
        self,
        cell: UnsafeEntityCell<'_>,
    ) -> Result<Self::Ref<'_>, EntityComponentError> {
        // SAFETY: caller ensures that the cell has read access to the component.
        unsafe { cell.get_by_id(self) }.ok_or(EntityComponentError::MissingComponent(self))
    }

    unsafe fn fetch_mut(
        self,
        cell: UnsafeEntityCell<'_>,
    ) -> Result<Self::Mut<'_>, EntityComponentError> {
        // SAFETY: caller ensures that the cell has mutable access to the component.
        unsafe { cell.get_mut_by_id(self) }
            .map_err(|_| EntityComponentError::MissingComponent(self))
    }

    unsafe fn fetch_mut_assume_mutable(
        self,
        cell: UnsafeEntityCell<'_>,
    ) -> Result<Self::Mut<'_>, EntityComponentError> {
        // SAFETY: caller ensures that the cell has mutable access to the component.
        unsafe { cell.get_mut_assume_mutable_by_id(self) }
            .map_err(|_| EntityComponentError::MissingComponent(self))
    }
}

// SAFETY:
// - No aliased mutability is caused because the array is checked for duplicates.
// - No mutable references are returned by `fetch_ref`.
unsafe impl<const N: usize> DynamicComponentFetch for [ComponentId; N] {
    type Ref<'w> = [Ptr<'w>; N];
    type Mut<'w> = [MutUntyped<'w>; N];

    unsafe fn fetch_ref(
        self,
        cell: UnsafeEntityCell<'_>,
    ) -> Result<Self::Ref<'_>, EntityComponentError> {
        <&Self>::fetch_ref(&self, cell)
    }

    unsafe fn fetch_mut(
        self,
        cell: UnsafeEntityCell<'_>,
    ) -> Result<Self::Mut<'_>, EntityComponentError> {
        <&Self>::fetch_mut(&self, cell)
    }

    unsafe fn fetch_mut_assume_mutable(
        self,
        cell: UnsafeEntityCell<'_>,
    ) -> Result<Self::Mut<'_>, EntityComponentError> {
        <&Self>::fetch_mut_assume_mutable(&self, cell)
    }
}

// SAFETY:
// - No aliased mutability is caused because the array is checked for duplicates.
// - No mutable references are returned by `fetch_ref`.
unsafe impl<const N: usize> DynamicComponentFetch for &'_ [ComponentId; N] {
    type Ref<'w> = [Ptr<'w>; N];
    type Mut<'w> = [MutUntyped<'w>; N];

    unsafe fn fetch_ref(
        self,
        cell: UnsafeEntityCell<'_>,
    ) -> Result<Self::Ref<'_>, EntityComponentError> {
        let mut ptrs = [const { MaybeUninit::uninit() }; N];
        for (ptr, &id) in core::iter::zip(&mut ptrs, self) {
            *ptr = MaybeUninit::new(
                // SAFETY: caller ensures that the cell has read access to the component.
                unsafe { cell.get_by_id(id) }.ok_or(EntityComponentError::MissingComponent(id))?,
            );
        }

        // SAFETY: Each ptr was initialized in the loop above.
        let ptrs = ptrs.map(|ptr| unsafe { MaybeUninit::assume_init(ptr) });

        Ok(ptrs)
    }

    unsafe fn fetch_mut(
        self,
        cell: UnsafeEntityCell<'_>,
    ) -> Result<Self::Mut<'_>, EntityComponentError> {
        // Check for duplicate component IDs.
        for i in 0..self.len() {
            for j in 0..i {
                if self[i] == self[j] {
                    return Err(EntityComponentError::AliasedMutability(self[i]));
                }
            }
        }

        let mut ptrs = [const { MaybeUninit::uninit() }; N];
        for (ptr, &id) in core::iter::zip(&mut ptrs, self) {
            *ptr = MaybeUninit::new(
                // SAFETY: caller ensures that the cell has mutable access to the component.
                unsafe { cell.get_mut_by_id(id) }
                    .map_err(|_| EntityComponentError::MissingComponent(id))?,
            );
        }

        // SAFETY: Each ptr was initialized in the loop above.
        let ptrs = ptrs.map(|ptr| unsafe { MaybeUninit::assume_init(ptr) });

        Ok(ptrs)
    }

    unsafe fn fetch_mut_assume_mutable(
        self,
        cell: UnsafeEntityCell<'_>,
    ) -> Result<Self::Mut<'_>, EntityComponentError> {
        // Check for duplicate component IDs.
        for i in 0..self.len() {
            for j in 0..i {
                if self[i] == self[j] {
                    return Err(EntityComponentError::AliasedMutability(self[i]));
                }
            }
        }

        let mut ptrs = [const { MaybeUninit::uninit() }; N];
        for (ptr, &id) in core::iter::zip(&mut ptrs, self) {
            *ptr = MaybeUninit::new(
                // SAFETY: caller ensures that the cell has mutable access to the component.
                unsafe { cell.get_mut_assume_mutable_by_id(id) }
                    .map_err(|_| EntityComponentError::MissingComponent(id))?,
            );
        }

        // SAFETY: Each ptr was initialized in the loop above.
        let ptrs = ptrs.map(|ptr| unsafe { MaybeUninit::assume_init(ptr) });

        Ok(ptrs)
    }
}

// SAFETY:
// - No aliased mutability is caused because the slice is checked for duplicates.
// - No mutable references are returned by `fetch_ref`.
unsafe impl DynamicComponentFetch for &'_ [ComponentId] {
    type Ref<'w> = Vec<Ptr<'w>>;
    type Mut<'w> = Vec<MutUntyped<'w>>;

    unsafe fn fetch_ref(
        self,
        cell: UnsafeEntityCell<'_>,
    ) -> Result<Self::Ref<'_>, EntityComponentError> {
        let mut ptrs = Vec::with_capacity(self.len());
        for &id in self {
            ptrs.push(
                // SAFETY: caller ensures that the cell has read access to the component.
                unsafe { cell.get_by_id(id) }.ok_or(EntityComponentError::MissingComponent(id))?,
            );
        }
        Ok(ptrs)
    }

    unsafe fn fetch_mut(
        self,
        cell: UnsafeEntityCell<'_>,
    ) -> Result<Self::Mut<'_>, EntityComponentError> {
        // Check for duplicate component IDs.
        for i in 0..self.len() {
            for j in 0..i {
                if self[i] == self[j] {
                    return Err(EntityComponentError::AliasedMutability(self[i]));
                }
            }
        }

        let mut ptrs = Vec::with_capacity(self.len());
        for &id in self {
            ptrs.push(
                // SAFETY: caller ensures that the cell has mutable access to the component.
                unsafe { cell.get_mut_by_id(id) }
                    .map_err(|_| EntityComponentError::MissingComponent(id))?,
            );
        }
        Ok(ptrs)
    }

    unsafe fn fetch_mut_assume_mutable(
        self,
        cell: UnsafeEntityCell<'_>,
    ) -> Result<Self::Mut<'_>, EntityComponentError> {
        // Check for duplicate component IDs.
        for i in 0..self.len() {
            for j in 0..i {
                if self[i] == self[j] {
                    return Err(EntityComponentError::AliasedMutability(self[i]));
                }
            }
        }

        let mut ptrs = Vec::with_capacity(self.len());
        for &id in self {
            ptrs.push(
                // SAFETY: caller ensures that the cell has mutable access to the component.
                unsafe { cell.get_mut_assume_mutable_by_id(id) }
                    .map_err(|_| EntityComponentError::MissingComponent(id))?,
            );
        }
        Ok(ptrs)
    }
}

// SAFETY:
// - No aliased mutability is caused because `HashSet` guarantees unique elements.
// - No mutable references are returned by `fetch_ref`.
unsafe impl DynamicComponentFetch for &'_ HashSet<ComponentId> {
    type Ref<'w> = HashMap<ComponentId, Ptr<'w>>;
    type Mut<'w> = HashMap<ComponentId, MutUntyped<'w>>;

    unsafe fn fetch_ref(
        self,
        cell: UnsafeEntityCell<'_>,
    ) -> Result<Self::Ref<'_>, EntityComponentError> {
        let mut ptrs = HashMap::with_capacity_and_hasher(self.len(), Default::default());
        for &id in self {
            ptrs.insert(
                id,
                // SAFETY: caller ensures that the cell has read access to the component.
                unsafe { cell.get_by_id(id) }.ok_or(EntityComponentError::MissingComponent(id))?,
            );
        }
        Ok(ptrs)
    }

    unsafe fn fetch_mut(
        self,
        cell: UnsafeEntityCell<'_>,
    ) -> Result<Self::Mut<'_>, EntityComponentError> {
        let mut ptrs = HashMap::with_capacity_and_hasher(self.len(), Default::default());
        for &id in self {
            ptrs.insert(
                id,
                // SAFETY: caller ensures that the cell has mutable access to the component.
                unsafe { cell.get_mut_by_id(id) }
                    .map_err(|_| EntityComponentError::MissingComponent(id))?,
            );
        }
        Ok(ptrs)
    }

    unsafe fn fetch_mut_assume_mutable(
        self,
        cell: UnsafeEntityCell<'_>,
    ) -> Result<Self::Mut<'_>, EntityComponentError> {
        let mut ptrs = HashMap::with_capacity_and_hasher(self.len(), Default::default());
        for &id in self {
            ptrs.insert(
                id,
                // SAFETY: caller ensures that the cell has mutable access to the component.
                unsafe { cell.get_mut_assume_mutable_by_id(id) }
                    .map_err(|_| EntityComponentError::MissingComponent(id))?,
            );
        }
        Ok(ptrs)
    }
}

#[cfg(test)]
mod tests {
    use alloc::{vec, vec::Vec};
    use bevy_ptr::{OwningPtr, Ptr};
    use core::panic::AssertUnwindSafe;
    use std::sync::OnceLock;

    use crate::component::Tick;
    use crate::lifecycle::HookContext;
    use crate::{
        change_detection::{MaybeLocation, MutUntyped},
        component::ComponentId,
        prelude::*,
        system::{assert_is_system, RunSystemOnce as _},
        world::{error::EntityComponentError, DeferredWorld, FilteredEntityMut, FilteredEntityRef},
    };

    use super::{EntityMutExcept, EntityRefExcept};

    #[derive(Component, Clone, Copy, Debug, PartialEq)]
    struct TestComponent(u32);

    #[derive(Component, Clone, Copy, Debug, PartialEq)]
    #[component(storage = "SparseSet")]
    struct TestComponent2(u32);

    #[test]
    fn entity_ref_get_by_id() {
        let mut world = World::new();
        let entity = world.spawn(TestComponent(42)).id();
        let component_id = world
            .components()
            .get_valid_id(core::any::TypeId::of::<TestComponent>())
            .unwrap();

        let entity = world.entity(entity);
        let test_component = entity.get_by_id(component_id).unwrap();
        // SAFETY: points to a valid `TestComponent`
        let test_component = unsafe { test_component.deref::<TestComponent>() };

        assert_eq!(test_component.0, 42);
    }

    #[test]
    fn entity_mut_get_by_id() {
        let mut world = World::new();
        let entity = world.spawn(TestComponent(42)).id();
        let component_id = world
            .components()
            .get_valid_id(core::any::TypeId::of::<TestComponent>())
            .unwrap();

        let mut entity_mut = world.entity_mut(entity);
        let mut test_component = entity_mut.get_mut_by_id(component_id).unwrap();
        {
            test_component.set_changed();
            let test_component =
                // SAFETY: `test_component` has unique access of the `EntityWorldMut` and is not used afterwards
                unsafe { test_component.into_inner().deref_mut::<TestComponent>() };
            test_component.0 = 43;
        }

        let entity = world.entity(entity);
        let test_component = entity.get_by_id(component_id).unwrap();
        // SAFETY: `TestComponent` is the correct component type
        let test_component = unsafe { test_component.deref::<TestComponent>() };

        assert_eq!(test_component.0, 43);
    }

    #[test]
    fn entity_ref_get_by_id_invalid_component_id() {
        let invalid_component_id = ComponentId::new(usize::MAX);

        let mut world = World::new();
        let entity = world.spawn_empty().id();
        let entity = world.entity(entity);
        assert!(entity.get_by_id(invalid_component_id).is_err());
    }

    #[test]
    fn entity_mut_get_by_id_invalid_component_id() {
        let invalid_component_id = ComponentId::new(usize::MAX);

        let mut world = World::new();
        let mut entity = world.spawn_empty();
        assert!(entity.get_by_id(invalid_component_id).is_err());
        assert!(entity.get_mut_by_id(invalid_component_id).is_err());
    }

    // regression test for https://github.com/bevyengine/bevy/pull/7387
    #[test]
    fn entity_mut_world_scope_panic() {
        let mut world = World::new();

        let mut entity = world.spawn_empty();
        let old_location = entity.location();
        let id = entity.id();
        let res = std::panic::catch_unwind(AssertUnwindSafe(|| {
            entity.world_scope(|w| {
                // Change the entity's `EntityLocation`, which invalidates the original `EntityWorldMut`.
                // This will get updated at the end of the scope.
                w.entity_mut(id).insert(TestComponent(0));

                // Ensure that the entity location still gets updated even in case of a panic.
                panic!("this should get caught by the outer scope")
            });
        }));
        assert!(res.is_err());

        // Ensure that the location has been properly updated.
        assert_ne!(entity.location(), old_location);
    }

    // regression test for https://github.com/bevyengine/bevy/pull/7805
    #[test]
    fn removing_sparse_updates_archetype_row() {
        #[derive(Component, PartialEq, Debug)]
        struct Dense(u8);

        #[derive(Component)]
        #[component(storage = "SparseSet")]
        struct Sparse;

        let mut world = World::new();
        let e1 = world.spawn((Dense(0), Sparse)).id();
        let e2 = world.spawn((Dense(1), Sparse)).id();

        world.entity_mut(e1).remove::<Sparse>();
        assert_eq!(world.entity(e2).get::<Dense>().unwrap(), &Dense(1));
    }

    // regression test for https://github.com/bevyengine/bevy/pull/7805
    #[test]
    fn removing_dense_updates_table_row() {
        #[derive(Component, PartialEq, Debug)]
        struct Dense(u8);

        #[derive(Component)]
        #[component(storage = "SparseSet")]
        struct Sparse;

        let mut world = World::new();
        let e1 = world.spawn((Dense(0), Sparse)).id();
        let e2 = world.spawn((Dense(1), Sparse)).id();

        world.entity_mut(e1).remove::<Dense>();
        assert_eq!(world.entity(e2).get::<Dense>().unwrap(), &Dense(1));
    }

    // Test that calling retain with `()` removes all components.
    #[test]
    fn retain_nothing() {
        #[derive(Component)]
        struct Marker<const N: usize>;

        let mut world = World::new();
        let ent = world.spawn((Marker::<1>, Marker::<2>, Marker::<3>)).id();

        world.entity_mut(ent).retain::<()>();
        assert_eq!(world.entity(ent).archetype().components().next(), None);
    }

    // Test removing some components with `retain`, including components not on the entity.
    #[test]
    fn retain_some_components() {
        #[derive(Component)]
        struct Marker<const N: usize>;

        let mut world = World::new();
        let ent = world.spawn((Marker::<1>, Marker::<2>, Marker::<3>)).id();

        world.entity_mut(ent).retain::<(Marker<2>, Marker<4>)>();
        // Check that marker 2 was retained.
        assert!(world.entity(ent).get::<Marker<2>>().is_some());
        // Check that only marker 2 was retained.
        assert_eq!(
            world
                .entity(ent)
                .archetype()
                .components()
                .collect::<Vec<_>>()
                .len(),
            1
        );
    }

    // regression test for https://github.com/bevyengine/bevy/pull/7805
    #[test]
    fn inserting_sparse_updates_archetype_row() {
        #[derive(Component, PartialEq, Debug)]
        struct Dense(u8);

        #[derive(Component)]
        #[component(storage = "SparseSet")]
        struct Sparse;

        let mut world = World::new();
        let e1 = world.spawn(Dense(0)).id();
        let e2 = world.spawn(Dense(1)).id();

        world.entity_mut(e1).insert(Sparse);
        assert_eq!(world.entity(e2).get::<Dense>().unwrap(), &Dense(1));
    }

    // regression test for https://github.com/bevyengine/bevy/pull/7805
    #[test]
    fn inserting_dense_updates_archetype_row() {
        #[derive(Component, PartialEq, Debug)]
        struct Dense(u8);

        #[derive(Component)]
        struct Dense2;

        #[derive(Component)]
        #[component(storage = "SparseSet")]
        struct Sparse;

        let mut world = World::new();
        let e1 = world.spawn(Dense(0)).id();
        let e2 = world.spawn(Dense(1)).id();

        world.entity_mut(e1).insert(Sparse).remove::<Sparse>();

        // archetype with [e2, e1]
        // table with [e1, e2]

        world.entity_mut(e2).insert(Dense2);

        assert_eq!(world.entity(e1).get::<Dense>().unwrap(), &Dense(0));
    }

    #[test]
    fn inserting_dense_updates_table_row() {
        #[derive(Component, PartialEq, Debug)]
        struct Dense(u8);

        #[derive(Component)]
        struct Dense2;

        #[derive(Component)]
        #[component(storage = "SparseSet")]
        struct Sparse;

        let mut world = World::new();
        let e1 = world.spawn(Dense(0)).id();
        let e2 = world.spawn(Dense(1)).id();

        world.entity_mut(e1).insert(Sparse).remove::<Sparse>();

        // archetype with [e2, e1]
        // table with [e1, e2]

        world.entity_mut(e1).insert(Dense2);

        assert_eq!(world.entity(e2).get::<Dense>().unwrap(), &Dense(1));
    }

    // regression test for https://github.com/bevyengine/bevy/pull/7805
    #[test]
    fn despawning_entity_updates_archetype_row() {
        #[derive(Component, PartialEq, Debug)]
        struct Dense(u8);

        #[derive(Component)]
        #[component(storage = "SparseSet")]
        struct Sparse;

        let mut world = World::new();
        let e1 = world.spawn(Dense(0)).id();
        let e2 = world.spawn(Dense(1)).id();

        world.entity_mut(e1).insert(Sparse).remove::<Sparse>();

        // archetype with [e2, e1]
        // table with [e1, e2]

        world.entity_mut(e2).despawn();

        assert_eq!(world.entity(e1).get::<Dense>().unwrap(), &Dense(0));
    }

    // regression test for https://github.com/bevyengine/bevy/pull/7805
    #[test]
    fn despawning_entity_updates_table_row() {
        #[derive(Component, PartialEq, Debug)]
        struct Dense(u8);

        #[derive(Component)]
        #[component(storage = "SparseSet")]
        struct Sparse;

        let mut world = World::new();
        let e1 = world.spawn(Dense(0)).id();
        let e2 = world.spawn(Dense(1)).id();

        world.entity_mut(e1).insert(Sparse).remove::<Sparse>();

        // archetype with [e2, e1]
        // table with [e1, e2]

        world.entity_mut(e1).despawn();

        assert_eq!(world.entity(e2).get::<Dense>().unwrap(), &Dense(1));
    }

    #[test]
    fn entity_mut_insert_by_id() {
        let mut world = World::new();
        let test_component_id = world.register_component::<TestComponent>();

        let mut entity = world.spawn_empty();
        OwningPtr::make(TestComponent(42), |ptr| {
            // SAFETY: `ptr` matches the component id
            unsafe { entity.insert_by_id(test_component_id, ptr) };
        });

        let components: Vec<_> = world.query::<&TestComponent>().iter(&world).collect();

        assert_eq!(components, vec![&TestComponent(42)]);

        // Compare with `insert_bundle_by_id`

        let mut entity = world.spawn_empty();
        OwningPtr::make(TestComponent(84), |ptr| {
            // SAFETY: `ptr` matches the component id
            unsafe { entity.insert_by_ids(&[test_component_id], vec![ptr].into_iter()) };
        });

        let components: Vec<_> = world.query::<&TestComponent>().iter(&world).collect();

        assert_eq!(components, vec![&TestComponent(42), &TestComponent(84)]);
    }

    #[test]
    fn entity_mut_insert_bundle_by_id() {
        let mut world = World::new();
        let test_component_id = world.register_component::<TestComponent>();
        let test_component_2_id = world.register_component::<TestComponent2>();

        let component_ids = [test_component_id, test_component_2_id];
        let test_component_value = TestComponent(42);
        let test_component_2_value = TestComponent2(84);

        let mut entity = world.spawn_empty();
        OwningPtr::make(test_component_value, |ptr1| {
            OwningPtr::make(test_component_2_value, |ptr2| {
                // SAFETY: `ptr1` and `ptr2` match the component ids
                unsafe { entity.insert_by_ids(&component_ids, vec![ptr1, ptr2].into_iter()) };
            });
        });

        let dynamic_components: Vec<_> = world
            .query::<(&TestComponent, &TestComponent2)>()
            .iter(&world)
            .collect();

        assert_eq!(
            dynamic_components,
            vec![(&TestComponent(42), &TestComponent2(84))]
        );

        // Compare with `World` generated using static type equivalents
        let mut static_world = World::new();

        static_world.spawn((test_component_value, test_component_2_value));
        let static_components: Vec<_> = static_world
            .query::<(&TestComponent, &TestComponent2)>()
            .iter(&static_world)
            .collect();

        assert_eq!(dynamic_components, static_components);
    }

    #[test]
    fn entity_mut_remove_by_id() {
        let mut world = World::new();
        let test_component_id = world.register_component::<TestComponent>();

        let mut entity = world.spawn(TestComponent(42));
        entity.remove_by_id(test_component_id);

        let components: Vec<_> = world.query::<&TestComponent>().iter(&world).collect();

        assert_eq!(components, vec![] as Vec<&TestComponent>);

        // remove non-existent component does not panic
        world.spawn_empty().remove_by_id(test_component_id);
    }

    /// Tests that components can be accessed through an `EntityRefExcept`.
    #[test]
    fn entity_ref_except() {
        let mut world = World::new();
        world.register_component::<TestComponent>();
        world.register_component::<TestComponent2>();

        world.spawn(TestComponent(0)).insert(TestComponent2(0));

        let mut query = world.query::<EntityRefExcept<TestComponent>>();

        let mut found = false;
        for entity_ref in query.iter_mut(&mut world) {
            found = true;
            assert!(entity_ref.get::<TestComponent>().is_none());
            assert!(entity_ref.get_ref::<TestComponent>().is_none());
            assert!(matches!(
                entity_ref.get::<TestComponent2>(),
                Some(TestComponent2(0))
            ));
        }

        assert!(found);
    }

    // Test that a single query can't both contain a mutable reference to a
    // component C and an `EntityRefExcept` that doesn't include C among its
    // exclusions.
    #[test]
    #[should_panic]
    fn entity_ref_except_conflicts_with_self() {
        let mut world = World::new();
        world.spawn(TestComponent(0)).insert(TestComponent2(0));

        // This should panic, because we have a mutable borrow on
        // `TestComponent` but have a simultaneous indirect immutable borrow on
        // that component via `EntityRefExcept`.
        world.run_system_once(system).unwrap();

        fn system(_: Query<(&mut TestComponent, EntityRefExcept<TestComponent2>)>) {}
    }

    // Test that an `EntityRefExcept` that doesn't include a component C among
    // its exclusions can't coexist with a mutable query for that component.
    #[test]
    #[should_panic]
    fn entity_ref_except_conflicts_with_other() {
        let mut world = World::new();
        world.spawn(TestComponent(0)).insert(TestComponent2(0));

        // This should panic, because we have a mutable borrow on
        // `TestComponent` but have a simultaneous indirect immutable borrow on
        // that component via `EntityRefExcept`.
        world.run_system_once(system).unwrap();

        fn system(_: Query<&mut TestComponent>, _: Query<EntityRefExcept<TestComponent2>>) {}
    }

    // Test that an `EntityRefExcept` with an exception for some component C can
    // coexist with a query for that component C.
    #[test]
    fn entity_ref_except_doesnt_conflict() {
        let mut world = World::new();
        world.spawn(TestComponent(0)).insert(TestComponent2(0));

        world.run_system_once(system).unwrap();

        fn system(_: Query<&mut TestComponent>, query: Query<EntityRefExcept<TestComponent>>) {
            for entity_ref in query.iter() {
                assert!(matches!(
                    entity_ref.get::<TestComponent2>(),
                    Some(TestComponent2(0))
                ));
            }
        }
    }

    /// Tests that components can be mutably accessed through an
    /// `EntityMutExcept`.
    #[test]
    fn entity_mut_except() {
        let mut world = World::new();
        world.spawn(TestComponent(0)).insert(TestComponent2(0));

        let mut query = world.query::<EntityMutExcept<TestComponent>>();

        let mut found = false;
        for mut entity_mut in query.iter_mut(&mut world) {
            found = true;
            assert!(entity_mut.get::<TestComponent>().is_none());
            assert!(entity_mut.get_ref::<TestComponent>().is_none());
            assert!(entity_mut.get_mut::<TestComponent>().is_none());
            assert!(matches!(
                entity_mut.get::<TestComponent2>(),
                Some(TestComponent2(0))
            ));
        }

        assert!(found);
    }

    // Test that a single query can't both contain a mutable reference to a
    // component C and an `EntityMutExcept` that doesn't include C among its
    // exclusions.
    #[test]
    #[should_panic]
    fn entity_mut_except_conflicts_with_self() {
        let mut world = World::new();
        world.spawn(TestComponent(0)).insert(TestComponent2(0));

        // This should panic, because we have a mutable borrow on
        // `TestComponent` but have a simultaneous indirect immutable borrow on
        // that component via `EntityRefExcept`.
        world.run_system_once(system).unwrap();

        fn system(_: Query<(&mut TestComponent, EntityMutExcept<TestComponent2>)>) {}
    }

    // Test that an `EntityMutExcept` that doesn't include a component C among
    // its exclusions can't coexist with a query for that component.
    #[test]
    #[should_panic]
    fn entity_mut_except_conflicts_with_other() {
        let mut world = World::new();
        world.spawn(TestComponent(0)).insert(TestComponent2(0));

        // This should panic, because we have a mutable borrow on
        // `TestComponent` but have a simultaneous indirect immutable borrow on
        // that component via `EntityRefExcept`.
        world.run_system_once(system).unwrap();

        fn system(_: Query<&mut TestComponent>, mut query: Query<EntityMutExcept<TestComponent2>>) {
            for mut entity_mut in query.iter_mut() {
                assert!(entity_mut
                    .get_mut::<TestComponent2>()
                    .is_some_and(|component| component.0 == 0));
            }
        }
    }

    // Test that an `EntityMutExcept` with an exception for some component C can
    // coexist with a query for that component C.
    #[test]
    fn entity_mut_except_doesnt_conflict() {
        let mut world = World::new();
        world.spawn(TestComponent(0)).insert(TestComponent2(0));

        world.run_system_once(system).unwrap();

        fn system(_: Query<&mut TestComponent>, mut query: Query<EntityMutExcept<TestComponent>>) {
            for mut entity_mut in query.iter_mut() {
                assert!(entity_mut
                    .get_mut::<TestComponent2>()
                    .is_some_and(|component| component.0 == 0));
            }
        }
    }

    #[derive(Component)]
    struct A;

    #[derive(Resource)]
    struct R;

    #[test]
    fn disjoint_access() {
        fn disjoint_readonly(_: Query<EntityMut, With<A>>, _: Query<EntityRef, Without<A>>) {}

        fn disjoint_mutable(_: Query<EntityMut, With<A>>, _: Query<EntityMut, Without<A>>) {}

        assert_is_system(disjoint_readonly);
        assert_is_system(disjoint_mutable);
    }

    #[test]
    fn ref_compatible() {
        fn borrow_system(_: Query<(EntityRef, &A)>, _: Query<&A>) {}

        assert_is_system(borrow_system);
    }

    #[test]
    fn ref_compatible_with_resource() {
        fn borrow_system(_: Query<EntityRef>, _: Res<R>) {}

        assert_is_system(borrow_system);
    }

    #[test]
    fn ref_compatible_with_resource_mut() {
        fn borrow_system(_: Query<EntityRef>, _: ResMut<R>) {}

        assert_is_system(borrow_system);
    }

    #[test]
    #[should_panic]
    fn ref_incompatible_with_mutable_component() {
        fn incompatible_system(_: Query<(EntityRef, &mut A)>) {}

        assert_is_system(incompatible_system);
    }

    #[test]
    #[should_panic]
    fn ref_incompatible_with_mutable_query() {
        fn incompatible_system(_: Query<EntityRef>, _: Query<&mut A>) {}

        assert_is_system(incompatible_system);
    }

    #[test]
    fn mut_compatible_with_entity() {
        fn borrow_mut_system(_: Query<(Entity, EntityMut)>) {}

        assert_is_system(borrow_mut_system);
    }

    #[test]
    fn mut_compatible_with_resource() {
        fn borrow_mut_system(_: Res<R>, _: Query<EntityMut>) {}

        assert_is_system(borrow_mut_system);
    }

    #[test]
    fn mut_compatible_with_resource_mut() {
        fn borrow_mut_system(_: ResMut<R>, _: Query<EntityMut>) {}

        assert_is_system(borrow_mut_system);
    }

    #[test]
    #[should_panic]
    fn mut_incompatible_with_read_only_component() {
        fn incompatible_system(_: Query<(EntityMut, &A)>) {}

        assert_is_system(incompatible_system);
    }

    #[test]
    #[should_panic]
    fn mut_incompatible_with_mutable_component() {
        fn incompatible_system(_: Query<(EntityMut, &mut A)>) {}

        assert_is_system(incompatible_system);
    }

    #[test]
    #[should_panic]
    fn mut_incompatible_with_read_only_query() {
        fn incompatible_system(_: Query<EntityMut>, _: Query<&A>) {}

        assert_is_system(incompatible_system);
    }

    #[test]
    #[should_panic]
    fn mut_incompatible_with_mutable_query() {
        fn incompatible_system(_: Query<EntityMut>, _: Query<&mut A>) {}

        assert_is_system(incompatible_system);
    }

    #[test]
    fn filtered_entity_ref_normal() {
        let mut world = World::new();
        let a_id = world.register_component::<A>();

        let e: FilteredEntityRef = world.spawn(A).into();

        assert!(e.get::<A>().is_some());
        assert!(e.get_ref::<A>().is_some());
        assert!(e.get_change_ticks::<A>().is_some());
        assert!(e.get_by_id(a_id).is_some());
        assert!(e.get_change_ticks_by_id(a_id).is_some());
    }

    #[test]
    fn filtered_entity_ref_missing() {
        let mut world = World::new();
        let a_id = world.register_component::<A>();

        let e: FilteredEntityRef = world.spawn(()).into();

        assert!(e.get::<A>().is_none());
        assert!(e.get_ref::<A>().is_none());
        assert!(e.get_change_ticks::<A>().is_none());
        assert!(e.get_by_id(a_id).is_none());
        assert!(e.get_change_ticks_by_id(a_id).is_none());
    }

    #[test]
    fn filtered_entity_mut_normal() {
        let mut world = World::new();
        let a_id = world.register_component::<A>();

        let mut e: FilteredEntityMut = world.spawn(A).into();

        assert!(e.get::<A>().is_some());
        assert!(e.get_ref::<A>().is_some());
        assert!(e.get_mut::<A>().is_some());
        assert!(e.get_change_ticks::<A>().is_some());
        assert!(e.get_by_id(a_id).is_some());
        assert!(e.get_mut_by_id(a_id).is_some());
        assert!(e.get_change_ticks_by_id(a_id).is_some());
    }

    #[test]
    fn filtered_entity_mut_missing() {
        let mut world = World::new();
        let a_id = world.register_component::<A>();

        let mut e: FilteredEntityMut = world.spawn(()).into();

        assert!(e.get::<A>().is_none());
        assert!(e.get_ref::<A>().is_none());
        assert!(e.get_mut::<A>().is_none());
        assert!(e.get_change_ticks::<A>().is_none());
        assert!(e.get_by_id(a_id).is_none());
        assert!(e.get_mut_by_id(a_id).is_none());
        assert!(e.get_change_ticks_by_id(a_id).is_none());
    }

    #[derive(Component, PartialEq, Eq, Debug)]
    struct X(usize);

    #[derive(Component, PartialEq, Eq, Debug)]
    struct Y(usize);

    #[test]
    fn get_components() {
        let mut world = World::default();
        let e1 = world.spawn((X(7), Y(10))).id();
        let e2 = world.spawn(X(8)).id();
        let e3 = world.spawn_empty().id();

        assert_eq!(
            Some((&X(7), &Y(10))),
            world.entity(e1).get_components::<(&X, &Y)>()
        );
        assert_eq!(None, world.entity(e2).get_components::<(&X, &Y)>());
        assert_eq!(None, world.entity(e3).get_components::<(&X, &Y)>());
    }

    #[test]
    fn get_by_id_array() {
        let mut world = World::default();
        let e1 = world.spawn((X(7), Y(10))).id();
        let e2 = world.spawn(X(8)).id();
        let e3 = world.spawn_empty().id();

        let x_id = world.register_component::<X>();
        let y_id = world.register_component::<Y>();

        assert_eq!(
            Ok((&X(7), &Y(10))),
            world
                .entity(e1)
                .get_by_id([x_id, y_id])
                .map(|[x_ptr, y_ptr]| {
                    // SAFETY: components match the id they were fetched with
                    (unsafe { x_ptr.deref::<X>() }, unsafe { y_ptr.deref::<Y>() })
                })
        );
        assert_eq!(
            Err(EntityComponentError::MissingComponent(y_id)),
            world
                .entity(e2)
                .get_by_id([x_id, y_id])
                .map(|[x_ptr, y_ptr]| {
                    // SAFETY: components match the id they were fetched with
                    (unsafe { x_ptr.deref::<X>() }, unsafe { y_ptr.deref::<Y>() })
                })
        );
        assert_eq!(
            Err(EntityComponentError::MissingComponent(x_id)),
            world
                .entity(e3)
                .get_by_id([x_id, y_id])
                .map(|[x_ptr, y_ptr]| {
                    // SAFETY: components match the id they were fetched with
                    (unsafe { x_ptr.deref::<X>() }, unsafe { y_ptr.deref::<Y>() })
                })
        );
    }

    #[test]
    fn get_by_id_vec() {
        let mut world = World::default();
        let e1 = world.spawn((X(7), Y(10))).id();
        let e2 = world.spawn(X(8)).id();
        let e3 = world.spawn_empty().id();

        let x_id = world.register_component::<X>();
        let y_id = world.register_component::<Y>();

        assert_eq!(
            Ok((&X(7), &Y(10))),
            world
                .entity(e1)
                .get_by_id(&[x_id, y_id] as &[ComponentId])
                .map(|ptrs| {
                    let Ok([x_ptr, y_ptr]): Result<[Ptr; 2], _> = ptrs.try_into() else {
                        panic!("get_by_id(slice) didn't return 2 elements")
                    };

                    // SAFETY: components match the id they were fetched with
                    (unsafe { x_ptr.deref::<X>() }, unsafe { y_ptr.deref::<Y>() })
                })
        );
        assert_eq!(
            Err(EntityComponentError::MissingComponent(y_id)),
            world
                .entity(e2)
                .get_by_id(&[x_id, y_id] as &[ComponentId])
                .map(|ptrs| {
                    let Ok([x_ptr, y_ptr]): Result<[Ptr; 2], _> = ptrs.try_into() else {
                        panic!("get_by_id(slice) didn't return 2 elements")
                    };

                    // SAFETY: components match the id they were fetched with
                    (unsafe { x_ptr.deref::<X>() }, unsafe { y_ptr.deref::<Y>() })
                })
        );
        assert_eq!(
            Err(EntityComponentError::MissingComponent(x_id)),
            world
                .entity(e3)
                .get_by_id(&[x_id, y_id] as &[ComponentId])
                .map(|ptrs| {
                    let Ok([x_ptr, y_ptr]): Result<[Ptr; 2], _> = ptrs.try_into() else {
                        panic!("get_by_id(slice) didn't return 2 elements")
                    };

                    // SAFETY: components match the id they were fetched with
                    (unsafe { x_ptr.deref::<X>() }, unsafe { y_ptr.deref::<Y>() })
                })
        );
    }

    #[test]
    fn get_mut_by_id_array() {
        let mut world = World::default();
        let e1 = world.spawn((X(7), Y(10))).id();
        let e2 = world.spawn(X(8)).id();
        let e3 = world.spawn_empty().id();

        let x_id = world.register_component::<X>();
        let y_id = world.register_component::<Y>();

        assert_eq!(
            Ok((&mut X(7), &mut Y(10))),
            world
                .entity_mut(e1)
                .get_mut_by_id([x_id, y_id])
                .map(|[x_ptr, y_ptr]| {
                    // SAFETY: components match the id they were fetched with
                    (unsafe { x_ptr.into_inner().deref_mut::<X>() }, unsafe {
                        y_ptr.into_inner().deref_mut::<Y>()
                    })
                })
        );
        assert_eq!(
            Err(EntityComponentError::MissingComponent(y_id)),
            world
                .entity_mut(e2)
                .get_mut_by_id([x_id, y_id])
                .map(|[x_ptr, y_ptr]| {
                    // SAFETY: components match the id they were fetched with
                    (unsafe { x_ptr.into_inner().deref_mut::<X>() }, unsafe {
                        y_ptr.into_inner().deref_mut::<Y>()
                    })
                })
        );
        assert_eq!(
            Err(EntityComponentError::MissingComponent(x_id)),
            world
                .entity_mut(e3)
                .get_mut_by_id([x_id, y_id])
                .map(|[x_ptr, y_ptr]| {
                    // SAFETY: components match the id they were fetched with
                    (unsafe { x_ptr.into_inner().deref_mut::<X>() }, unsafe {
                        y_ptr.into_inner().deref_mut::<Y>()
                    })
                })
        );

        assert_eq!(
            Err(EntityComponentError::AliasedMutability(x_id)),
            world
                .entity_mut(e1)
                .get_mut_by_id([x_id, x_id])
                .map(|_| { unreachable!() })
        );
        assert_eq!(
            Err(EntityComponentError::AliasedMutability(x_id)),
            world
                .entity_mut(e3)
                .get_mut_by_id([x_id, x_id])
                .map(|_| { unreachable!() })
        );
    }

    #[test]
    fn get_mut_by_id_vec() {
        let mut world = World::default();
        let e1 = world.spawn((X(7), Y(10))).id();
        let e2 = world.spawn(X(8)).id();
        let e3 = world.spawn_empty().id();

        let x_id = world.register_component::<X>();
        let y_id = world.register_component::<Y>();

        assert_eq!(
            Ok((&mut X(7), &mut Y(10))),
            world
                .entity_mut(e1)
                .get_mut_by_id(&[x_id, y_id] as &[ComponentId])
                .map(|ptrs| {
                    let Ok([x_ptr, y_ptr]): Result<[MutUntyped; 2], _> = ptrs.try_into() else {
                        panic!("get_mut_by_id(slice) didn't return 2 elements")
                    };

                    // SAFETY: components match the id they were fetched with
                    (unsafe { x_ptr.into_inner().deref_mut::<X>() }, unsafe {
                        y_ptr.into_inner().deref_mut::<Y>()
                    })
                })
        );
        assert_eq!(
            Err(EntityComponentError::MissingComponent(y_id)),
            world
                .entity_mut(e2)
                .get_mut_by_id(&[x_id, y_id] as &[ComponentId])
                .map(|ptrs| {
                    let Ok([x_ptr, y_ptr]): Result<[MutUntyped; 2], _> = ptrs.try_into() else {
                        panic!("get_mut_by_id(slice) didn't return 2 elements")
                    };

                    // SAFETY: components match the id they were fetched with
                    (unsafe { x_ptr.into_inner().deref_mut::<X>() }, unsafe {
                        y_ptr.into_inner().deref_mut::<Y>()
                    })
                })
        );
        assert_eq!(
            Err(EntityComponentError::MissingComponent(x_id)),
            world
                .entity_mut(e3)
                .get_mut_by_id(&[x_id, y_id] as &[ComponentId])
                .map(|ptrs| {
                    let Ok([x_ptr, y_ptr]): Result<[MutUntyped; 2], _> = ptrs.try_into() else {
                        panic!("get_mut_by_id(slice) didn't return 2 elements")
                    };

                    // SAFETY: components match the id they were fetched with
                    (unsafe { x_ptr.into_inner().deref_mut::<X>() }, unsafe {
                        y_ptr.into_inner().deref_mut::<Y>()
                    })
                })
        );

        assert_eq!(
            Err(EntityComponentError::AliasedMutability(x_id)),
            world
                .entity_mut(e1)
                .get_mut_by_id(&[x_id, x_id])
                .map(|_| { unreachable!() })
        );
        assert_eq!(
            Err(EntityComponentError::AliasedMutability(x_id)),
            world
                .entity_mut(e3)
                .get_mut_by_id(&[x_id, x_id])
                .map(|_| { unreachable!() })
        );
    }

    #[test]
    fn get_mut_by_id_unchecked() {
        let mut world = World::default();
        let e1 = world.spawn((X(7), Y(10))).id();
        let x_id = world.register_component::<X>();
        let y_id = world.register_component::<Y>();

        let e1_mut = &world.get_entity_mut([e1]).unwrap()[0];
        // SAFETY: The entity e1 contains component X.
        let x_ptr = unsafe { e1_mut.get_mut_by_id_unchecked(x_id) }.unwrap();
        // SAFETY: The entity e1 contains component Y, with components X and Y being mutually independent.
        let y_ptr = unsafe { e1_mut.get_mut_by_id_unchecked(y_id) }.unwrap();

        // SAFETY: components match the id they were fetched with
        let x_component = unsafe { x_ptr.into_inner().deref_mut::<X>() };
        x_component.0 += 1;
        // SAFETY: components match the id they were fetched with
        let y_component = unsafe { y_ptr.into_inner().deref_mut::<Y>() };
        y_component.0 -= 1;

        assert_eq!((&mut X(8), &mut Y(9)), (x_component, y_component));
    }

    #[derive(Event, EntityEvent)]
    struct TestEvent;

    #[test]
    fn adding_observer_updates_location() {
        let mut world = World::new();
        let entity = world
            .spawn_empty()
            .observe(|trigger: On<TestEvent>, mut commands: Commands| {
                commands.entity(trigger.target()).insert(TestComponent(0));
            })
            .id();

        // this should not be needed, but is currently required to tease out the bug
        world.flush();

        let mut a = world.entity_mut(entity);
        a.trigger(TestEvent); // this adds command to change entity archetype
        a.observe(|_: On<TestEvent>| {}); // this flushes commands implicitly by spawning
        let location = a.location();
        assert_eq!(world.entities().get(entity), Some(location));
    }

    #[test]
    #[should_panic]
    fn location_on_despawned_entity_panics() {
        let mut world = World::new();
        world.add_observer(|trigger: On<Add, TestComponent>, mut commands: Commands| {
            commands.entity(trigger.target()).despawn();
        });
        let entity = world.spawn_empty().id();
        let mut a = world.entity_mut(entity);
        a.insert(TestComponent(0));
        a.location();
    }

    #[derive(Resource)]
    struct TestFlush(usize);

    fn count_flush(world: &mut World) {
        world.resource_mut::<TestFlush>().0 += 1;
    }

    #[test]
    fn archetype_modifications_trigger_flush() {
        let mut world = World::new();
        world.insert_resource(TestFlush(0));
        world.add_observer(|_: On<Add, TestComponent>, mut commands: Commands| {
            commands.queue(count_flush);
        });
        world.add_observer(|_: On<Remove, TestComponent>, mut commands: Commands| {
            commands.queue(count_flush);
        });
        world.commands().queue(count_flush);
        let entity = world.spawn_empty().id();
        assert_eq!(world.resource::<TestFlush>().0, 1);
        world.commands().queue(count_flush);
        let mut a = world.entity_mut(entity);
        a.trigger(TestEvent);
        assert_eq!(a.world().resource::<TestFlush>().0, 2);
        a.insert(TestComponent(0));
        assert_eq!(a.world().resource::<TestFlush>().0, 3);
        a.remove::<TestComponent>();
        assert_eq!(a.world().resource::<TestFlush>().0, 4);
        a.insert(TestComponent(0));
        assert_eq!(a.world().resource::<TestFlush>().0, 5);
        let _ = a.take::<TestComponent>();
        assert_eq!(a.world().resource::<TestFlush>().0, 6);
        a.insert(TestComponent(0));
        assert_eq!(a.world().resource::<TestFlush>().0, 7);
        a.retain::<()>();
        assert_eq!(a.world().resource::<TestFlush>().0, 8);
        a.insert(TestComponent(0));
        assert_eq!(a.world().resource::<TestFlush>().0, 9);
        a.clear();
        assert_eq!(a.world().resource::<TestFlush>().0, 10);
        a.insert(TestComponent(0));
        assert_eq!(a.world().resource::<TestFlush>().0, 11);
        a.despawn();
        assert_eq!(world.resource::<TestFlush>().0, 12);
    }

    #[derive(Resource)]
    struct TestVec(Vec<&'static str>);

    #[derive(Component)]
    #[component(on_add = ord_a_hook_on_add, on_insert = ord_a_hook_on_insert, on_replace = ord_a_hook_on_replace, on_remove = ord_a_hook_on_remove)]
    struct OrdA;

    fn ord_a_hook_on_add(mut world: DeferredWorld, HookContext { entity, .. }: HookContext) {
        world.resource_mut::<TestVec>().0.push("OrdA hook on_add");
        world.commands().entity(entity).insert(OrdB);
    }

    fn ord_a_hook_on_insert(mut world: DeferredWorld, HookContext { entity, .. }: HookContext) {
        world
            .resource_mut::<TestVec>()
            .0
            .push("OrdA hook on_insert");
        world.commands().entity(entity).remove::<OrdA>();
        world.commands().entity(entity).remove::<OrdB>();
    }

    fn ord_a_hook_on_replace(mut world: DeferredWorld, _: HookContext) {
        world
            .resource_mut::<TestVec>()
            .0
            .push("OrdA hook on_replace");
    }

    fn ord_a_hook_on_remove(mut world: DeferredWorld, _: HookContext) {
        world
            .resource_mut::<TestVec>()
            .0
            .push("OrdA hook on_remove");
    }

    fn ord_a_observer_on_add(_trigger: On<Add, OrdA>, mut res: ResMut<TestVec>) {
        res.0.push("OrdA observer on_add");
    }

    fn ord_a_observer_on_insert(_trigger: On<Insert, OrdA>, mut res: ResMut<TestVec>) {
        res.0.push("OrdA observer on_insert");
    }

    fn ord_a_observer_on_replace(_trigger: On<Replace, OrdA>, mut res: ResMut<TestVec>) {
        res.0.push("OrdA observer on_replace");
    }

    fn ord_a_observer_on_remove(_trigger: On<Remove, OrdA>, mut res: ResMut<TestVec>) {
        res.0.push("OrdA observer on_remove");
    }

    #[derive(Component)]
    #[component(on_add = ord_b_hook_on_add, on_insert = ord_b_hook_on_insert, on_replace = ord_b_hook_on_replace, on_remove = ord_b_hook_on_remove)]
    struct OrdB;

    fn ord_b_hook_on_add(mut world: DeferredWorld, _: HookContext) {
        world.resource_mut::<TestVec>().0.push("OrdB hook on_add");
        world.commands().queue(|world: &mut World| {
            world
                .resource_mut::<TestVec>()
                .0
                .push("OrdB command on_add");
        });
    }

    fn ord_b_hook_on_insert(mut world: DeferredWorld, _: HookContext) {
        world
            .resource_mut::<TestVec>()
            .0
            .push("OrdB hook on_insert");
    }

    fn ord_b_hook_on_replace(mut world: DeferredWorld, _: HookContext) {
        world
            .resource_mut::<TestVec>()
            .0
            .push("OrdB hook on_replace");
    }

    fn ord_b_hook_on_remove(mut world: DeferredWorld, _: HookContext) {
        world
            .resource_mut::<TestVec>()
            .0
            .push("OrdB hook on_remove");
    }

    fn ord_b_observer_on_add(_trigger: On<Add, OrdB>, mut res: ResMut<TestVec>) {
        res.0.push("OrdB observer on_add");
    }

    fn ord_b_observer_on_insert(_trigger: On<Insert, OrdB>, mut res: ResMut<TestVec>) {
        res.0.push("OrdB observer on_insert");
    }

    fn ord_b_observer_on_replace(_trigger: On<Replace, OrdB>, mut res: ResMut<TestVec>) {
        res.0.push("OrdB observer on_replace");
    }

    fn ord_b_observer_on_remove(_trigger: On<Remove, OrdB>, mut res: ResMut<TestVec>) {
        res.0.push("OrdB observer on_remove");
    }

    #[test]
    fn command_ordering_is_correct() {
        let mut world = World::new();
        world.insert_resource(TestVec(Vec::new()));
        world.add_observer(ord_a_observer_on_add);
        world.add_observer(ord_a_observer_on_insert);
        world.add_observer(ord_a_observer_on_replace);
        world.add_observer(ord_a_observer_on_remove);
        world.add_observer(ord_b_observer_on_add);
        world.add_observer(ord_b_observer_on_insert);
        world.add_observer(ord_b_observer_on_replace);
        world.add_observer(ord_b_observer_on_remove);
        let _entity = world.spawn(OrdA).id();
        let expected = [
            "OrdA hook on_add", // adds command to insert OrdB
            "OrdA observer on_add",
            "OrdA hook on_insert", // adds command to despawn entity
            "OrdA observer on_insert",
            "OrdB hook on_add", // adds command to just add to this log
            "OrdB observer on_add",
            "OrdB hook on_insert",
            "OrdB observer on_insert",
            "OrdB command on_add", // command added by OrdB hook on_add, needs to run before despawn command
            "OrdA observer on_replace", // start of despawn
            "OrdA hook on_replace",
            "OrdA observer on_remove",
            "OrdA hook on_remove",
            "OrdB observer on_replace",
            "OrdB hook on_replace",
            "OrdB observer on_remove",
            "OrdB hook on_remove",
        ];
        world.flush();
        assert_eq!(world.resource_mut::<TestVec>().0.as_slice(), &expected[..]);
    }

    #[test]
    fn entity_world_mut_clone_and_move_components() {
        #[derive(Component, Clone, PartialEq, Debug)]
        struct A;

        #[derive(Component, Clone, PartialEq, Debug)]
        struct B;

        #[derive(Component, Clone, PartialEq, Debug)]
        struct C(u32);

        #[derive(Component, Clone, PartialEq, Debug, Default)]
        struct D;

        let mut world = World::new();
        let entity_a = world.spawn((A, B, C(5))).id();
        let entity_b = world.spawn((A, C(4))).id();

        world.entity_mut(entity_a).clone_components::<B>(entity_b);
        assert_eq!(world.entity(entity_a).get::<B>(), Some(&B));
        assert_eq!(world.entity(entity_b).get::<B>(), Some(&B));

        world.entity_mut(entity_a).move_components::<C>(entity_b);
        assert_eq!(world.entity(entity_a).get::<C>(), None);
        assert_eq!(world.entity(entity_b).get::<C>(), Some(&C(5)));

        assert_eq!(world.entity(entity_a).get::<A>(), Some(&A));
        assert_eq!(world.entity(entity_b).get::<A>(), Some(&A));
    }

    #[test]
    fn entity_world_mut_clone_with_move_and_require() {
        #[derive(Component, Clone, PartialEq, Debug)]
        #[require(B)]
        struct A;

        #[derive(Component, Clone, PartialEq, Debug, Default)]
        #[require(C(3))]
        struct B;

        #[derive(Component, Clone, PartialEq, Debug, Default)]
        #[require(D)]
        struct C(u32);

        #[derive(Component, Clone, PartialEq, Debug, Default)]
        struct D;

        let mut world = World::new();
        let entity_a = world.spawn(A).id();
        let entity_b = world.spawn_empty().id();

        world.entity_mut(entity_a).clone_with(entity_b, |builder| {
            builder
                .move_components(true)
                .without_required_components(|builder| {
                    builder.deny::<A>();
                });
        });

        assert_eq!(world.entity(entity_a).get::<A>(), Some(&A));
        assert_eq!(world.entity(entity_b).get::<A>(), None);

        assert_eq!(world.entity(entity_a).get::<B>(), None);
        assert_eq!(world.entity(entity_b).get::<B>(), Some(&B));

        assert_eq!(world.entity(entity_a).get::<C>(), None);
        assert_eq!(world.entity(entity_b).get::<C>(), Some(&C(3)));

        assert_eq!(world.entity(entity_a).get::<D>(), None);
        assert_eq!(world.entity(entity_b).get::<D>(), Some(&D));
    }

    #[test]
    fn update_despawned_by_after_observers() {
        let mut world = World::new();

        #[derive(Component)]
        #[component(on_remove = get_tracked)]
        struct C;

        static TRACKED: OnceLock<(MaybeLocation, Tick)> = OnceLock::new();
        fn get_tracked(world: DeferredWorld, HookContext { entity, .. }: HookContext) {
            TRACKED.get_or_init(|| {
                let by = world
                    .entities
                    .entity_get_spawned_or_despawned_by(entity)
                    .map(|l| l.unwrap());
                let at = world
                    .entities
                    .entity_get_spawned_or_despawned_at(entity)
                    .unwrap();
                (by, at)
            });
        }

        #[track_caller]
        fn caller_spawn(world: &mut World) -> (Entity, MaybeLocation, Tick) {
            let caller = MaybeLocation::caller();
            (world.spawn(C).id(), caller, world.change_tick())
        }
        let (entity, spawner, spawn_tick) = caller_spawn(&mut world);

        assert_eq!(
            spawner,
            world
                .entities()
                .entity_get_spawned_or_despawned_by(entity)
                .map(|l| l.unwrap())
        );

        #[track_caller]
        fn caller_despawn(world: &mut World, entity: Entity) -> (MaybeLocation, Tick) {
            world.despawn(entity);
            (MaybeLocation::caller(), world.change_tick())
        }
        let (despawner, despawn_tick) = caller_despawn(&mut world, entity);

        assert_eq!((spawner, spawn_tick), *TRACKED.get().unwrap());
        assert_eq!(
            despawner,
            world
                .entities()
                .entity_get_spawned_or_despawned_by(entity)
                .map(|l| l.unwrap())
        );
        assert_eq!(
            despawn_tick,
            world
                .entities()
                .entity_get_spawned_or_despawned_at(entity)
                .unwrap()
        );
    }

    #[test]
    fn with_component_activates_hooks() {
        use core::sync::atomic::{AtomicBool, AtomicU8, Ordering};

        #[derive(Component, PartialEq, Eq, Debug)]
        #[component(immutable)]
        struct Foo(bool);

        static EXPECTED_VALUE: AtomicBool = AtomicBool::new(false);

        static ADD_COUNT: AtomicU8 = AtomicU8::new(0);
        static REMOVE_COUNT: AtomicU8 = AtomicU8::new(0);
        static REPLACE_COUNT: AtomicU8 = AtomicU8::new(0);
        static INSERT_COUNT: AtomicU8 = AtomicU8::new(0);

        let mut world = World::default();

        world.register_component::<Foo>();
        world
            .register_component_hooks::<Foo>()
            .on_add(|world, context| {
                ADD_COUNT.fetch_add(1, Ordering::Relaxed);

                assert_eq!(
                    world.get(context.entity),
                    Some(&Foo(EXPECTED_VALUE.load(Ordering::Relaxed)))
                );
            })
            .on_remove(|world, context| {
                REMOVE_COUNT.fetch_add(1, Ordering::Relaxed);

                assert_eq!(
                    world.get(context.entity),
                    Some(&Foo(EXPECTED_VALUE.load(Ordering::Relaxed)))
                );
            })
            .on_replace(|world, context| {
                REPLACE_COUNT.fetch_add(1, Ordering::Relaxed);

                assert_eq!(
                    world.get(context.entity),
                    Some(&Foo(EXPECTED_VALUE.load(Ordering::Relaxed)))
                );
            })
            .on_insert(|world, context| {
                INSERT_COUNT.fetch_add(1, Ordering::Relaxed);

                assert_eq!(
                    world.get(context.entity),
                    Some(&Foo(EXPECTED_VALUE.load(Ordering::Relaxed)))
                );
            });

        let entity = world.spawn(Foo(false)).id();

        assert_eq!(ADD_COUNT.load(Ordering::Relaxed), 1);
        assert_eq!(REMOVE_COUNT.load(Ordering::Relaxed), 0);
        assert_eq!(REPLACE_COUNT.load(Ordering::Relaxed), 0);
        assert_eq!(INSERT_COUNT.load(Ordering::Relaxed), 1);

        let mut entity = world.entity_mut(entity);

        let archetype_pointer_before = &raw const *entity.archetype();

        assert_eq!(entity.get::<Foo>(), Some(&Foo(false)));

        entity.modify_component(|foo: &mut Foo| {
            foo.0 = true;
            EXPECTED_VALUE.store(foo.0, Ordering::Relaxed);
        });

        let archetype_pointer_after = &raw const *entity.archetype();

        assert_eq!(entity.get::<Foo>(), Some(&Foo(true)));

        assert_eq!(ADD_COUNT.load(Ordering::Relaxed), 1);
        assert_eq!(REMOVE_COUNT.load(Ordering::Relaxed), 0);
        assert_eq!(REPLACE_COUNT.load(Ordering::Relaxed), 1);
        assert_eq!(INSERT_COUNT.load(Ordering::Relaxed), 2);

        assert_eq!(archetype_pointer_before, archetype_pointer_after);
    }

    #[test]
    fn bundle_remove_only_triggers_for_present_components() {
        let mut world = World::default();

        #[derive(Component)]
        struct A;

        #[derive(Component)]
        struct B;

        #[derive(Resource, PartialEq, Eq, Debug)]
        struct Tracker {
            a: bool,
            b: bool,
        }

        world.insert_resource(Tracker { a: false, b: false });
        let entity = world.spawn(A).id();

        world.add_observer(|_: On<Remove, A>, mut tracker: ResMut<Tracker>| {
            tracker.a = true;
        });
        world.add_observer(|_: On<Remove, B>, mut tracker: ResMut<Tracker>| {
            tracker.b = true;
        });

        world.entity_mut(entity).remove::<(A, B)>();

        assert_eq!(
            world.resource::<Tracker>(),
            &Tracker {
                a: true,
                // The entity didn't have a B component, so it should not have been triggered.
                b: false,
            }
        );
    }
}<|MERGE_RESOLUTION|>--- conflicted
+++ resolved
@@ -2655,22 +2655,14 @@
     ///
     /// Panics if the given system is an exclusive system.
     #[track_caller]
-<<<<<<< HEAD
-    pub fn observe<E: Event, B: StaticBundle, M>(
-=======
-    pub fn observe<E: EntityEvent, B: Bundle, M>(
->>>>>>> 3926f020
+    pub fn observe<E: EntityEvent, B: StaticBundle, M>(
         &mut self,
         observer: impl IntoObserverSystem<E, B, M>,
     ) -> &mut Self {
         self.observe_with_caller(observer, MaybeLocation::caller())
     }
 
-<<<<<<< HEAD
-    pub(crate) fn observe_with_caller<E: Event, B: StaticBundle, M>(
-=======
-    pub(crate) fn observe_with_caller<E: EntityEvent, B: Bundle, M>(
->>>>>>> 3926f020
+    pub(crate) fn observe_with_caller<E: EntityEvent, B: StaticBundle, M>(
         &mut self,
         observer: impl IntoObserverSystem<E, B, M>,
         caller: MaybeLocation,
