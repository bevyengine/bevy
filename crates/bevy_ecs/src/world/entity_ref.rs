use crate::{
    archetype::Archetype,
    bundle::{
<<<<<<< HEAD
        Bundle, BundleEffect, BundleFromComponents, BundleInserter, BundleRemover, DynamicBundle,
        InsertMode, StaticBundle,
=======
        Bundle, BundleFromComponents, BundleInserter, BundleRemover, DynamicBundle, InsertMode,
>>>>>>> 859a3cba
    },
    change_detection::{MaybeLocation, MutUntyped},
    component::{Component, ComponentId, ComponentTicks, Components, Mutable, StorageType, Tick},
    entity::{
        ContainsEntity, Entity, EntityCloner, EntityClonerBuilder, EntityEquivalent,
        EntityIdLocation, EntityLocation, OptIn, OptOut,
    },
    event::{EntityComponentsTrigger, EntityEvent},
    lifecycle::{Despawn, Remove, Replace, DESPAWN, REMOVE, REPLACE},
    observer::Observer,
    query::{Access, DebugCheckedUnwrap, ReadOnlyQueryData, ReleaseStateQueryData},
    relationship::RelationshipHookMode,
    resource::Resource,
    storage::{SparseSets, Table},
    system::IntoObserverSystem,
    world::{error::EntityComponentError, unsafe_world_cell::UnsafeEntityCell, Mut, Ref, World},
};
use alloc::vec::Vec;
use bevy_platform::collections::{HashMap, HashSet};
use bevy_ptr::{move_as_ptr, MovingPtr, OwningPtr, Ptr};
use core::{
    any::TypeId,
    cmp::Ordering,
    hash::{Hash, Hasher},
    marker::PhantomData,
    mem::MaybeUninit,
};
use thiserror::Error;

/// A read-only reference to a particular [`Entity`] and all of its components.
///
/// # Examples
///
/// Read-only access disjoint with mutable access.
///
/// ```
/// # use bevy_ecs::prelude::*;
/// # #[derive(Component)] pub struct A;
/// # #[derive(Component)] pub struct B;
/// fn disjoint_system(
///     query1: Query<&mut A>,
///     query2: Query<EntityRef, Without<A>>,
/// ) {
///     // ...
/// }
/// # bevy_ecs::system::assert_is_system(disjoint_system);
/// ```
#[derive(Copy, Clone)]
pub struct EntityRef<'w> {
    cell: UnsafeEntityCell<'w>,
}

impl<'w> EntityRef<'w> {
    /// # Safety
    /// - `cell` must have permission to read every component of the entity.
    /// - No mutable accesses to any of the entity's components may exist
    ///   at the same time as the returned [`EntityRef`].
    #[inline]
    pub(crate) unsafe fn new(cell: UnsafeEntityCell<'w>) -> Self {
        Self { cell }
    }

    /// Returns the [ID](Entity) of the current entity.
    #[inline]
    #[must_use = "Omit the .id() call if you do not need to store the `Entity` identifier."]
    pub fn id(&self) -> Entity {
        self.cell.id()
    }

    /// Gets metadata indicating the location where the current entity is stored.
    #[inline]
    pub fn location(&self) -> EntityLocation {
        self.cell.location()
    }

    /// Returns the archetype that the current entity belongs to.
    #[inline]
    pub fn archetype(&self) -> &Archetype {
        self.cell.archetype()
    }

    /// Returns `true` if the current entity has a component of type `T`.
    /// Otherwise, this returns `false`.
    ///
    /// ## Notes
    ///
    /// If you do not know the concrete type of a component, consider using
    /// [`Self::contains_id`] or [`Self::contains_type_id`].
    #[inline]
    pub fn contains<T: Component>(&self) -> bool {
        self.contains_type_id(TypeId::of::<T>())
    }

    /// Returns `true` if the current entity has a component identified by `component_id`.
    /// Otherwise, this returns false.
    ///
    /// ## Notes
    ///
    /// - If you know the concrete type of the component, you should prefer [`Self::contains`].
    /// - If you know the component's [`TypeId`] but not its [`ComponentId`], consider using
    ///   [`Self::contains_type_id`].
    #[inline]
    pub fn contains_id(&self, component_id: ComponentId) -> bool {
        self.cell.contains_id(component_id)
    }

    /// Returns `true` if the current entity has a component with the type identified by `type_id`.
    /// Otherwise, this returns false.
    ///
    /// ## Notes
    ///
    /// - If you know the concrete type of the component, you should prefer [`Self::contains`].
    /// - If you have a [`ComponentId`] instead of a [`TypeId`], consider using [`Self::contains_id`].
    #[inline]
    pub fn contains_type_id(&self, type_id: TypeId) -> bool {
        self.cell.contains_type_id(type_id)
    }

    /// Gets access to the component of type `T` for the current entity.
    /// Returns `None` if the entity does not have a component of type `T`.
    #[inline]
    pub fn get<T: Component>(&self) -> Option<&'w T> {
        // SAFETY: We have read-only access to all components of this entity.
        unsafe { self.cell.get::<T>() }
    }

    /// Gets access to the component of type `T` for the current entity,
    /// including change detection information as a [`Ref`].
    ///
    /// Returns `None` if the entity does not have a component of type `T`.
    #[inline]
    pub fn get_ref<T: Component>(&self) -> Option<Ref<'w, T>> {
        // SAFETY: We have read-only access to all components of this entity.
        unsafe { self.cell.get_ref::<T>() }
    }

    /// Retrieves the change ticks for the given component. This can be useful for implementing change
    /// detection in custom runtimes.
    #[inline]
    pub fn get_change_ticks<T: Component>(&self) -> Option<ComponentTicks> {
        // SAFETY: We have read-only access to all components of this entity.
        unsafe { self.cell.get_change_ticks::<T>() }
    }

    /// Retrieves the change ticks for the given [`ComponentId`]. This can be useful for implementing change
    /// detection in custom runtimes.
    ///
    /// **You should prefer to use the typed API [`EntityRef::get_change_ticks`] where possible and only
    /// use this in cases where the actual component types are not known at
    /// compile time.**
    #[inline]
    pub fn get_change_ticks_by_id(&self, component_id: ComponentId) -> Option<ComponentTicks> {
        // SAFETY: We have read-only access to all components of this entity.
        unsafe { self.cell.get_change_ticks_by_id(component_id) }
    }

    /// Returns [untyped read-only reference(s)](Ptr) to component(s) for the
    /// current entity, based on the given [`ComponentId`]s.
    ///
    /// **You should prefer to use the typed API [`EntityRef::get`] where
    /// possible and only use this in cases where the actual component types
    /// are not known at compile time.**
    ///
    /// Unlike [`EntityRef::get`], this returns untyped reference(s) to
    /// component(s), and it's the job of the caller to ensure the correct
    /// type(s) are dereferenced (if necessary).
    ///
    /// # Errors
    ///
    /// Returns [`EntityComponentError::MissingComponent`] if the entity does
    /// not have a component.
    ///
    /// # Examples
    ///
    /// ## Single [`ComponentId`]
    ///
    /// ```
    /// # use bevy_ecs::prelude::*;
    /// #
    /// # #[derive(Component, PartialEq, Debug)]
    /// # pub struct Foo(i32);
    /// # let mut world = World::new();
    /// let entity = world.spawn(Foo(42)).id();
    ///
    /// // Grab the component ID for `Foo` in whatever way you like.
    /// let component_id = world.register_component::<Foo>();
    ///
    /// // Then, get the component by ID.
    /// let ptr = world.entity(entity).get_by_id(component_id);
    /// # assert_eq!(unsafe { ptr.unwrap().deref::<Foo>() }, &Foo(42));
    /// ```
    ///
    /// ## Array of [`ComponentId`]s
    ///
    /// ```
    /// # use bevy_ecs::prelude::*;
    /// #
    /// # #[derive(Component, PartialEq, Debug)]
    /// # pub struct X(i32);
    /// # #[derive(Component, PartialEq, Debug)]
    /// # pub struct Y(i32);
    /// # let mut world = World::new();
    /// let entity = world.spawn((X(42), Y(10))).id();
    ///
    /// // Grab the component IDs for `X` and `Y` in whatever way you like.
    /// let x_id = world.register_component::<X>();
    /// let y_id = world.register_component::<Y>();
    ///
    /// // Then, get the components by ID. You'll receive a same-sized array.
    /// let Ok([x_ptr, y_ptr]) = world.entity(entity).get_by_id([x_id, y_id]) else {
    ///     // Up to you to handle if a component is missing from the entity.
    /// #   unreachable!();
    /// };
    /// # assert_eq!((unsafe { x_ptr.deref::<X>() }, unsafe { y_ptr.deref::<Y>() }), (&X(42), &Y(10)));
    /// ```
    ///
    /// ## Slice of [`ComponentId`]s
    ///
    /// ```
    /// # use bevy_ecs::{prelude::*, component::ComponentId};
    /// #
    /// # #[derive(Component, PartialEq, Debug)]
    /// # pub struct X(i32);
    /// # #[derive(Component, PartialEq, Debug)]
    /// # pub struct Y(i32);
    /// # let mut world = World::new();
    /// let entity = world.spawn((X(42), Y(10))).id();
    ///
    /// // Grab the component IDs for `X` and `Y` in whatever way you like.
    /// let x_id = world.register_component::<X>();
    /// let y_id = world.register_component::<Y>();
    ///
    /// // Then, get the components by ID. You'll receive a vec of ptrs.
    /// let ptrs = world.entity(entity).get_by_id(&[x_id, y_id] as &[ComponentId]);
    /// # let ptrs = ptrs.unwrap();
    /// # assert_eq!((unsafe { ptrs[0].deref::<X>() }, unsafe { ptrs[1].deref::<Y>() }), (&X(42), &Y(10)));
    /// ```
    ///
    /// ## [`HashSet`] of [`ComponentId`]s
    ///
    /// ```
    /// # use bevy_platform::collections::HashSet;
    /// # use bevy_ecs::{prelude::*, component::ComponentId};
    /// #
    /// # #[derive(Component, PartialEq, Debug)]
    /// # pub struct X(i32);
    /// # #[derive(Component, PartialEq, Debug)]
    /// # pub struct Y(i32);
    /// # let mut world = World::new();
    /// let entity = world.spawn((X(42), Y(10))).id();
    ///
    /// // Grab the component IDs for `X` and `Y` in whatever way you like.
    /// let x_id = world.register_component::<X>();
    /// let y_id = world.register_component::<Y>();
    ///
    /// // Then, get the components by ID. You'll receive a vec of ptrs.
    /// let ptrs = world.entity(entity).get_by_id(&HashSet::from_iter([x_id, y_id]));
    /// # let ptrs = ptrs.unwrap();
    /// # assert_eq!((unsafe { ptrs[&x_id].deref::<X>() }, unsafe { ptrs[&y_id].deref::<Y>() }), (&X(42), &Y(10)));
    /// ```
    #[inline]
    pub fn get_by_id<F: DynamicComponentFetch>(
        &self,
        component_ids: F,
    ) -> Result<F::Ref<'w>, EntityComponentError> {
        // SAFETY: We have read-only access to all components of this entity.
        unsafe { component_ids.fetch_ref(self.cell) }
    }

    /// Returns read-only components for the current entity that match the query `Q`.
    ///
    /// # Panics
    ///
    /// If the entity does not have the components required by the query `Q`.
    pub fn components<Q: ReadOnlyQueryData + ReleaseStateQueryData>(&self) -> Q::Item<'w, 'static> {
        self.get_components::<Q>()
            .expect("Query does not match the current entity")
    }

    /// Returns read-only components for the current entity that match the query `Q`,
    /// or `None` if the entity does not have the components required by the query `Q`.
    pub fn get_components<Q: ReadOnlyQueryData + ReleaseStateQueryData>(
        &self,
    ) -> Option<Q::Item<'w, 'static>> {
        // SAFETY:
        // - We have read-only access to all components of this entity.
        // - The query is read-only, and read-only references cannot have conflicts.
        unsafe { self.cell.get_components::<Q>() }
    }

    /// Returns the source code location from which this entity has been spawned.
    pub fn spawned_by(&self) -> MaybeLocation {
        self.cell.spawned_by()
    }

    /// Returns the [`Tick`] at which this entity has been spawned.
    pub fn spawned_at(&self) -> Tick {
        self.cell.spawned_at()
    }
}

impl<'w> From<EntityWorldMut<'w>> for EntityRef<'w> {
    fn from(entity: EntityWorldMut<'w>) -> EntityRef<'w> {
        // SAFETY:
        // - `EntityWorldMut` guarantees exclusive access to the entire world.
        unsafe { EntityRef::new(entity.into_unsafe_entity_cell()) }
    }
}

impl<'a> From<&'a EntityWorldMut<'_>> for EntityRef<'a> {
    fn from(entity: &'a EntityWorldMut<'_>) -> Self {
        // SAFETY:
        // - `EntityWorldMut` guarantees exclusive access to the entire world.
        // - `&entity` ensures no mutable accesses are active.
        unsafe { EntityRef::new(entity.as_unsafe_entity_cell_readonly()) }
    }
}

impl<'w> From<EntityMut<'w>> for EntityRef<'w> {
    fn from(entity: EntityMut<'w>) -> Self {
        // SAFETY:
        // - `EntityMut` guarantees exclusive access to all of the entity's components.
        unsafe { EntityRef::new(entity.cell) }
    }
}

impl<'a> From<&'a EntityMut<'_>> for EntityRef<'a> {
    fn from(entity: &'a EntityMut<'_>) -> Self {
        // SAFETY:
        // - `EntityMut` guarantees exclusive access to all of the entity's components.
        // - `&entity` ensures there are no mutable accesses.
        unsafe { EntityRef::new(entity.cell) }
    }
}

impl<'a> TryFrom<FilteredEntityRef<'a, '_>> for EntityRef<'a> {
    type Error = TryFromFilteredError;

    fn try_from(entity: FilteredEntityRef<'a, '_>) -> Result<Self, Self::Error> {
        if !entity.access.has_read_all() {
            Err(TryFromFilteredError::MissingReadAllAccess)
        } else {
            // SAFETY: check above guarantees read-only access to all components of the entity.
            Ok(unsafe { EntityRef::new(entity.entity) })
        }
    }
}

impl<'a> TryFrom<&'a FilteredEntityRef<'_, '_>> for EntityRef<'a> {
    type Error = TryFromFilteredError;

    fn try_from(entity: &'a FilteredEntityRef<'_, '_>) -> Result<Self, Self::Error> {
        if !entity.access.has_read_all() {
            Err(TryFromFilteredError::MissingReadAllAccess)
        } else {
            // SAFETY: check above guarantees read-only access to all components of the entity.
            Ok(unsafe { EntityRef::new(entity.entity) })
        }
    }
}

impl<'a> TryFrom<FilteredEntityMut<'a, '_>> for EntityRef<'a> {
    type Error = TryFromFilteredError;

    fn try_from(entity: FilteredEntityMut<'a, '_>) -> Result<Self, Self::Error> {
        if !entity.access.has_read_all() {
            Err(TryFromFilteredError::MissingReadAllAccess)
        } else {
            // SAFETY: check above guarantees read-only access to all components of the entity.
            Ok(unsafe { EntityRef::new(entity.entity) })
        }
    }
}

impl<'a> TryFrom<&'a FilteredEntityMut<'_, '_>> for EntityRef<'a> {
    type Error = TryFromFilteredError;

    fn try_from(entity: &'a FilteredEntityMut<'_, '_>) -> Result<Self, Self::Error> {
        if !entity.access.has_read_all() {
            Err(TryFromFilteredError::MissingReadAllAccess)
        } else {
            // SAFETY: check above guarantees read-only access to all components of the entity.
            Ok(unsafe { EntityRef::new(entity.entity) })
        }
    }
}

impl PartialEq for EntityRef<'_> {
    fn eq(&self, other: &Self) -> bool {
        self.entity() == other.entity()
    }
}

impl Eq for EntityRef<'_> {}

impl PartialOrd for EntityRef<'_> {
    /// [`EntityRef`]'s comparison trait implementations match the underlying [`Entity`],
    /// and cannot discern between different worlds.
    fn partial_cmp(&self, other: &Self) -> Option<Ordering> {
        Some(self.cmp(other))
    }
}

impl Ord for EntityRef<'_> {
    fn cmp(&self, other: &Self) -> Ordering {
        self.entity().cmp(&other.entity())
    }
}

impl Hash for EntityRef<'_> {
    fn hash<H: Hasher>(&self, state: &mut H) {
        self.entity().hash(state);
    }
}

impl ContainsEntity for EntityRef<'_> {
    fn entity(&self) -> Entity {
        self.id()
    }
}

// SAFETY: This type represents one Entity. We implement the comparison traits based on that Entity.
unsafe impl EntityEquivalent for EntityRef<'_> {}

/// Provides mutable access to a single entity and all of its components.
///
/// Contrast with [`EntityWorldMut`], which allows adding and removing components,
/// despawning the entity, and provides mutable access to the entire world.
/// Because of this, `EntityWorldMut` cannot coexist with any other world accesses.
///
/// # Examples
///
/// Disjoint mutable access.
///
/// ```
/// # use bevy_ecs::prelude::*;
/// # #[derive(Component)] pub struct A;
/// fn disjoint_system(
///     query1: Query<EntityMut, With<A>>,
///     query2: Query<EntityMut, Without<A>>,
/// ) {
///     // ...
/// }
/// # bevy_ecs::system::assert_is_system(disjoint_system);
/// ```
pub struct EntityMut<'w> {
    cell: UnsafeEntityCell<'w>,
}

impl<'w> EntityMut<'w> {
    /// # Safety
    /// - `cell` must have permission to mutate every component of the entity.
    /// - No accesses to any of the entity's components may exist
    ///   at the same time as the returned [`EntityMut`].
    #[inline]
    pub(crate) unsafe fn new(cell: UnsafeEntityCell<'w>) -> Self {
        Self { cell }
    }

    /// Returns a new instance with a shorter lifetime.
    /// This is useful if you have `&mut EntityMut`, but you need `EntityMut`.
    pub fn reborrow(&mut self) -> EntityMut<'_> {
        // SAFETY: We have exclusive access to the entire entity and its components.
        unsafe { Self::new(self.cell) }
    }

    /// Consumes `self` and returns read-only access to all of the entity's
    /// components, with the world `'w` lifetime.
    pub fn into_readonly(self) -> EntityRef<'w> {
        EntityRef::from(self)
    }

    /// Gets read-only access to all of the entity's components.
    pub fn as_readonly(&self) -> EntityRef<'_> {
        EntityRef::from(self)
    }

    /// Returns the [ID](Entity) of the current entity.
    #[inline]
    #[must_use = "Omit the .id() call if you do not need to store the `Entity` identifier."]
    pub fn id(&self) -> Entity {
        self.cell.id()
    }

    /// Gets metadata indicating the location where the current entity is stored.
    #[inline]
    pub fn location(&self) -> EntityLocation {
        self.cell.location()
    }

    /// Returns the archetype that the current entity belongs to.
    #[inline]
    pub fn archetype(&self) -> &Archetype {
        self.cell.archetype()
    }

    /// Returns `true` if the current entity has a component of type `T`.
    /// Otherwise, this returns `false`.
    ///
    /// ## Notes
    ///
    /// If you do not know the concrete type of a component, consider using
    /// [`Self::contains_id`] or [`Self::contains_type_id`].
    #[inline]
    pub fn contains<T: Component>(&self) -> bool {
        self.contains_type_id(TypeId::of::<T>())
    }

    /// Returns `true` if the current entity has a component identified by `component_id`.
    /// Otherwise, this returns false.
    ///
    /// ## Notes
    ///
    /// - If you know the concrete type of the component, you should prefer [`Self::contains`].
    /// - If you know the component's [`TypeId`] but not its [`ComponentId`], consider using
    ///   [`Self::contains_type_id`].
    #[inline]
    pub fn contains_id(&self, component_id: ComponentId) -> bool {
        self.cell.contains_id(component_id)
    }

    /// Returns `true` if the current entity has a component with the type identified by `type_id`.
    /// Otherwise, this returns false.
    ///
    /// ## Notes
    ///
    /// - If you know the concrete type of the component, you should prefer [`Self::contains`].
    /// - If you have a [`ComponentId`] instead of a [`TypeId`], consider using [`Self::contains_id`].
    #[inline]
    pub fn contains_type_id(&self, type_id: TypeId) -> bool {
        self.cell.contains_type_id(type_id)
    }

    /// Gets access to the component of type `T` for the current entity.
    /// Returns `None` if the entity does not have a component of type `T`.
    #[inline]
    pub fn get<T: Component>(&self) -> Option<&'_ T> {
        self.as_readonly().get()
    }

    /// Returns read-only components for the current entity that match the query `Q`.
    ///
    /// # Panics
    ///
    /// If the entity does not have the components required by the query `Q`.
    pub fn components<Q: ReadOnlyQueryData + ReleaseStateQueryData>(&self) -> Q::Item<'_, 'static> {
        self.as_readonly().components::<Q>()
    }

    /// Returns read-only components for the current entity that match the query `Q`,
    /// or `None` if the entity does not have the components required by the query `Q`.
    pub fn get_components<Q: ReadOnlyQueryData + ReleaseStateQueryData>(
        &self,
    ) -> Option<Q::Item<'_, 'static>> {
        self.as_readonly().get_components::<Q>()
    }

    /// Returns components for the current entity that match the query `Q`,
    /// or `None` if the entity does not have the components required by the query `Q`.
    ///
    /// # Example
    ///
    /// ```
    /// # use bevy_ecs::prelude::*;
    /// #
    /// #[derive(Component)]
    /// struct X(usize);
    /// #[derive(Component)]
    /// struct Y(usize);
    ///
    /// # let mut world = World::default();
    /// let mut entity = world.spawn((X(0), Y(0))).into_mutable();
    /// // Get mutable access to two components at once
    /// // SAFETY: X and Y are different components
    /// let (mut x, mut y) =
    ///     unsafe { entity.get_components_mut_unchecked::<(&mut X, &mut Y)>() }.unwrap();
    /// *x = X(1);
    /// *y = Y(1);
    /// // This would trigger undefined behavior, as the `&mut X`s would alias:
    /// // entity.get_components_mut_unchecked::<(&mut X, &mut X)>();
    /// ```
    ///
    /// # Safety
    /// It is the caller's responsibility to ensure that
    /// the `QueryData` does not provide aliasing mutable references to the same component.
    pub unsafe fn get_components_mut_unchecked<Q: ReleaseStateQueryData>(
        &mut self,
    ) -> Option<Q::Item<'_, 'static>> {
        // SAFETY: Caller the `QueryData` does not provide aliasing mutable references to the same component
        unsafe { self.reborrow().into_components_mut_unchecked::<Q>() }
    }

    /// Consumes self and returns components for the current entity that match the query `Q` for the world lifetime `'w`,
    /// or `None` if the entity does not have the components required by the query `Q`.
    ///
    /// # Example
    ///
    /// ```
    /// # use bevy_ecs::prelude::*;
    /// #
    /// #[derive(Component)]
    /// struct X(usize);
    /// #[derive(Component)]
    /// struct Y(usize);
    ///
    /// # let mut world = World::default();
    /// let mut entity = world.spawn((X(0), Y(0))).into_mutable();
    /// // Get mutable access to two components at once
    /// // SAFETY: X and Y are different components
    /// let (mut x, mut y) =
    ///     unsafe { entity.into_components_mut_unchecked::<(&mut X, &mut Y)>() }.unwrap();
    /// *x = X(1);
    /// *y = Y(1);
    /// // This would trigger undefined behavior, as the `&mut X`s would alias:
    /// // entity.into_components_mut_unchecked::<(&mut X, &mut X)>();
    /// ```
    ///
    /// # Safety
    /// It is the caller's responsibility to ensure that
    /// the `QueryData` does not provide aliasing mutable references to the same component.
    pub unsafe fn into_components_mut_unchecked<Q: ReleaseStateQueryData>(
        self,
    ) -> Option<Q::Item<'w, 'static>> {
        // SAFETY:
        // - We have mutable access to all components of this entity.
        // - Caller asserts the `QueryData` does not provide aliasing mutable references to the same component
        unsafe { self.cell.get_components::<Q>() }
    }

    /// Consumes `self` and gets access to the component of type `T` with the
    /// world `'w` lifetime for the current entity.
    ///
    /// Returns `None` if the entity does not have a component of type `T`.
    #[inline]
    pub fn into_borrow<T: Component>(self) -> Option<&'w T> {
        self.into_readonly().get()
    }

    /// Gets access to the component of type `T` for the current entity,
    /// including change detection information as a [`Ref`].
    ///
    /// Returns `None` if the entity does not have a component of type `T`.
    #[inline]
    pub fn get_ref<T: Component>(&self) -> Option<Ref<'_, T>> {
        self.as_readonly().get_ref()
    }

    /// Consumes `self` and gets access to the component of type `T` with world
    /// `'w` lifetime for the current entity, including change detection information
    /// as a [`Ref<'w>`].
    ///
    /// Returns `None` if the entity does not have a component of type `T`.
    #[inline]
    pub fn into_ref<T: Component>(self) -> Option<Ref<'w, T>> {
        self.into_readonly().get_ref()
    }

    /// Gets mutable access to the component of type `T` for the current entity.
    /// Returns `None` if the entity does not have a component of type `T`.
    #[inline]
    pub fn get_mut<T: Component<Mutability = Mutable>>(&mut self) -> Option<Mut<'_, T>> {
        // SAFETY: &mut self implies exclusive access for duration of returned value
        unsafe { self.cell.get_mut() }
    }

    /// Gets mutable access to the component of type `T` for the current entity.
    /// Returns `None` if the entity does not have a component of type `T`.
    ///
    /// # Safety
    ///
    /// - `T` must be a mutable component
    #[inline]
    pub unsafe fn get_mut_assume_mutable<T: Component>(&mut self) -> Option<Mut<'_, T>> {
        // SAFETY:
        // - &mut self implies exclusive access for duration of returned value
        // - Caller ensures `T` is a mutable component
        unsafe { self.cell.get_mut_assume_mutable() }
    }

    /// Consumes self and gets mutable access to the component of type `T`
    /// with the world `'w` lifetime for the current entity.
    /// Returns `None` if the entity does not have a component of type `T`.
    #[inline]
    pub fn into_mut<T: Component<Mutability = Mutable>>(self) -> Option<Mut<'w, T>> {
        // SAFETY: consuming `self` implies exclusive access
        unsafe { self.cell.get_mut() }
    }

    /// Gets mutable access to the component of type `T` for the current entity.
    /// Returns `None` if the entity does not have a component of type `T`.
    ///
    /// # Safety
    ///
    /// - `T` must be a mutable component
    #[inline]
    pub unsafe fn into_mut_assume_mutable<T: Component>(self) -> Option<Mut<'w, T>> {
        // SAFETY:
        // - Consuming `self` implies exclusive access
        // - Caller ensures `T` is a mutable component
        unsafe { self.cell.get_mut_assume_mutable() }
    }

    /// Retrieves the change ticks for the given component. This can be useful for implementing change
    /// detection in custom runtimes.
    #[inline]
    pub fn get_change_ticks<T: Component>(&self) -> Option<ComponentTicks> {
        self.as_readonly().get_change_ticks::<T>()
    }

    /// Retrieves the change ticks for the given [`ComponentId`]. This can be useful for implementing change
    /// detection in custom runtimes.
    ///
    /// **You should prefer to use the typed API [`EntityWorldMut::get_change_ticks`] where possible and only
    /// use this in cases where the actual component types are not known at
    /// compile time.**
    #[inline]
    pub fn get_change_ticks_by_id(&self, component_id: ComponentId) -> Option<ComponentTicks> {
        self.as_readonly().get_change_ticks_by_id(component_id)
    }

    /// Returns [untyped read-only reference(s)](Ptr) to component(s) for the
    /// current entity, based on the given [`ComponentId`]s.
    ///
    /// **You should prefer to use the typed API [`EntityMut::get`] where
    /// possible and only use this in cases where the actual component types
    /// are not known at compile time.**
    ///
    /// Unlike [`EntityMut::get`], this returns untyped reference(s) to
    /// component(s), and it's the job of the caller to ensure the correct
    /// type(s) are dereferenced (if necessary).
    ///
    /// # Errors
    ///
    /// Returns [`EntityComponentError::MissingComponent`] if the entity does
    /// not have a component.
    ///
    /// # Examples
    ///
    /// For examples on how to use this method, see [`EntityRef::get_by_id`].
    #[inline]
    pub fn get_by_id<F: DynamicComponentFetch>(
        &self,
        component_ids: F,
    ) -> Result<F::Ref<'_>, EntityComponentError> {
        self.as_readonly().get_by_id(component_ids)
    }

    /// Consumes `self` and returns [untyped read-only reference(s)](Ptr) to
    /// component(s) with lifetime `'w` for the current entity, based on the
    /// given [`ComponentId`]s.
    ///
    /// **You should prefer to use the typed API [`EntityMut::into_borrow`]
    /// where possible and only use this in cases where the actual component
    /// types are not known at compile time.**
    ///
    /// Unlike [`EntityMut::into_borrow`], this returns untyped reference(s) to
    /// component(s), and it's the job of the caller to ensure the correct
    /// type(s) are dereferenced (if necessary).
    ///
    /// # Errors
    ///
    /// Returns [`EntityComponentError::MissingComponent`] if the entity does
    /// not have a component.
    ///
    /// # Examples
    ///
    /// For examples on how to use this method, see [`EntityRef::get_by_id`].
    #[inline]
    pub fn into_borrow_by_id<F: DynamicComponentFetch>(
        self,
        component_ids: F,
    ) -> Result<F::Ref<'w>, EntityComponentError> {
        self.into_readonly().get_by_id(component_ids)
    }

    /// Returns [untyped mutable reference(s)](MutUntyped) to component(s) for
    /// the current entity, based on the given [`ComponentId`]s.
    ///
    /// **You should prefer to use the typed API [`EntityMut::get_mut`] where
    /// possible and only use this in cases where the actual component types
    /// are not known at compile time.**
    ///
    /// Unlike [`EntityMut::get_mut`], this returns untyped reference(s) to
    /// component(s), and it's the job of the caller to ensure the correct
    /// type(s) are dereferenced (if necessary).
    ///
    /// # Errors
    ///
    /// - Returns [`EntityComponentError::MissingComponent`] if the entity does
    ///   not have a component.
    /// - Returns [`EntityComponentError::AliasedMutability`] if a component
    ///   is requested multiple times.
    ///
    /// # Examples
    ///
    /// ## Single [`ComponentId`]
    ///
    /// ```
    /// # use bevy_ecs::prelude::*;
    /// #
    /// # #[derive(Component, PartialEq, Debug)]
    /// # pub struct Foo(i32);
    /// # let mut world = World::new();
    /// let entity = world.spawn(Foo(42)).id();
    ///
    /// // Grab the component ID for `Foo` in whatever way you like.
    /// let component_id = world.register_component::<Foo>();
    ///
    /// // Then, get the component by ID.
    /// let mut entity_mut = world.entity_mut(entity);
    /// let mut ptr = entity_mut.get_mut_by_id(component_id)
    /// #   .unwrap();
    /// # assert_eq!(unsafe { ptr.as_mut().deref_mut::<Foo>() }, &mut Foo(42));
    /// ```
    ///
    /// ## Array of [`ComponentId`]s
    ///
    /// ```
    /// # use bevy_ecs::prelude::*;
    /// #
    /// # #[derive(Component, PartialEq, Debug)]
    /// # pub struct X(i32);
    /// # #[derive(Component, PartialEq, Debug)]
    /// # pub struct Y(i32);
    /// # let mut world = World::new();
    /// let entity = world.spawn((X(42), Y(10))).id();
    ///
    /// // Grab the component IDs for `X` and `Y` in whatever way you like.
    /// let x_id = world.register_component::<X>();
    /// let y_id = world.register_component::<Y>();
    ///
    /// // Then, get the components by ID. You'll receive a same-sized array.
    /// let mut entity_mut = world.entity_mut(entity);
    /// let Ok([mut x_ptr, mut y_ptr]) = entity_mut.get_mut_by_id([x_id, y_id]) else {
    ///     // Up to you to handle if a component is missing from the entity.
    /// #   unreachable!();
    /// };
    /// # assert_eq!((unsafe { x_ptr.as_mut().deref_mut::<X>() }, unsafe { y_ptr.as_mut().deref_mut::<Y>() }), (&mut X(42), &mut Y(10)));
    /// ```
    ///
    /// ## Slice of [`ComponentId`]s
    ///
    /// ```
    /// # use bevy_ecs::{prelude::*, component::ComponentId, change_detection::MutUntyped};
    /// #
    /// # #[derive(Component, PartialEq, Debug)]
    /// # pub struct X(i32);
    /// # #[derive(Component, PartialEq, Debug)]
    /// # pub struct Y(i32);
    /// # let mut world = World::new();
    /// let entity = world.spawn((X(42), Y(10))).id();
    ///
    /// // Grab the component IDs for `X` and `Y` in whatever way you like.
    /// let x_id = world.register_component::<X>();
    /// let y_id = world.register_component::<Y>();
    ///
    /// // Then, get the components by ID. You'll receive a vec of ptrs.
    /// let mut entity_mut = world.entity_mut(entity);
    /// let ptrs = entity_mut.get_mut_by_id(&[x_id, y_id] as &[ComponentId])
    /// #   .unwrap();
    /// # let [mut x_ptr, mut y_ptr]: [MutUntyped; 2] = ptrs.try_into().unwrap();
    /// # assert_eq!((unsafe { x_ptr.as_mut().deref_mut::<X>() }, unsafe { y_ptr.as_mut().deref_mut::<Y>() }), (&mut X(42), &mut Y(10)));
    /// ```
    ///
    /// ## [`HashSet`] of [`ComponentId`]s
    ///
    /// ```
    /// # use bevy_platform::collections::HashSet;
    /// # use bevy_ecs::{prelude::*, component::ComponentId};
    /// #
    /// # #[derive(Component, PartialEq, Debug)]
    /// # pub struct X(i32);
    /// # #[derive(Component, PartialEq, Debug)]
    /// # pub struct Y(i32);
    /// # let mut world = World::new();
    /// let entity = world.spawn((X(42), Y(10))).id();
    ///
    /// // Grab the component IDs for `X` and `Y` in whatever way you like.
    /// let x_id = world.register_component::<X>();
    /// let y_id = world.register_component::<Y>();
    ///
    /// // Then, get the components by ID. You'll receive a `HashMap` of ptrs.
    /// let mut entity_mut = world.entity_mut(entity);
    /// let mut ptrs = entity_mut.get_mut_by_id(&HashSet::from_iter([x_id, y_id]))
    /// #   .unwrap();
    /// # let [Some(mut x_ptr), Some(mut y_ptr)] = ptrs.get_many_mut([&x_id, &y_id]) else { unreachable!() };
    /// # assert_eq!((unsafe { x_ptr.as_mut().deref_mut::<X>() }, unsafe { y_ptr.as_mut().deref_mut::<Y>() }), (&mut X(42), &mut Y(10)));
    /// ```
    #[inline]
    pub fn get_mut_by_id<F: DynamicComponentFetch>(
        &mut self,
        component_ids: F,
    ) -> Result<F::Mut<'_>, EntityComponentError> {
        // SAFETY:
        // - `&mut self` ensures that no references exist to this entity's components.
        // - We have exclusive access to all components of this entity.
        unsafe { component_ids.fetch_mut(self.cell) }
    }

    /// Returns [untyped mutable reference(s)](MutUntyped) to component(s) for
    /// the current entity, based on the given [`ComponentId`]s.
    /// Assumes the given [`ComponentId`]s refer to mutable components.
    ///
    /// **You should prefer to use the typed API [`EntityMut::get_mut_assume_mutable`] where
    /// possible and only use this in cases where the actual component types
    /// are not known at compile time.**
    ///
    /// Unlike [`EntityMut::get_mut_assume_mutable`], this returns untyped reference(s) to
    /// component(s), and it's the job of the caller to ensure the correct
    /// type(s) are dereferenced (if necessary).
    ///
    /// # Errors
    ///
    /// - Returns [`EntityComponentError::MissingComponent`] if the entity does
    ///   not have a component.
    /// - Returns [`EntityComponentError::AliasedMutability`] if a component
    ///   is requested multiple times.
    ///
    /// # Safety
    /// It is the callers responsibility to ensure that
    /// - the provided [`ComponentId`]s must refer to mutable components.
    #[inline]
    pub unsafe fn get_mut_assume_mutable_by_id<F: DynamicComponentFetch>(
        &mut self,
        component_ids: F,
    ) -> Result<F::Mut<'_>, EntityComponentError> {
        // SAFETY:
        // - `&mut self` ensures that no references exist to this entity's components.
        // - We have exclusive access to all components of this entity.
        unsafe { component_ids.fetch_mut_assume_mutable(self.cell) }
    }

    /// Returns [untyped mutable reference](MutUntyped) to component for
    /// the current entity, based on the given [`ComponentId`].
    ///
    /// Unlike [`EntityMut::get_mut_by_id`], this method borrows &self instead of
    /// &mut self, allowing the caller to access multiple components simultaneously.
    ///
    /// # Errors
    ///
    /// - Returns [`EntityComponentError::MissingComponent`] if the entity does
    ///   not have a component.
    /// - Returns [`EntityComponentError::AliasedMutability`] if a component
    ///   is requested multiple times.
    ///
    /// # Safety
    /// It is the callers responsibility to ensure that
    /// - the [`UnsafeEntityCell`] has permission to access the component mutably
    /// - no other references to the component exist at the same time
    #[inline]
    pub unsafe fn get_mut_by_id_unchecked<F: DynamicComponentFetch>(
        &self,
        component_ids: F,
    ) -> Result<F::Mut<'_>, EntityComponentError> {
        // SAFETY:
        // - The caller must ensure simultaneous access is limited
        // - to components that are mutually independent.
        unsafe { component_ids.fetch_mut(self.cell) }
    }

    /// Returns [untyped mutable reference](MutUntyped) to component for
    /// the current entity, based on the given [`ComponentId`].
    /// Assumes the given [`ComponentId`]s refer to mutable components.
    ///
    /// Unlike [`EntityMut::get_mut_assume_mutable_by_id`], this method borrows &self instead of
    /// &mut self, allowing the caller to access multiple components simultaneously.
    ///
    /// # Errors
    ///
    /// - Returns [`EntityComponentError::MissingComponent`] if the entity does
    ///   not have a component.
    /// - Returns [`EntityComponentError::AliasedMutability`] if a component
    ///   is requested multiple times.
    ///
    /// # Safety
    /// It is the callers responsibility to ensure that
    /// - the [`UnsafeEntityCell`] has permission to access the component mutably
    /// - no other references to the component exist at the same time
    /// - the provided [`ComponentId`]s must refer to mutable components.
    #[inline]
    pub unsafe fn get_mut_assume_mutable_by_id_unchecked<F: DynamicComponentFetch>(
        &self,
        component_ids: F,
    ) -> Result<F::Mut<'_>, EntityComponentError> {
        // SAFETY:
        // - The caller must ensure simultaneous access is limited
        // - to components that are mutually independent.
        unsafe { component_ids.fetch_mut_assume_mutable(self.cell) }
    }

    /// Consumes `self` and returns [untyped mutable reference(s)](MutUntyped)
    /// to component(s) with lifetime `'w` for the current entity, based on the
    /// given [`ComponentId`]s.
    ///
    /// **You should prefer to use the typed API [`EntityMut::into_mut`] where
    /// possible and only use this in cases where the actual component types
    /// are not known at compile time.**
    ///
    /// Unlike [`EntityMut::into_mut`], this returns untyped reference(s) to
    /// component(s), and it's the job of the caller to ensure the correct
    /// type(s) are dereferenced (if necessary).
    ///
    /// # Errors
    ///
    /// - Returns [`EntityComponentError::MissingComponent`] if the entity does
    ///   not have a component.
    /// - Returns [`EntityComponentError::AliasedMutability`] if a component
    ///   is requested multiple times.
    ///
    /// # Examples
    ///
    /// For examples on how to use this method, see [`EntityMut::get_mut_by_id`].
    #[inline]
    pub fn into_mut_by_id<F: DynamicComponentFetch>(
        self,
        component_ids: F,
    ) -> Result<F::Mut<'w>, EntityComponentError> {
        // SAFETY:
        // - consuming `self` ensures that no references exist to this entity's components.
        // - We have exclusive access to all components of this entity.
        unsafe { component_ids.fetch_mut(self.cell) }
    }

    /// Consumes `self` and returns [untyped mutable reference(s)](MutUntyped)
    /// to component(s) with lifetime `'w` for the current entity, based on the
    /// given [`ComponentId`]s.
    /// Assumes the given [`ComponentId`]s refer to mutable components.
    ///
    /// **You should prefer to use the typed API [`EntityMut::into_mut_assume_mutable`] where
    /// possible and only use this in cases where the actual component types
    /// are not known at compile time.**
    ///
    /// Unlike [`EntityMut::into_mut_assume_mutable`], this returns untyped reference(s) to
    /// component(s), and it's the job of the caller to ensure the correct
    /// type(s) are dereferenced (if necessary).
    ///
    /// # Errors
    ///
    /// - Returns [`EntityComponentError::MissingComponent`] if the entity does
    ///   not have a component.
    /// - Returns [`EntityComponentError::AliasedMutability`] if a component
    ///   is requested multiple times.
    ///
    /// # Safety
    /// It is the callers responsibility to ensure that
    /// - the provided [`ComponentId`]s must refer to mutable components.
    #[inline]
    pub unsafe fn into_mut_assume_mutable_by_id<F: DynamicComponentFetch>(
        self,
        component_ids: F,
    ) -> Result<F::Mut<'w>, EntityComponentError> {
        // SAFETY:
        // - consuming `self` ensures that no references exist to this entity's components.
        // - We have exclusive access to all components of this entity.
        unsafe { component_ids.fetch_mut_assume_mutable(self.cell) }
    }

    /// Returns the source code location from which this entity has been spawned.
    pub fn spawned_by(&self) -> MaybeLocation {
        self.cell.spawned_by()
    }

    /// Returns the [`Tick`] at which this entity has been spawned.
    pub fn spawned_at(&self) -> Tick {
        self.cell.spawned_at()
    }
}

impl<'w> From<&'w mut EntityMut<'_>> for EntityMut<'w> {
    fn from(entity: &'w mut EntityMut<'_>) -> Self {
        entity.reborrow()
    }
}

impl<'w> From<EntityWorldMut<'w>> for EntityMut<'w> {
    fn from(entity: EntityWorldMut<'w>) -> Self {
        // SAFETY: `EntityWorldMut` guarantees exclusive access to the entire world.
        unsafe { EntityMut::new(entity.into_unsafe_entity_cell()) }
    }
}

impl<'a> From<&'a mut EntityWorldMut<'_>> for EntityMut<'a> {
    #[inline]
    fn from(entity: &'a mut EntityWorldMut<'_>) -> Self {
        // SAFETY: `EntityWorldMut` guarantees exclusive access to the entire world.
        unsafe { EntityMut::new(entity.as_unsafe_entity_cell()) }
    }
}

impl<'a> TryFrom<FilteredEntityMut<'a, '_>> for EntityMut<'a> {
    type Error = TryFromFilteredError;

    fn try_from(entity: FilteredEntityMut<'a, '_>) -> Result<Self, Self::Error> {
        if !entity.access.has_read_all() {
            Err(TryFromFilteredError::MissingReadAllAccess)
        } else if !entity.access.has_write_all() {
            Err(TryFromFilteredError::MissingWriteAllAccess)
        } else {
            // SAFETY: check above guarantees exclusive access to all components of the entity.
            Ok(unsafe { EntityMut::new(entity.entity) })
        }
    }
}

impl<'a> TryFrom<&'a mut FilteredEntityMut<'_, '_>> for EntityMut<'a> {
    type Error = TryFromFilteredError;

    fn try_from(entity: &'a mut FilteredEntityMut<'_, '_>) -> Result<Self, Self::Error> {
        if !entity.access.has_read_all() {
            Err(TryFromFilteredError::MissingReadAllAccess)
        } else if !entity.access.has_write_all() {
            Err(TryFromFilteredError::MissingWriteAllAccess)
        } else {
            // SAFETY: check above guarantees exclusive access to all components of the entity.
            Ok(unsafe { EntityMut::new(entity.entity) })
        }
    }
}

impl PartialEq for EntityMut<'_> {
    fn eq(&self, other: &Self) -> bool {
        self.entity() == other.entity()
    }
}

impl Eq for EntityMut<'_> {}

impl PartialOrd for EntityMut<'_> {
    /// [`EntityMut`]'s comparison trait implementations match the underlying [`Entity`],
    /// and cannot discern between different worlds.
    fn partial_cmp(&self, other: &Self) -> Option<Ordering> {
        Some(self.cmp(other))
    }
}

impl Ord for EntityMut<'_> {
    fn cmp(&self, other: &Self) -> Ordering {
        self.entity().cmp(&other.entity())
    }
}

impl Hash for EntityMut<'_> {
    fn hash<H: Hasher>(&self, state: &mut H) {
        self.entity().hash(state);
    }
}

impl ContainsEntity for EntityMut<'_> {
    fn entity(&self) -> Entity {
        self.id()
    }
}

// SAFETY: This type represents one Entity. We implement the comparison traits based on that Entity.
unsafe impl EntityEquivalent for EntityMut<'_> {}

/// A mutable reference to a particular [`Entity`], and the entire world.
///
/// This is essentially a performance-optimized `(Entity, &mut World)` tuple,
/// which caches the [`EntityLocation`] to reduce duplicate lookups.
///
/// Since this type provides mutable access to the entire world, only one
/// [`EntityWorldMut`] can exist at a time for a given world.
///
/// See also [`EntityMut`], which allows disjoint mutable access to multiple
/// entities at once.  Unlike `EntityMut`, this type allows adding and
/// removing components, and despawning the entity.
pub struct EntityWorldMut<'w> {
    world: &'w mut World,
    entity: Entity,
    location: EntityIdLocation,
}

impl<'w> EntityWorldMut<'w> {
    #[track_caller]
    #[inline(never)]
    #[cold]
    fn panic_despawned(&self) -> ! {
        panic!(
            "Entity {} {}",
            self.entity,
            self.world
                .entities()
                .entity_does_not_exist_error_details(self.entity)
        );
    }

    #[inline(always)]
    #[track_caller]
    pub(crate) fn assert_not_despawned(&self) {
        if self.location.is_none() {
            self.panic_despawned()
        }
    }

    #[inline(always)]
    fn as_unsafe_entity_cell_readonly(&self) -> UnsafeEntityCell<'_> {
        let location = self.location();
        let last_change_tick = self.world.last_change_tick;
        let change_tick = self.world.read_change_tick();
        UnsafeEntityCell::new(
            self.world.as_unsafe_world_cell_readonly(),
            self.entity,
            location,
            last_change_tick,
            change_tick,
        )
    }

    #[inline(always)]
    fn as_unsafe_entity_cell(&mut self) -> UnsafeEntityCell<'_> {
        let location = self.location();
        let last_change_tick = self.world.last_change_tick;
        let change_tick = self.world.change_tick();
        UnsafeEntityCell::new(
            self.world.as_unsafe_world_cell(),
            self.entity,
            location,
            last_change_tick,
            change_tick,
        )
    }

    #[inline(always)]
    fn into_unsafe_entity_cell(self) -> UnsafeEntityCell<'w> {
        let location = self.location();
        let last_change_tick = self.world.last_change_tick;
        let change_tick = self.world.change_tick();
        UnsafeEntityCell::new(
            self.world.as_unsafe_world_cell(),
            self.entity,
            location,
            last_change_tick,
            change_tick,
        )
    }

    /// # Safety
    ///
    ///  - `entity` must be valid for `world`: the generation should match that of the entity at the same index.
    ///  - `location` must be sourced from `world`'s `Entities` and must exactly match the location for `entity`
    ///
    ///  The above is trivially satisfied if `location` was sourced from `world.entities().get(entity)`.
    #[inline]
    pub(crate) unsafe fn new(
        world: &'w mut World,
        entity: Entity,
        location: Option<EntityLocation>,
    ) -> Self {
        debug_assert!(world.entities().contains(entity));
        debug_assert_eq!(world.entities().get(entity), location);

        EntityWorldMut {
            world,
            entity,
            location,
        }
    }

    /// Consumes `self` and returns read-only access to all of the entity's
    /// components, with the world `'w` lifetime.
    pub fn into_readonly(self) -> EntityRef<'w> {
        EntityRef::from(self)
    }

    /// Gets read-only access to all of the entity's components.
    #[inline]
    pub fn as_readonly(&self) -> EntityRef<'_> {
        EntityRef::from(self)
    }

    /// Consumes `self` and returns non-structural mutable access to all of the
    /// entity's components, with the world `'w` lifetime.
    pub fn into_mutable(self) -> EntityMut<'w> {
        EntityMut::from(self)
    }

    /// Gets non-structural mutable access to all of the entity's components.
    #[inline]
    pub fn as_mutable(&mut self) -> EntityMut<'_> {
        EntityMut::from(self)
    }

    /// Returns the [ID](Entity) of the current entity.
    #[inline]
    #[must_use = "Omit the .id() call if you do not need to store the `Entity` identifier."]
    pub fn id(&self) -> Entity {
        self.entity
    }

    /// Gets metadata indicating the location where the current entity is stored.
    ///
    /// # Panics
    ///
    /// If the entity has been despawned while this `EntityWorldMut` is still alive.
    #[inline]
    pub fn location(&self) -> EntityLocation {
        match self.location {
            Some(loc) => loc,
            None => self.panic_despawned(),
        }
    }

    /// Returns the archetype that the current entity belongs to.
    ///
    /// # Panics
    ///
    /// If the entity has been despawned while this `EntityWorldMut` is still alive.
    #[inline]
    pub fn archetype(&self) -> &Archetype {
        let location = self.location();
        &self.world.archetypes[location.archetype_id]
    }

    /// Returns `true` if the current entity has a component of type `T`.
    /// Otherwise, this returns `false`.
    ///
    /// ## Notes
    ///
    /// If you do not know the concrete type of a component, consider using
    /// [`Self::contains_id`] or [`Self::contains_type_id`].
    ///
    /// # Panics
    ///
    /// If the entity has been despawned while this `EntityWorldMut` is still alive.
    #[inline]
    pub fn contains<T: Component>(&self) -> bool {
        self.contains_type_id(TypeId::of::<T>())
    }

    /// Returns `true` if the current entity has a component identified by `component_id`.
    /// Otherwise, this returns false.
    ///
    /// ## Notes
    ///
    /// - If you know the concrete type of the component, you should prefer [`Self::contains`].
    /// - If you know the component's [`TypeId`] but not its [`ComponentId`], consider using
    ///   [`Self::contains_type_id`].
    ///
    /// # Panics
    ///
    /// If the entity has been despawned while this `EntityWorldMut` is still alive.
    #[inline]
    pub fn contains_id(&self, component_id: ComponentId) -> bool {
        self.as_unsafe_entity_cell_readonly()
            .contains_id(component_id)
    }

    /// Returns `true` if the current entity has a component with the type identified by `type_id`.
    /// Otherwise, this returns false.
    ///
    /// ## Notes
    ///
    /// - If you know the concrete type of the component, you should prefer [`Self::contains`].
    /// - If you have a [`ComponentId`] instead of a [`TypeId`], consider using [`Self::contains_id`].
    ///
    /// # Panics
    ///
    /// If the entity has been despawned while this `EntityWorldMut` is still alive.
    #[inline]
    pub fn contains_type_id(&self, type_id: TypeId) -> bool {
        self.as_unsafe_entity_cell_readonly()
            .contains_type_id(type_id)
    }

    /// Gets access to the component of type `T` for the current entity.
    /// Returns `None` if the entity does not have a component of type `T`.
    ///
    /// # Panics
    ///
    /// If the entity has been despawned while this `EntityWorldMut` is still alive.
    #[inline]
    pub fn get<T: Component>(&self) -> Option<&'_ T> {
        self.as_readonly().get()
    }

    /// Returns read-only components for the current entity that match the query `Q`.
    ///
    /// # Panics
    ///
    /// If the entity does not have the components required by the query `Q` or if the entity
    /// has been despawned while this `EntityWorldMut` is still alive.
    #[inline]
    pub fn components<Q: ReadOnlyQueryData + ReleaseStateQueryData>(&self) -> Q::Item<'_, 'static> {
        self.as_readonly().components::<Q>()
    }

    /// Returns read-only components for the current entity that match the query `Q`,
    /// or `None` if the entity does not have the components required by the query `Q`.
    ///
    /// # Panics
    ///
    /// If the entity has been despawned while this `EntityWorldMut` is still alive.
    #[inline]
    pub fn get_components<Q: ReadOnlyQueryData + ReleaseStateQueryData>(
        &self,
    ) -> Option<Q::Item<'_, 'static>> {
        self.as_readonly().get_components::<Q>()
    }

    /// Returns components for the current entity that match the query `Q`,
    /// or `None` if the entity does not have the components required by the query `Q`.
    ///
    /// # Example
    ///
    /// ```
    /// # use bevy_ecs::prelude::*;
    /// #
    /// #[derive(Component)]
    /// struct X(usize);
    /// #[derive(Component)]
    /// struct Y(usize);
    ///
    /// # let mut world = World::default();
    /// let mut entity = world.spawn((X(0), Y(0)));
    /// // Get mutable access to two components at once
    /// // SAFETY: X and Y are different components
    /// let (mut x, mut y) =
    ///     unsafe { entity.get_components_mut_unchecked::<(&mut X, &mut Y)>() }.unwrap();
    /// *x = X(1);
    /// *y = Y(1);
    /// // This would trigger undefined behavior, as the `&mut X`s would alias:
    /// // entity.get_components_mut_unchecked::<(&mut X, &mut X)>();
    /// ```
    ///
    /// # Safety
    /// It is the caller's responsibility to ensure that
    /// the `QueryData` does not provide aliasing mutable references to the same component.
    pub unsafe fn get_components_mut_unchecked<Q: ReleaseStateQueryData>(
        &mut self,
    ) -> Option<Q::Item<'_, 'static>> {
        // SAFETY: Caller the `QueryData` does not provide aliasing mutable references to the same component
        unsafe { self.as_mutable().into_components_mut_unchecked::<Q>() }
    }

    /// Consumes self and returns components for the current entity that match the query `Q` for the world lifetime `'w`,
    /// or `None` if the entity does not have the components required by the query `Q`.
    ///
    /// # Example
    ///
    /// ```
    /// # use bevy_ecs::prelude::*;
    /// #
    /// #[derive(Component)]
    /// struct X(usize);
    /// #[derive(Component)]
    /// struct Y(usize);
    ///
    /// # let mut world = World::default();
    /// let mut entity = world.spawn((X(0), Y(0)));
    /// // Get mutable access to two components at once
    /// // SAFETY: X and Y are different components
    /// let (mut x, mut y) =
    ///     unsafe { entity.into_components_mut_unchecked::<(&mut X, &mut Y)>() }.unwrap();
    /// *x = X(1);
    /// *y = Y(1);
    /// // This would trigger undefined behavior, as the `&mut X`s would alias:
    /// // entity.into_components_mut_unchecked::<(&mut X, &mut X)>();
    /// ```
    ///
    /// # Safety
    /// It is the caller's responsibility to ensure that
    /// the `QueryData` does not provide aliasing mutable references to the same component.
    pub unsafe fn into_components_mut_unchecked<Q: ReleaseStateQueryData>(
        self,
    ) -> Option<Q::Item<'w, 'static>> {
        // SAFETY: Caller the `QueryData` does not provide aliasing mutable references to the same component
        unsafe { self.into_mutable().into_components_mut_unchecked::<Q>() }
    }

    /// Consumes `self` and gets access to the component of type `T` with
    /// the world `'w` lifetime for the current entity.
    /// Returns `None` if the entity does not have a component of type `T`.
    ///
    /// # Panics
    ///
    /// If the entity has been despawned while this `EntityWorldMut` is still alive.
    #[inline]
    pub fn into_borrow<T: Component>(self) -> Option<&'w T> {
        self.into_readonly().get()
    }

    /// Gets access to the component of type `T` for the current entity,
    /// including change detection information as a [`Ref`].
    ///
    /// Returns `None` if the entity does not have a component of type `T`.
    ///
    /// # Panics
    ///
    /// If the entity has been despawned while this `EntityWorldMut` is still alive.
    #[inline]
    pub fn get_ref<T: Component>(&self) -> Option<Ref<'_, T>> {
        self.as_readonly().get_ref()
    }

    /// Consumes `self` and gets access to the component of type `T`
    /// with the world `'w` lifetime for the current entity,
    /// including change detection information as a [`Ref`].
    ///
    /// Returns `None` if the entity does not have a component of type `T`.
    ///
    /// # Panics
    ///
    /// If the entity has been despawned while this `EntityWorldMut` is still alive.
    #[inline]
    pub fn into_ref<T: Component>(self) -> Option<Ref<'w, T>> {
        self.into_readonly().get_ref()
    }

    /// Gets mutable access to the component of type `T` for the current entity.
    /// Returns `None` if the entity does not have a component of type `T`.
    ///
    /// # Panics
    ///
    /// If the entity has been despawned while this `EntityWorldMut` is still alive.
    #[inline]
    pub fn get_mut<T: Component<Mutability = Mutable>>(&mut self) -> Option<Mut<'_, T>> {
        self.as_mutable().into_mut()
    }

    /// Temporarily removes a [`Component`] `T` from this [`Entity`] and runs the
    /// provided closure on it, returning the result if `T` was available.
    /// This will trigger the `Remove` and `Replace` component hooks without
    /// causing an archetype move.
    ///
    /// This is most useful with immutable components, where removal and reinsertion
    /// is the only way to modify a value.
    ///
    /// If you do not need to ensure the above hooks are triggered, and your component
    /// is mutable, prefer using [`get_mut`](EntityWorldMut::get_mut).
    ///
    /// # Examples
    ///
    /// ```rust
    /// # use bevy_ecs::prelude::*;
    /// #
    /// #[derive(Component, PartialEq, Eq, Debug)]
    /// #[component(immutable)]
    /// struct Foo(bool);
    ///
    /// # let mut world = World::default();
    /// # world.register_component::<Foo>();
    /// #
    /// # let entity = world.spawn(Foo(false)).id();
    /// #
    /// # let mut entity = world.entity_mut(entity);
    /// #
    /// # assert_eq!(entity.get::<Foo>(), Some(&Foo(false)));
    /// #
    /// entity.modify_component(|foo: &mut Foo| {
    ///     foo.0 = true;
    /// });
    /// #
    /// # assert_eq!(entity.get::<Foo>(), Some(&Foo(true)));
    /// ```
    ///
    /// # Panics
    ///
    /// If the entity has been despawned while this `EntityWorldMut` is still alive.
    #[inline]
    pub fn modify_component<T: Component, R>(&mut self, f: impl FnOnce(&mut T) -> R) -> Option<R> {
        self.assert_not_despawned();

        let result = self
            .world
            .modify_component(self.entity, f)
            .expect("entity access must be valid")?;

        self.update_location();

        Some(result)
    }

    /// Temporarily removes a [`Component`] `T` from this [`Entity`] and runs the
    /// provided closure on it, returning the result if `T` was available.
    /// This will trigger the `Remove` and `Replace` component hooks without
    /// causing an archetype move.
    ///
    /// This is most useful with immutable components, where removal and reinsertion
    /// is the only way to modify a value.
    ///
    /// If you do not need to ensure the above hooks are triggered, and your component
    /// is mutable, prefer using [`get_mut`](EntityWorldMut::get_mut).
    ///
    /// # Panics
    ///
    /// If the entity has been despawned while this `EntityWorldMut` is still alive.
    #[inline]
    pub fn modify_component_by_id<R>(
        &mut self,
        component_id: ComponentId,
        f: impl for<'a> FnOnce(MutUntyped<'a>) -> R,
    ) -> Option<R> {
        self.assert_not_despawned();

        let result = self
            .world
            .modify_component_by_id(self.entity, component_id, f)
            .expect("entity access must be valid")?;

        self.update_location();

        Some(result)
    }

    /// Gets mutable access to the component of type `T` for the current entity.
    /// Returns `None` if the entity does not have a component of type `T`.
    ///
    /// # Safety
    ///
    /// - `T` must be a mutable component
    #[inline]
    pub unsafe fn get_mut_assume_mutable<T: Component>(&mut self) -> Option<Mut<'_, T>> {
        self.as_mutable().into_mut_assume_mutable()
    }

    /// Consumes `self` and gets mutable access to the component of type `T`
    /// with the world `'w` lifetime for the current entity.
    /// Returns `None` if the entity does not have a component of type `T`.
    ///
    /// # Panics
    ///
    /// If the entity has been despawned while this `EntityWorldMut` is still alive.
    #[inline]
    pub fn into_mut<T: Component<Mutability = Mutable>>(self) -> Option<Mut<'w, T>> {
        // SAFETY: consuming `self` implies exclusive access
        unsafe { self.into_unsafe_entity_cell().get_mut() }
    }

    /// Consumes `self` and gets mutable access to the component of type `T`
    /// with the world `'w` lifetime for the current entity.
    /// Returns `None` if the entity does not have a component of type `T`.
    ///
    /// # Panics
    ///
    /// If the entity has been despawned while this `EntityWorldMut` is still alive.
    ///
    /// # Safety
    ///
    /// - `T` must be a mutable component
    #[inline]
    pub unsafe fn into_mut_assume_mutable<T: Component>(self) -> Option<Mut<'w, T>> {
        // SAFETY: consuming `self` implies exclusive access
        unsafe { self.into_unsafe_entity_cell().get_mut_assume_mutable() }
    }

    /// Gets a reference to the resource of the given type
    ///
    /// # Panics
    ///
    /// Panics if the resource does not exist.
    /// Use [`get_resource`](EntityWorldMut::get_resource) instead if you want to handle this case.
    #[inline]
    #[track_caller]
    pub fn resource<R: Resource>(&self) -> &R {
        self.world.resource::<R>()
    }

    /// Gets a mutable reference to the resource of the given type
    ///
    /// # Panics
    ///
    /// Panics if the resource does not exist.
    /// Use [`get_resource_mut`](World::get_resource_mut) instead if you want to handle this case.
    ///
    /// If you want to instead insert a value if the resource does not exist,
    /// use [`get_resource_or_insert_with`](World::get_resource_or_insert_with).
    #[inline]
    #[track_caller]
    pub fn resource_mut<R: Resource>(&mut self) -> Mut<'_, R> {
        self.world.resource_mut::<R>()
    }

    /// Gets a reference to the resource of the given type if it exists
    #[inline]
    pub fn get_resource<R: Resource>(&self) -> Option<&R> {
        self.world.get_resource()
    }

    /// Gets a mutable reference to the resource of the given type if it exists
    #[inline]
    pub fn get_resource_mut<R: Resource>(&mut self) -> Option<Mut<'_, R>> {
        self.world.get_resource_mut()
    }

    /// Temporarily removes the requested resource from the [`World`], runs custom user code,
    /// then re-adds the resource before returning.
    ///
    /// # Panics
    ///
    /// Panics if the resource does not exist.
    /// Use [`try_resource_scope`](Self::try_resource_scope) instead if you want to handle this case.
    ///
    /// See [`World::resource_scope`] for further details.
    #[track_caller]
    pub fn resource_scope<R: Resource, U>(
        &mut self,
        f: impl FnOnce(&mut EntityWorldMut, Mut<R>) -> U,
    ) -> U {
        let id = self.id();
        self.world_scope(|world| {
            world.resource_scope(|world, res| {
                // Acquiring a new EntityWorldMut here and using that instead of `self` is fine because
                // the outer `world_scope` will handle updating our location if it gets changed by the user code
                let mut this = world.entity_mut(id);
                f(&mut this, res)
            })
        })
    }

    /// Temporarily removes the requested resource from the [`World`] if it exists, runs custom user code,
    /// then re-adds the resource before returning. Returns `None` if the resource does not exist in the [`World`].
    ///
    /// See [`World::try_resource_scope`] for further details.
    pub fn try_resource_scope<R: Resource, U>(
        &mut self,
        f: impl FnOnce(&mut EntityWorldMut, Mut<R>) -> U,
    ) -> Option<U> {
        let id = self.id();
        self.world_scope(|world| {
            world.try_resource_scope(|world, res| {
                // Acquiring a new EntityWorldMut here and using that instead of `self` is fine because
                // the outer `world_scope` will handle updating our location if it gets changed by the user code
                let mut this = world.entity_mut(id);
                f(&mut this, res)
            })
        })
    }

    /// Retrieves the change ticks for the given component. This can be useful for implementing change
    /// detection in custom runtimes.
    ///
    /// # Panics
    ///
    /// If the entity has been despawned while this `EntityWorldMut` is still alive.
    #[inline]
    pub fn get_change_ticks<T: Component>(&self) -> Option<ComponentTicks> {
        self.as_readonly().get_change_ticks::<T>()
    }

    /// Retrieves the change ticks for the given [`ComponentId`]. This can be useful for implementing change
    /// detection in custom runtimes.
    ///
    /// **You should prefer to use the typed API [`EntityWorldMut::get_change_ticks`] where possible and only
    /// use this in cases where the actual component types are not known at
    /// compile time.**
    ///
    /// # Panics
    ///
    /// If the entity has been despawned while this `EntityWorldMut` is still alive.
    #[inline]
    pub fn get_change_ticks_by_id(&self, component_id: ComponentId) -> Option<ComponentTicks> {
        self.as_readonly().get_change_ticks_by_id(component_id)
    }

    /// Returns [untyped read-only reference(s)](Ptr) to component(s) for the
    /// current entity, based on the given [`ComponentId`]s.
    ///
    /// **You should prefer to use the typed API [`EntityWorldMut::get`] where
    /// possible and only use this in cases where the actual component types
    /// are not known at compile time.**
    ///
    /// Unlike [`EntityWorldMut::get`], this returns untyped reference(s) to
    /// component(s), and it's the job of the caller to ensure the correct
    /// type(s) are dereferenced (if necessary).
    ///
    /// # Errors
    ///
    /// Returns [`EntityComponentError::MissingComponent`] if the entity does
    /// not have a component.
    ///
    /// # Examples
    ///
    /// For examples on how to use this method, see [`EntityRef::get_by_id`].
    ///
    /// # Panics
    ///
    /// If the entity has been despawned while this `EntityWorldMut` is still alive.
    #[inline]
    pub fn get_by_id<F: DynamicComponentFetch>(
        &self,
        component_ids: F,
    ) -> Result<F::Ref<'_>, EntityComponentError> {
        self.as_readonly().get_by_id(component_ids)
    }

    /// Consumes `self` and returns [untyped read-only reference(s)](Ptr) to
    /// component(s) with lifetime `'w` for the current entity, based on the
    /// given [`ComponentId`]s.
    ///
    /// **You should prefer to use the typed API [`EntityWorldMut::into_borrow`]
    /// where possible and only use this in cases where the actual component
    /// types are not known at compile time.**
    ///
    /// Unlike [`EntityWorldMut::into_borrow`], this returns untyped reference(s) to
    /// component(s), and it's the job of the caller to ensure the correct
    /// type(s) are dereferenced (if necessary).
    ///
    /// # Errors
    ///
    /// Returns [`EntityComponentError::MissingComponent`] if the entity does
    /// not have a component.
    ///
    /// # Examples
    ///
    /// For examples on how to use this method, see [`EntityRef::get_by_id`].
    ///
    /// # Panics
    ///
    /// If the entity has been despawned while this `EntityWorldMut` is still alive.
    #[inline]
    pub fn into_borrow_by_id<F: DynamicComponentFetch>(
        self,
        component_ids: F,
    ) -> Result<F::Ref<'w>, EntityComponentError> {
        self.into_readonly().get_by_id(component_ids)
    }

    /// Returns [untyped mutable reference(s)](MutUntyped) to component(s) for
    /// the current entity, based on the given [`ComponentId`]s.
    ///
    /// **You should prefer to use the typed API [`EntityWorldMut::get_mut`] where
    /// possible and only use this in cases where the actual component types
    /// are not known at compile time.**
    ///
    /// Unlike [`EntityWorldMut::get_mut`], this returns untyped reference(s) to
    /// component(s), and it's the job of the caller to ensure the correct
    /// type(s) are dereferenced (if necessary).
    ///
    /// # Errors
    ///
    /// - Returns [`EntityComponentError::MissingComponent`] if the entity does
    ///   not have a component.
    /// - Returns [`EntityComponentError::AliasedMutability`] if a component
    ///   is requested multiple times.
    ///
    /// # Examples
    ///
    /// For examples on how to use this method, see [`EntityMut::get_mut_by_id`].
    ///
    /// # Panics
    ///
    /// If the entity has been despawned while this `EntityWorldMut` is still alive.
    #[inline]
    pub fn get_mut_by_id<F: DynamicComponentFetch>(
        &mut self,
        component_ids: F,
    ) -> Result<F::Mut<'_>, EntityComponentError> {
        self.as_mutable().into_mut_by_id(component_ids)
    }

    /// Returns [untyped mutable reference(s)](MutUntyped) to component(s) for
    /// the current entity, based on the given [`ComponentId`]s.
    /// Assumes the given [`ComponentId`]s refer to mutable components.
    ///
    /// **You should prefer to use the typed API [`EntityWorldMut::get_mut_assume_mutable`] where
    /// possible and only use this in cases where the actual component types
    /// are not known at compile time.**
    ///
    /// Unlike [`EntityWorldMut::get_mut_assume_mutable`], this returns untyped reference(s) to
    /// component(s), and it's the job of the caller to ensure the correct
    /// type(s) are dereferenced (if necessary).
    ///
    /// # Errors
    ///
    /// - Returns [`EntityComponentError::MissingComponent`] if the entity does
    ///   not have a component.
    /// - Returns [`EntityComponentError::AliasedMutability`] if a component
    ///   is requested multiple times.
    ///
    /// # Panics
    ///
    /// If the entity has been despawned while this `EntityWorldMut` is still alive.
    ///
    /// # Safety
    /// It is the callers responsibility to ensure that
    /// - the provided [`ComponentId`]s must refer to mutable components.
    #[inline]
    pub unsafe fn get_mut_assume_mutable_by_id<F: DynamicComponentFetch>(
        &mut self,
        component_ids: F,
    ) -> Result<F::Mut<'_>, EntityComponentError> {
        self.as_mutable()
            .into_mut_assume_mutable_by_id(component_ids)
    }

    /// Consumes `self` and returns [untyped mutable reference(s)](MutUntyped)
    /// to component(s) with lifetime `'w` for the current entity, based on the
    /// given [`ComponentId`]s.
    ///
    /// **You should prefer to use the typed API [`EntityWorldMut::into_mut`] where
    /// possible and only use this in cases where the actual component types
    /// are not known at compile time.**
    ///
    /// Unlike [`EntityWorldMut::into_mut`], this returns untyped reference(s) to
    /// component(s), and it's the job of the caller to ensure the correct
    /// type(s) are dereferenced (if necessary).
    ///
    /// # Errors
    ///
    /// - Returns [`EntityComponentError::MissingComponent`] if the entity does
    ///   not have a component.
    /// - Returns [`EntityComponentError::AliasedMutability`] if a component
    ///   is requested multiple times.
    ///
    /// # Examples
    ///
    /// For examples on how to use this method, see [`EntityMut::get_mut_by_id`].
    ///
    /// # Panics
    ///
    /// If the entity has been despawned while this `EntityWorldMut` is still alive.
    #[inline]
    pub fn into_mut_by_id<F: DynamicComponentFetch>(
        self,
        component_ids: F,
    ) -> Result<F::Mut<'w>, EntityComponentError> {
        self.into_mutable().into_mut_by_id(component_ids)
    }

    /// Consumes `self` and returns [untyped mutable reference(s)](MutUntyped)
    /// to component(s) with lifetime `'w` for the current entity, based on the
    /// given [`ComponentId`]s.
    /// Assumes the given [`ComponentId`]s refer to mutable components.
    ///
    /// **You should prefer to use the typed API [`EntityWorldMut::into_mut_assume_mutable`] where
    /// possible and only use this in cases where the actual component types
    /// are not known at compile time.**
    ///
    /// Unlike [`EntityWorldMut::into_mut_assume_mutable`], this returns untyped reference(s) to
    /// component(s), and it's the job of the caller to ensure the correct
    /// type(s) are dereferenced (if necessary).
    ///
    /// # Errors
    ///
    /// - Returns [`EntityComponentError::MissingComponent`] if the entity does
    ///   not have a component.
    /// - Returns [`EntityComponentError::AliasedMutability`] if a component
    ///   is requested multiple times.
    ///
    /// # Panics
    ///
    /// If the entity has been despawned while this `EntityWorldMut` is still alive.
    ///
    /// # Safety
    /// It is the callers responsibility to ensure that
    /// - the provided [`ComponentId`]s must refer to mutable components.
    #[inline]
    pub unsafe fn into_mut_assume_mutable_by_id<F: DynamicComponentFetch>(
        self,
        component_ids: F,
    ) -> Result<F::Mut<'w>, EntityComponentError> {
        self.into_mutable()
            .into_mut_assume_mutable_by_id(component_ids)
    }

    /// Adds a [`Bundle`] of components to the entity.
    ///
    /// This will overwrite any previous value(s) of the same component type.
    ///
    /// # Panics
    ///
    /// If the entity has been despawned while this `EntityWorldMut` is still alive.
    #[track_caller]
    pub fn insert<T: Bundle>(&mut self, bundle: T) -> &mut Self {
        move_as_ptr!(bundle);
        self.insert_with_caller(
            bundle,
            InsertMode::Replace,
            MaybeLocation::caller(),
            RelationshipHookMode::Run,
        )
    }

    /// Adds a [`Bundle`] of components to the entity.
    /// [`Relationship`](crate::relationship::Relationship) components in the bundle will follow the configuration
    /// in `relationship_hook_mode`.
    ///
    /// This will overwrite any previous value(s) of the same component type.
    ///
    /// # Warning
    ///
    /// This can easily break the integrity of relationships. This is intended to be used for cloning and spawning code internals,
    /// not most user-facing scenarios.
    ///
    /// # Panics
    ///
    /// If the entity has been despawned while this `EntityWorldMut` is still alive.
    #[track_caller]
    pub fn insert_with_relationship_hook_mode<T: Bundle>(
        &mut self,
        bundle: T,
        relationship_hook_mode: RelationshipHookMode,
    ) -> &mut Self {
        move_as_ptr!(bundle);
        self.insert_with_caller(
            bundle,
            InsertMode::Replace,
            MaybeLocation::caller(),
            relationship_hook_mode,
        )
    }

    /// Adds a [`Bundle`] of components to the entity without overwriting.
    ///
    /// This will leave any previous value(s) of the same component type
    /// unchanged.
    ///
    /// # Panics
    ///
    /// If the entity has been despawned while this `EntityWorldMut` is still alive.
    #[track_caller]
    pub fn insert_if_new<T: Bundle>(&mut self, bundle: T) -> &mut Self {
        move_as_ptr!(bundle);
        self.insert_with_caller(
            bundle,
            InsertMode::Keep,
            MaybeLocation::caller(),
            RelationshipHookMode::Run,
        )
    }

    /// Adds a [`Bundle`] of components to the entity.
    #[inline]
    pub(crate) fn insert_with_caller<T: Bundle>(
        &mut self,
        bundle: MovingPtr<'_, T>,
        mode: InsertMode,
        caller: MaybeLocation,
        relationship_hook_mode: RelationshipHookMode,
    ) -> &mut Self {
        let location = self.location();
        let change_tick = self.world.change_tick();
        let mut bundle_inserter =
<<<<<<< HEAD
            BundleInserter::new::<T>(&bundle, self.world, location.archetype_id, change_tick);
        // SAFETY: location matches current entity. `T` matches `bundle_info`
        let (location, after_effect) = unsafe {
=======
            BundleInserter::new::<T>(self.world, location.archetype_id, change_tick);
        // SAFETY:
        // - `location` matches current entity and thus must currently exist in the source
        //   archetype for this inserter and its location within the archetype.
        // - `T` matches the type used to create the `BundleInserter`.
        // - `apply_effect` is called exactly once after this function.
        // - The value pointed at by `bundle` is not accessed for anything other than `apply_effect`
        //   and the caller ensures that the value is not accessed or dropped after this function
        //   returns.
        let (bundle, location) = bundle.partial_move(|bundle| unsafe {
>>>>>>> 859a3cba
            bundle_inserter.insert(
                self.entity,
                location,
                bundle,
                mode,
                caller,
                relationship_hook_mode,
            )
        });
        self.location = Some(location);
        self.world.flush();
        self.update_location();
        // SAFETY:
        // - This is called exactly once after the `BundleInsert::insert` call before returning to safe code.
        // - `bundle` points to the same `B` that `BundleInsert::insert` was called on.
        unsafe { T::apply_effect(bundle, self) };
        self
    }

    /// Inserts a dynamic [`Component`] into the entity.
    ///
    /// This will overwrite any previous value(s) of the same component type.
    ///
    /// You should prefer to use the typed API [`EntityWorldMut::insert`] where possible.
    ///
    /// # Safety
    ///
    /// - [`ComponentId`] must be from the same world as [`EntityWorldMut`]
    /// - [`OwningPtr`] must be a valid reference to the type represented by [`ComponentId`]
    ///
    /// # Panics
    ///
    /// If the entity has been despawned while this `EntityWorldMut` is still alive.
    #[track_caller]
    pub unsafe fn insert_by_id(
        &mut self,
        component_id: ComponentId,
        component: OwningPtr<'_>,
    ) -> &mut Self {
        self.insert_by_id_with_caller(
            component_id,
            component,
            InsertMode::Replace,
            MaybeLocation::caller(),
            RelationshipHookMode::Run,
        )
    }

    /// # Safety
    ///
    /// - [`ComponentId`] must be from the same world as [`EntityWorldMut`]
    /// - [`OwningPtr`] must be a valid reference to the type represented by [`ComponentId`]
    #[inline]
    pub(crate) unsafe fn insert_by_id_with_caller(
        &mut self,
        component_id: ComponentId,
        component: OwningPtr<'_>,
        mode: InsertMode,
        caller: MaybeLocation,
        relationship_hook_insert_mode: RelationshipHookMode,
    ) -> &mut Self {
        let location = self.location();
        let change_tick = self.world.change_tick();
        let bundle_id = self.world.bundles.init_component_info(
            &mut self.world.storages,
            &self.world.components,
            component_id,
        );
        let storage_type = self.world.bundles.get_storage_unchecked(bundle_id);

        let bundle_inserter =
            BundleInserter::new_with_id(self.world, location.archetype_id, bundle_id, change_tick);

        self.location = Some(insert_dynamic_bundle(
            bundle_inserter,
            self.entity,
            location,
            Some(component).into_iter(),
            Some(storage_type).iter().cloned(),
            mode,
            caller,
            relationship_hook_insert_mode,
        ));
        self.world.flush();
        self.update_location();
        self
    }

    /// Inserts a dynamic [`Bundle`] into the entity.
    ///
    /// This will overwrite any previous value(s) of the same component type.
    ///
    /// You should prefer to use the typed API [`EntityWorldMut::insert`] where possible.
    /// If your [`Bundle`] only has one component, use the cached API [`EntityWorldMut::insert_by_id`].
    ///
    /// If possible, pass a sorted slice of `ComponentId` to maximize caching potential.
    ///
    /// # Safety
    /// - Each [`ComponentId`] must be from the same world as [`EntityWorldMut`]
    /// - Each [`OwningPtr`] must be a valid reference to the type represented by [`ComponentId`]
    ///
    /// # Panics
    ///
    /// If the entity has been despawned while this `EntityWorldMut` is still alive.
    #[track_caller]
    pub unsafe fn insert_by_ids<'a, I: Iterator<Item = OwningPtr<'a>>>(
        &mut self,
        component_ids: &[ComponentId],
        iter_components: I,
    ) -> &mut Self {
        self.insert_by_ids_internal(component_ids, iter_components, RelationshipHookMode::Run)
    }

    #[track_caller]
    pub(crate) unsafe fn insert_by_ids_internal<'a, I: Iterator<Item = OwningPtr<'a>>>(
        &mut self,
        component_ids: &[ComponentId],
        iter_components: I,
        relationship_hook_insert_mode: RelationshipHookMode,
    ) -> &mut Self {
        let location = self.location();
        let change_tick = self.world.change_tick();
        let bundle_id = self.world.bundles.init_dynamic_info(
            &mut self.world.storages,
            &self.world.components,
            component_ids,
        );
        let mut storage_types =
            core::mem::take(self.world.bundles.get_storages_unchecked(bundle_id));
        let bundle_inserter =
            BundleInserter::new_with_id(self.world, location.archetype_id, bundle_id, change_tick);

        self.location = Some(insert_dynamic_bundle(
            bundle_inserter,
            self.entity,
            location,
            iter_components,
            (*storage_types).iter().cloned(),
            InsertMode::Replace,
            MaybeLocation::caller(),
            relationship_hook_insert_mode,
        ));
        *self.world.bundles.get_storages_unchecked(bundle_id) = core::mem::take(&mut storage_types);
        self.world.flush();
        self.update_location();
        self
    }

    /// Removes all components in the [`Bundle`] from the entity and returns their previous values.
    ///
    /// **Note:** If the entity does not have every component in the bundle, this method will not
    /// remove any of them.
    ///
    /// # Panics
    ///
    /// If the entity has been despawned while this `EntityWorldMut` is still alive.
    #[must_use]
    #[track_caller]
    pub fn take<T: StaticBundle + BundleFromComponents>(&mut self) -> Option<T> {
        let location = self.location();
        let entity = self.entity;

        let mut remover =
            // SAFETY: The archetype id must be valid since this entity is in it.
            unsafe { BundleRemover::new::<T>(self.world, location.archetype_id, true) }?;
        // SAFETY: The passed location has the sane archetype as the remover, since they came from the same location.
        let (new_location, result) = unsafe {
            remover.remove(
                entity,
                location,
                MaybeLocation::caller(),
                |sets, table, components, bundle_components| {
                    let mut bundle_components = bundle_components.iter().copied();
                    (
                        false,
                        T::from_components(&mut (sets, table), &mut |(sets, table)| {
                            let component_id = bundle_components.next().unwrap();
                            // SAFETY: the component existed to be removed, so its id must be valid.
                            let component_info = components.get_info_unchecked(component_id);
                            match component_info.storage_type() {
                                StorageType::Table => {
                                    table
                                        .as_mut()
                                        // SAFETY: The table must be valid if the component is in it.
                                        .debug_checked_unwrap()
                                        // SAFETY: The remover is cleaning this up.
                                        .take_component(component_id, location.table_row)
                                }
                                StorageType::SparseSet => sets
                                    .get_mut(component_id)
                                    .unwrap()
                                    .remove_and_forget(entity)
                                    .unwrap(),
                            }
                        }),
                    )
                },
            )
        };
        self.location = Some(new_location);

        self.world.flush();
        self.update_location();
        Some(result)
    }

    /// Removes any components in the [`Bundle`] from the entity.
    ///
    /// See [`EntityCommands::remove`](crate::system::EntityCommands::remove) for more details.
    ///
    /// # Panics
    ///
    /// If the entity has been despawned while this `EntityWorldMut` is still alive.
    #[track_caller]
    pub fn remove<T: StaticBundle>(&mut self) -> &mut Self {
        self.remove_with_caller::<T>(MaybeLocation::caller())
    }

    #[inline]
    pub(crate) fn remove_with_caller<T: StaticBundle>(
        &mut self,
        caller: MaybeLocation,
    ) -> &mut Self {
        let location = self.location();

        let Some(mut remover) =
            // SAFETY: The archetype id must be valid since this entity is in it.
            (unsafe { BundleRemover::new::<T>(self.world, location.archetype_id, false) })
        else {
            return self;
        };
        // SAFETY: The remover archetype came from the passed location and the removal can not fail.
        let new_location = unsafe {
            remover.remove(
                self.entity,
                location,
                caller,
                BundleRemover::empty_pre_remove,
            )
        }
        .0;

        self.location = Some(new_location);
        self.world.flush();
        self.update_location();
        self
    }

    /// Removes all components in the [`Bundle`] and remove all required components for each component in the bundle
    ///
    /// # Panics
    ///
    /// If the entity has been despawned while this `EntityWorldMut` is still alive.
    #[track_caller]
    pub fn remove_with_requires<T: StaticBundle>(&mut self) -> &mut Self {
        self.remove_with_requires_with_caller::<T>(MaybeLocation::caller())
    }

    pub(crate) fn remove_with_requires_with_caller<T: StaticBundle>(
        &mut self,
        caller: MaybeLocation,
    ) -> &mut Self {
        let location = self.location();
        let bundle_id = self.world.register_contributed_bundle_info::<T>();

        // SAFETY: We just created the bundle, and the archetype is valid, since we are in it.
        let Some(mut remover) = (unsafe {
            BundleRemover::new_with_id(self.world, location.archetype_id, bundle_id, false)
        }) else {
            return self;
        };
        // SAFETY: The remover archetype came from the passed location and the removal can not fail.
        let new_location = unsafe {
            remover.remove(
                self.entity,
                location,
                caller,
                BundleRemover::empty_pre_remove,
            )
        }
        .0;

        self.location = Some(new_location);
        self.world.flush();
        self.update_location();
        self
    }

    /// Removes any components except those in the [`Bundle`] (and its Required Components) from the entity.
    ///
    /// See [`EntityCommands::retain`](crate::system::EntityCommands::retain) for more details.
    ///
    /// # Panics
    ///
    /// If the entity has been despawned while this `EntityWorldMut` is still alive.
    #[track_caller]
    pub fn retain<T: StaticBundle>(&mut self) -> &mut Self {
        self.retain_with_caller::<T>(MaybeLocation::caller())
    }

    #[inline]
    pub(crate) fn retain_with_caller<T: StaticBundle>(
        &mut self,
        caller: MaybeLocation,
    ) -> &mut Self {
        let old_location = self.location();
        let retained_bundle = self.world.register_bundle_info::<T>();
        let archetypes = &mut self.world.archetypes;

<<<<<<< HEAD
        let retained_bundle = self
            .world
            .bundles
            .register_static_info::<T>(&mut registrator, storages);
        // SAFETY: `retained_bundle` exists as we just initialized it.
=======
        // SAFETY: `retained_bundle` exists as we just registered it.
>>>>>>> 859a3cba
        let retained_bundle_info = unsafe { self.world.bundles.get_unchecked(retained_bundle) };
        let old_archetype = &mut archetypes[old_location.archetype_id];

        // PERF: this could be stored in an Archetype Edge
        let to_remove = &old_archetype
            .iter_components()
            .filter(|c| !retained_bundle_info.contributed_components().contains(c))
            .collect::<Vec<_>>();
        let remove_bundle = self.world.bundles.init_dynamic_info(
            &mut self.world.storages,
            &self.world.components,
            to_remove,
        );

        // SAFETY: We just created the bundle, and the archetype is valid, since we are in it.
        let Some(mut remover) = (unsafe {
            BundleRemover::new_with_id(self.world, old_location.archetype_id, remove_bundle, false)
        }) else {
            return self;
        };
        // SAFETY: The remover archetype came from the passed location and the removal can not fail.
        let new_location = unsafe {
            remover.remove(
                self.entity,
                old_location,
                caller,
                BundleRemover::empty_pre_remove,
            )
        }
        .0;

        self.location = Some(new_location);
        self.world.flush();
        self.update_location();
        self
    }

    /// Removes a dynamic [`Component`] from the entity if it exists.
    ///
    /// You should prefer to use the typed API [`EntityWorldMut::remove`] where possible.
    ///
    /// # Panics
    ///
    /// Panics if the provided [`ComponentId`] does not exist in the [`World`] or if the
    /// entity has been despawned while this `EntityWorldMut` is still alive.
    #[track_caller]
    pub fn remove_by_id(&mut self, component_id: ComponentId) -> &mut Self {
        self.remove_by_id_with_caller(component_id, MaybeLocation::caller())
    }

    #[inline]
    pub(crate) fn remove_by_id_with_caller(
        &mut self,
        component_id: ComponentId,
        caller: MaybeLocation,
    ) -> &mut Self {
        let location = self.location();
        let components = &mut self.world.components;

        let bundle_id = self.world.bundles.init_component_info(
            &mut self.world.storages,
            components,
            component_id,
        );

        // SAFETY: We just created the bundle, and the archetype is valid, since we are in it.
        let Some(mut remover) = (unsafe {
            BundleRemover::new_with_id(self.world, location.archetype_id, bundle_id, false)
        }) else {
            return self;
        };
        // SAFETY: The remover archetype came from the passed location and the removal can not fail.
        let new_location = unsafe {
            remover.remove(
                self.entity,
                location,
                caller,
                BundleRemover::empty_pre_remove,
            )
        }
        .0;

        self.location = Some(new_location);
        self.world.flush();
        self.update_location();
        self
    }

    /// Removes a dynamic bundle from the entity if it exists.
    ///
    /// You should prefer to use the typed API [`EntityWorldMut::remove`] where possible.
    ///
    /// # Panics
    ///
    /// Panics if any of the provided [`ComponentId`]s do not exist in the [`World`] or if the
    /// entity has been despawned while this `EntityWorldMut` is still alive.
    #[track_caller]
    pub fn remove_by_ids(&mut self, component_ids: &[ComponentId]) -> &mut Self {
        self.remove_by_ids_with_caller(
            component_ids,
            MaybeLocation::caller(),
            RelationshipHookMode::Run,
            BundleRemover::empty_pre_remove,
        )
    }

    #[inline]
    pub(crate) fn remove_by_ids_with_caller<T: 'static>(
        &mut self,
        component_ids: &[ComponentId],
        caller: MaybeLocation,
        relationship_hook_mode: RelationshipHookMode,
        pre_remove: impl FnOnce(
            &mut SparseSets,
            Option<&mut Table>,
            &Components,
            &[ComponentId],
        ) -> (bool, T),
    ) -> &mut Self {
        let location = self.location();
        let components = &mut self.world.components;

        let bundle_id = self.world.bundles.init_dynamic_info(
            &mut self.world.storages,
            components,
            component_ids,
        );

        // SAFETY: We just created the bundle, and the archetype is valid, since we are in it.
        let Some(mut remover) = (unsafe {
            BundleRemover::new_with_id(self.world, location.archetype_id, bundle_id, false)
        }) else {
            return self;
        };
        remover.relationship_hook_mode = relationship_hook_mode;
        // SAFETY: The remover archetype came from the passed location and the removal can not fail.
        let new_location = unsafe { remover.remove(self.entity, location, caller, pre_remove) }.0;

        self.location = Some(new_location);
        self.world.flush();
        self.update_location();
        self
    }

    /// Removes all components associated with the entity.
    ///
    /// # Panics
    ///
    /// If the entity has been despawned while this `EntityWorldMut` is still alive.
    #[track_caller]
    pub fn clear(&mut self) -> &mut Self {
        self.clear_with_caller(MaybeLocation::caller())
    }

    #[inline]
    pub(crate) fn clear_with_caller(&mut self, caller: MaybeLocation) -> &mut Self {
        let location = self.location();
        // PERF: this should not be necessary
        let component_ids: Vec<ComponentId> = self.archetype().components().to_vec();
        let components = &mut self.world.components;

        let bundle_id = self.world.bundles.init_dynamic_info(
            &mut self.world.storages,
            components,
            component_ids.as_slice(),
        );

        // SAFETY: We just created the bundle, and the archetype is valid, since we are in it.
        let Some(mut remover) = (unsafe {
            BundleRemover::new_with_id(self.world, location.archetype_id, bundle_id, false)
        }) else {
            return self;
        };
        // SAFETY: The remover archetype came from the passed location and the removal can not fail.
        let new_location = unsafe {
            remover.remove(
                self.entity,
                location,
                caller,
                BundleRemover::empty_pre_remove,
            )
        }
        .0;

        self.location = Some(new_location);
        self.world.flush();
        self.update_location();
        self
    }

    /// Despawns the current entity.
    ///
    /// See [`World::despawn`] for more details.
    ///
    /// # Note
    ///
    /// This will also despawn any [`Children`](crate::hierarchy::Children) entities, and any other [`RelationshipTarget`](crate::relationship::RelationshipTarget) that is configured
    /// to despawn descendants. This results in "recursive despawn" behavior.
    ///
    /// # Panics
    ///
    /// If the entity has been despawned while this `EntityWorldMut` is still alive.
    #[track_caller]
    pub fn despawn(self) {
        self.despawn_with_caller(MaybeLocation::caller());
    }

    pub(crate) fn despawn_with_caller(self, caller: MaybeLocation) {
        let location = self.location();
        let world = self.world;
        let archetype = &world.archetypes[location.archetype_id];

        // SAFETY: Archetype cannot be mutably aliased by DeferredWorld
        let (archetype, mut deferred_world) = unsafe {
            let archetype: *const Archetype = archetype;
            let world = world.as_unsafe_world_cell();
            (&*archetype, world.into_deferred())
        };

        // SAFETY: All components in the archetype exist in world
        unsafe {
            if archetype.has_despawn_observer() {
                // SAFETY: the DESPAWN event_key corresponds to the Despawn event's type
                deferred_world.trigger_raw(
                    DESPAWN,
                    &mut Despawn {
                        entity: self.entity,
                    },
                    &mut EntityComponentsTrigger {
                        components: archetype.components(),
                    },
                    caller,
                );
            }
            deferred_world.trigger_on_despawn(
                archetype,
                self.entity,
                archetype.iter_components(),
                caller,
            );
            if archetype.has_replace_observer() {
                // SAFETY: the REPLACE event_key corresponds to the Replace event's type
                deferred_world.trigger_raw(
                    REPLACE,
                    &mut Replace {
                        entity: self.entity,
                    },
                    &mut EntityComponentsTrigger {
                        components: archetype.components(),
                    },
                    caller,
                );
            }
            deferred_world.trigger_on_replace(
                archetype,
                self.entity,
                archetype.iter_components(),
                caller,
                RelationshipHookMode::Run,
            );
            if archetype.has_remove_observer() {
                // SAFETY: the REMOVE event_key corresponds to the Remove event's type
                deferred_world.trigger_raw(
                    REMOVE,
                    &mut Remove {
                        entity: self.entity,
                    },
                    &mut EntityComponentsTrigger {
                        components: archetype.components(),
                    },
                    caller,
                );
            }
            deferred_world.trigger_on_remove(
                archetype,
                self.entity,
                archetype.iter_components(),
                caller,
            );
        }

        for component_id in archetype.iter_components() {
            world.removed_components.write(component_id, self.entity);
        }

        // Observers and on_remove hooks may reserve new entities, which
        // requires a flush before Entities::free may be called.
        world.flush_entities();

        let location = world
            .entities
            .free(self.entity)
            .flatten()
            .expect("entity should exist at this point.");
        let table_row;
        let moved_entity;
        let change_tick = world.change_tick();

        {
            let archetype = &mut world.archetypes[location.archetype_id];
            let remove_result = archetype.swap_remove(location.archetype_row);
            if let Some(swapped_entity) = remove_result.swapped_entity {
                let swapped_location = world.entities.get(swapped_entity).unwrap();
                // SAFETY: swapped_entity is valid and the swapped entity's components are
                // moved to the new location immediately after.
                unsafe {
                    world.entities.set(
                        swapped_entity.index(),
                        Some(EntityLocation {
                            archetype_id: swapped_location.archetype_id,
                            archetype_row: location.archetype_row,
                            table_id: swapped_location.table_id,
                            table_row: swapped_location.table_row,
                        }),
                    );
                    world
                        .entities
                        .mark_spawn_despawn(swapped_entity.index(), caller, change_tick);
                }
            }
            table_row = remove_result.table_row;

            for component_id in archetype.sparse_set_components() {
                // set must have existed for the component to be added.
                let sparse_set = world.storages.sparse_sets.get_mut(component_id).unwrap();
                sparse_set.remove(self.entity);
            }
            // SAFETY: table rows stored in archetypes always exist
            moved_entity = unsafe {
                world.storages.tables[archetype.table_id()].swap_remove_unchecked(table_row)
            };
        };

        if let Some(moved_entity) = moved_entity {
            let moved_location = world.entities.get(moved_entity).unwrap();
            // SAFETY: `moved_entity` is valid and the provided `EntityLocation` accurately reflects
            //         the current location of the entity and its component data.
            unsafe {
                world.entities.set(
                    moved_entity.index(),
                    Some(EntityLocation {
                        archetype_id: moved_location.archetype_id,
                        archetype_row: moved_location.archetype_row,
                        table_id: moved_location.table_id,
                        table_row,
                    }),
                );
                world
                    .entities
                    .mark_spawn_despawn(moved_entity.index(), caller, change_tick);
            }
            world.archetypes[moved_location.archetype_id]
                .set_entity_table_row(moved_location.archetype_row, table_row);
        }
        world.flush();
    }

    /// Ensures any commands triggered by the actions of Self are applied, equivalent to [`World::flush`]
    pub fn flush(self) -> Entity {
        self.world.flush();
        self.entity
    }

    /// Gets read-only access to the world that the current entity belongs to.
    #[inline]
    pub fn world(&self) -> &World {
        self.world
    }

    /// Returns this entity's world.
    ///
    /// See [`EntityWorldMut::world_scope`] or [`EntityWorldMut::into_world_mut`] for a safe alternative.
    ///
    /// # Safety
    /// Caller must not modify the world in a way that changes the current entity's location
    /// If the caller _does_ do something that could change the location, `self.update_location()`
    /// must be called before using any other methods on this [`EntityWorldMut`].
    #[inline]
    pub unsafe fn world_mut(&mut self) -> &mut World {
        self.world
    }

    /// Returns this entity's [`World`], consuming itself.
    #[inline]
    pub fn into_world_mut(self) -> &'w mut World {
        self.world
    }

    /// Gives mutable access to this entity's [`World`] in a temporary scope.
    /// This is a safe alternative to using [`EntityWorldMut::world_mut`].
    ///
    /// # Examples
    ///
    /// ```
    /// # use bevy_ecs::prelude::*;
    /// #[derive(Resource, Default, Clone, Copy)]
    /// struct R(u32);
    ///
    /// # let mut world = World::new();
    /// # world.init_resource::<R>();
    /// # let mut entity = world.spawn_empty();
    /// // This closure gives us temporary access to the world.
    /// let new_r = entity.world_scope(|world: &mut World| {
    ///     // Mutate the world while we have access to it.
    ///     let mut r = world.resource_mut::<R>();
    ///     r.0 += 1;
    ///
    ///     // Return a value from the world before giving it back to the `EntityWorldMut`.
    ///     *r
    /// });
    /// # assert_eq!(new_r.0, 1);
    /// ```
    pub fn world_scope<U>(&mut self, f: impl FnOnce(&mut World) -> U) -> U {
        struct Guard<'w, 'a> {
            entity_mut: &'a mut EntityWorldMut<'w>,
        }

        impl Drop for Guard<'_, '_> {
            #[inline]
            fn drop(&mut self) {
                self.entity_mut.update_location();
            }
        }

        // When `guard` is dropped at the end of this scope,
        // it will update the cached `EntityLocation` for this instance.
        // This will run even in case the closure `f` unwinds.
        let guard = Guard { entity_mut: self };
        f(guard.entity_mut.world)
    }

    /// Updates the internal entity location to match the current location in the internal
    /// [`World`].
    ///
    /// This is *only* required when using the unsafe function [`EntityWorldMut::world_mut`],
    /// which enables the location to change.
    pub fn update_location(&mut self) {
        self.location = self.world.entities().get(self.entity);
    }

    /// Returns if the entity has been despawned.
    ///
    /// Normally it shouldn't be needed to explicitly check if the entity has been despawned
    /// between commands as this shouldn't happen. However, for some special cases where it
    /// is known that a hook or an observer might despawn the entity while a [`EntityWorldMut`]
    /// reference is still held, this method can be used to check if the entity is still alive
    /// to avoid panicking when calling further methods.
    #[inline]
    pub fn is_despawned(&self) -> bool {
        self.location.is_none()
    }

    /// Gets an Entry into the world for this entity and component for in-place manipulation.
    ///
    /// The type parameter specifies which component to get.
    ///
    /// # Examples
    ///
    /// ```
    /// # use bevy_ecs::prelude::*;
    /// #[derive(Component, Default, Clone, Copy, Debug, PartialEq)]
    /// struct Comp(u32);
    ///
    /// # let mut world = World::new();
    /// let mut entity = world.spawn_empty();
    /// entity.entry().or_insert_with(|| Comp(4));
    /// # let entity_id = entity.id();
    /// assert_eq!(world.query::<&Comp>().single(&world).unwrap().0, 4);
    ///
    /// # let mut entity = world.get_entity_mut(entity_id).unwrap();
    /// entity.entry::<Comp>().and_modify(|mut c| c.0 += 1);
    /// assert_eq!(world.query::<&Comp>().single(&world).unwrap().0, 5);
    /// ```
    ///
    /// # Panics
    ///
    /// If the entity has been despawned while this `EntityWorldMut` is still alive.
    pub fn entry<'a, T: Component>(&'a mut self) -> ComponentEntry<'w, 'a, T> {
        if self.contains::<T>() {
            ComponentEntry::Occupied(OccupiedComponentEntry {
                entity_world: self,
                _marker: PhantomData,
            })
        } else {
            ComponentEntry::Vacant(VacantComponentEntry {
                entity_world: self,
                _marker: PhantomData,
            })
        }
    }

    /// Creates an [`Observer`] watching for an [`EntityEvent`] of type `E` whose [`EntityEvent::event_target`]
    /// targets this entity.
    ///
    /// # Panics
    ///
    /// If the entity has been despawned while this `EntityWorldMut` is still alive.
    ///
    /// Panics if the given system is an exclusive system.
    #[track_caller]
    pub fn observe<E: EntityEvent, B: StaticBundle, M>(
        &mut self,
        observer: impl IntoObserverSystem<E, B, M>,
    ) -> &mut Self {
        self.observe_with_caller(observer, MaybeLocation::caller())
    }

    pub(crate) fn observe_with_caller<E: EntityEvent, B: StaticBundle, M>(
        &mut self,
        observer: impl IntoObserverSystem<E, B, M>,
        caller: MaybeLocation,
    ) -> &mut Self {
        self.assert_not_despawned();
        let bundle = Observer::new(observer).with_entity(self.entity);
        move_as_ptr!(bundle);
        self.world.spawn_with_caller(bundle, caller);
        self.world.flush();
        self.update_location();
        self
    }

    /// Clones parts of an entity (components, observers, etc.) onto another entity,
    /// configured through [`EntityClonerBuilder`].
    ///
    /// The other entity will receive all the components of the original that implement
    /// [`Clone`] or [`Reflect`](bevy_reflect::Reflect) except those that are
    /// [denied](EntityClonerBuilder::deny) in the `config`.
    ///
    /// # Example
    ///
    /// ```
    /// # use bevy_ecs::prelude::*;
    /// # #[derive(Component, Clone, PartialEq, Debug)]
    /// # struct ComponentA;
    /// # #[derive(Component, Clone, PartialEq, Debug)]
    /// # struct ComponentB;
    /// # let mut world = World::new();
    /// # let entity = world.spawn((ComponentA, ComponentB)).id();
    /// # let target = world.spawn_empty().id();
    /// // Clone all components except ComponentA onto the target.
    /// world.entity_mut(entity).clone_with_opt_out(target, |builder| {
    ///     builder.deny::<ComponentA>();
    /// });
    /// # assert_eq!(world.get::<ComponentA>(target), None);
    /// # assert_eq!(world.get::<ComponentB>(target), Some(&ComponentB));
    /// ```
    ///
    /// See [`EntityClonerBuilder<OptOut>`] for more options.
    ///
    /// # Panics
    ///
    /// - If this entity has been despawned while this `EntityWorldMut` is still alive.
    /// - If the target entity does not exist.
    pub fn clone_with_opt_out(
        &mut self,
        target: Entity,
        config: impl FnOnce(&mut EntityClonerBuilder<OptOut>) + Send + Sync + 'static,
    ) -> &mut Self {
        self.assert_not_despawned();

        let mut builder = EntityCloner::build_opt_out(self.world);
        config(&mut builder);
        builder.clone_entity(self.entity, target);

        self.world.flush();
        self.update_location();
        self
    }

    /// Clones parts of an entity (components, observers, etc.) onto another entity,
    /// configured through [`EntityClonerBuilder`].
    ///
    /// The other entity will receive only the components of the original that implement
    /// [`Clone`] or [`Reflect`](bevy_reflect::Reflect) and are
    /// [allowed](EntityClonerBuilder::allow) in the `config`.
    ///
    /// # Example
    ///
    /// ```
    /// # use bevy_ecs::prelude::*;
    /// # #[derive(Component, Clone, PartialEq, Debug)]
    /// # struct ComponentA;
    /// # #[derive(Component, Clone, PartialEq, Debug)]
    /// # struct ComponentB;
    /// # let mut world = World::new();
    /// # let entity = world.spawn((ComponentA, ComponentB)).id();
    /// # let target = world.spawn_empty().id();
    /// // Clone only ComponentA onto the target.
    /// world.entity_mut(entity).clone_with_opt_in(target, |builder| {
    ///     builder.allow::<ComponentA>();
    /// });
    /// # assert_eq!(world.get::<ComponentA>(target), Some(&ComponentA));
    /// # assert_eq!(world.get::<ComponentB>(target), None);
    /// ```
    ///
    /// See [`EntityClonerBuilder<OptIn>`] for more options.
    ///
    /// # Panics
    ///
    /// - If this entity has been despawned while this `EntityWorldMut` is still alive.
    /// - If the target entity does not exist.
    pub fn clone_with_opt_in(
        &mut self,
        target: Entity,
        config: impl FnOnce(&mut EntityClonerBuilder<OptIn>) + Send + Sync + 'static,
    ) -> &mut Self {
        self.assert_not_despawned();

        let mut builder = EntityCloner::build_opt_in(self.world);
        config(&mut builder);
        builder.clone_entity(self.entity, target);

        self.world.flush();
        self.update_location();
        self
    }

    /// Spawns a clone of this entity and returns the [`Entity`] of the clone.
    ///
    /// The clone will receive all the components of the original that implement
    /// [`Clone`] or [`Reflect`](bevy_reflect::Reflect).
    ///
    /// To configure cloning behavior (such as only cloning certain components),
    /// use [`EntityWorldMut::clone_and_spawn_with_opt_out`]/
    /// [`opt_in`](`EntityWorldMut::clone_and_spawn_with_opt_in`).
    ///
    /// # Panics
    ///
    /// If this entity has been despawned while this `EntityWorldMut` is still alive.
    pub fn clone_and_spawn(&mut self) -> Entity {
        self.clone_and_spawn_with_opt_out(|_| {})
    }

    /// Spawns a clone of this entity and allows configuring cloning behavior
    /// using [`EntityClonerBuilder`], returning the [`Entity`] of the clone.
    ///
    /// The clone will receive all the components of the original that implement
    /// [`Clone`] or [`Reflect`](bevy_reflect::Reflect) except those that are
    /// [denied](EntityClonerBuilder::deny) in the `config`.
    ///
    /// # Example
    ///
    /// ```
    /// # use bevy_ecs::prelude::*;
    /// # let mut world = World::new();
    /// # let entity = world.spawn((ComponentA, ComponentB)).id();
    /// # #[derive(Component, Clone, PartialEq, Debug)]
    /// # struct ComponentA;
    /// # #[derive(Component, Clone, PartialEq, Debug)]
    /// # struct ComponentB;
    /// // Create a clone of an entity but without ComponentA.
    /// let entity_clone = world.entity_mut(entity).clone_and_spawn_with_opt_out(|builder| {
    ///     builder.deny::<ComponentA>();
    /// });
    /// # assert_eq!(world.get::<ComponentA>(entity_clone), None);
    /// # assert_eq!(world.get::<ComponentB>(entity_clone), Some(&ComponentB));
    /// ```
    ///
    /// See [`EntityClonerBuilder<OptOut>`] for more options.
    ///
    /// # Panics
    ///
    /// If this entity has been despawned while this `EntityWorldMut` is still alive.
    pub fn clone_and_spawn_with_opt_out(
        &mut self,
        config: impl FnOnce(&mut EntityClonerBuilder<OptOut>) + Send + Sync + 'static,
    ) -> Entity {
        self.assert_not_despawned();

        let entity_clone = self.world.entities.reserve_entity();
        self.world.flush();

        let mut builder = EntityCloner::build_opt_out(self.world);
        config(&mut builder);
        builder.clone_entity(self.entity, entity_clone);

        self.world.flush();
        self.update_location();
        entity_clone
    }

    /// Spawns a clone of this entity and allows configuring cloning behavior
    /// using [`EntityClonerBuilder`], returning the [`Entity`] of the clone.
    ///
    /// The clone will receive only the components of the original that implement
    /// [`Clone`] or [`Reflect`](bevy_reflect::Reflect) and are
    /// [allowed](EntityClonerBuilder::allow) in the `config`.
    ///
    /// # Example
    ///
    /// ```
    /// # use bevy_ecs::prelude::*;
    /// # let mut world = World::new();
    /// # let entity = world.spawn((ComponentA, ComponentB)).id();
    /// # #[derive(Component, Clone, PartialEq, Debug)]
    /// # struct ComponentA;
    /// # #[derive(Component, Clone, PartialEq, Debug)]
    /// # struct ComponentB;
    /// // Create a clone of an entity but only with ComponentA.
    /// let entity_clone = world.entity_mut(entity).clone_and_spawn_with_opt_in(|builder| {
    ///     builder.allow::<ComponentA>();
    /// });
    /// # assert_eq!(world.get::<ComponentA>(entity_clone), Some(&ComponentA));
    /// # assert_eq!(world.get::<ComponentB>(entity_clone), None);
    /// ```
    ///
    /// See [`EntityClonerBuilder<OptIn>`] for more options.
    ///
    /// # Panics
    ///
    /// If this entity has been despawned while this `EntityWorldMut` is still alive.
    pub fn clone_and_spawn_with_opt_in(
        &mut self,
        config: impl FnOnce(&mut EntityClonerBuilder<OptIn>) + Send + Sync + 'static,
    ) -> Entity {
        self.assert_not_despawned();

        let entity_clone = self.world.entities.reserve_entity();
        self.world.flush();

        let mut builder = EntityCloner::build_opt_in(self.world);
        config(&mut builder);
        builder.clone_entity(self.entity, entity_clone);

        self.world.flush();
        self.update_location();
        entity_clone
    }

    /// Clones the specified components of this entity and inserts them into another entity.
    ///
    /// Components can only be cloned if they implement
    /// [`Clone`] or [`Reflect`](bevy_reflect::Reflect).
    ///
    /// # Panics
    ///
    /// - If this entity has been despawned while this `EntityWorldMut` is still alive.
    /// - If the target entity does not exist.
    pub fn clone_components<B: StaticBundle>(&mut self, target: Entity) -> &mut Self {
        self.assert_not_despawned();

        EntityCloner::build_opt_in(self.world)
            .allow::<B>()
            .clone_entity(self.entity, target);

        self.world.flush();
        self.update_location();
        self
    }

    /// Clones the specified components of this entity and inserts them into another entity,
    /// then removes the components from this entity.
    ///
    /// Components can only be cloned if they implement
    /// [`Clone`] or [`Reflect`](bevy_reflect::Reflect).
    ///
    /// # Panics
    ///
    /// - If this entity has been despawned while this `EntityWorldMut` is still alive.
    /// - If the target entity does not exist.
    pub fn move_components<B: StaticBundle>(&mut self, target: Entity) -> &mut Self {
        self.assert_not_despawned();

        EntityCloner::build_opt_in(self.world)
            .allow::<B>()
            .move_components(true)
            .clone_entity(self.entity, target);

        self.world.flush();
        self.update_location();
        self
    }

    /// Returns the source code location from which this entity has last been spawned.
    pub fn spawned_by(&self) -> MaybeLocation {
        self.world()
            .entities()
            .entity_get_spawned_or_despawned_by(self.entity)
            .map(|location| location.unwrap())
    }

    /// Returns the [`Tick`] at which this entity has last been spawned.
    pub fn spawned_at(&self) -> Tick {
        self.assert_not_despawned();

        // SAFETY: entity being alive was asserted
        unsafe {
            self.world()
                .entities()
                .entity_get_spawned_or_despawned_unchecked(self.entity)
                .1
        }
    }

    /// Reborrows this entity in a temporary scope.
    /// This is useful for executing a function that requires a `EntityWorldMut`
    /// but you do not want to move out the entity ownership.
    pub fn reborrow_scope<U>(&mut self, f: impl FnOnce(EntityWorldMut) -> U) -> U {
        let Self {
            entity, location, ..
        } = *self;
        self.world_scope(move |world| {
            f(EntityWorldMut {
                world,
                entity,
                location,
            })
        })
    }
}

/// A view into a single entity and component in a world, which may either be vacant or occupied.
///
/// This `enum` can only be constructed from the [`entry`] method on [`EntityWorldMut`].
///
/// [`entry`]: EntityWorldMut::entry
pub enum ComponentEntry<'w, 'a, T: Component> {
    /// An occupied entry.
    Occupied(OccupiedComponentEntry<'w, 'a, T>),
    /// A vacant entry.
    Vacant(VacantComponentEntry<'w, 'a, T>),
}

impl<'w, 'a, T: Component<Mutability = Mutable>> ComponentEntry<'w, 'a, T> {
    /// Provides in-place mutable access to an occupied entry.
    ///
    /// # Examples
    ///
    /// ```
    /// # use bevy_ecs::prelude::*;
    /// #[derive(Component, Default, Clone, Copy, Debug, PartialEq)]
    /// struct Comp(u32);
    ///
    /// # let mut world = World::new();
    /// let mut entity = world.spawn(Comp(0));
    ///
    /// entity.entry::<Comp>().and_modify(|mut c| c.0 += 1);
    /// assert_eq!(world.query::<&Comp>().single(&world).unwrap().0, 1);
    /// ```
    #[inline]
    pub fn and_modify<F: FnOnce(Mut<'_, T>)>(self, f: F) -> Self {
        match self {
            ComponentEntry::Occupied(mut entry) => {
                f(entry.get_mut());
                ComponentEntry::Occupied(entry)
            }
            ComponentEntry::Vacant(entry) => ComponentEntry::Vacant(entry),
        }
    }
}

impl<'w, 'a, T: Component> ComponentEntry<'w, 'a, T> {
    /// Replaces the component of the entry, and returns an [`OccupiedComponentEntry`].
    ///
    /// # Examples
    ///
    /// ```
    /// # use bevy_ecs::prelude::*;
    /// #[derive(Component, Default, Clone, Copy, Debug, PartialEq)]
    /// struct Comp(u32);
    ///
    /// # let mut world = World::new();
    /// let mut entity = world.spawn_empty();
    ///
    /// let entry = entity.entry().insert_entry(Comp(4));
    /// assert_eq!(entry.get(), &Comp(4));
    ///
    /// let entry = entity.entry().insert_entry(Comp(2));
    /// assert_eq!(entry.get(), &Comp(2));
    /// ```
    #[inline]
    pub fn insert_entry(self, component: T) -> OccupiedComponentEntry<'w, 'a, T> {
        match self {
            ComponentEntry::Occupied(mut entry) => {
                entry.insert(component);
                entry
            }
            ComponentEntry::Vacant(entry) => entry.insert(component),
        }
    }

    /// Ensures the entry has this component by inserting the given default if empty, and
    /// returns a mutable reference to this component in the entry.
    ///
    /// # Examples
    ///
    /// ```
    /// # use bevy_ecs::prelude::*;
    /// #[derive(Component, Default, Clone, Copy, Debug, PartialEq)]
    /// struct Comp(u32);
    ///
    /// # let mut world = World::new();
    /// let mut entity = world.spawn_empty();
    ///
    /// entity.entry().or_insert(Comp(4));
    /// # let entity_id = entity.id();
    /// assert_eq!(world.query::<&Comp>().single(&world).unwrap().0, 4);
    ///
    /// # let mut entity = world.get_entity_mut(entity_id).unwrap();
    /// entity.entry().or_insert(Comp(15)).into_mut().0 *= 2;
    /// assert_eq!(world.query::<&Comp>().single(&world).unwrap().0, 8);
    /// ```
    #[inline]
    pub fn or_insert(self, default: T) -> OccupiedComponentEntry<'w, 'a, T> {
        match self {
            ComponentEntry::Occupied(entry) => entry,
            ComponentEntry::Vacant(entry) => entry.insert(default),
        }
    }

    /// Ensures the entry has this component by inserting the result of the default function if
    /// empty, and returns a mutable reference to this component in the entry.
    ///
    /// # Examples
    ///
    /// ```
    /// # use bevy_ecs::prelude::*;
    /// #[derive(Component, Default, Clone, Copy, Debug, PartialEq)]
    /// struct Comp(u32);
    ///
    /// # let mut world = World::new();
    /// let mut entity = world.spawn_empty();
    ///
    /// entity.entry().or_insert_with(|| Comp(4));
    /// assert_eq!(world.query::<&Comp>().single(&world).unwrap().0, 4);
    /// ```
    #[inline]
    pub fn or_insert_with<F: FnOnce() -> T>(self, default: F) -> OccupiedComponentEntry<'w, 'a, T> {
        match self {
            ComponentEntry::Occupied(entry) => entry,
            ComponentEntry::Vacant(entry) => entry.insert(default()),
        }
    }
}

impl<'w, 'a, T: Component + Default> ComponentEntry<'w, 'a, T> {
    /// Ensures the entry has this component by inserting the default value if empty, and
    /// returns a mutable reference to this component in the entry.
    ///
    /// # Examples
    ///
    /// ```
    /// # use bevy_ecs::prelude::*;
    /// #[derive(Component, Default, Clone, Copy, Debug, PartialEq)]
    /// struct Comp(u32);
    ///
    /// # let mut world = World::new();
    /// let mut entity = world.spawn_empty();
    ///
    /// entity.entry::<Comp>().or_default();
    /// assert_eq!(world.query::<&Comp>().single(&world).unwrap().0, 0);
    /// ```
    #[inline]
    pub fn or_default(self) -> OccupiedComponentEntry<'w, 'a, T> {
        match self {
            ComponentEntry::Occupied(entry) => entry,
            ComponentEntry::Vacant(entry) => entry.insert(Default::default()),
        }
    }
}

/// A view into an occupied entry in a [`EntityWorldMut`]. It is part of the [`OccupiedComponentEntry`] enum.
///
/// The contained entity must have the component type parameter if we have this struct.
pub struct OccupiedComponentEntry<'w, 'a, T: Component> {
    entity_world: &'a mut EntityWorldMut<'w>,
    _marker: PhantomData<T>,
}

impl<'w, 'a, T: Component> OccupiedComponentEntry<'w, 'a, T> {
    /// Gets a reference to the component in the entry.
    ///
    /// # Examples
    ///
    /// ```
    /// # use bevy_ecs::{prelude::*, world::ComponentEntry};
    /// #[derive(Component, Default, Clone, Copy, Debug, PartialEq)]
    /// struct Comp(u32);
    ///
    /// # let mut world = World::new();
    /// let mut entity = world.spawn(Comp(5));
    ///
    /// if let ComponentEntry::Occupied(o) = entity.entry::<Comp>() {
    ///     assert_eq!(o.get().0, 5);
    /// }
    /// ```
    #[inline]
    pub fn get(&self) -> &T {
        // This shouldn't panic because if we have an OccupiedComponentEntry the component must exist.
        self.entity_world.get::<T>().unwrap()
    }

    /// Replaces the component of the entry.
    ///
    /// # Examples
    ///
    /// ```
    /// # use bevy_ecs::{prelude::*, world::ComponentEntry};
    /// #[derive(Component, Default, Clone, Copy, Debug, PartialEq)]
    /// struct Comp(u32);
    ///
    /// # let mut world = World::new();
    /// let mut entity = world.spawn(Comp(5));
    ///
    /// if let ComponentEntry::Occupied(mut o) = entity.entry::<Comp>() {
    ///     o.insert(Comp(10));
    /// }
    ///
    /// assert_eq!(world.query::<&Comp>().single(&world).unwrap().0, 10);
    /// ```
    #[inline]
    pub fn insert(&mut self, component: T) {
        self.entity_world.insert(component);
    }

    /// Removes the component from the entry and returns it.
    ///
    /// # Examples
    ///
    /// ```
    /// # use bevy_ecs::{prelude::*, world::ComponentEntry};
    /// #[derive(Component, Default, Clone, Copy, Debug, PartialEq)]
    /// struct Comp(u32);
    ///
    /// # let mut world = World::new();
    /// let mut entity = world.spawn(Comp(5));
    ///
    /// if let ComponentEntry::Occupied(o) = entity.entry::<Comp>() {
    ///     assert_eq!(o.take(), Comp(5));
    /// }
    ///
    /// assert_eq!(world.query::<&Comp>().iter(&world).len(), 0);
    /// ```
    #[inline]
    pub fn take(self) -> T {
        // This shouldn't panic because if we have an OccupiedComponentEntry the component must exist.
        self.entity_world.take().unwrap()
    }
}

impl<'w, 'a, T: Component<Mutability = Mutable>> OccupiedComponentEntry<'w, 'a, T> {
    /// Gets a mutable reference to the component in the entry.
    ///
    /// If you need a reference to the [`OccupiedComponentEntry`] which may outlive the destruction of
    /// the [`OccupiedComponentEntry`] value, see [`into_mut`].
    ///
    /// [`into_mut`]: Self::into_mut
    ///
    /// # Examples
    ///
    /// ```
    /// # use bevy_ecs::{prelude::*, world::ComponentEntry};
    /// #[derive(Component, Default, Clone, Copy, Debug, PartialEq)]
    /// struct Comp(u32);
    ///
    /// # let mut world = World::new();
    /// let mut entity = world.spawn(Comp(5));
    ///
    /// if let ComponentEntry::Occupied(mut o) = entity.entry::<Comp>() {
    ///     o.get_mut().0 += 10;
    ///     assert_eq!(o.get().0, 15);
    ///
    ///     // We can use the same Entry multiple times.
    ///     o.get_mut().0 += 2
    /// }
    ///
    /// assert_eq!(world.query::<&Comp>().single(&world).unwrap().0, 17);
    /// ```
    #[inline]
    pub fn get_mut(&mut self) -> Mut<'_, T> {
        // This shouldn't panic because if we have an OccupiedComponentEntry the component must exist.
        self.entity_world.get_mut::<T>().unwrap()
    }

    /// Converts the [`OccupiedComponentEntry`] into a mutable reference to the value in the entry with
    /// a lifetime bound to the `EntityWorldMut`.
    ///
    /// If you need multiple references to the [`OccupiedComponentEntry`], see [`get_mut`].
    ///
    /// [`get_mut`]: Self::get_mut
    ///
    /// # Examples
    ///
    /// ```
    /// # use bevy_ecs::{prelude::*, world::ComponentEntry};
    /// #[derive(Component, Default, Clone, Copy, Debug, PartialEq)]
    /// struct Comp(u32);
    ///
    /// # let mut world = World::new();
    /// let mut entity = world.spawn(Comp(5));
    ///
    /// if let ComponentEntry::Occupied(o) = entity.entry::<Comp>() {
    ///     o.into_mut().0 += 10;
    /// }
    ///
    /// assert_eq!(world.query::<&Comp>().single(&world).unwrap().0, 15);
    /// ```
    #[inline]
    pub fn into_mut(self) -> Mut<'a, T> {
        // This shouldn't panic because if we have an OccupiedComponentEntry the component must exist.
        self.entity_world.get_mut().unwrap()
    }
}

/// A view into a vacant entry in a [`EntityWorldMut`]. It is part of the [`ComponentEntry`] enum.
pub struct VacantComponentEntry<'w, 'a, T: Component> {
    entity_world: &'a mut EntityWorldMut<'w>,
    _marker: PhantomData<T>,
}

impl<'w, 'a, T: Component> VacantComponentEntry<'w, 'a, T> {
    /// Inserts the component into the [`VacantComponentEntry`] and returns an [`OccupiedComponentEntry`].
    ///
    /// # Examples
    ///
    /// ```
    /// # use bevy_ecs::{prelude::*, world::ComponentEntry};
    /// #[derive(Component, Default, Clone, Copy, Debug, PartialEq)]
    /// struct Comp(u32);
    ///
    /// # let mut world = World::new();
    /// let mut entity = world.spawn_empty();
    ///
    /// if let ComponentEntry::Vacant(v) = entity.entry::<Comp>() {
    ///     v.insert(Comp(10));
    /// }
    ///
    /// assert_eq!(world.query::<&Comp>().single(&world).unwrap().0, 10);
    /// ```
    #[inline]
    pub fn insert(self, component: T) -> OccupiedComponentEntry<'w, 'a, T> {
        self.entity_world.insert(component);
        OccupiedComponentEntry {
            entity_world: self.entity_world,
            _marker: PhantomData,
        }
    }
}

/// Provides read-only access to a single entity and some of its components defined by the contained [`Access`].
///
/// To define the access when used as a [`QueryData`](crate::query::QueryData),
/// use a [`QueryBuilder`](crate::query::QueryBuilder) or [`QueryParamBuilder`](crate::system::QueryParamBuilder).
/// The [`FilteredEntityRef`] must be the entire [`QueryData`](crate::query::QueryData), and not nested inside a tuple with other data.
///
/// ```
/// # use bevy_ecs::{prelude::*, world::FilteredEntityRef};
/// #
/// # #[derive(Component)]
/// # struct A;
/// #
/// # let mut world = World::new();
/// # world.spawn(A);
/// #
/// // This gives the `FilteredEntityRef` access to `&A`.
/// let mut query = QueryBuilder::<FilteredEntityRef>::new(&mut world)
///     .data::<&A>()
///     .build();
///
/// let filtered_entity: FilteredEntityRef = query.single(&mut world).unwrap();
/// let component: &A = filtered_entity.get().unwrap();
/// ```
#[derive(Clone, Copy)]
pub struct FilteredEntityRef<'w, 's> {
    entity: UnsafeEntityCell<'w>,
    access: &'s Access,
}

impl<'w, 's> FilteredEntityRef<'w, 's> {
    /// # Safety
    /// - No `&mut World` can exist from the underlying `UnsafeWorldCell`
    /// - If `access` takes read access to a component no mutable reference to that
    ///   component can exist at the same time as the returned [`FilteredEntityMut`]
    /// - If `access` takes any access for a component `entity` must have that component.
    #[inline]
    pub(crate) unsafe fn new(entity: UnsafeEntityCell<'w>, access: &'s Access) -> Self {
        Self { entity, access }
    }

    /// Returns the [ID](Entity) of the current entity.
    #[inline]
    #[must_use = "Omit the .id() call if you do not need to store the `Entity` identifier."]
    pub fn id(&self) -> Entity {
        self.entity.id()
    }

    /// Gets metadata indicating the location where the current entity is stored.
    #[inline]
    pub fn location(&self) -> EntityLocation {
        self.entity.location()
    }

    /// Returns the archetype that the current entity belongs to.
    #[inline]
    pub fn archetype(&self) -> &Archetype {
        self.entity.archetype()
    }

    /// Returns a reference to the underlying [`Access`].
    #[inline]
    pub fn access(&self) -> &Access {
        self.access
    }

    /// Returns `true` if the current entity has a component of type `T`.
    /// Otherwise, this returns `false`.
    ///
    /// ## Notes
    ///
    /// If you do not know the concrete type of a component, consider using
    /// [`Self::contains_id`] or [`Self::contains_type_id`].
    #[inline]
    pub fn contains<T: Component>(&self) -> bool {
        self.contains_type_id(TypeId::of::<T>())
    }

    /// Returns `true` if the current entity has a component identified by `component_id`.
    /// Otherwise, this returns false.
    ///
    /// ## Notes
    ///
    /// - If you know the concrete type of the component, you should prefer [`Self::contains`].
    /// - If you know the component's [`TypeId`] but not its [`ComponentId`], consider using
    ///   [`Self::contains_type_id`].
    #[inline]
    pub fn contains_id(&self, component_id: ComponentId) -> bool {
        self.entity.contains_id(component_id)
    }

    /// Returns `true` if the current entity has a component with the type identified by `type_id`.
    /// Otherwise, this returns false.
    ///
    /// ## Notes
    ///
    /// - If you know the concrete type of the component, you should prefer [`Self::contains`].
    /// - If you have a [`ComponentId`] instead of a [`TypeId`], consider using [`Self::contains_id`].
    #[inline]
    pub fn contains_type_id(&self, type_id: TypeId) -> bool {
        self.entity.contains_type_id(type_id)
    }

    /// Gets access to the component of type `T` for the current entity.
    /// Returns `None` if the entity does not have a component of type `T`.
    #[inline]
    pub fn get<T: Component>(&self) -> Option<&'w T> {
        let id = self
            .entity
            .world()
            .components()
            .get_valid_id(TypeId::of::<T>())?;
        self.access
            .has_component_read(id)
            // SAFETY: We have read access
            .then(|| unsafe { self.entity.get() })
            .flatten()
    }

    /// Gets access to the component of type `T` for the current entity,
    /// including change detection information as a [`Ref`].
    ///
    /// Returns `None` if the entity does not have a component of type `T`.
    #[inline]
    pub fn get_ref<T: Component>(&self) -> Option<Ref<'w, T>> {
        let id = self
            .entity
            .world()
            .components()
            .get_valid_id(TypeId::of::<T>())?;
        self.access
            .has_component_read(id)
            // SAFETY: We have read access
            .then(|| unsafe { self.entity.get_ref() })
            .flatten()
    }

    /// Retrieves the change ticks for the given component. This can be useful for implementing change
    /// detection in custom runtimes.
    #[inline]
    pub fn get_change_ticks<T: Component>(&self) -> Option<ComponentTicks> {
        let id = self
            .entity
            .world()
            .components()
            .get_valid_id(TypeId::of::<T>())?;
        self.access
            .has_component_read(id)
            // SAFETY: We have read access
            .then(|| unsafe { self.entity.get_change_ticks::<T>() })
            .flatten()
    }

    /// Retrieves the change ticks for the given [`ComponentId`]. This can be useful for implementing change
    /// detection in custom runtimes.
    ///
    /// **You should prefer to use the typed API [`Self::get_change_ticks`] where possible and only
    /// use this in cases where the actual component types are not known at
    /// compile time.**
    #[inline]
    pub fn get_change_ticks_by_id(&self, component_id: ComponentId) -> Option<ComponentTicks> {
        self.access
            .has_component_read(component_id)
            // SAFETY: We have read access
            .then(|| unsafe { self.entity.get_change_ticks_by_id(component_id) })
            .flatten()
    }

    /// Gets the component of the given [`ComponentId`] from the entity.
    ///
    /// **You should prefer to use the typed API [`Self::get`] where possible and only
    /// use this in cases where the actual component types are not known at
    /// compile time.**
    ///
    /// Unlike [`FilteredEntityRef::get`], this returns a raw pointer to the component,
    /// which is only valid while the [`FilteredEntityRef`] is alive.
    #[inline]
    pub fn get_by_id(&self, component_id: ComponentId) -> Option<Ptr<'w>> {
        self.access
            .has_component_read(component_id)
            // SAFETY: We have read access
            .then(|| unsafe { self.entity.get_by_id(component_id) })
            .flatten()
    }

    /// Returns the source code location from which this entity has been spawned.
    pub fn spawned_by(&self) -> MaybeLocation {
        self.entity.spawned_by()
    }

    /// Returns the [`Tick`] at which this entity has been spawned.
    pub fn spawned_at(&self) -> Tick {
        self.entity.spawned_at()
    }
}

impl<'w, 's> From<FilteredEntityMut<'w, 's>> for FilteredEntityRef<'w, 's> {
    #[inline]
    fn from(entity: FilteredEntityMut<'w, 's>) -> Self {
        // SAFETY:
        // - `FilteredEntityMut` guarantees exclusive access to all components in the new `FilteredEntityRef`.
        unsafe { FilteredEntityRef::new(entity.entity, entity.access) }
    }
}

impl<'w, 's> From<&'w FilteredEntityMut<'_, 's>> for FilteredEntityRef<'w, 's> {
    #[inline]
    fn from(entity: &'w FilteredEntityMut<'_, 's>) -> Self {
        // SAFETY:
        // - `FilteredEntityMut` guarantees exclusive access to all components in the new `FilteredEntityRef`.
        unsafe { FilteredEntityRef::new(entity.entity, entity.access) }
    }
}

impl<'a> From<EntityRef<'a>> for FilteredEntityRef<'a, 'static> {
    fn from(entity: EntityRef<'a>) -> Self {
        // SAFETY:
        // - `EntityRef` guarantees exclusive access to all components in the new `FilteredEntityRef`.
        unsafe { FilteredEntityRef::new(entity.cell, const { &Access::new_read_all() }) }
    }
}

impl<'a> From<&'a EntityRef<'_>> for FilteredEntityRef<'a, 'static> {
    fn from(entity: &'a EntityRef<'_>) -> Self {
        // SAFETY:
        // - `EntityRef` guarantees exclusive access to all components in the new `FilteredEntityRef`.
        unsafe { FilteredEntityRef::new(entity.cell, const { &Access::new_read_all() }) }
    }
}

impl<'a> From<EntityMut<'a>> for FilteredEntityRef<'a, 'static> {
    fn from(entity: EntityMut<'a>) -> Self {
        // SAFETY:
        // - `EntityMut` guarantees exclusive access to all components in the new `FilteredEntityRef`.
        unsafe { FilteredEntityRef::new(entity.cell, const { &Access::new_read_all() }) }
    }
}

impl<'a> From<&'a EntityMut<'_>> for FilteredEntityRef<'a, 'static> {
    fn from(entity: &'a EntityMut<'_>) -> Self {
        // SAFETY:
        // - `EntityMut` guarantees exclusive access to all components in the new `FilteredEntityRef`.
        unsafe { FilteredEntityRef::new(entity.cell, const { &Access::new_read_all() }) }
    }
}

impl<'a> From<EntityWorldMut<'a>> for FilteredEntityRef<'a, 'static> {
    fn from(entity: EntityWorldMut<'a>) -> Self {
        // SAFETY:
        // - `EntityWorldMut` guarantees exclusive access to the entire world.
        unsafe {
            FilteredEntityRef::new(
                entity.into_unsafe_entity_cell(),
                const { &Access::new_read_all() },
            )
        }
    }
}

impl<'a> From<&'a EntityWorldMut<'_>> for FilteredEntityRef<'a, 'static> {
    fn from(entity: &'a EntityWorldMut<'_>) -> Self {
        // SAFETY:
        // - `EntityWorldMut` guarantees exclusive access to the entire world.
        unsafe {
            FilteredEntityRef::new(
                entity.as_unsafe_entity_cell_readonly(),
                const { &Access::new_read_all() },
            )
        }
    }
}

impl<'w, 's, B: StaticBundle> From<&'w EntityRefExcept<'_, 's, B>> for FilteredEntityRef<'w, 's> {
    fn from(value: &'w EntityRefExcept<'_, 's, B>) -> Self {
        // SAFETY:
        // - The FilteredEntityRef has the same component access as the given EntityRefExcept.
        unsafe { FilteredEntityRef::new(value.entity, value.access) }
    }
}

impl PartialEq for FilteredEntityRef<'_, '_> {
    fn eq(&self, other: &Self) -> bool {
        self.entity() == other.entity()
    }
}

impl Eq for FilteredEntityRef<'_, '_> {}

impl PartialOrd for FilteredEntityRef<'_, '_> {
    /// [`FilteredEntityRef`]'s comparison trait implementations match the underlying [`Entity`],
    /// and cannot discern between different worlds.
    fn partial_cmp(&self, other: &Self) -> Option<Ordering> {
        Some(self.cmp(other))
    }
}

impl Ord for FilteredEntityRef<'_, '_> {
    fn cmp(&self, other: &Self) -> Ordering {
        self.entity().cmp(&other.entity())
    }
}

impl Hash for FilteredEntityRef<'_, '_> {
    fn hash<H: Hasher>(&self, state: &mut H) {
        self.entity().hash(state);
    }
}

impl ContainsEntity for FilteredEntityRef<'_, '_> {
    fn entity(&self) -> Entity {
        self.id()
    }
}

// SAFETY: This type represents one Entity. We implement the comparison traits based on that Entity.
unsafe impl EntityEquivalent for FilteredEntityRef<'_, '_> {}

/// Provides mutable access to a single entity and some of its components defined by the contained [`Access`].
///
/// To define the access when used as a [`QueryData`](crate::query::QueryData),
/// use a [`QueryBuilder`](crate::query::QueryBuilder) or [`QueryParamBuilder`](crate::system::QueryParamBuilder).
/// The `FilteredEntityMut` must be the entire `QueryData`, and not nested inside a tuple with other data.
///
/// ```
/// # use bevy_ecs::{prelude::*, world::FilteredEntityMut};
/// #
/// # #[derive(Component)]
/// # struct A;
/// #
/// # let mut world = World::new();
/// # world.spawn(A);
/// #
/// // This gives the `FilteredEntityMut` access to `&mut A`.
/// let mut query = QueryBuilder::<FilteredEntityMut>::new(&mut world)
///     .data::<&mut A>()
///     .build();
///
/// let mut filtered_entity: FilteredEntityMut = query.single_mut(&mut world).unwrap();
/// let component: Mut<A> = filtered_entity.get_mut().unwrap();
/// ```
pub struct FilteredEntityMut<'w, 's> {
    entity: UnsafeEntityCell<'w>,
    access: &'s Access,
}

impl<'w, 's> FilteredEntityMut<'w, 's> {
    /// # Safety
    /// - No `&mut World` can exist from the underlying `UnsafeWorldCell`
    /// - If `access` takes read access to a component no mutable reference to that
    ///   component can exist at the same time as the returned [`FilteredEntityMut`]
    /// - If `access` takes write access to a component, no reference to that component
    ///   may exist at the same time as the returned [`FilteredEntityMut`]
    /// - If `access` takes any access for a component `entity` must have that component.
    #[inline]
    pub(crate) unsafe fn new(entity: UnsafeEntityCell<'w>, access: &'s Access) -> Self {
        Self { entity, access }
    }

    /// Returns a new instance with a shorter lifetime.
    /// This is useful if you have `&mut FilteredEntityMut`, but you need `FilteredEntityMut`.
    pub fn reborrow(&mut self) -> FilteredEntityMut<'_, 's> {
        // SAFETY: We have exclusive access to the entire entity and its components.
        unsafe { Self::new(self.entity, self.access) }
    }

    /// Gets read-only access to all of the entity's components.
    #[inline]
    pub fn as_readonly(&self) -> FilteredEntityRef<'_, 's> {
        FilteredEntityRef::from(self)
    }

    /// Returns the [ID](Entity) of the current entity.
    #[inline]
    #[must_use = "Omit the .id() call if you do not need to store the `Entity` identifier."]
    pub fn id(&self) -> Entity {
        self.entity.id()
    }

    /// Gets metadata indicating the location where the current entity is stored.
    #[inline]
    pub fn location(&self) -> EntityLocation {
        self.entity.location()
    }

    /// Returns the archetype that the current entity belongs to.
    #[inline]
    pub fn archetype(&self) -> &Archetype {
        self.entity.archetype()
    }

    /// Returns a reference to the underlying [`Access`].
    #[inline]
    pub fn access(&self) -> &Access {
        self.access
    }

    /// Returns `true` if the current entity has a component of type `T`.
    /// Otherwise, this returns `false`.
    ///
    /// ## Notes
    ///
    /// If you do not know the concrete type of a component, consider using
    /// [`Self::contains_id`] or [`Self::contains_type_id`].
    #[inline]
    pub fn contains<T: Component>(&self) -> bool {
        self.contains_type_id(TypeId::of::<T>())
    }

    /// Returns `true` if the current entity has a component identified by `component_id`.
    /// Otherwise, this returns false.
    ///
    /// ## Notes
    ///
    /// - If you know the concrete type of the component, you should prefer [`Self::contains`].
    /// - If you know the component's [`TypeId`] but not its [`ComponentId`], consider using
    ///   [`Self::contains_type_id`].
    #[inline]
    pub fn contains_id(&self, component_id: ComponentId) -> bool {
        self.entity.contains_id(component_id)
    }

    /// Returns `true` if the current entity has a component with the type identified by `type_id`.
    /// Otherwise, this returns false.
    ///
    /// ## Notes
    ///
    /// - If you know the concrete type of the component, you should prefer [`Self::contains`].
    /// - If you have a [`ComponentId`] instead of a [`TypeId`], consider using [`Self::contains_id`].
    #[inline]
    pub fn contains_type_id(&self, type_id: TypeId) -> bool {
        self.entity.contains_type_id(type_id)
    }

    /// Gets access to the component of type `T` for the current entity.
    /// Returns `None` if the entity does not have a component of type `T`.
    #[inline]
    pub fn get<T: Component>(&self) -> Option<&'_ T> {
        self.as_readonly().get()
    }

    /// Gets access to the component of type `T` for the current entity,
    /// including change detection information as a [`Ref`].
    ///
    /// Returns `None` if the entity does not have a component of type `T`.
    #[inline]
    pub fn get_ref<T: Component>(&self) -> Option<Ref<'_, T>> {
        self.as_readonly().get_ref()
    }

    /// Gets mutable access to the component of type `T` for the current entity.
    /// Returns `None` if the entity does not have a component of type `T`.
    #[inline]
    pub fn get_mut<T: Component<Mutability = Mutable>>(&mut self) -> Option<Mut<'_, T>> {
        let id = self
            .entity
            .world()
            .components()
            .get_valid_id(TypeId::of::<T>())?;
        self.access
            .has_component_write(id)
            // SAFETY: We have write access
            .then(|| unsafe { self.entity.get_mut() })
            .flatten()
    }

    /// Consumes self and gets mutable access to the component of type `T`
    /// with the world `'w` lifetime for the current entity.
    /// Returns `None` if the entity does not have a component of type `T`.
    #[inline]
    pub fn into_mut<T: Component<Mutability = Mutable>>(self) -> Option<Mut<'w, T>> {
        // SAFETY:
        // - We have write access
        // - The bound `T: Component<Mutability = Mutable>` ensures the component is mutable
        unsafe { self.into_mut_assume_mutable() }
    }

    /// Consumes self and gets mutable access to the component of type `T`
    /// with the world `'w` lifetime for the current entity.
    /// Returns `None` if the entity does not have a component of type `T`.
    ///
    /// # Safety
    ///
    /// - `T` must be a mutable component
    #[inline]
    pub unsafe fn into_mut_assume_mutable<T: Component>(self) -> Option<Mut<'w, T>> {
        let id = self
            .entity
            .world()
            .components()
            .get_valid_id(TypeId::of::<T>())?;
        self.access
            .has_component_write(id)
            // SAFETY:
            // - We have write access
            // - Caller ensures `T` is a mutable component
            .then(|| unsafe { self.entity.get_mut_assume_mutable() })
            .flatten()
    }

    /// Retrieves the change ticks for the given component. This can be useful for implementing change
    /// detection in custom runtimes.
    #[inline]
    pub fn get_change_ticks<T: Component>(&self) -> Option<ComponentTicks> {
        self.as_readonly().get_change_ticks::<T>()
    }

    /// Retrieves the change ticks for the given [`ComponentId`]. This can be useful for implementing change
    /// detection in custom runtimes.
    ///
    /// **You should prefer to use the typed API [`Self::get_change_ticks`] where possible and only
    /// use this in cases where the actual component types are not known at
    /// compile time.**
    #[inline]
    pub fn get_change_ticks_by_id(&self, component_id: ComponentId) -> Option<ComponentTicks> {
        self.as_readonly().get_change_ticks_by_id(component_id)
    }

    /// Gets the component of the given [`ComponentId`] from the entity.
    ///
    /// **You should prefer to use the typed API [`Self::get`] where possible and only
    /// use this in cases where the actual component types are not known at
    /// compile time.**
    ///
    /// Unlike [`FilteredEntityMut::get`], this returns a raw pointer to the component,
    /// which is only valid while the [`FilteredEntityMut`] is alive.
    #[inline]
    pub fn get_by_id(&self, component_id: ComponentId) -> Option<Ptr<'_>> {
        self.as_readonly().get_by_id(component_id)
    }

    /// Gets a [`MutUntyped`] of the component of the given [`ComponentId`] from the entity.
    ///
    /// **You should prefer to use the typed API [`Self::get_mut`] where possible and only
    /// use this in cases where the actual component types are not known at
    /// compile time.**
    ///
    /// Unlike [`FilteredEntityMut::get_mut`], this returns a raw pointer to the component,
    /// which is only valid while the [`FilteredEntityMut`] is alive.
    #[inline]
    pub fn get_mut_by_id(&mut self, component_id: ComponentId) -> Option<MutUntyped<'_>> {
        self.access
            .has_component_write(component_id)
            // SAFETY: We have write access
            .then(|| unsafe { self.entity.get_mut_by_id(component_id).ok() })
            .flatten()
    }

    /// Returns the source code location from which this entity has last been spawned.
    pub fn spawned_by(&self) -> MaybeLocation {
        self.entity.spawned_by()
    }

    /// Returns the [`Tick`] at which this entity has been spawned.
    pub fn spawned_at(&self) -> Tick {
        self.entity.spawned_at()
    }
}

impl<'a> From<EntityMut<'a>> for FilteredEntityMut<'a, 'static> {
    fn from(entity: EntityMut<'a>) -> Self {
        // SAFETY:
        // - `EntityMut` guarantees exclusive access to all components in the new `FilteredEntityMut`.
        unsafe { FilteredEntityMut::new(entity.cell, const { &Access::new_write_all() }) }
    }
}

impl<'a> From<&'a mut EntityMut<'_>> for FilteredEntityMut<'a, 'static> {
    fn from(entity: &'a mut EntityMut<'_>) -> Self {
        // SAFETY:
        // - `EntityMut` guarantees exclusive access to all components in the new `FilteredEntityMut`.
        unsafe { FilteredEntityMut::new(entity.cell, const { &Access::new_write_all() }) }
    }
}

impl<'a> From<EntityWorldMut<'a>> for FilteredEntityMut<'a, 'static> {
    fn from(entity: EntityWorldMut<'a>) -> Self {
        // SAFETY:
        // - `EntityWorldMut` guarantees exclusive access to the entire world.
        unsafe {
            FilteredEntityMut::new(
                entity.into_unsafe_entity_cell(),
                const { &Access::new_write_all() },
            )
        }
    }
}

impl<'a> From<&'a mut EntityWorldMut<'_>> for FilteredEntityMut<'a, 'static> {
    fn from(entity: &'a mut EntityWorldMut<'_>) -> Self {
        // SAFETY:
        // - `EntityWorldMut` guarantees exclusive access to the entire world.
        unsafe {
            FilteredEntityMut::new(
                entity.as_unsafe_entity_cell(),
                const { &Access::new_write_all() },
            )
        }
    }
}

impl<'w, 's, B: StaticBundle> From<&'w EntityMutExcept<'_, 's, B>> for FilteredEntityMut<'w, 's> {
    fn from(value: &'w EntityMutExcept<'_, 's, B>) -> Self {
        // SAFETY:
        // - The FilteredEntityMut has the same component access as the given EntityMutExcept.
        unsafe { FilteredEntityMut::new(value.entity, value.access) }
    }
}

impl PartialEq for FilteredEntityMut<'_, '_> {
    fn eq(&self, other: &Self) -> bool {
        self.entity() == other.entity()
    }
}

impl Eq for FilteredEntityMut<'_, '_> {}

impl PartialOrd for FilteredEntityMut<'_, '_> {
    /// [`FilteredEntityMut`]'s comparison trait implementations match the underlying [`Entity`],
    /// and cannot discern between different worlds.
    fn partial_cmp(&self, other: &Self) -> Option<Ordering> {
        Some(self.cmp(other))
    }
}

impl Ord for FilteredEntityMut<'_, '_> {
    fn cmp(&self, other: &Self) -> Ordering {
        self.entity().cmp(&other.entity())
    }
}

impl Hash for FilteredEntityMut<'_, '_> {
    fn hash<H: Hasher>(&self, state: &mut H) {
        self.entity().hash(state);
    }
}

impl ContainsEntity for FilteredEntityMut<'_, '_> {
    fn entity(&self) -> Entity {
        self.id()
    }
}

// SAFETY: This type represents one Entity. We implement the comparison traits based on that Entity.
unsafe impl EntityEquivalent for FilteredEntityMut<'_, '_> {}

/// Error type returned by [`TryFrom`] conversions from filtered entity types
/// ([`FilteredEntityRef`]/[`FilteredEntityMut`]) to full-access entity types
/// ([`EntityRef`]/[`EntityMut`]).
#[derive(Error, Debug)]
pub enum TryFromFilteredError {
    /// Error indicating that the filtered entity does not have read access to
    /// all components.
    #[error("Conversion failed, filtered entity ref does not have read access to all components")]
    MissingReadAllAccess,
    /// Error indicating that the filtered entity does not have write access to
    /// all components.
    #[error("Conversion failed, filtered entity ref does not have write access to all components")]
    MissingWriteAllAccess,
}

/// Provides read-only access to a single entity and all its components, save
/// for an explicitly-enumerated set.
pub struct EntityRefExcept<'w, 's, B>
where
    B: StaticBundle,
{
    entity: UnsafeEntityCell<'w>,
    access: &'s Access,
    phantom: PhantomData<B>,
}

impl<'w, 's, B> EntityRefExcept<'w, 's, B>
where
    B: StaticBundle,
{
    /// # Safety
    /// Other users of `UnsafeEntityCell` must only have mutable access to the components in `B`.
    pub(crate) unsafe fn new(entity: UnsafeEntityCell<'w>, access: &'s Access) -> Self {
        Self {
            entity,
            access,
            phantom: PhantomData,
        }
    }

    /// Returns the [ID](Entity) of the current entity.
    #[inline]
    #[must_use = "Omit the .id() call if you do not need to store the `Entity` identifier."]
    pub fn id(&self) -> Entity {
        self.entity.id()
    }

    /// Gets access to the component of type `C` for the current entity. Returns
    /// `None` if the component doesn't have a component of that type or if the
    /// type is one of the excluded components.
    #[inline]
    pub fn get<C>(&self) -> Option<&'w C>
    where
        C: Component,
    {
        let components = self.entity.world().components();
        let id = components.valid_component_id::<C>()?;
        if bundle_contains_component::<B>(components, id) {
            None
        } else {
            // SAFETY: We have read access for all components that weren't
            // covered by the `contains` check above.
            unsafe { self.entity.get() }
        }
    }

    /// Gets access to the component of type `C` for the current entity,
    /// including change detection information. Returns `None` if the component
    /// doesn't have a component of that type or if the type is one of the
    /// excluded components.
    #[inline]
    pub fn get_ref<C>(&self) -> Option<Ref<'w, C>>
    where
        C: Component,
    {
        let components = self.entity.world().components();
        let id = components.valid_component_id::<C>()?;
        if bundle_contains_component::<B>(components, id) {
            None
        } else {
            // SAFETY: We have read access for all components that weren't
            // covered by the `contains` check above.
            unsafe { self.entity.get_ref() }
        }
    }

    /// Returns the source code location from which this entity has been spawned.
    pub fn spawned_by(&self) -> MaybeLocation {
        self.entity.spawned_by()
    }

    /// Returns the [`Tick`] at which this entity has been spawned.
    pub fn spawned_at(&self) -> Tick {
        self.entity.spawned_at()
    }

    /// Gets the component of the given [`ComponentId`] from the entity.
    ///
    /// **You should prefer to use the typed API [`Self::get`] where possible and only
    /// use this in cases where the actual component types are not known at
    /// compile time.**
    ///
    /// Unlike [`EntityRefExcept::get`], this returns a raw pointer to the component,
    /// which is only valid while the [`EntityRefExcept`] is alive.
    #[inline]
    pub fn get_by_id(&self, component_id: ComponentId) -> Option<Ptr<'w>> {
        let components = self.entity.world().components();
        (!bundle_contains_component::<B>(components, component_id))
            .then(|| {
                // SAFETY: We have read access for this component
                unsafe { self.entity.get_by_id(component_id) }
            })
            .flatten()
    }

    /// Returns `true` if the current entity has a component of type `T`.
    /// Otherwise, this returns `false`.
    ///
    /// ## Notes
    ///
    /// If you do not know the concrete type of a component, consider using
    /// [`Self::contains_id`] or [`Self::contains_type_id`].
    #[inline]
    pub fn contains<T: Component>(&self) -> bool {
        self.contains_type_id(TypeId::of::<T>())
    }

    /// Returns `true` if the current entity has a component identified by `component_id`.
    /// Otherwise, this returns false.
    ///
    /// ## Notes
    ///
    /// - If you know the concrete type of the component, you should prefer [`Self::contains`].
    /// - If you know the component's [`TypeId`] but not its [`ComponentId`], consider using
    ///   [`Self::contains_type_id`].
    #[inline]
    pub fn contains_id(&self, component_id: ComponentId) -> bool {
        self.entity.contains_id(component_id)
    }

    /// Returns `true` if the current entity has a component with the type identified by `type_id`.
    /// Otherwise, this returns false.
    ///
    /// ## Notes
    ///
    /// - If you know the concrete type of the component, you should prefer [`Self::contains`].
    /// - If you have a [`ComponentId`] instead of a [`TypeId`], consider using [`Self::contains_id`].
    #[inline]
    pub fn contains_type_id(&self, type_id: TypeId) -> bool {
        self.entity.contains_type_id(type_id)
    }

    /// Retrieves the change ticks for the given component. This can be useful for implementing change
    /// detection in custom runtimes.
    #[inline]
    pub fn get_change_ticks<T: Component>(&self) -> Option<ComponentTicks> {
        let component_id = self
            .entity
            .world()
            .components()
            .get_valid_id(TypeId::of::<T>())?;
        let components = self.entity.world().components();
        (!bundle_contains_component::<B>(components, component_id))
            .then(|| {
                // SAFETY: We have read access
                unsafe { self.entity.get_change_ticks::<T>() }
            })
            .flatten()
    }

    /// Retrieves the change ticks for the given [`ComponentId`]. This can be useful for implementing change
    /// detection in custom runtimes.
    ///
    /// **You should prefer to use the typed API [`Self::get_change_ticks`] where possible and only
    /// use this in cases where the actual component types are not known at
    /// compile time.**
    #[inline]
    pub fn get_change_ticks_by_id(&self, component_id: ComponentId) -> Option<ComponentTicks> {
        let components = self.entity.world().components();
        (!bundle_contains_component::<B>(components, component_id))
            .then(|| {
                // SAFETY: We have read access
                unsafe { self.entity.get_change_ticks_by_id(component_id) }
            })
            .flatten()
    }
}

impl<'w, 's, B> From<&'w EntityMutExcept<'_, 's, B>> for EntityRefExcept<'w, 's, B>
where
    B: StaticBundle,
{
    fn from(entity: &'w EntityMutExcept<'_, 's, B>) -> Self {
        // SAFETY: All accesses that `EntityRefExcept` provides are also
        // accesses that `EntityMutExcept` provides.
        unsafe { EntityRefExcept::new(entity.entity, entity.access) }
    }
}

impl<B: StaticBundle> Clone for EntityRefExcept<'_, '_, B> {
    fn clone(&self) -> Self {
        *self
    }
}

impl<B: StaticBundle> Copy for EntityRefExcept<'_, '_, B> {}

impl<B: StaticBundle> PartialEq for EntityRefExcept<'_, '_, B> {
    fn eq(&self, other: &Self) -> bool {
        self.entity() == other.entity()
    }
}

impl<B: StaticBundle> Eq for EntityRefExcept<'_, '_, B> {}

impl<B: StaticBundle> PartialOrd for EntityRefExcept<'_, '_, B> {
    /// [`EntityRefExcept`]'s comparison trait implementations match the underlying [`Entity`],
    /// and cannot discern between different worlds.
    fn partial_cmp(&self, other: &Self) -> Option<Ordering> {
        Some(self.cmp(other))
    }
}

impl<B: StaticBundle> Ord for EntityRefExcept<'_, '_, B> {
    fn cmp(&self, other: &Self) -> Ordering {
        self.entity().cmp(&other.entity())
    }
}

impl<B: StaticBundle> Hash for EntityRefExcept<'_, '_, B> {
    fn hash<H: Hasher>(&self, state: &mut H) {
        self.entity().hash(state);
    }
}

impl<B: StaticBundle> ContainsEntity for EntityRefExcept<'_, '_, B> {
    fn entity(&self) -> Entity {
        self.id()
    }
}

// SAFETY: This type represents one Entity. We implement the comparison traits based on that Entity.
unsafe impl<B: StaticBundle> EntityEquivalent for EntityRefExcept<'_, '_, B> {}

/// Provides mutable access to all components of an entity, with the exception
/// of an explicit set.
///
/// This is a rather niche type that should only be used if you need access to
/// *all* components of an entity, while still allowing you to consult other
/// queries that might match entities that this query also matches. If you don't
/// need access to all components, prefer a standard query with a
/// [`Without`](`crate::query::Without`) filter.
pub struct EntityMutExcept<'w, 's, B>
where
    B: StaticBundle,
{
    entity: UnsafeEntityCell<'w>,
    access: &'s Access,
    phantom: PhantomData<B>,
}

impl<'w, 's, B> EntityMutExcept<'w, 's, B>
where
    B: StaticBundle,
{
    /// # Safety
    /// Other users of `UnsafeEntityCell` must not have access to any components not in `B`.
    pub(crate) unsafe fn new(entity: UnsafeEntityCell<'w>, access: &'s Access) -> Self {
        Self {
            entity,
            access,
            phantom: PhantomData,
        }
    }

    /// Returns the [ID](Entity) of the current entity.
    #[inline]
    #[must_use = "Omit the .id() call if you do not need to store the `Entity` identifier."]
    pub fn id(&self) -> Entity {
        self.entity.id()
    }

    /// Returns a new instance with a shorter lifetime.
    ///
    /// This is useful if you have `&mut EntityMutExcept`, but you need
    /// `EntityMutExcept`.
    pub fn reborrow(&mut self) -> EntityMutExcept<'_, 's, B> {
        // SAFETY: We have exclusive access to the entire entity and the
        // applicable components.
        unsafe { Self::new(self.entity, self.access) }
    }

    /// Gets read-only access to all of the entity's components, except for the
    /// ones in `CL`.
    #[inline]
    pub fn as_readonly(&self) -> EntityRefExcept<'_, 's, B> {
        EntityRefExcept::from(self)
    }

    /// Gets access to the component of type `C` for the current entity. Returns
    /// `None` if the component doesn't have a component of that type or if the
    /// type is one of the excluded components.
    #[inline]
    pub fn get<C>(&self) -> Option<&'_ C>
    where
        C: Component,
    {
        self.as_readonly().get()
    }

    /// Gets access to the component of type `C` for the current entity,
    /// including change detection information. Returns `None` if the component
    /// doesn't have a component of that type or if the type is one of the
    /// excluded components.
    #[inline]
    pub fn get_ref<C>(&self) -> Option<Ref<'_, C>>
    where
        C: Component,
    {
        self.as_readonly().get_ref()
    }

    /// Gets mutable access to the component of type `C` for the current entity.
    /// Returns `None` if the component doesn't have a component of that type or
    /// if the type is one of the excluded components.
    #[inline]
    pub fn get_mut<C>(&mut self) -> Option<Mut<'_, C>>
    where
        C: Component<Mutability = Mutable>,
    {
        let components = self.entity.world().components();
        let id = components.valid_component_id::<C>()?;
        if bundle_contains_component::<B>(components, id) {
            None
        } else {
            // SAFETY: We have write access for all components that weren't
            // covered by the `contains` check above.
            unsafe { self.entity.get_mut() }
        }
    }

    /// Returns the source code location from which this entity has been spawned.
    pub fn spawned_by(&self) -> MaybeLocation {
        self.entity.spawned_by()
    }

    /// Returns the [`Tick`] at which this entity has been spawned.
    pub fn spawned_at(&self) -> Tick {
        self.entity.spawned_at()
    }

    /// Returns `true` if the current entity has a component of type `T`.
    /// Otherwise, this returns `false`.
    ///
    /// ## Notes
    ///
    /// If you do not know the concrete type of a component, consider using
    /// [`Self::contains_id`] or [`Self::contains_type_id`].
    #[inline]
    pub fn contains<T: Component>(&self) -> bool {
        self.contains_type_id(TypeId::of::<T>())
    }

    /// Returns `true` if the current entity has a component identified by `component_id`.
    /// Otherwise, this returns false.
    ///
    /// ## Notes
    ///
    /// - If you know the concrete type of the component, you should prefer [`Self::contains`].
    /// - If you know the component's [`TypeId`] but not its [`ComponentId`], consider using
    ///   [`Self::contains_type_id`].
    #[inline]
    pub fn contains_id(&self, component_id: ComponentId) -> bool {
        self.entity.contains_id(component_id)
    }

    /// Returns `true` if the current entity has a component with the type identified by `type_id`.
    /// Otherwise, this returns false.
    ///
    /// ## Notes
    ///
    /// - If you know the concrete type of the component, you should prefer [`Self::contains`].
    /// - If you have a [`ComponentId`] instead of a [`TypeId`], consider using [`Self::contains_id`].
    #[inline]
    pub fn contains_type_id(&self, type_id: TypeId) -> bool {
        self.entity.contains_type_id(type_id)
    }

    /// Gets the component of the given [`ComponentId`] from the entity.
    ///
    /// **You should prefer to use the typed API [`Self::get`] where possible and only
    /// use this in cases where the actual component types are not known at
    /// compile time.**
    ///
    /// Unlike [`EntityMutExcept::get`], this returns a raw pointer to the component,
    /// which is only valid while the [`EntityMutExcept`] is alive.
    #[inline]
    pub fn get_by_id(&'w self, component_id: ComponentId) -> Option<Ptr<'w>> {
        self.as_readonly().get_by_id(component_id)
    }

    /// Gets a [`MutUntyped`] of the component of the given [`ComponentId`] from the entity.
    ///
    /// **You should prefer to use the typed API [`Self::get_mut`] where possible and only
    /// use this in cases where the actual component types are not known at
    /// compile time.**
    ///
    /// Unlike [`EntityMutExcept::get_mut`], this returns a raw pointer to the component,
    /// which is only valid while the [`EntityMutExcept`] is alive.
    #[inline]
    pub fn get_mut_by_id<F: DynamicComponentFetch>(
        &mut self,
        component_id: ComponentId,
    ) -> Option<MutUntyped<'_>> {
        let components = self.entity.world().components();
        (!bundle_contains_component::<B>(components, component_id))
            .then(|| {
                // SAFETY: We have write access
                unsafe { self.entity.get_mut_by_id(component_id).ok() }
            })
            .flatten()
    }
}

impl<B: StaticBundle> PartialEq for EntityMutExcept<'_, '_, B> {
    fn eq(&self, other: &Self) -> bool {
        self.entity() == other.entity()
    }
}

impl<B: StaticBundle> Eq for EntityMutExcept<'_, '_, B> {}

impl<B: StaticBundle> PartialOrd for EntityMutExcept<'_, '_, B> {
    /// [`EntityMutExcept`]'s comparison trait implementations match the underlying [`Entity`],
    /// and cannot discern between different worlds.
    fn partial_cmp(&self, other: &Self) -> Option<Ordering> {
        Some(self.cmp(other))
    }
}

impl<B: StaticBundle> Ord for EntityMutExcept<'_, '_, B> {
    fn cmp(&self, other: &Self) -> Ordering {
        self.entity().cmp(&other.entity())
    }
}

impl<B: StaticBundle> Hash for EntityMutExcept<'_, '_, B> {
    fn hash<H: Hasher>(&self, state: &mut H) {
        self.entity().hash(state);
    }
}

impl<B: StaticBundle> ContainsEntity for EntityMutExcept<'_, '_, B> {
    fn entity(&self) -> Entity {
        self.id()
    }
}

// SAFETY: This type represents one Entity. We implement the comparison traits based on that Entity.
unsafe impl<B: StaticBundle> EntityEquivalent for EntityMutExcept<'_, '_, B> {}

fn bundle_contains_component<B>(components: &Components, query_id: ComponentId) -> bool
where
    B: StaticBundle,
{
    let mut found = false;
    B::get_component_ids(components, &mut |maybe_id| {
        if let Some(id) = maybe_id {
            found = found || id == query_id;
        }
    });
    found
}

/// Inserts a dynamic [`Bundle`] into the entity.
///
/// # Safety
///
/// - [`OwningPtr`] and [`StorageType`] iterators must correspond to the
///   [`BundleInfo`](crate::bundle::BundleInfo) used to construct [`BundleInserter`]
/// - [`Entity`] must correspond to [`EntityLocation`]
unsafe fn insert_dynamic_bundle<
    'a,
    I: Iterator<Item = OwningPtr<'a>>,
    S: Iterator<Item = StorageType>,
>(
    mut bundle_inserter: BundleInserter<'_>,
    entity: Entity,
    location: EntityLocation,
    components: I,
    storage_types: S,
    mode: InsertMode,
    caller: MaybeLocation,
    relationship_hook_insert_mode: RelationshipHookMode,
) -> EntityLocation {
    struct DynamicInsertBundle<'a, I: Iterator<Item = (StorageType, OwningPtr<'a>)>> {
        components: I,
    }

    impl<'a, I: Iterator<Item = (StorageType, OwningPtr<'a>)>> DynamicBundle
        for DynamicInsertBundle<'a, I>
    {
        type Effect = ();
        unsafe fn get_components(
            mut ptr: MovingPtr<'_, Self>,
            func: &mut impl FnMut(StorageType, OwningPtr<'_>),
        ) {
            (&mut ptr.components).for_each(|(t, ptr)| func(t, ptr));
        }

        unsafe fn apply_effect(
            _ptr: MovingPtr<'_, MaybeUninit<Self>>,
            _entity: &mut EntityWorldMut,
        ) {
        }
    }

    let bundle = DynamicInsertBundle {
        components: storage_types.zip(components),
    };

    move_as_ptr!(bundle);

    // SAFETY:
    // - `location` matches `entity`.  and thus must currently exist in the source
    //   archetype for this inserter and its location within the archetype.
    // - The caller must ensure that the iterators and storage types match up with the `BundleInserter`
    // - `apply_effect` is never called on this bundle.
    // - `bundle` is not used or dropped after this point.
    unsafe {
        bundle_inserter.insert(
            entity,
            location,
            bundle,
            mode,
            caller,
            relationship_hook_insert_mode,
        )
    }
}

/// Types that can be used to fetch components from an entity dynamically by
/// [`ComponentId`]s.
///
/// Provided implementations are:
/// - [`ComponentId`]: Returns a single untyped reference.
/// - `[ComponentId; N]` and `&[ComponentId; N]`: Returns a same-sized array of untyped references.
/// - `&[ComponentId]`: Returns a [`Vec`] of untyped references.
/// - [`&HashSet<ComponentId>`](HashSet): Returns a [`HashMap`] of IDs to untyped references.
///
/// # Performance
///
/// - The slice and array implementations perform an aliased mutability check in
///   [`DynamicComponentFetch::fetch_mut`] that is `O(N^2)`.
/// - The [`HashSet`] implementation performs no such check as the type itself
///   guarantees unique IDs.
/// - The single [`ComponentId`] implementation performs no such check as only
///   one reference is returned.
///
/// # Safety
///
/// Implementor must ensure that:
/// - No aliased mutability is caused by the returned references.
/// - [`DynamicComponentFetch::fetch_ref`] returns only read-only references.
pub unsafe trait DynamicComponentFetch {
    /// The read-only reference type returned by [`DynamicComponentFetch::fetch_ref`].
    type Ref<'w>;

    /// The mutable reference type returned by [`DynamicComponentFetch::fetch_mut`].
    type Mut<'w>;

    /// Returns untyped read-only reference(s) to the component(s) with the
    /// given [`ComponentId`]s, as determined by `self`.
    ///
    /// # Safety
    ///
    /// It is the caller's responsibility to ensure that:
    /// - The given [`UnsafeEntityCell`] has read-only access to the fetched components.
    /// - No other mutable references to the fetched components exist at the same time.
    ///
    /// # Errors
    ///
    /// - Returns [`EntityComponentError::MissingComponent`] if a component is missing from the entity.
    unsafe fn fetch_ref(
        self,
        cell: UnsafeEntityCell<'_>,
    ) -> Result<Self::Ref<'_>, EntityComponentError>;

    /// Returns untyped mutable reference(s) to the component(s) with the
    /// given [`ComponentId`]s, as determined by `self`.
    ///
    /// # Safety
    ///
    /// It is the caller's responsibility to ensure that:
    /// - The given [`UnsafeEntityCell`] has mutable access to the fetched components.
    /// - No other references to the fetched components exist at the same time.
    ///
    /// # Errors
    ///
    /// - Returns [`EntityComponentError::MissingComponent`] if a component is missing from the entity.
    /// - Returns [`EntityComponentError::AliasedMutability`] if a component is requested multiple times.
    unsafe fn fetch_mut(
        self,
        cell: UnsafeEntityCell<'_>,
    ) -> Result<Self::Mut<'_>, EntityComponentError>;

    /// Returns untyped mutable reference(s) to the component(s) with the
    /// given [`ComponentId`]s, as determined by `self`.
    /// Assumes all [`ComponentId`]s refer to mutable components.
    ///
    /// # Safety
    ///
    /// It is the caller's responsibility to ensure that:
    /// - The given [`UnsafeEntityCell`] has mutable access to the fetched components.
    /// - No other references to the fetched components exist at the same time.
    /// - The requested components are all mutable.
    ///
    /// # Errors
    ///
    /// - Returns [`EntityComponentError::MissingComponent`] if a component is missing from the entity.
    /// - Returns [`EntityComponentError::AliasedMutability`] if a component is requested multiple times.
    unsafe fn fetch_mut_assume_mutable(
        self,
        cell: UnsafeEntityCell<'_>,
    ) -> Result<Self::Mut<'_>, EntityComponentError>;
}

// SAFETY:
// - No aliased mutability is caused because a single reference is returned.
// - No mutable references are returned by `fetch_ref`.
unsafe impl DynamicComponentFetch for ComponentId {
    type Ref<'w> = Ptr<'w>;
    type Mut<'w> = MutUntyped<'w>;

    unsafe fn fetch_ref(
        self,
        cell: UnsafeEntityCell<'_>,
    ) -> Result<Self::Ref<'_>, EntityComponentError> {
        // SAFETY: caller ensures that the cell has read access to the component.
        unsafe { cell.get_by_id(self) }.ok_or(EntityComponentError::MissingComponent(self))
    }

    unsafe fn fetch_mut(
        self,
        cell: UnsafeEntityCell<'_>,
    ) -> Result<Self::Mut<'_>, EntityComponentError> {
        // SAFETY: caller ensures that the cell has mutable access to the component.
        unsafe { cell.get_mut_by_id(self) }
            .map_err(|_| EntityComponentError::MissingComponent(self))
    }

    unsafe fn fetch_mut_assume_mutable(
        self,
        cell: UnsafeEntityCell<'_>,
    ) -> Result<Self::Mut<'_>, EntityComponentError> {
        // SAFETY: caller ensures that the cell has mutable access to the component.
        unsafe { cell.get_mut_assume_mutable_by_id(self) }
            .map_err(|_| EntityComponentError::MissingComponent(self))
    }
}

// SAFETY:
// - No aliased mutability is caused because the array is checked for duplicates.
// - No mutable references are returned by `fetch_ref`.
unsafe impl<const N: usize> DynamicComponentFetch for [ComponentId; N] {
    type Ref<'w> = [Ptr<'w>; N];
    type Mut<'w> = [MutUntyped<'w>; N];

    unsafe fn fetch_ref(
        self,
        cell: UnsafeEntityCell<'_>,
    ) -> Result<Self::Ref<'_>, EntityComponentError> {
        <&Self>::fetch_ref(&self, cell)
    }

    unsafe fn fetch_mut(
        self,
        cell: UnsafeEntityCell<'_>,
    ) -> Result<Self::Mut<'_>, EntityComponentError> {
        <&Self>::fetch_mut(&self, cell)
    }

    unsafe fn fetch_mut_assume_mutable(
        self,
        cell: UnsafeEntityCell<'_>,
    ) -> Result<Self::Mut<'_>, EntityComponentError> {
        <&Self>::fetch_mut_assume_mutable(&self, cell)
    }
}

// SAFETY:
// - No aliased mutability is caused because the array is checked for duplicates.
// - No mutable references are returned by `fetch_ref`.
unsafe impl<const N: usize> DynamicComponentFetch for &'_ [ComponentId; N] {
    type Ref<'w> = [Ptr<'w>; N];
    type Mut<'w> = [MutUntyped<'w>; N];

    unsafe fn fetch_ref(
        self,
        cell: UnsafeEntityCell<'_>,
    ) -> Result<Self::Ref<'_>, EntityComponentError> {
        let mut ptrs = [const { MaybeUninit::uninit() }; N];
        for (ptr, &id) in core::iter::zip(&mut ptrs, self) {
            *ptr = MaybeUninit::new(
                // SAFETY: caller ensures that the cell has read access to the component.
                unsafe { cell.get_by_id(id) }.ok_or(EntityComponentError::MissingComponent(id))?,
            );
        }

        // SAFETY: Each ptr was initialized in the loop above.
        let ptrs = ptrs.map(|ptr| unsafe { MaybeUninit::assume_init(ptr) });

        Ok(ptrs)
    }

    unsafe fn fetch_mut(
        self,
        cell: UnsafeEntityCell<'_>,
    ) -> Result<Self::Mut<'_>, EntityComponentError> {
        // Check for duplicate component IDs.
        for i in 0..self.len() {
            for j in 0..i {
                if self[i] == self[j] {
                    return Err(EntityComponentError::AliasedMutability(self[i]));
                }
            }
        }

        let mut ptrs = [const { MaybeUninit::uninit() }; N];
        for (ptr, &id) in core::iter::zip(&mut ptrs, self) {
            *ptr = MaybeUninit::new(
                // SAFETY: caller ensures that the cell has mutable access to the component.
                unsafe { cell.get_mut_by_id(id) }
                    .map_err(|_| EntityComponentError::MissingComponent(id))?,
            );
        }

        // SAFETY: Each ptr was initialized in the loop above.
        let ptrs = ptrs.map(|ptr| unsafe { MaybeUninit::assume_init(ptr) });

        Ok(ptrs)
    }

    unsafe fn fetch_mut_assume_mutable(
        self,
        cell: UnsafeEntityCell<'_>,
    ) -> Result<Self::Mut<'_>, EntityComponentError> {
        // Check for duplicate component IDs.
        for i in 0..self.len() {
            for j in 0..i {
                if self[i] == self[j] {
                    return Err(EntityComponentError::AliasedMutability(self[i]));
                }
            }
        }

        let mut ptrs = [const { MaybeUninit::uninit() }; N];
        for (ptr, &id) in core::iter::zip(&mut ptrs, self) {
            *ptr = MaybeUninit::new(
                // SAFETY: caller ensures that the cell has mutable access to the component.
                unsafe { cell.get_mut_assume_mutable_by_id(id) }
                    .map_err(|_| EntityComponentError::MissingComponent(id))?,
            );
        }

        // SAFETY: Each ptr was initialized in the loop above.
        let ptrs = ptrs.map(|ptr| unsafe { MaybeUninit::assume_init(ptr) });

        Ok(ptrs)
    }
}

// SAFETY:
// - No aliased mutability is caused because the slice is checked for duplicates.
// - No mutable references are returned by `fetch_ref`.
unsafe impl DynamicComponentFetch for &'_ [ComponentId] {
    type Ref<'w> = Vec<Ptr<'w>>;
    type Mut<'w> = Vec<MutUntyped<'w>>;

    unsafe fn fetch_ref(
        self,
        cell: UnsafeEntityCell<'_>,
    ) -> Result<Self::Ref<'_>, EntityComponentError> {
        let mut ptrs = Vec::with_capacity(self.len());
        for &id in self {
            ptrs.push(
                // SAFETY: caller ensures that the cell has read access to the component.
                unsafe { cell.get_by_id(id) }.ok_or(EntityComponentError::MissingComponent(id))?,
            );
        }
        Ok(ptrs)
    }

    unsafe fn fetch_mut(
        self,
        cell: UnsafeEntityCell<'_>,
    ) -> Result<Self::Mut<'_>, EntityComponentError> {
        // Check for duplicate component IDs.
        for i in 0..self.len() {
            for j in 0..i {
                if self[i] == self[j] {
                    return Err(EntityComponentError::AliasedMutability(self[i]));
                }
            }
        }

        let mut ptrs = Vec::with_capacity(self.len());
        for &id in self {
            ptrs.push(
                // SAFETY: caller ensures that the cell has mutable access to the component.
                unsafe { cell.get_mut_by_id(id) }
                    .map_err(|_| EntityComponentError::MissingComponent(id))?,
            );
        }
        Ok(ptrs)
    }

    unsafe fn fetch_mut_assume_mutable(
        self,
        cell: UnsafeEntityCell<'_>,
    ) -> Result<Self::Mut<'_>, EntityComponentError> {
        // Check for duplicate component IDs.
        for i in 0..self.len() {
            for j in 0..i {
                if self[i] == self[j] {
                    return Err(EntityComponentError::AliasedMutability(self[i]));
                }
            }
        }

        let mut ptrs = Vec::with_capacity(self.len());
        for &id in self {
            ptrs.push(
                // SAFETY: caller ensures that the cell has mutable access to the component.
                unsafe { cell.get_mut_assume_mutable_by_id(id) }
                    .map_err(|_| EntityComponentError::MissingComponent(id))?,
            );
        }
        Ok(ptrs)
    }
}

// SAFETY:
// - No aliased mutability is caused because `HashSet` guarantees unique elements.
// - No mutable references are returned by `fetch_ref`.
unsafe impl DynamicComponentFetch for &'_ HashSet<ComponentId> {
    type Ref<'w> = HashMap<ComponentId, Ptr<'w>>;
    type Mut<'w> = HashMap<ComponentId, MutUntyped<'w>>;

    unsafe fn fetch_ref(
        self,
        cell: UnsafeEntityCell<'_>,
    ) -> Result<Self::Ref<'_>, EntityComponentError> {
        let mut ptrs = HashMap::with_capacity_and_hasher(self.len(), Default::default());
        for &id in self {
            ptrs.insert(
                id,
                // SAFETY: caller ensures that the cell has read access to the component.
                unsafe { cell.get_by_id(id) }.ok_or(EntityComponentError::MissingComponent(id))?,
            );
        }
        Ok(ptrs)
    }

    unsafe fn fetch_mut(
        self,
        cell: UnsafeEntityCell<'_>,
    ) -> Result<Self::Mut<'_>, EntityComponentError> {
        let mut ptrs = HashMap::with_capacity_and_hasher(self.len(), Default::default());
        for &id in self {
            ptrs.insert(
                id,
                // SAFETY: caller ensures that the cell has mutable access to the component.
                unsafe { cell.get_mut_by_id(id) }
                    .map_err(|_| EntityComponentError::MissingComponent(id))?,
            );
        }
        Ok(ptrs)
    }

    unsafe fn fetch_mut_assume_mutable(
        self,
        cell: UnsafeEntityCell<'_>,
    ) -> Result<Self::Mut<'_>, EntityComponentError> {
        let mut ptrs = HashMap::with_capacity_and_hasher(self.len(), Default::default());
        for &id in self {
            ptrs.insert(
                id,
                // SAFETY: caller ensures that the cell has mutable access to the component.
                unsafe { cell.get_mut_assume_mutable_by_id(id) }
                    .map_err(|_| EntityComponentError::MissingComponent(id))?,
            );
        }
        Ok(ptrs)
    }
}

#[cfg(test)]
mod tests {
    use alloc::{vec, vec::Vec};
    use bevy_ptr::{OwningPtr, Ptr};
    use core::panic::AssertUnwindSafe;
    use std::sync::OnceLock;

    use crate::component::Tick;
    use crate::lifecycle::HookContext;
    use crate::{
        change_detection::{MaybeLocation, MutUntyped},
        component::ComponentId,
        prelude::*,
        system::{assert_is_system, RunSystemOnce as _},
        world::{error::EntityComponentError, DeferredWorld, FilteredEntityMut, FilteredEntityRef},
    };

    use super::{EntityMutExcept, EntityRefExcept};

    #[derive(Component, Clone, Copy, Debug, PartialEq)]
    struct TestComponent(u32);

    #[derive(Component, Clone, Copy, Debug, PartialEq)]
    #[component(storage = "SparseSet")]
    struct TestComponent2(u32);

    #[test]
    fn entity_ref_get_by_id() {
        let mut world = World::new();
        let entity = world.spawn(TestComponent(42)).id();
        let component_id = world
            .components()
            .get_valid_id(core::any::TypeId::of::<TestComponent>())
            .unwrap();

        let entity = world.entity(entity);
        let test_component = entity.get_by_id(component_id).unwrap();
        // SAFETY: points to a valid `TestComponent`
        let test_component = unsafe { test_component.deref::<TestComponent>() };

        assert_eq!(test_component.0, 42);
    }

    #[test]
    fn entity_mut_get_by_id() {
        let mut world = World::new();
        let entity = world.spawn(TestComponent(42)).id();
        let component_id = world
            .components()
            .get_valid_id(core::any::TypeId::of::<TestComponent>())
            .unwrap();

        let mut entity_mut = world.entity_mut(entity);
        let mut test_component = entity_mut.get_mut_by_id(component_id).unwrap();
        {
            test_component.set_changed();
            let test_component =
                // SAFETY: `test_component` has unique access of the `EntityWorldMut` and is not used afterwards
                unsafe { test_component.into_inner().deref_mut::<TestComponent>() };
            test_component.0 = 43;
        }

        let entity = world.entity(entity);
        let test_component = entity.get_by_id(component_id).unwrap();
        // SAFETY: `TestComponent` is the correct component type
        let test_component = unsafe { test_component.deref::<TestComponent>() };

        assert_eq!(test_component.0, 43);
    }

    #[test]
    fn entity_ref_get_by_id_invalid_component_id() {
        let invalid_component_id = ComponentId::new(usize::MAX);

        let mut world = World::new();
        let entity = world.spawn_empty().id();
        let entity = world.entity(entity);
        assert!(entity.get_by_id(invalid_component_id).is_err());
    }

    #[test]
    fn entity_mut_get_by_id_invalid_component_id() {
        let invalid_component_id = ComponentId::new(usize::MAX);

        let mut world = World::new();
        let mut entity = world.spawn_empty();
        assert!(entity.get_by_id(invalid_component_id).is_err());
        assert!(entity.get_mut_by_id(invalid_component_id).is_err());
    }

    #[derive(Resource)]
    struct R(usize);

    #[test]
    fn entity_mut_resource_scope() {
        // Keep in sync with the `resource_scope` test in lib.rs
        let mut world = World::new();
        let mut entity = world.spawn_empty();

        assert!(entity.try_resource_scope::<R, _>(|_, _| {}).is_none());
        entity.world_scope(|world| world.insert_resource(R(0)));
        entity.resource_scope(|entity: &mut EntityWorldMut, mut value: Mut<R>| {
            value.0 += 1;
            assert!(!entity.world().contains_resource::<R>());
        });
        assert_eq!(entity.resource::<R>().0, 1);
    }

    #[test]
    fn entity_mut_resource_scope_panic() {
        let mut world = World::new();
        world.insert_resource(R(0));

        let mut entity = world.spawn_empty();
        let old_location = entity.location();
        let result = std::panic::catch_unwind(AssertUnwindSafe(|| {
            entity.resource_scope(|entity: &mut EntityWorldMut, _: Mut<R>| {
                // Change the entity's `EntityLocation`.
                entity.insert(TestComponent(0));

                // Ensure that the entity location still gets updated even in case of a panic.
                panic!("this should get caught by the outer scope")
            });
        }));
        assert!(result.is_err());

        // Ensure that the location has been properly updated.
        assert_ne!(entity.location(), old_location);
    }

    // regression test for https://github.com/bevyengine/bevy/pull/7387
    #[test]
    fn entity_mut_world_scope_panic() {
        let mut world = World::new();

        let mut entity = world.spawn_empty();
        let old_location = entity.location();
        let id = entity.id();
        let res = std::panic::catch_unwind(AssertUnwindSafe(|| {
            entity.world_scope(|w| {
                // Change the entity's `EntityLocation`, which invalidates the original `EntityWorldMut`.
                // This will get updated at the end of the scope.
                w.entity_mut(id).insert(TestComponent(0));

                // Ensure that the entity location still gets updated even in case of a panic.
                panic!("this should get caught by the outer scope")
            });
        }));
        assert!(res.is_err());

        // Ensure that the location has been properly updated.
        assert_ne!(entity.location(), old_location);
    }

    #[test]
    fn entity_mut_reborrow_scope_panic() {
        let mut world = World::new();

        let mut entity = world.spawn_empty();
        let old_location = entity.location();
        let res = std::panic::catch_unwind(AssertUnwindSafe(|| {
            entity.reborrow_scope(|mut entity| {
                // Change the entity's `EntityLocation`, which invalidates the original `EntityWorldMut`.
                // This will get updated at the end of the scope.
                entity.insert(TestComponent(0));

                // Ensure that the entity location still gets updated even in case of a panic.
                panic!("this should get caught by the outer scope")
            });
        }));
        assert!(res.is_err());

        // Ensure that the location has been properly updated.
        assert_ne!(entity.location(), old_location);
    }

    // regression test for https://github.com/bevyengine/bevy/pull/7805
    #[test]
    fn removing_sparse_updates_archetype_row() {
        #[derive(Component, PartialEq, Debug)]
        struct Dense(u8);

        #[derive(Component)]
        #[component(storage = "SparseSet")]
        struct Sparse;

        let mut world = World::new();
        let e1 = world.spawn((Dense(0), Sparse)).id();
        let e2 = world.spawn((Dense(1), Sparse)).id();

        world.entity_mut(e1).remove::<Sparse>();
        assert_eq!(world.entity(e2).get::<Dense>().unwrap(), &Dense(1));
    }

    // regression test for https://github.com/bevyengine/bevy/pull/7805
    #[test]
    fn removing_dense_updates_table_row() {
        #[derive(Component, PartialEq, Debug)]
        struct Dense(u8);

        #[derive(Component)]
        #[component(storage = "SparseSet")]
        struct Sparse;

        let mut world = World::new();
        let e1 = world.spawn((Dense(0), Sparse)).id();
        let e2 = world.spawn((Dense(1), Sparse)).id();

        world.entity_mut(e1).remove::<Dense>();
        assert_eq!(world.entity(e2).get::<Dense>().unwrap(), &Dense(1));
    }

    // Test that calling retain with `()` removes all components.
    #[test]
    fn retain_nothing() {
        #[derive(Component)]
        struct Marker<const N: usize>;

        let mut world = World::new();
        let ent = world.spawn((Marker::<1>, Marker::<2>, Marker::<3>)).id();

        world.entity_mut(ent).retain::<()>();
        assert_eq!(world.entity(ent).archetype().components().len(), 0);
    }

    // Test removing some components with `retain`, including components not on the entity.
    #[test]
    fn retain_some_components() {
        #[derive(Component)]
        struct Marker<const N: usize>;

        let mut world = World::new();
        let ent = world.spawn((Marker::<1>, Marker::<2>, Marker::<3>)).id();

        world.entity_mut(ent).retain::<(Marker<2>, Marker<4>)>();
        // Check that marker 2 was retained.
        assert!(world.entity(ent).get::<Marker<2>>().is_some());
        // Check that only marker 2 was retained.
        assert_eq!(world.entity(ent).archetype().components().len(), 1);
    }

    // regression test for https://github.com/bevyengine/bevy/pull/7805
    #[test]
    fn inserting_sparse_updates_archetype_row() {
        #[derive(Component, PartialEq, Debug)]
        struct Dense(u8);

        #[derive(Component)]
        #[component(storage = "SparseSet")]
        struct Sparse;

        let mut world = World::new();
        let e1 = world.spawn(Dense(0)).id();
        let e2 = world.spawn(Dense(1)).id();

        world.entity_mut(e1).insert(Sparse);
        assert_eq!(world.entity(e2).get::<Dense>().unwrap(), &Dense(1));
    }

    // regression test for https://github.com/bevyengine/bevy/pull/7805
    #[test]
    fn inserting_dense_updates_archetype_row() {
        #[derive(Component, PartialEq, Debug)]
        struct Dense(u8);

        #[derive(Component)]
        struct Dense2;

        #[derive(Component)]
        #[component(storage = "SparseSet")]
        struct Sparse;

        let mut world = World::new();
        let e1 = world.spawn(Dense(0)).id();
        let e2 = world.spawn(Dense(1)).id();

        world.entity_mut(e1).insert(Sparse).remove::<Sparse>();

        // archetype with [e2, e1]
        // table with [e1, e2]

        world.entity_mut(e2).insert(Dense2);

        assert_eq!(world.entity(e1).get::<Dense>().unwrap(), &Dense(0));
    }

    #[test]
    fn inserting_dense_updates_table_row() {
        #[derive(Component, PartialEq, Debug)]
        struct Dense(u8);

        #[derive(Component)]
        struct Dense2;

        #[derive(Component)]
        #[component(storage = "SparseSet")]
        struct Sparse;

        let mut world = World::new();
        let e1 = world.spawn(Dense(0)).id();
        let e2 = world.spawn(Dense(1)).id();

        world.entity_mut(e1).insert(Sparse).remove::<Sparse>();

        // archetype with [e2, e1]
        // table with [e1, e2]

        world.entity_mut(e1).insert(Dense2);

        assert_eq!(world.entity(e2).get::<Dense>().unwrap(), &Dense(1));
    }

    // regression test for https://github.com/bevyengine/bevy/pull/7805
    #[test]
    fn despawning_entity_updates_archetype_row() {
        #[derive(Component, PartialEq, Debug)]
        struct Dense(u8);

        #[derive(Component)]
        #[component(storage = "SparseSet")]
        struct Sparse;

        let mut world = World::new();
        let e1 = world.spawn(Dense(0)).id();
        let e2 = world.spawn(Dense(1)).id();

        world.entity_mut(e1).insert(Sparse).remove::<Sparse>();

        // archetype with [e2, e1]
        // table with [e1, e2]

        world.entity_mut(e2).despawn();

        assert_eq!(world.entity(e1).get::<Dense>().unwrap(), &Dense(0));
    }

    // regression test for https://github.com/bevyengine/bevy/pull/7805
    #[test]
    fn despawning_entity_updates_table_row() {
        #[derive(Component, PartialEq, Debug)]
        struct Dense(u8);

        #[derive(Component)]
        #[component(storage = "SparseSet")]
        struct Sparse;

        let mut world = World::new();
        let e1 = world.spawn(Dense(0)).id();
        let e2 = world.spawn(Dense(1)).id();

        world.entity_mut(e1).insert(Sparse).remove::<Sparse>();

        // archetype with [e2, e1]
        // table with [e1, e2]

        world.entity_mut(e1).despawn();

        assert_eq!(world.entity(e2).get::<Dense>().unwrap(), &Dense(1));
    }

    #[test]
    fn entity_mut_insert_by_id() {
        let mut world = World::new();
        let test_component_id = world.register_component::<TestComponent>();

        let mut entity = world.spawn_empty();
        OwningPtr::make(TestComponent(42), |ptr| {
            // SAFETY: `ptr` matches the component id
            unsafe { entity.insert_by_id(test_component_id, ptr) };
        });

        let components: Vec<_> = world.query::<&TestComponent>().iter(&world).collect();

        assert_eq!(components, vec![&TestComponent(42)]);

        // Compare with `insert_bundle_by_id`

        let mut entity = world.spawn_empty();
        OwningPtr::make(TestComponent(84), |ptr| {
            // SAFETY: `ptr` matches the component id
            unsafe { entity.insert_by_ids(&[test_component_id], vec![ptr].into_iter()) };
        });

        let components: Vec<_> = world.query::<&TestComponent>().iter(&world).collect();

        assert_eq!(components, vec![&TestComponent(42), &TestComponent(84)]);
    }

    #[test]
    fn entity_mut_insert_bundle_by_id() {
        let mut world = World::new();
        let test_component_id = world.register_component::<TestComponent>();
        let test_component_2_id = world.register_component::<TestComponent2>();

        let component_ids = [test_component_id, test_component_2_id];
        let test_component_value = TestComponent(42);
        let test_component_2_value = TestComponent2(84);

        let mut entity = world.spawn_empty();
        OwningPtr::make(test_component_value, |ptr1| {
            OwningPtr::make(test_component_2_value, |ptr2| {
                // SAFETY: `ptr1` and `ptr2` match the component ids
                unsafe { entity.insert_by_ids(&component_ids, vec![ptr1, ptr2].into_iter()) };
            });
        });

        let dynamic_components: Vec<_> = world
            .query::<(&TestComponent, &TestComponent2)>()
            .iter(&world)
            .collect();

        assert_eq!(
            dynamic_components,
            vec![(&TestComponent(42), &TestComponent2(84))]
        );

        // Compare with `World` generated using static type equivalents
        let mut static_world = World::new();

        static_world.spawn((test_component_value, test_component_2_value));
        let static_components: Vec<_> = static_world
            .query::<(&TestComponent, &TestComponent2)>()
            .iter(&static_world)
            .collect();

        assert_eq!(dynamic_components, static_components);
    }

    #[test]
    fn entity_mut_remove_by_id() {
        let mut world = World::new();
        let test_component_id = world.register_component::<TestComponent>();

        let mut entity = world.spawn(TestComponent(42));
        entity.remove_by_id(test_component_id);

        let components: Vec<_> = world.query::<&TestComponent>().iter(&world).collect();

        assert_eq!(components, vec![] as Vec<&TestComponent>);

        // remove non-existent component does not panic
        world.spawn_empty().remove_by_id(test_component_id);
    }

    /// Tests that components can be accessed through an `EntityRefExcept`.
    #[test]
    fn entity_ref_except() {
        let mut world = World::new();
        world.register_component::<TestComponent>();
        world.register_component::<TestComponent2>();

        world.spawn(TestComponent(0)).insert(TestComponent2(0));

        let mut query = world.query::<EntityRefExcept<TestComponent>>();

        let mut found = false;
        for entity_ref in query.iter_mut(&mut world) {
            found = true;
            assert!(entity_ref.get::<TestComponent>().is_none());
            assert!(entity_ref.get_ref::<TestComponent>().is_none());
            assert!(matches!(
                entity_ref.get::<TestComponent2>(),
                Some(TestComponent2(0))
            ));
        }

        assert!(found);
    }

    // Test that a single query can't both contain a mutable reference to a
    // component C and an `EntityRefExcept` that doesn't include C among its
    // exclusions.
    #[test]
    #[should_panic]
    fn entity_ref_except_conflicts_with_self() {
        let mut world = World::new();
        world.spawn(TestComponent(0)).insert(TestComponent2(0));

        // This should panic, because we have a mutable borrow on
        // `TestComponent` but have a simultaneous indirect immutable borrow on
        // that component via `EntityRefExcept`.
        world.run_system_once(system).unwrap();

        fn system(_: Query<(&mut TestComponent, EntityRefExcept<TestComponent2>)>) {}
    }

    // Test that an `EntityRefExcept` that doesn't include a component C among
    // its exclusions can't coexist with a mutable query for that component.
    #[test]
    #[should_panic]
    fn entity_ref_except_conflicts_with_other() {
        let mut world = World::new();
        world.spawn(TestComponent(0)).insert(TestComponent2(0));

        // This should panic, because we have a mutable borrow on
        // `TestComponent` but have a simultaneous indirect immutable borrow on
        // that component via `EntityRefExcept`.
        world.run_system_once(system).unwrap();

        fn system(_: Query<&mut TestComponent>, _: Query<EntityRefExcept<TestComponent2>>) {}
    }

    // Test that an `EntityRefExcept` with an exception for some component C can
    // coexist with a query for that component C.
    #[test]
    fn entity_ref_except_doesnt_conflict() {
        let mut world = World::new();
        world.spawn(TestComponent(0)).insert(TestComponent2(0));

        world.run_system_once(system).unwrap();

        fn system(_: Query<&mut TestComponent>, query: Query<EntityRefExcept<TestComponent>>) {
            for entity_ref in query.iter() {
                assert!(matches!(
                    entity_ref.get::<TestComponent2>(),
                    Some(TestComponent2(0))
                ));
            }
        }
    }

    /// Tests that components can be mutably accessed through an
    /// `EntityMutExcept`.
    #[test]
    fn entity_mut_except() {
        let mut world = World::new();
        world.spawn(TestComponent(0)).insert(TestComponent2(0));

        let mut query = world.query::<EntityMutExcept<TestComponent>>();

        let mut found = false;
        for mut entity_mut in query.iter_mut(&mut world) {
            found = true;
            assert!(entity_mut.get::<TestComponent>().is_none());
            assert!(entity_mut.get_ref::<TestComponent>().is_none());
            assert!(entity_mut.get_mut::<TestComponent>().is_none());
            assert!(matches!(
                entity_mut.get::<TestComponent2>(),
                Some(TestComponent2(0))
            ));
        }

        assert!(found);
    }

    // Test that a single query can't both contain a mutable reference to a
    // component C and an `EntityMutExcept` that doesn't include C among its
    // exclusions.
    #[test]
    #[should_panic]
    fn entity_mut_except_conflicts_with_self() {
        let mut world = World::new();
        world.spawn(TestComponent(0)).insert(TestComponent2(0));

        // This should panic, because we have a mutable borrow on
        // `TestComponent` but have a simultaneous indirect immutable borrow on
        // that component via `EntityRefExcept`.
        world.run_system_once(system).unwrap();

        fn system(_: Query<(&mut TestComponent, EntityMutExcept<TestComponent2>)>) {}
    }

    // Test that an `EntityMutExcept` that doesn't include a component C among
    // its exclusions can't coexist with a query for that component.
    #[test]
    #[should_panic]
    fn entity_mut_except_conflicts_with_other() {
        let mut world = World::new();
        world.spawn(TestComponent(0)).insert(TestComponent2(0));

        // This should panic, because we have a mutable borrow on
        // `TestComponent` but have a simultaneous indirect immutable borrow on
        // that component via `EntityRefExcept`.
        world.run_system_once(system).unwrap();

        fn system(_: Query<&mut TestComponent>, mut query: Query<EntityMutExcept<TestComponent2>>) {
            for mut entity_mut in query.iter_mut() {
                assert!(entity_mut
                    .get_mut::<TestComponent2>()
                    .is_some_and(|component| component.0 == 0));
            }
        }
    }

    // Test that an `EntityMutExcept` with an exception for some component C can
    // coexist with a query for that component C.
    #[test]
    fn entity_mut_except_doesnt_conflict() {
        let mut world = World::new();
        world.spawn(TestComponent(0)).insert(TestComponent2(0));

        world.run_system_once(system).unwrap();

        fn system(_: Query<&mut TestComponent>, mut query: Query<EntityMutExcept<TestComponent>>) {
            for mut entity_mut in query.iter_mut() {
                assert!(entity_mut
                    .get_mut::<TestComponent2>()
                    .is_some_and(|component| component.0 == 0));
            }
        }
    }

    #[test]
    fn entity_mut_except_registers_components() {
        // Checks for a bug where `EntityMutExcept` would not register the component and
        // would therefore not include an exception, causing it to conflict with the later query.
        fn system1(_query: Query<EntityMutExcept<TestComponent>>, _: Query<&mut TestComponent>) {}
        let mut world = World::new();
        world.run_system_once(system1).unwrap();

        fn system2(_: Query<&mut TestComponent>, _query: Query<EntityMutExcept<TestComponent>>) {}
        let mut world = World::new();
        world.run_system_once(system2).unwrap();
    }

    #[derive(Component)]
    struct A;

    #[test]
    fn disjoint_access() {
        fn disjoint_readonly(_: Query<EntityMut, With<A>>, _: Query<EntityRef, Without<A>>) {}

        fn disjoint_mutable(_: Query<EntityMut, With<A>>, _: Query<EntityMut, Without<A>>) {}

        assert_is_system(disjoint_readonly);
        assert_is_system(disjoint_mutable);
    }

    #[test]
    fn ref_compatible() {
        fn borrow_system(_: Query<(EntityRef, &A)>, _: Query<&A>) {}

        assert_is_system(borrow_system);
    }

    #[test]
    fn ref_compatible_with_resource() {
        fn borrow_system(_: Query<EntityRef>, _: Res<R>) {}

        assert_is_system(borrow_system);
    }

    #[test]
    fn ref_compatible_with_resource_mut() {
        fn borrow_system(_: Query<EntityRef>, _: ResMut<R>) {}

        assert_is_system(borrow_system);
    }

    #[test]
    #[should_panic]
    fn ref_incompatible_with_mutable_component() {
        fn incompatible_system(_: Query<(EntityRef, &mut A)>) {}

        assert_is_system(incompatible_system);
    }

    #[test]
    #[should_panic]
    fn ref_incompatible_with_mutable_query() {
        fn incompatible_system(_: Query<EntityRef>, _: Query<&mut A>) {}

        assert_is_system(incompatible_system);
    }

    #[test]
    fn mut_compatible_with_entity() {
        fn borrow_mut_system(_: Query<(Entity, EntityMut)>) {}

        assert_is_system(borrow_mut_system);
    }

    #[test]
    fn mut_compatible_with_resource() {
        fn borrow_mut_system(_: Res<R>, _: Query<EntityMut>) {}

        assert_is_system(borrow_mut_system);
    }

    #[test]
    fn mut_compatible_with_resource_mut() {
        fn borrow_mut_system(_: ResMut<R>, _: Query<EntityMut>) {}

        assert_is_system(borrow_mut_system);
    }

    #[test]
    #[should_panic]
    fn mut_incompatible_with_read_only_component() {
        fn incompatible_system(_: Query<(EntityMut, &A)>) {}

        assert_is_system(incompatible_system);
    }

    #[test]
    #[should_panic]
    fn mut_incompatible_with_mutable_component() {
        fn incompatible_system(_: Query<(EntityMut, &mut A)>) {}

        assert_is_system(incompatible_system);
    }

    #[test]
    #[should_panic]
    fn mut_incompatible_with_read_only_query() {
        fn incompatible_system(_: Query<EntityMut>, _: Query<&A>) {}

        assert_is_system(incompatible_system);
    }

    #[test]
    #[should_panic]
    fn mut_incompatible_with_mutable_query() {
        fn incompatible_system(_: Query<EntityMut>, _: Query<&mut A>) {}

        assert_is_system(incompatible_system);
    }

    #[test]
    fn filtered_entity_ref_normal() {
        let mut world = World::new();
        let a_id = world.register_component::<A>();

        let e: FilteredEntityRef = world.spawn(A).into();

        assert!(e.get::<A>().is_some());
        assert!(e.get_ref::<A>().is_some());
        assert!(e.get_change_ticks::<A>().is_some());
        assert!(e.get_by_id(a_id).is_some());
        assert!(e.get_change_ticks_by_id(a_id).is_some());
    }

    #[test]
    fn filtered_entity_ref_missing() {
        let mut world = World::new();
        let a_id = world.register_component::<A>();

        let e: FilteredEntityRef = world.spawn(()).into();

        assert!(e.get::<A>().is_none());
        assert!(e.get_ref::<A>().is_none());
        assert!(e.get_change_ticks::<A>().is_none());
        assert!(e.get_by_id(a_id).is_none());
        assert!(e.get_change_ticks_by_id(a_id).is_none());
    }

    #[test]
    fn filtered_entity_mut_normal() {
        let mut world = World::new();
        let a_id = world.register_component::<A>();

        let mut e: FilteredEntityMut = world.spawn(A).into();

        assert!(e.get::<A>().is_some());
        assert!(e.get_ref::<A>().is_some());
        assert!(e.get_mut::<A>().is_some());
        assert!(e.get_change_ticks::<A>().is_some());
        assert!(e.get_by_id(a_id).is_some());
        assert!(e.get_mut_by_id(a_id).is_some());
        assert!(e.get_change_ticks_by_id(a_id).is_some());
    }

    #[test]
    fn filtered_entity_mut_missing() {
        let mut world = World::new();
        let a_id = world.register_component::<A>();

        let mut e: FilteredEntityMut = world.spawn(()).into();

        assert!(e.get::<A>().is_none());
        assert!(e.get_ref::<A>().is_none());
        assert!(e.get_mut::<A>().is_none());
        assert!(e.get_change_ticks::<A>().is_none());
        assert!(e.get_by_id(a_id).is_none());
        assert!(e.get_mut_by_id(a_id).is_none());
        assert!(e.get_change_ticks_by_id(a_id).is_none());
    }

    #[derive(Component, PartialEq, Eq, Debug)]
    struct X(usize);

    #[derive(Component, PartialEq, Eq, Debug)]
    struct Y(usize);

    #[test]
    fn get_components() {
        let mut world = World::default();
        let e1 = world.spawn((X(7), Y(10))).id();
        let e2 = world.spawn(X(8)).id();
        let e3 = world.spawn_empty().id();

        assert_eq!(
            Some((&X(7), &Y(10))),
            world.entity(e1).get_components::<(&X, &Y)>()
        );
        assert_eq!(None, world.entity(e2).get_components::<(&X, &Y)>());
        assert_eq!(None, world.entity(e3).get_components::<(&X, &Y)>());
    }

    #[test]
    fn get_by_id_array() {
        let mut world = World::default();
        let e1 = world.spawn((X(7), Y(10))).id();
        let e2 = world.spawn(X(8)).id();
        let e3 = world.spawn_empty().id();

        let x_id = world.register_component::<X>();
        let y_id = world.register_component::<Y>();

        assert_eq!(
            Ok((&X(7), &Y(10))),
            world
                .entity(e1)
                .get_by_id([x_id, y_id])
                .map(|[x_ptr, y_ptr]| {
                    // SAFETY: components match the id they were fetched with
                    (unsafe { x_ptr.deref::<X>() }, unsafe { y_ptr.deref::<Y>() })
                })
        );
        assert_eq!(
            Err(EntityComponentError::MissingComponent(y_id)),
            world
                .entity(e2)
                .get_by_id([x_id, y_id])
                .map(|[x_ptr, y_ptr]| {
                    // SAFETY: components match the id they were fetched with
                    (unsafe { x_ptr.deref::<X>() }, unsafe { y_ptr.deref::<Y>() })
                })
        );
        assert_eq!(
            Err(EntityComponentError::MissingComponent(x_id)),
            world
                .entity(e3)
                .get_by_id([x_id, y_id])
                .map(|[x_ptr, y_ptr]| {
                    // SAFETY: components match the id they were fetched with
                    (unsafe { x_ptr.deref::<X>() }, unsafe { y_ptr.deref::<Y>() })
                })
        );
    }

    #[test]
    fn get_by_id_vec() {
        let mut world = World::default();
        let e1 = world.spawn((X(7), Y(10))).id();
        let e2 = world.spawn(X(8)).id();
        let e3 = world.spawn_empty().id();

        let x_id = world.register_component::<X>();
        let y_id = world.register_component::<Y>();

        assert_eq!(
            Ok((&X(7), &Y(10))),
            world
                .entity(e1)
                .get_by_id(&[x_id, y_id] as &[ComponentId])
                .map(|ptrs| {
                    let Ok([x_ptr, y_ptr]): Result<[Ptr; 2], _> = ptrs.try_into() else {
                        panic!("get_by_id(slice) didn't return 2 elements")
                    };

                    // SAFETY: components match the id they were fetched with
                    (unsafe { x_ptr.deref::<X>() }, unsafe { y_ptr.deref::<Y>() })
                })
        );
        assert_eq!(
            Err(EntityComponentError::MissingComponent(y_id)),
            world
                .entity(e2)
                .get_by_id(&[x_id, y_id] as &[ComponentId])
                .map(|ptrs| {
                    let Ok([x_ptr, y_ptr]): Result<[Ptr; 2], _> = ptrs.try_into() else {
                        panic!("get_by_id(slice) didn't return 2 elements")
                    };

                    // SAFETY: components match the id they were fetched with
                    (unsafe { x_ptr.deref::<X>() }, unsafe { y_ptr.deref::<Y>() })
                })
        );
        assert_eq!(
            Err(EntityComponentError::MissingComponent(x_id)),
            world
                .entity(e3)
                .get_by_id(&[x_id, y_id] as &[ComponentId])
                .map(|ptrs| {
                    let Ok([x_ptr, y_ptr]): Result<[Ptr; 2], _> = ptrs.try_into() else {
                        panic!("get_by_id(slice) didn't return 2 elements")
                    };

                    // SAFETY: components match the id they were fetched with
                    (unsafe { x_ptr.deref::<X>() }, unsafe { y_ptr.deref::<Y>() })
                })
        );
    }

    #[test]
    fn get_mut_by_id_array() {
        let mut world = World::default();
        let e1 = world.spawn((X(7), Y(10))).id();
        let e2 = world.spawn(X(8)).id();
        let e3 = world.spawn_empty().id();

        let x_id = world.register_component::<X>();
        let y_id = world.register_component::<Y>();

        assert_eq!(
            Ok((&mut X(7), &mut Y(10))),
            world
                .entity_mut(e1)
                .get_mut_by_id([x_id, y_id])
                .map(|[x_ptr, y_ptr]| {
                    // SAFETY: components match the id they were fetched with
                    (unsafe { x_ptr.into_inner().deref_mut::<X>() }, unsafe {
                        y_ptr.into_inner().deref_mut::<Y>()
                    })
                })
        );
        assert_eq!(
            Err(EntityComponentError::MissingComponent(y_id)),
            world
                .entity_mut(e2)
                .get_mut_by_id([x_id, y_id])
                .map(|[x_ptr, y_ptr]| {
                    // SAFETY: components match the id they were fetched with
                    (unsafe { x_ptr.into_inner().deref_mut::<X>() }, unsafe {
                        y_ptr.into_inner().deref_mut::<Y>()
                    })
                })
        );
        assert_eq!(
            Err(EntityComponentError::MissingComponent(x_id)),
            world
                .entity_mut(e3)
                .get_mut_by_id([x_id, y_id])
                .map(|[x_ptr, y_ptr]| {
                    // SAFETY: components match the id they were fetched with
                    (unsafe { x_ptr.into_inner().deref_mut::<X>() }, unsafe {
                        y_ptr.into_inner().deref_mut::<Y>()
                    })
                })
        );

        assert_eq!(
            Err(EntityComponentError::AliasedMutability(x_id)),
            world
                .entity_mut(e1)
                .get_mut_by_id([x_id, x_id])
                .map(|_| { unreachable!() })
        );
        assert_eq!(
            Err(EntityComponentError::AliasedMutability(x_id)),
            world
                .entity_mut(e3)
                .get_mut_by_id([x_id, x_id])
                .map(|_| { unreachable!() })
        );
    }

    #[test]
    fn get_mut_by_id_vec() {
        let mut world = World::default();
        let e1 = world.spawn((X(7), Y(10))).id();
        let e2 = world.spawn(X(8)).id();
        let e3 = world.spawn_empty().id();

        let x_id = world.register_component::<X>();
        let y_id = world.register_component::<Y>();

        assert_eq!(
            Ok((&mut X(7), &mut Y(10))),
            world
                .entity_mut(e1)
                .get_mut_by_id(&[x_id, y_id] as &[ComponentId])
                .map(|ptrs| {
                    let Ok([x_ptr, y_ptr]): Result<[MutUntyped; 2], _> = ptrs.try_into() else {
                        panic!("get_mut_by_id(slice) didn't return 2 elements")
                    };

                    // SAFETY: components match the id they were fetched with
                    (unsafe { x_ptr.into_inner().deref_mut::<X>() }, unsafe {
                        y_ptr.into_inner().deref_mut::<Y>()
                    })
                })
        );
        assert_eq!(
            Err(EntityComponentError::MissingComponent(y_id)),
            world
                .entity_mut(e2)
                .get_mut_by_id(&[x_id, y_id] as &[ComponentId])
                .map(|ptrs| {
                    let Ok([x_ptr, y_ptr]): Result<[MutUntyped; 2], _> = ptrs.try_into() else {
                        panic!("get_mut_by_id(slice) didn't return 2 elements")
                    };

                    // SAFETY: components match the id they were fetched with
                    (unsafe { x_ptr.into_inner().deref_mut::<X>() }, unsafe {
                        y_ptr.into_inner().deref_mut::<Y>()
                    })
                })
        );
        assert_eq!(
            Err(EntityComponentError::MissingComponent(x_id)),
            world
                .entity_mut(e3)
                .get_mut_by_id(&[x_id, y_id] as &[ComponentId])
                .map(|ptrs| {
                    let Ok([x_ptr, y_ptr]): Result<[MutUntyped; 2], _> = ptrs.try_into() else {
                        panic!("get_mut_by_id(slice) didn't return 2 elements")
                    };

                    // SAFETY: components match the id they were fetched with
                    (unsafe { x_ptr.into_inner().deref_mut::<X>() }, unsafe {
                        y_ptr.into_inner().deref_mut::<Y>()
                    })
                })
        );

        assert_eq!(
            Err(EntityComponentError::AliasedMutability(x_id)),
            world
                .entity_mut(e1)
                .get_mut_by_id(&[x_id, x_id])
                .map(|_| { unreachable!() })
        );
        assert_eq!(
            Err(EntityComponentError::AliasedMutability(x_id)),
            world
                .entity_mut(e3)
                .get_mut_by_id(&[x_id, x_id])
                .map(|_| { unreachable!() })
        );
    }

    #[test]
    fn get_mut_by_id_unchecked() {
        let mut world = World::default();
        let e1 = world.spawn((X(7), Y(10))).id();
        let x_id = world.register_component::<X>();
        let y_id = world.register_component::<Y>();

        let e1_mut = &world.get_entity_mut([e1]).unwrap()[0];
        // SAFETY: The entity e1 contains component X.
        let x_ptr = unsafe { e1_mut.get_mut_by_id_unchecked(x_id) }.unwrap();
        // SAFETY: The entity e1 contains component Y, with components X and Y being mutually independent.
        let y_ptr = unsafe { e1_mut.get_mut_by_id_unchecked(y_id) }.unwrap();

        // SAFETY: components match the id they were fetched with
        let x_component = unsafe { x_ptr.into_inner().deref_mut::<X>() };
        x_component.0 += 1;
        // SAFETY: components match the id they were fetched with
        let y_component = unsafe { y_ptr.into_inner().deref_mut::<Y>() };
        y_component.0 -= 1;

        assert_eq!((&mut X(8), &mut Y(9)), (x_component, y_component));
    }

    #[derive(EntityEvent)]
    struct TestEvent(Entity);

    #[test]
    fn adding_observer_updates_location() {
        let mut world = World::new();
        let entity = world
            .spawn_empty()
            .observe(|event: On<TestEvent>, mut commands: Commands| {
                commands
                    .entity(event.event_target())
                    .insert(TestComponent(0));
            })
            .id();

        // this should not be needed, but is currently required to tease out the bug
        world.flush();

        let mut a = world.entity_mut(entity);
        // SAFETY: this _intentionally_ doesn't update the location, to ensure that we're actually testing
        // that observe() updates location
        unsafe { a.world_mut().trigger(TestEvent(entity)) }
        a.observe(|_: On<TestEvent>| {}); // this flushes commands implicitly by spawning
        let location = a.location();
        assert_eq!(world.entities().get(entity), Some(location));
    }

    #[test]
    #[should_panic]
    fn location_on_despawned_entity_panics() {
        let mut world = World::new();
        world.add_observer(|add: On<Add, TestComponent>, mut commands: Commands| {
            commands.entity(add.entity).despawn();
        });
        let entity = world.spawn_empty().id();
        let mut a = world.entity_mut(entity);
        a.insert(TestComponent(0));
        a.location();
    }

    #[derive(Resource)]
    struct TestFlush(usize);

    fn count_flush(world: &mut World) {
        world.resource_mut::<TestFlush>().0 += 1;
    }

    #[test]
    fn archetype_modifications_trigger_flush() {
        let mut world = World::new();
        world.insert_resource(TestFlush(0));
        world.add_observer(|_: On<Add, TestComponent>, mut commands: Commands| {
            commands.queue(count_flush);
        });
        world.add_observer(|_: On<Remove, TestComponent>, mut commands: Commands| {
            commands.queue(count_flush);
        });
        world.commands().queue(count_flush);
        let entity = world.spawn_empty().id();
        assert_eq!(world.resource::<TestFlush>().0, 1);
        world.commands().queue(count_flush);
        world.flush_commands();
        let mut a = world.entity_mut(entity);
        assert_eq!(a.world().resource::<TestFlush>().0, 2);
        a.insert(TestComponent(0));
        assert_eq!(a.world().resource::<TestFlush>().0, 3);
        a.remove::<TestComponent>();
        assert_eq!(a.world().resource::<TestFlush>().0, 4);
        a.insert(TestComponent(0));
        assert_eq!(a.world().resource::<TestFlush>().0, 5);
        let _ = a.take::<TestComponent>();
        assert_eq!(a.world().resource::<TestFlush>().0, 6);
        a.insert(TestComponent(0));
        assert_eq!(a.world().resource::<TestFlush>().0, 7);
        a.retain::<()>();
        assert_eq!(a.world().resource::<TestFlush>().0, 8);
        a.insert(TestComponent(0));
        assert_eq!(a.world().resource::<TestFlush>().0, 9);
        a.clear();
        assert_eq!(a.world().resource::<TestFlush>().0, 10);
        a.insert(TestComponent(0));
        assert_eq!(a.world().resource::<TestFlush>().0, 11);
        a.despawn();
        assert_eq!(world.resource::<TestFlush>().0, 12);
    }

    #[derive(Resource)]
    struct TestVec(Vec<&'static str>);

    #[derive(Component)]
    #[component(on_add = ord_a_hook_on_add, on_insert = ord_a_hook_on_insert, on_replace = ord_a_hook_on_replace, on_remove = ord_a_hook_on_remove)]
    struct OrdA;

    fn ord_a_hook_on_add(mut world: DeferredWorld, HookContext { entity, .. }: HookContext) {
        world.resource_mut::<TestVec>().0.push("OrdA hook on_add");
        world.commands().entity(entity).insert(OrdB);
    }

    fn ord_a_hook_on_insert(mut world: DeferredWorld, HookContext { entity, .. }: HookContext) {
        world
            .resource_mut::<TestVec>()
            .0
            .push("OrdA hook on_insert");
        world.commands().entity(entity).remove::<OrdA>();
        world.commands().entity(entity).remove::<OrdB>();
    }

    fn ord_a_hook_on_replace(mut world: DeferredWorld, _: HookContext) {
        world
            .resource_mut::<TestVec>()
            .0
            .push("OrdA hook on_replace");
    }

    fn ord_a_hook_on_remove(mut world: DeferredWorld, _: HookContext) {
        world
            .resource_mut::<TestVec>()
            .0
            .push("OrdA hook on_remove");
    }

    fn ord_a_observer_on_add(_event: On<Add, OrdA>, mut res: ResMut<TestVec>) {
        res.0.push("OrdA observer on_add");
    }

    fn ord_a_observer_on_insert(_event: On<Insert, OrdA>, mut res: ResMut<TestVec>) {
        res.0.push("OrdA observer on_insert");
    }

    fn ord_a_observer_on_replace(_event: On<Replace, OrdA>, mut res: ResMut<TestVec>) {
        res.0.push("OrdA observer on_replace");
    }

    fn ord_a_observer_on_remove(_event: On<Remove, OrdA>, mut res: ResMut<TestVec>) {
        res.0.push("OrdA observer on_remove");
    }

    #[derive(Component)]
    #[component(on_add = ord_b_hook_on_add, on_insert = ord_b_hook_on_insert, on_replace = ord_b_hook_on_replace, on_remove = ord_b_hook_on_remove)]
    struct OrdB;

    fn ord_b_hook_on_add(mut world: DeferredWorld, _: HookContext) {
        world.resource_mut::<TestVec>().0.push("OrdB hook on_add");
        world.commands().queue(|world: &mut World| {
            world
                .resource_mut::<TestVec>()
                .0
                .push("OrdB command on_add");
        });
    }

    fn ord_b_hook_on_insert(mut world: DeferredWorld, _: HookContext) {
        world
            .resource_mut::<TestVec>()
            .0
            .push("OrdB hook on_insert");
    }

    fn ord_b_hook_on_replace(mut world: DeferredWorld, _: HookContext) {
        world
            .resource_mut::<TestVec>()
            .0
            .push("OrdB hook on_replace");
    }

    fn ord_b_hook_on_remove(mut world: DeferredWorld, _: HookContext) {
        world
            .resource_mut::<TestVec>()
            .0
            .push("OrdB hook on_remove");
    }

    fn ord_b_observer_on_add(_event: On<Add, OrdB>, mut res: ResMut<TestVec>) {
        res.0.push("OrdB observer on_add");
    }

    fn ord_b_observer_on_insert(_event: On<Insert, OrdB>, mut res: ResMut<TestVec>) {
        res.0.push("OrdB observer on_insert");
    }

    fn ord_b_observer_on_replace(_event: On<Replace, OrdB>, mut res: ResMut<TestVec>) {
        res.0.push("OrdB observer on_replace");
    }

    fn ord_b_observer_on_remove(_event: On<Remove, OrdB>, mut res: ResMut<TestVec>) {
        res.0.push("OrdB observer on_remove");
    }

    #[test]
    fn command_ordering_is_correct() {
        let mut world = World::new();
        world.insert_resource(TestVec(Vec::new()));
        world.add_observer(ord_a_observer_on_add);
        world.add_observer(ord_a_observer_on_insert);
        world.add_observer(ord_a_observer_on_replace);
        world.add_observer(ord_a_observer_on_remove);
        world.add_observer(ord_b_observer_on_add);
        world.add_observer(ord_b_observer_on_insert);
        world.add_observer(ord_b_observer_on_replace);
        world.add_observer(ord_b_observer_on_remove);
        let _entity = world.spawn(OrdA).id();
        let expected = [
            "OrdA hook on_add", // adds command to insert OrdB
            "OrdA observer on_add",
            "OrdA hook on_insert", // adds command to despawn entity
            "OrdA observer on_insert",
            "OrdB hook on_add", // adds command to just add to this log
            "OrdB observer on_add",
            "OrdB hook on_insert",
            "OrdB observer on_insert",
            "OrdB command on_add", // command added by OrdB hook on_add, needs to run before despawn command
            "OrdA observer on_replace", // start of despawn
            "OrdA hook on_replace",
            "OrdA observer on_remove",
            "OrdA hook on_remove",
            "OrdB observer on_replace",
            "OrdB hook on_replace",
            "OrdB observer on_remove",
            "OrdB hook on_remove",
        ];
        world.flush();
        assert_eq!(world.resource_mut::<TestVec>().0.as_slice(), &expected[..]);
    }

    #[test]
    fn entity_world_mut_clone_and_move_components() {
        #[derive(Component, Clone, PartialEq, Debug)]
        struct A;

        #[derive(Component, Clone, PartialEq, Debug)]
        struct B;

        #[derive(Component, Clone, PartialEq, Debug)]
        struct C(u32);

        let mut world = World::new();
        let entity_a = world.spawn((A, B, C(5))).id();
        let entity_b = world.spawn((A, C(4))).id();

        world.entity_mut(entity_a).clone_components::<B>(entity_b);
        assert_eq!(world.entity(entity_a).get::<B>(), Some(&B));
        assert_eq!(world.entity(entity_b).get::<B>(), Some(&B));

        world.entity_mut(entity_a).move_components::<C>(entity_b);
        assert_eq!(world.entity(entity_a).get::<C>(), None);
        assert_eq!(world.entity(entity_b).get::<C>(), Some(&C(5)));

        assert_eq!(world.entity(entity_a).get::<A>(), Some(&A));
        assert_eq!(world.entity(entity_b).get::<A>(), Some(&A));
    }

    #[test]
    fn entity_world_mut_clone_with_move_and_require() {
        #[derive(Component, Clone, PartialEq, Debug)]
        #[require(B(3))]
        struct A;

        #[derive(Component, Clone, PartialEq, Debug, Default)]
        #[require(C(3))]
        struct B(u32);

        #[derive(Component, Clone, PartialEq, Debug, Default)]
        #[require(D)]
        struct C(u32);

        #[derive(Component, Clone, PartialEq, Debug, Default)]
        struct D;

        let mut world = World::new();
        let entity_a = world.spawn((A, B(5))).id();
        let entity_b = world.spawn_empty().id();

        world
            .entity_mut(entity_a)
            .clone_with_opt_in(entity_b, |builder| {
                builder
                    .move_components(true)
                    .allow::<C>()
                    .without_required_components(|builder| {
                        builder.allow::<A>();
                    });
            });

        assert_eq!(world.entity(entity_a).get::<A>(), None);
        assert_eq!(world.entity(entity_b).get::<A>(), Some(&A));

        assert_eq!(world.entity(entity_a).get::<B>(), Some(&B(5)));
        assert_eq!(world.entity(entity_b).get::<B>(), Some(&B(3)));

        assert_eq!(world.entity(entity_a).get::<C>(), None);
        assert_eq!(world.entity(entity_b).get::<C>(), Some(&C(3)));

        assert_eq!(world.entity(entity_a).get::<D>(), None);
        assert_eq!(world.entity(entity_b).get::<D>(), Some(&D));
    }

    #[test]
    fn update_despawned_by_after_observers() {
        let mut world = World::new();

        #[derive(Component)]
        #[component(on_remove = get_tracked)]
        struct C;

        static TRACKED: OnceLock<(MaybeLocation, Tick)> = OnceLock::new();
        fn get_tracked(world: DeferredWorld, HookContext { entity, .. }: HookContext) {
            TRACKED.get_or_init(|| {
                let by = world
                    .entities
                    .entity_get_spawned_or_despawned_by(entity)
                    .map(|l| l.unwrap());
                let at = world
                    .entities
                    .entity_get_spawned_or_despawned_at(entity)
                    .unwrap();
                (by, at)
            });
        }

        #[track_caller]
        fn caller_spawn(world: &mut World) -> (Entity, MaybeLocation, Tick) {
            let caller = MaybeLocation::caller();
            (world.spawn(C).id(), caller, world.change_tick())
        }
        let (entity, spawner, spawn_tick) = caller_spawn(&mut world);

        assert_eq!(
            spawner,
            world
                .entities()
                .entity_get_spawned_or_despawned_by(entity)
                .map(|l| l.unwrap())
        );

        #[track_caller]
        fn caller_despawn(world: &mut World, entity: Entity) -> (MaybeLocation, Tick) {
            world.despawn(entity);
            (MaybeLocation::caller(), world.change_tick())
        }
        let (despawner, despawn_tick) = caller_despawn(&mut world, entity);

        assert_eq!((spawner, spawn_tick), *TRACKED.get().unwrap());
        assert_eq!(
            despawner,
            world
                .entities()
                .entity_get_spawned_or_despawned_by(entity)
                .map(|l| l.unwrap())
        );
        assert_eq!(
            despawn_tick,
            world
                .entities()
                .entity_get_spawned_or_despawned_at(entity)
                .unwrap()
        );
    }

    #[test]
    fn with_component_activates_hooks() {
        use core::sync::atomic::{AtomicBool, AtomicU8, Ordering};

        #[derive(Component, PartialEq, Eq, Debug)]
        #[component(immutable)]
        struct Foo(bool);

        static EXPECTED_VALUE: AtomicBool = AtomicBool::new(false);

        static ADD_COUNT: AtomicU8 = AtomicU8::new(0);
        static REMOVE_COUNT: AtomicU8 = AtomicU8::new(0);
        static REPLACE_COUNT: AtomicU8 = AtomicU8::new(0);
        static INSERT_COUNT: AtomicU8 = AtomicU8::new(0);

        let mut world = World::default();

        world.register_component::<Foo>();
        world
            .register_component_hooks::<Foo>()
            .on_add(|world, context| {
                ADD_COUNT.fetch_add(1, Ordering::Relaxed);

                assert_eq!(
                    world.get(context.entity),
                    Some(&Foo(EXPECTED_VALUE.load(Ordering::Relaxed)))
                );
            })
            .on_remove(|world, context| {
                REMOVE_COUNT.fetch_add(1, Ordering::Relaxed);

                assert_eq!(
                    world.get(context.entity),
                    Some(&Foo(EXPECTED_VALUE.load(Ordering::Relaxed)))
                );
            })
            .on_replace(|world, context| {
                REPLACE_COUNT.fetch_add(1, Ordering::Relaxed);

                assert_eq!(
                    world.get(context.entity),
                    Some(&Foo(EXPECTED_VALUE.load(Ordering::Relaxed)))
                );
            })
            .on_insert(|world, context| {
                INSERT_COUNT.fetch_add(1, Ordering::Relaxed);

                assert_eq!(
                    world.get(context.entity),
                    Some(&Foo(EXPECTED_VALUE.load(Ordering::Relaxed)))
                );
            });

        let entity = world.spawn(Foo(false)).id();

        assert_eq!(ADD_COUNT.load(Ordering::Relaxed), 1);
        assert_eq!(REMOVE_COUNT.load(Ordering::Relaxed), 0);
        assert_eq!(REPLACE_COUNT.load(Ordering::Relaxed), 0);
        assert_eq!(INSERT_COUNT.load(Ordering::Relaxed), 1);

        let mut entity = world.entity_mut(entity);

        let archetype_pointer_before = &raw const *entity.archetype();

        assert_eq!(entity.get::<Foo>(), Some(&Foo(false)));

        entity.modify_component(|foo: &mut Foo| {
            foo.0 = true;
            EXPECTED_VALUE.store(foo.0, Ordering::Relaxed);
        });

        let archetype_pointer_after = &raw const *entity.archetype();

        assert_eq!(entity.get::<Foo>(), Some(&Foo(true)));

        assert_eq!(ADD_COUNT.load(Ordering::Relaxed), 1);
        assert_eq!(REMOVE_COUNT.load(Ordering::Relaxed), 0);
        assert_eq!(REPLACE_COUNT.load(Ordering::Relaxed), 1);
        assert_eq!(INSERT_COUNT.load(Ordering::Relaxed), 2);

        assert_eq!(archetype_pointer_before, archetype_pointer_after);
    }

    #[test]
    fn bundle_remove_only_triggers_for_present_components() {
        let mut world = World::default();

        #[derive(Component)]
        struct A;

        #[derive(Component)]
        struct B;

        #[derive(Resource, PartialEq, Eq, Debug)]
        struct Tracker {
            a: bool,
            b: bool,
        }

        world.insert_resource(Tracker { a: false, b: false });
        let entity = world.spawn(A).id();

        world.add_observer(|_: On<Remove, A>, mut tracker: ResMut<Tracker>| {
            tracker.a = true;
        });
        world.add_observer(|_: On<Remove, B>, mut tracker: ResMut<Tracker>| {
            tracker.b = true;
        });

        world.entity_mut(entity).remove::<(A, B)>();

        assert_eq!(
            world.resource::<Tracker>(),
            &Tracker {
                a: true,
                // The entity didn't have a B component, so it should not have been triggered.
                b: false,
            }
        );
    }
}<|MERGE_RESOLUTION|>--- conflicted
+++ resolved
@@ -1,12 +1,8 @@
 use crate::{
     archetype::Archetype,
     bundle::{
-<<<<<<< HEAD
-        Bundle, BundleEffect, BundleFromComponents, BundleInserter, BundleRemover, DynamicBundle,
-        InsertMode, StaticBundle,
-=======
         Bundle, BundleFromComponents, BundleInserter, BundleRemover, DynamicBundle, InsertMode,
->>>>>>> 859a3cba
+        StaticBundle,
     },
     change_detection::{MaybeLocation, MutUntyped},
     component::{Component, ComponentId, ComponentTicks, Components, Mutable, StorageType, Tick},
@@ -2041,12 +2037,7 @@
         let location = self.location();
         let change_tick = self.world.change_tick();
         let mut bundle_inserter =
-<<<<<<< HEAD
             BundleInserter::new::<T>(&bundle, self.world, location.archetype_id, change_tick);
-        // SAFETY: location matches current entity. `T` matches `bundle_info`
-        let (location, after_effect) = unsafe {
-=======
-            BundleInserter::new::<T>(self.world, location.archetype_id, change_tick);
         // SAFETY:
         // - `location` matches current entity and thus must currently exist in the source
         //   archetype for this inserter and its location within the archetype.
@@ -2056,7 +2047,6 @@
         //   and the caller ensures that the value is not accessed or dropped after this function
         //   returns.
         let (bundle, location) = bundle.partial_move(|bundle| unsafe {
->>>>>>> 859a3cba
             bundle_inserter.insert(
                 self.entity,
                 location,
@@ -2366,15 +2356,7 @@
         let retained_bundle = self.world.register_bundle_info::<T>();
         let archetypes = &mut self.world.archetypes;
 
-<<<<<<< HEAD
-        let retained_bundle = self
-            .world
-            .bundles
-            .register_static_info::<T>(&mut registrator, storages);
-        // SAFETY: `retained_bundle` exists as we just initialized it.
-=======
         // SAFETY: `retained_bundle` exists as we just registered it.
->>>>>>> 859a3cba
         let retained_bundle_info = unsafe { self.world.bundles.get_unchecked(retained_bundle) };
         let old_archetype = &mut archetypes[old_location.archetype_id];
 
