use crate::{
    archetype::{Archetype, ArchetypeId},
    bundle::{
        Bundle, BundleEffect, BundleFromComponents, BundleId, BundleInfo, BundleInserter,
        DynamicBundle, InsertMode,
    },
    change_detection::{MaybeLocation, MutUntyped},
    component::{
        Component, ComponentId, ComponentTicks, Components, ComponentsRegistrator, Mutable,
        StorageType,
    },
    entity::{
        Entity, EntityBorrow, EntityCloner, EntityClonerBuilder, EntityLocation,
        TrustedEntityBorrow,
    },
    event::Event,
    observer::Observer,
    query::{Access, ReadOnlyQueryData},
    relationship::RelationshipHookMode,
    removal_detection::RemovedComponentEvents,
    resource::Resource,
    storage::Storages,
    system::IntoObserverSystem,
    world::{
        error::EntityComponentError, unsafe_world_cell::UnsafeEntityCell, DeferredWorld, Mut, Ref,
        World, ON_DESPAWN, ON_REMOVE, ON_REPLACE,
    },
};
use alloc::vec::Vec;
use bevy_platform_support::collections::{HashMap, HashSet};
use bevy_ptr::{OwningPtr, Ptr};
use core::{
    any::TypeId,
    cmp::Ordering,
    hash::{Hash, Hasher},
    marker::PhantomData,
    mem::MaybeUninit,
};
use thiserror::Error;

/// A read-only reference to a particular [`Entity`] and all of its components.
///
/// # Examples
///
/// Read-only access disjoint with mutable access.
///
/// ```
/// # use bevy_ecs::prelude::*;
/// # #[derive(Component)] pub struct A;
/// # #[derive(Component)] pub struct B;
/// fn disjoint_system(
///     query1: Query<&mut A>,
///     query2: Query<EntityRef, Without<A>>,
/// ) {
///     // ...
/// }
/// # bevy_ecs::system::assert_is_system(disjoint_system);
/// ```
#[derive(Copy, Clone)]
pub struct EntityRef<'w> {
    cell: UnsafeEntityCell<'w>,
}

impl<'w> EntityRef<'w> {
    /// # Safety
    /// - `cell` must have permission to read every component of the entity.
    /// - No mutable accesses to any of the entity's components may exist
    ///   at the same time as the returned [`EntityRef`].
    #[inline]
    pub(crate) unsafe fn new(cell: UnsafeEntityCell<'w>) -> Self {
        Self { cell }
    }

    /// Returns the [ID](Entity) of the current entity.
    #[inline]
    #[must_use = "Omit the .id() call if you do not need to store the `Entity` identifier."]
    pub fn id(&self) -> Entity {
        self.cell.id()
    }

    /// Gets metadata indicating the location where the current entity is stored.
    #[inline]
    pub fn location(&self) -> EntityLocation {
        self.cell.location()
    }

    /// Returns the archetype that the current entity belongs to.
    #[inline]
    pub fn archetype(&self) -> &Archetype {
        self.cell.archetype()
    }

    /// Returns `true` if the current entity has a component of type `T`.
    /// Otherwise, this returns `false`.
    ///
    /// ## Notes
    ///
    /// If you do not know the concrete type of a component, consider using
    /// [`Self::contains_id`] or [`Self::contains_type_id`].
    #[inline]
    pub fn contains<T: Component>(&self) -> bool {
        self.contains_type_id(TypeId::of::<T>())
    }

    /// Returns `true` if the current entity has a component identified by `component_id`.
    /// Otherwise, this returns false.
    ///
    /// ## Notes
    ///
    /// - If you know the concrete type of the component, you should prefer [`Self::contains`].
    /// - If you know the component's [`TypeId`] but not its [`ComponentId`], consider using
    ///   [`Self::contains_type_id`].
    #[inline]
    pub fn contains_id(&self, component_id: ComponentId) -> bool {
        self.cell.contains_id(component_id)
    }

    /// Returns `true` if the current entity has a component with the type identified by `type_id`.
    /// Otherwise, this returns false.
    ///
    /// ## Notes
    ///
    /// - If you know the concrete type of the component, you should prefer [`Self::contains`].
    /// - If you have a [`ComponentId`] instead of a [`TypeId`], consider using [`Self::contains_id`].
    #[inline]
    pub fn contains_type_id(&self, type_id: TypeId) -> bool {
        self.cell.contains_type_id(type_id)
    }

    /// Gets access to the component of type `T` for the current entity.
    /// Returns `None` if the entity does not have a component of type `T`.
    #[inline]
    pub fn get<T: Component>(&self) -> Option<&'w T> {
        // SAFETY: We have read-only access to all components of this entity.
        unsafe { self.cell.get::<T>() }
    }

    /// Gets access to the component of type `T` for the current entity,
    /// including change detection information as a [`Ref`].
    ///
    /// Returns `None` if the entity does not have a component of type `T`.
    #[inline]
    pub fn get_ref<T: Component>(&self) -> Option<Ref<'w, T>> {
        // SAFETY: We have read-only access to all components of this entity.
        unsafe { self.cell.get_ref::<T>() }
    }

    /// Retrieves the change ticks for the given component. This can be useful for implementing change
    /// detection in custom runtimes.
    #[inline]
    pub fn get_change_ticks<T: Component>(&self) -> Option<ComponentTicks> {
        // SAFETY: We have read-only access to all components of this entity.
        unsafe { self.cell.get_change_ticks::<T>() }
    }

    /// Retrieves the change ticks for the given [`ComponentId`]. This can be useful for implementing change
    /// detection in custom runtimes.
    ///
    /// **You should prefer to use the typed API [`EntityRef::get_change_ticks`] where possible and only
    /// use this in cases where the actual component types are not known at
    /// compile time.**
    #[inline]
    pub fn get_change_ticks_by_id(&self, component_id: ComponentId) -> Option<ComponentTicks> {
        // SAFETY: We have read-only access to all components of this entity.
        unsafe { self.cell.get_change_ticks_by_id(component_id) }
    }

    /// Returns [untyped read-only reference(s)](Ptr) to component(s) for the
    /// current entity, based on the given [`ComponentId`]s.
    ///
    /// **You should prefer to use the typed API [`EntityRef::get`] where
    /// possible and only use this in cases where the actual component types
    /// are not known at compile time.**
    ///
    /// Unlike [`EntityRef::get`], this returns untyped reference(s) to
    /// component(s), and it's the job of the caller to ensure the correct
    /// type(s) are dereferenced (if necessary).
    ///
    /// # Errors
    ///
    /// Returns [`EntityComponentError::MissingComponent`] if the entity does
    /// not have a component.
    ///
    /// # Examples
    ///
    /// ## Single [`ComponentId`]
    ///
    /// ```
    /// # use bevy_ecs::prelude::*;
    /// #
    /// # #[derive(Component, PartialEq, Debug)]
    /// # pub struct Foo(i32);
    /// # let mut world = World::new();
    /// let entity = world.spawn(Foo(42)).id();
    ///
    /// // Grab the component ID for `Foo` in whatever way you like.
    /// let component_id = world.register_component::<Foo>();
    ///
    /// // Then, get the component by ID.
    /// let ptr = world.entity(entity).get_by_id(component_id);
    /// # assert_eq!(unsafe { ptr.unwrap().deref::<Foo>() }, &Foo(42));
    /// ```
    ///
    /// ## Array of [`ComponentId`]s
    ///
    /// ```
    /// # use bevy_ecs::prelude::*;
    /// #
    /// # #[derive(Component, PartialEq, Debug)]
    /// # pub struct X(i32);
    /// # #[derive(Component, PartialEq, Debug)]
    /// # pub struct Y(i32);
    /// # let mut world = World::new();
    /// let entity = world.spawn((X(42), Y(10))).id();
    ///
    /// // Grab the component IDs for `X` and `Y` in whatever way you like.
    /// let x_id = world.register_component::<X>();
    /// let y_id = world.register_component::<Y>();
    ///
    /// // Then, get the components by ID. You'll receive a same-sized array.
    /// let Ok([x_ptr, y_ptr]) = world.entity(entity).get_by_id([x_id, y_id]) else {
    ///     // Up to you to handle if a component is missing from the entity.
    /// #   unreachable!();
    /// };
    /// # assert_eq!((unsafe { x_ptr.deref::<X>() }, unsafe { y_ptr.deref::<Y>() }), (&X(42), &Y(10)));
    /// ```
    ///
    /// ## Slice of [`ComponentId`]s
    ///
    /// ```
    /// # use bevy_ecs::{prelude::*, component::ComponentId};
    /// #
    /// # #[derive(Component, PartialEq, Debug)]
    /// # pub struct X(i32);
    /// # #[derive(Component, PartialEq, Debug)]
    /// # pub struct Y(i32);
    /// # let mut world = World::new();
    /// let entity = world.spawn((X(42), Y(10))).id();
    ///
    /// // Grab the component IDs for `X` and `Y` in whatever way you like.
    /// let x_id = world.register_component::<X>();
    /// let y_id = world.register_component::<Y>();
    ///
    /// // Then, get the components by ID. You'll receive a vec of ptrs.
    /// let ptrs = world.entity(entity).get_by_id(&[x_id, y_id] as &[ComponentId]);
    /// # let ptrs = ptrs.unwrap();
    /// # assert_eq!((unsafe { ptrs[0].deref::<X>() }, unsafe { ptrs[1].deref::<Y>() }), (&X(42), &Y(10)));
    /// ```
    ///
    /// ## [`HashSet`] of [`ComponentId`]s
    ///
    /// ```
    /// # use bevy_platform_support::collections::HashSet;
    /// # use bevy_ecs::{prelude::*, component::ComponentId};
    /// #
    /// # #[derive(Component, PartialEq, Debug)]
    /// # pub struct X(i32);
    /// # #[derive(Component, PartialEq, Debug)]
    /// # pub struct Y(i32);
    /// # let mut world = World::new();
    /// let entity = world.spawn((X(42), Y(10))).id();
    ///
    /// // Grab the component IDs for `X` and `Y` in whatever way you like.
    /// let x_id = world.register_component::<X>();
    /// let y_id = world.register_component::<Y>();
    ///
    /// // Then, get the components by ID. You'll receive a vec of ptrs.
    /// let ptrs = world.entity(entity).get_by_id(&HashSet::from_iter([x_id, y_id]));
    /// # let ptrs = ptrs.unwrap();
    /// # assert_eq!((unsafe { ptrs[&x_id].deref::<X>() }, unsafe { ptrs[&y_id].deref::<Y>() }), (&X(42), &Y(10)));
    /// ```
    #[inline]
    pub fn get_by_id<F: DynamicComponentFetch>(
        &self,
        component_ids: F,
    ) -> Result<F::Ref<'w>, EntityComponentError> {
        // SAFETY: We have read-only access to all components of this entity.
        unsafe { component_ids.fetch_ref(self.cell) }
    }

    /// Returns read-only components for the current entity that match the query `Q`.
    ///
    /// # Panics
    ///
    /// If the entity does not have the components required by the query `Q`.
    pub fn components<Q: ReadOnlyQueryData>(&self) -> Q::Item<'w> {
        self.get_components::<Q>()
            .expect("Query does not match the current entity")
    }

    /// Returns read-only components for the current entity that match the query `Q`,
    /// or `None` if the entity does not have the components required by the query `Q`.
    pub fn get_components<Q: ReadOnlyQueryData>(&self) -> Option<Q::Item<'w>> {
        // SAFETY: We have read-only access to all components of this entity.
        unsafe { self.cell.get_components::<Q>() }
    }

    /// Returns the source code location from which this entity has been spawned.
    pub fn spawned_by(&self) -> MaybeLocation {
        self.cell.spawned_by()
    }
}

impl<'w> From<EntityWorldMut<'w>> for EntityRef<'w> {
    fn from(entity: EntityWorldMut<'w>) -> EntityRef<'w> {
        // SAFETY:
        // - `EntityWorldMut` guarantees exclusive access to the entire world.
        unsafe { EntityRef::new(entity.into_unsafe_entity_cell()) }
    }
}

impl<'a> From<&'a EntityWorldMut<'_>> for EntityRef<'a> {
    fn from(entity: &'a EntityWorldMut<'_>) -> Self {
        // SAFETY:
        // - `EntityWorldMut` guarantees exclusive access to the entire world.
        // - `&entity` ensures no mutable accesses are active.
        unsafe { EntityRef::new(entity.as_unsafe_entity_cell_readonly()) }
    }
}

impl<'w> From<EntityMut<'w>> for EntityRef<'w> {
    fn from(entity: EntityMut<'w>) -> Self {
        // SAFETY:
        // - `EntityMut` guarantees exclusive access to all of the entity's components.
        unsafe { EntityRef::new(entity.cell) }
    }
}

impl<'a> From<&'a EntityMut<'_>> for EntityRef<'a> {
    fn from(entity: &'a EntityMut<'_>) -> Self {
        // SAFETY:
        // - `EntityMut` guarantees exclusive access to all of the entity's components.
        // - `&entity` ensures there are no mutable accesses.
        unsafe { EntityRef::new(entity.cell) }
    }
}

impl<'a> TryFrom<FilteredEntityRef<'a>> for EntityRef<'a> {
    type Error = TryFromFilteredError;

    fn try_from(entity: FilteredEntityRef<'a>) -> Result<Self, Self::Error> {
        if !entity.access.has_read_all() {
            Err(TryFromFilteredError::MissingReadAllAccess)
        } else {
            // SAFETY: check above guarantees read-only access to all components of the entity.
            Ok(unsafe { EntityRef::new(entity.entity) })
        }
    }
}

impl<'a> TryFrom<&'a FilteredEntityRef<'_>> for EntityRef<'a> {
    type Error = TryFromFilteredError;

    fn try_from(entity: &'a FilteredEntityRef<'_>) -> Result<Self, Self::Error> {
        if !entity.access.has_read_all() {
            Err(TryFromFilteredError::MissingReadAllAccess)
        } else {
            // SAFETY: check above guarantees read-only access to all components of the entity.
            Ok(unsafe { EntityRef::new(entity.entity) })
        }
    }
}

impl<'a> TryFrom<FilteredEntityMut<'a>> for EntityRef<'a> {
    type Error = TryFromFilteredError;

    fn try_from(entity: FilteredEntityMut<'a>) -> Result<Self, Self::Error> {
        if !entity.access.has_read_all() {
            Err(TryFromFilteredError::MissingReadAllAccess)
        } else {
            // SAFETY: check above guarantees read-only access to all components of the entity.
            Ok(unsafe { EntityRef::new(entity.entity) })
        }
    }
}

impl<'a> TryFrom<&'a FilteredEntityMut<'_>> for EntityRef<'a> {
    type Error = TryFromFilteredError;

    fn try_from(entity: &'a FilteredEntityMut<'_>) -> Result<Self, Self::Error> {
        if !entity.access.has_read_all() {
            Err(TryFromFilteredError::MissingReadAllAccess)
        } else {
            // SAFETY: check above guarantees read-only access to all components of the entity.
            Ok(unsafe { EntityRef::new(entity.entity) })
        }
    }
}

impl PartialEq for EntityRef<'_> {
    fn eq(&self, other: &Self) -> bool {
        self.entity() == other.entity()
    }
}

impl Eq for EntityRef<'_> {}

impl PartialOrd for EntityRef<'_> {
    /// [`EntityRef`]'s comparison trait implementations match the underlying [`Entity`],
    /// and cannot discern between different worlds.
    fn partial_cmp(&self, other: &Self) -> Option<Ordering> {
        Some(self.cmp(other))
    }
}

impl Ord for EntityRef<'_> {
    fn cmp(&self, other: &Self) -> Ordering {
        self.entity().cmp(&other.entity())
    }
}

impl Hash for EntityRef<'_> {
    fn hash<H: Hasher>(&self, state: &mut H) {
        self.entity().hash(state);
    }
}

impl EntityBorrow for EntityRef<'_> {
    fn entity(&self) -> Entity {
        self.id()
    }
}

// SAFETY: This type represents one Entity. We implement the comparison traits based on that Entity.
unsafe impl TrustedEntityBorrow for EntityRef<'_> {}

/// Provides mutable access to a single entity and all of its components.
///
/// Contrast with [`EntityWorldMut`], which allows adding and removing components,
/// despawning the entity, and provides mutable access to the entire world.
/// Because of this, `EntityWorldMut` cannot coexist with any other world accesses.
///
/// # Examples
///
/// Disjoint mutable access.
///
/// ```
/// # use bevy_ecs::prelude::*;
/// # #[derive(Component)] pub struct A;
/// fn disjoint_system(
///     query1: Query<EntityMut, With<A>>,
///     query2: Query<EntityMut, Without<A>>,
/// ) {
///     // ...
/// }
/// # bevy_ecs::system::assert_is_system(disjoint_system);
/// ```
pub struct EntityMut<'w> {
    cell: UnsafeEntityCell<'w>,
}

impl<'w> EntityMut<'w> {
    /// # Safety
    /// - `cell` must have permission to mutate every component of the entity.
    /// - No accesses to any of the entity's components may exist
    ///   at the same time as the returned [`EntityMut`].
    pub(crate) unsafe fn new(cell: UnsafeEntityCell<'w>) -> Self {
        Self { cell }
    }

    /// Returns a new instance with a shorter lifetime.
    /// This is useful if you have `&mut EntityMut`, but you need `EntityMut`.
    pub fn reborrow(&mut self) -> EntityMut<'_> {
        // SAFETY: We have exclusive access to the entire entity and its components.
        unsafe { Self::new(self.cell) }
    }

    /// Consumes `self` and returns read-only access to all of the entity's
    /// components, with the world `'w` lifetime.
    pub fn into_readonly(self) -> EntityRef<'w> {
        EntityRef::from(self)
    }

    /// Gets read-only access to all of the entity's components.
    pub fn as_readonly(&self) -> EntityRef<'_> {
        EntityRef::from(self)
    }

    /// Returns the [ID](Entity) of the current entity.
    #[inline]
    #[must_use = "Omit the .id() call if you do not need to store the `Entity` identifier."]
    pub fn id(&self) -> Entity {
        self.cell.id()
    }

    /// Gets metadata indicating the location where the current entity is stored.
    #[inline]
    pub fn location(&self) -> EntityLocation {
        self.cell.location()
    }

    /// Returns the archetype that the current entity belongs to.
    #[inline]
    pub fn archetype(&self) -> &Archetype {
        self.cell.archetype()
    }

    /// Returns `true` if the current entity has a component of type `T`.
    /// Otherwise, this returns `false`.
    ///
    /// ## Notes
    ///
    /// If you do not know the concrete type of a component, consider using
    /// [`Self::contains_id`] or [`Self::contains_type_id`].
    #[inline]
    pub fn contains<T: Component>(&self) -> bool {
        self.contains_type_id(TypeId::of::<T>())
    }

    /// Returns `true` if the current entity has a component identified by `component_id`.
    /// Otherwise, this returns false.
    ///
    /// ## Notes
    ///
    /// - If you know the concrete type of the component, you should prefer [`Self::contains`].
    /// - If you know the component's [`TypeId`] but not its [`ComponentId`], consider using
    ///   [`Self::contains_type_id`].
    #[inline]
    pub fn contains_id(&self, component_id: ComponentId) -> bool {
        self.cell.contains_id(component_id)
    }

    /// Returns `true` if the current entity has a component with the type identified by `type_id`.
    /// Otherwise, this returns false.
    ///
    /// ## Notes
    ///
    /// - If you know the concrete type of the component, you should prefer [`Self::contains`].
    /// - If you have a [`ComponentId`] instead of a [`TypeId`], consider using [`Self::contains_id`].
    #[inline]
    pub fn contains_type_id(&self, type_id: TypeId) -> bool {
        self.cell.contains_type_id(type_id)
    }

    /// Gets access to the component of type `T` for the current entity.
    /// Returns `None` if the entity does not have a component of type `T`.
    #[inline]
    pub fn get<T: Component>(&self) -> Option<&'_ T> {
        self.as_readonly().get()
    }

    /// Returns read-only components for the current entity that match the query `Q`.
    ///
    /// # Panics
    ///
    /// If the entity does not have the components required by the query `Q`.
    pub fn components<Q: ReadOnlyQueryData>(&self) -> Q::Item<'_> {
        self.as_readonly().components::<Q>()
    }

    /// Returns read-only components for the current entity that match the query `Q`,
    /// or `None` if the entity does not have the components required by the query `Q`.
    pub fn get_components<Q: ReadOnlyQueryData>(&self) -> Option<Q::Item<'_>> {
        self.as_readonly().get_components::<Q>()
    }

    /// Consumes `self` and gets access to the component of type `T` with the
    /// world `'w` lifetime for the current entity.
    ///
    /// Returns `None` if the entity does not have a component of type `T`.
    #[inline]
    pub fn into_borrow<T: Component>(self) -> Option<&'w T> {
        self.into_readonly().get()
    }

    /// Gets access to the component of type `T` for the current entity,
    /// including change detection information as a [`Ref`].
    ///
    /// Returns `None` if the entity does not have a component of type `T`.
    #[inline]
    pub fn get_ref<T: Component>(&self) -> Option<Ref<'_, T>> {
        self.as_readonly().get_ref()
    }

    /// Consumes `self` and gets access to the component of type `T` with world
    /// `'w` lifetime for the current entity, including change detection information
    /// as a [`Ref<'w>`].
    ///
    /// Returns `None` if the entity does not have a component of type `T`.
    #[inline]
    pub fn into_ref<T: Component>(self) -> Option<Ref<'w, T>> {
        self.into_readonly().get_ref()
    }

    /// Gets mutable access to the component of type `T` for the current entity.
    /// Returns `None` if the entity does not have a component of type `T`.
    #[inline]
    pub fn get_mut<T: Component<Mutability = Mutable>>(&mut self) -> Option<Mut<'_, T>> {
        // SAFETY: &mut self implies exclusive access for duration of returned value
        unsafe { self.cell.get_mut() }
    }

    /// Gets mutable access to the component of type `T` for the current entity.
    /// Returns `None` if the entity does not have a component of type `T`.
    ///
    /// # Safety
    ///
    /// - `T` must be a mutable component
    #[inline]
    pub unsafe fn get_mut_assume_mutable<T: Component>(&mut self) -> Option<Mut<'_, T>> {
        // SAFETY:
        // - &mut self implies exclusive access for duration of returned value
        // - Caller ensures `T` is a mutable component
        unsafe { self.cell.get_mut_assume_mutable() }
    }

    /// Consumes self and gets mutable access to the component of type `T`
    /// with the world `'w` lifetime for the current entity.
    /// Returns `None` if the entity does not have a component of type `T`.
    #[inline]
    pub fn into_mut<T: Component<Mutability = Mutable>>(self) -> Option<Mut<'w, T>> {
        // SAFETY: consuming `self` implies exclusive access
        unsafe { self.cell.get_mut() }
    }

    /// Gets mutable access to the component of type `T` for the current entity.
    /// Returns `None` if the entity does not have a component of type `T`.
    ///
    /// # Safety
    ///
    /// - `T` must be a mutable component
    #[inline]
    pub unsafe fn into_mut_assume_mutable<T: Component>(self) -> Option<Mut<'w, T>> {
        // SAFETY:
        // - Consuming `self` implies exclusive access
        // - Caller ensures `T` is a mutable component
        unsafe { self.cell.get_mut_assume_mutable() }
    }

    /// Retrieves the change ticks for the given component. This can be useful for implementing change
    /// detection in custom runtimes.
    #[inline]
    pub fn get_change_ticks<T: Component>(&self) -> Option<ComponentTicks> {
        self.as_readonly().get_change_ticks::<T>()
    }

    /// Retrieves the change ticks for the given [`ComponentId`]. This can be useful for implementing change
    /// detection in custom runtimes.
    ///
    /// **You should prefer to use the typed API [`EntityWorldMut::get_change_ticks`] where possible and only
    /// use this in cases where the actual component types are not known at
    /// compile time.**
    #[inline]
    pub fn get_change_ticks_by_id(&self, component_id: ComponentId) -> Option<ComponentTicks> {
        self.as_readonly().get_change_ticks_by_id(component_id)
    }

    /// Returns [untyped read-only reference(s)](Ptr) to component(s) for the
    /// current entity, based on the given [`ComponentId`]s.
    ///
    /// **You should prefer to use the typed API [`EntityMut::get`] where
    /// possible and only use this in cases where the actual component types
    /// are not known at compile time.**
    ///
    /// Unlike [`EntityMut::get`], this returns untyped reference(s) to
    /// component(s), and it's the job of the caller to ensure the correct
    /// type(s) are dereferenced (if necessary).
    ///
    /// # Errors
    ///
    /// Returns [`EntityComponentError::MissingComponent`] if the entity does
    /// not have a component.
    ///
    /// # Examples
    ///
    /// For examples on how to use this method, see [`EntityRef::get_by_id`].
    #[inline]
    pub fn get_by_id<F: DynamicComponentFetch>(
        &self,
        component_ids: F,
    ) -> Result<F::Ref<'_>, EntityComponentError> {
        self.as_readonly().get_by_id(component_ids)
    }

    /// Consumes `self` and returns [untyped read-only reference(s)](Ptr) to
    /// component(s) with lifetime `'w` for the current entity, based on the
    /// given [`ComponentId`]s.
    ///
    /// **You should prefer to use the typed API [`EntityMut::into_borrow`]
    /// where possible and only use this in cases where the actual component
    /// types are not known at compile time.**
    ///
    /// Unlike [`EntityMut::into_borrow`], this returns untyped reference(s) to
    /// component(s), and it's the job of the caller to ensure the correct
    /// type(s) are dereferenced (if necessary).
    ///
    /// # Errors
    ///
    /// Returns [`EntityComponentError::MissingComponent`] if the entity does
    /// not have a component.
    ///
    /// # Examples
    ///
    /// For examples on how to use this method, see [`EntityRef::get_by_id`].
    #[inline]
    pub fn into_borrow_by_id<F: DynamicComponentFetch>(
        self,
        component_ids: F,
    ) -> Result<F::Ref<'w>, EntityComponentError> {
        self.into_readonly().get_by_id(component_ids)
    }

    /// Returns [untyped mutable reference(s)](MutUntyped) to component(s) for
    /// the current entity, based on the given [`ComponentId`]s.
    ///
    /// **You should prefer to use the typed API [`EntityMut::get_mut`] where
    /// possible and only use this in cases where the actual component types
    /// are not known at compile time.**
    ///
    /// Unlike [`EntityMut::get_mut`], this returns untyped reference(s) to
    /// component(s), and it's the job of the caller to ensure the correct
    /// type(s) are dereferenced (if necessary).
    ///
    /// # Errors
    ///
    /// - Returns [`EntityComponentError::MissingComponent`] if the entity does
    ///   not have a component.
    /// - Returns [`EntityComponentError::AliasedMutability`] if a component
    ///   is requested multiple times.
    ///
    /// # Examples
    ///
    /// ## Single [`ComponentId`]
    ///
    /// ```
    /// # use bevy_ecs::prelude::*;
    /// #
    /// # #[derive(Component, PartialEq, Debug)]
    /// # pub struct Foo(i32);
    /// # let mut world = World::new();
    /// let entity = world.spawn(Foo(42)).id();
    ///
    /// // Grab the component ID for `Foo` in whatever way you like.
    /// let component_id = world.register_component::<Foo>();
    ///
    /// // Then, get the component by ID.
    /// let mut entity_mut = world.entity_mut(entity);
    /// let mut ptr = entity_mut.get_mut_by_id(component_id)
    /// #   .unwrap();
    /// # assert_eq!(unsafe { ptr.as_mut().deref_mut::<Foo>() }, &mut Foo(42));
    /// ```
    ///
    /// ## Array of [`ComponentId`]s
    ///
    /// ```
    /// # use bevy_ecs::prelude::*;
    /// #
    /// # #[derive(Component, PartialEq, Debug)]
    /// # pub struct X(i32);
    /// # #[derive(Component, PartialEq, Debug)]
    /// # pub struct Y(i32);
    /// # let mut world = World::new();
    /// let entity = world.spawn((X(42), Y(10))).id();
    ///
    /// // Grab the component IDs for `X` and `Y` in whatever way you like.
    /// let x_id = world.register_component::<X>();
    /// let y_id = world.register_component::<Y>();
    ///
    /// // Then, get the components by ID. You'll receive a same-sized array.
    /// let mut entity_mut = world.entity_mut(entity);
    /// let Ok([mut x_ptr, mut y_ptr]) = entity_mut.get_mut_by_id([x_id, y_id]) else {
    ///     // Up to you to handle if a component is missing from the entity.
    /// #   unreachable!();
    /// };
    /// # assert_eq!((unsafe { x_ptr.as_mut().deref_mut::<X>() }, unsafe { y_ptr.as_mut().deref_mut::<Y>() }), (&mut X(42), &mut Y(10)));
    /// ```
    ///
    /// ## Slice of [`ComponentId`]s
    ///
    /// ```
    /// # use bevy_ecs::{prelude::*, component::ComponentId, change_detection::MutUntyped};
    /// #
    /// # #[derive(Component, PartialEq, Debug)]
    /// # pub struct X(i32);
    /// # #[derive(Component, PartialEq, Debug)]
    /// # pub struct Y(i32);
    /// # let mut world = World::new();
    /// let entity = world.spawn((X(42), Y(10))).id();
    ///
    /// // Grab the component IDs for `X` and `Y` in whatever way you like.
    /// let x_id = world.register_component::<X>();
    /// let y_id = world.register_component::<Y>();
    ///
    /// // Then, get the components by ID. You'll receive a vec of ptrs.
    /// let mut entity_mut = world.entity_mut(entity);
    /// let ptrs = entity_mut.get_mut_by_id(&[x_id, y_id] as &[ComponentId])
    /// #   .unwrap();
    /// # let [mut x_ptr, mut y_ptr]: [MutUntyped; 2] = ptrs.try_into().unwrap();
    /// # assert_eq!((unsafe { x_ptr.as_mut().deref_mut::<X>() }, unsafe { y_ptr.as_mut().deref_mut::<Y>() }), (&mut X(42), &mut Y(10)));
    /// ```
    ///
    /// ## [`HashSet`] of [`ComponentId`]s
    ///
    /// ```
    /// # use bevy_platform_support::collections::HashSet;
    /// # use bevy_ecs::{prelude::*, component::ComponentId};
    /// #
    /// # #[derive(Component, PartialEq, Debug)]
    /// # pub struct X(i32);
    /// # #[derive(Component, PartialEq, Debug)]
    /// # pub struct Y(i32);
    /// # let mut world = World::new();
    /// let entity = world.spawn((X(42), Y(10))).id();
    ///
    /// // Grab the component IDs for `X` and `Y` in whatever way you like.
    /// let x_id = world.register_component::<X>();
    /// let y_id = world.register_component::<Y>();
    ///
    /// // Then, get the components by ID. You'll receive a `HashMap` of ptrs.
    /// let mut entity_mut = world.entity_mut(entity);
    /// let mut ptrs = entity_mut.get_mut_by_id(&HashSet::from_iter([x_id, y_id]))
    /// #   .unwrap();
    /// # let [Some(mut x_ptr), Some(mut y_ptr)] = ptrs.get_many_mut([&x_id, &y_id]) else { unreachable!() };
    /// # assert_eq!((unsafe { x_ptr.as_mut().deref_mut::<X>() }, unsafe { y_ptr.as_mut().deref_mut::<Y>() }), (&mut X(42), &mut Y(10)));
    /// ```
    #[inline]
    pub fn get_mut_by_id<F: DynamicComponentFetch>(
        &mut self,
        component_ids: F,
    ) -> Result<F::Mut<'_>, EntityComponentError> {
        // SAFETY:
        // - `&mut self` ensures that no references exist to this entity's components.
        // - We have exclusive access to all components of this entity.
        unsafe { component_ids.fetch_mut(self.cell) }
    }

    /// Returns [untyped mutable reference](MutUntyped) to component for
    /// the current entity, based on the given [`ComponentId`].
    ///
    /// Unlike [`EntityMut::get_mut_by_id`], this method borrows &self instead of
    /// &mut self, allowing the caller to access multiple components simultaneously.
    ///
    /// # Errors
    ///
    /// - Returns [`EntityComponentError::MissingComponent`] if the entity does
    ///   not have a component.
    /// - Returns [`EntityComponentError::AliasedMutability`] if a component
    ///   is requested multiple times.
    ///
    /// # Safety
    /// It is the callers responsibility to ensure that
    /// - the [`UnsafeEntityCell`] has permission to access the component mutably
    /// - no other references to the component exist at the same time
    #[inline]
    pub unsafe fn get_mut_by_id_unchecked<F: DynamicComponentFetch>(
        &self,
        component_ids: F,
    ) -> Result<F::Mut<'_>, EntityComponentError> {
        // SAFETY:
        // - The caller must ensure simultaneous access is limited
        // - to components that are mutually independent.
        unsafe { component_ids.fetch_mut(self.cell) }
    }

    /// Consumes `self` and returns [untyped mutable reference(s)](MutUntyped)
    /// to component(s) with lifetime `'w` for the current entity, based on the
    /// given [`ComponentId`]s.
    ///
    /// **You should prefer to use the typed API [`EntityMut::into_mut`] where
    /// possible and only use this in cases where the actual component types
    /// are not known at compile time.**
    ///
    /// Unlike [`EntityMut::into_mut`], this returns untyped reference(s) to
    /// component(s), and it's the job of the caller to ensure the correct
    /// type(s) are dereferenced (if necessary).
    ///
    /// # Errors
    ///
    /// - Returns [`EntityComponentError::MissingComponent`] if the entity does
    ///   not have a component.
    /// - Returns [`EntityComponentError::AliasedMutability`] if a component
    ///   is requested multiple times.
    ///
    /// # Examples
    ///
    /// For examples on how to use this method, see [`EntityMut::get_mut_by_id`].
    #[inline]
    pub fn into_mut_by_id<F: DynamicComponentFetch>(
        self,
        component_ids: F,
    ) -> Result<F::Mut<'w>, EntityComponentError> {
        // SAFETY:
        // - consuming `self` ensures that no references exist to this entity's components.
        // - We have exclusive access to all components of this entity.
        unsafe { component_ids.fetch_mut(self.cell) }
    }

    /// Returns the source code location from which this entity has been spawned.
    pub fn spawned_by(&self) -> MaybeLocation {
        self.cell.spawned_by()
    }
}

impl<'w> From<&'w mut EntityMut<'_>> for EntityMut<'w> {
    fn from(entity: &'w mut EntityMut<'_>) -> Self {
        entity.reborrow()
    }
}

impl<'w> From<EntityWorldMut<'w>> for EntityMut<'w> {
    fn from(entity: EntityWorldMut<'w>) -> Self {
        // SAFETY: `EntityWorldMut` guarantees exclusive access to the entire world.
        unsafe { EntityMut::new(entity.into_unsafe_entity_cell()) }
    }
}

impl<'a> From<&'a mut EntityWorldMut<'_>> for EntityMut<'a> {
    fn from(entity: &'a mut EntityWorldMut<'_>) -> Self {
        // SAFETY: `EntityWorldMut` guarantees exclusive access to the entire world.
        unsafe { EntityMut::new(entity.as_unsafe_entity_cell()) }
    }
}

impl<'a> TryFrom<FilteredEntityMut<'a>> for EntityMut<'a> {
    type Error = TryFromFilteredError;

    fn try_from(entity: FilteredEntityMut<'a>) -> Result<Self, Self::Error> {
        if !entity.access.has_read_all() {
            Err(TryFromFilteredError::MissingReadAllAccess)
        } else if !entity.access.has_write_all() {
            Err(TryFromFilteredError::MissingWriteAllAccess)
        } else {
            // SAFETY: check above guarantees exclusive access to all components of the entity.
            Ok(unsafe { EntityMut::new(entity.entity) })
        }
    }
}

impl<'a> TryFrom<&'a mut FilteredEntityMut<'_>> for EntityMut<'a> {
    type Error = TryFromFilteredError;

    fn try_from(entity: &'a mut FilteredEntityMut<'_>) -> Result<Self, Self::Error> {
        if !entity.access.has_read_all() {
            Err(TryFromFilteredError::MissingReadAllAccess)
        } else if !entity.access.has_write_all() {
            Err(TryFromFilteredError::MissingWriteAllAccess)
        } else {
            // SAFETY: check above guarantees exclusive access to all components of the entity.
            Ok(unsafe { EntityMut::new(entity.entity) })
        }
    }
}

impl PartialEq for EntityMut<'_> {
    fn eq(&self, other: &Self) -> bool {
        self.entity() == other.entity()
    }
}

impl Eq for EntityMut<'_> {}

impl PartialOrd for EntityMut<'_> {
    /// [`EntityMut`]'s comparison trait implementations match the underlying [`Entity`],
    /// and cannot discern between different worlds.
    fn partial_cmp(&self, other: &Self) -> Option<Ordering> {
        Some(self.cmp(other))
    }
}

impl Ord for EntityMut<'_> {
    fn cmp(&self, other: &Self) -> Ordering {
        self.entity().cmp(&other.entity())
    }
}

impl Hash for EntityMut<'_> {
    fn hash<H: Hasher>(&self, state: &mut H) {
        self.entity().hash(state);
    }
}

impl EntityBorrow for EntityMut<'_> {
    fn entity(&self) -> Entity {
        self.id()
    }
}

// SAFETY: This type represents one Entity. We implement the comparison traits based on that Entity.
unsafe impl TrustedEntityBorrow for EntityMut<'_> {}

/// A mutable reference to a particular [`Entity`], and the entire world.
///
/// This is essentially a performance-optimized `(Entity, &mut World)` tuple,
/// which caches the [`EntityLocation`] to reduce duplicate lookups.
///
/// Since this type provides mutable access to the entire world, only one
/// [`EntityWorldMut`] can exist at a time for a given world.
///
/// See also [`EntityMut`], which allows disjoint mutable access to multiple
/// entities at once.  Unlike `EntityMut`, this type allows adding and
/// removing components, and despawning the entity.
pub struct EntityWorldMut<'w> {
    world: &'w mut World,
    entity: Entity,
    location: EntityLocation,
}

impl<'w> EntityWorldMut<'w> {
    #[track_caller]
    #[inline(never)]
    #[cold]
    fn panic_despawned(&self) -> ! {
        panic!(
            "Entity {} {}",
            self.entity,
            self.world
                .entities()
                .entity_does_not_exist_error_details(self.entity)
        );
    }

    #[inline(always)]
    #[track_caller]
    pub(crate) fn assert_not_despawned(&self) {
        if self.location.archetype_id == ArchetypeId::INVALID {
            self.panic_despawned();
        }
    }

    fn as_unsafe_entity_cell_readonly(&self) -> UnsafeEntityCell<'_> {
        self.assert_not_despawned();
        UnsafeEntityCell::new(
            self.world.as_unsafe_world_cell_readonly(),
            self.entity,
            self.location,
        )
    }
    fn as_unsafe_entity_cell(&mut self) -> UnsafeEntityCell<'_> {
        self.assert_not_despawned();
        UnsafeEntityCell::new(
            self.world.as_unsafe_world_cell(),
            self.entity,
            self.location,
        )
    }
    fn into_unsafe_entity_cell(self) -> UnsafeEntityCell<'w> {
        self.assert_not_despawned();
        UnsafeEntityCell::new(
            self.world.as_unsafe_world_cell(),
            self.entity,
            self.location,
        )
    }

    /// # Safety
    ///
    ///  - `entity` must be valid for `world`: the generation should match that of the entity at the same index.
    ///  - `location` must be sourced from `world`'s `Entities` and must exactly match the location for `entity`
    ///
    ///  The above is trivially satisfied if `location` was sourced from `world.entities().get(entity)`.
    #[inline]
    pub(crate) unsafe fn new(
        world: &'w mut World,
        entity: Entity,
        location: EntityLocation,
    ) -> Self {
        debug_assert!(world.entities().contains(entity));
        debug_assert_eq!(world.entities().get(entity), Some(location));

        EntityWorldMut {
            world,
            entity,
            location,
        }
    }

    /// Consumes `self` and returns read-only access to all of the entity's
    /// components, with the world `'w` lifetime.
    pub fn into_readonly(self) -> EntityRef<'w> {
        EntityRef::from(self)
    }

    /// Gets read-only access to all of the entity's components.
    pub fn as_readonly(&self) -> EntityRef<'_> {
        EntityRef::from(self)
    }

    /// Consumes `self` and returns non-structural mutable access to all of the
    /// entity's components, with the world `'w` lifetime.
    pub fn into_mutable(self) -> EntityMut<'w> {
        EntityMut::from(self)
    }

    /// Gets non-structural mutable access to all of the entity's components.
    pub fn as_mutable(&mut self) -> EntityMut<'_> {
        EntityMut::from(self)
    }

    /// Returns the [ID](Entity) of the current entity.
    #[inline]
    #[must_use = "Omit the .id() call if you do not need to store the `Entity` identifier."]
    pub fn id(&self) -> Entity {
        self.entity
    }

    /// Gets metadata indicating the location where the current entity is stored.
    ///
    /// # Panics
    ///
    /// If the entity has been despawned while this `EntityWorldMut` is still alive.
    #[inline]
    pub fn location(&self) -> EntityLocation {
        self.assert_not_despawned();
        self.location
    }

    /// Returns the archetype that the current entity belongs to.
    ///
    /// # Panics
    ///
    /// If the entity has been despawned while this `EntityWorldMut` is still alive.
    #[inline]
    pub fn archetype(&self) -> &Archetype {
        self.assert_not_despawned();
        &self.world.archetypes[self.location.archetype_id]
    }

    /// Returns `true` if the current entity has a component of type `T`.
    /// Otherwise, this returns `false`.
    ///
    /// ## Notes
    ///
    /// If you do not know the concrete type of a component, consider using
    /// [`Self::contains_id`] or [`Self::contains_type_id`].
    ///
    /// # Panics
    ///
    /// If the entity has been despawned while this `EntityWorldMut` is still alive.
    #[inline]
    pub fn contains<T: Component>(&self) -> bool {
        self.contains_type_id(TypeId::of::<T>())
    }

    /// Returns `true` if the current entity has a component identified by `component_id`.
    /// Otherwise, this returns false.
    ///
    /// ## Notes
    ///
    /// - If you know the concrete type of the component, you should prefer [`Self::contains`].
    /// - If you know the component's [`TypeId`] but not its [`ComponentId`], consider using
    ///   [`Self::contains_type_id`].
    ///
    /// # Panics
    ///
    /// If the entity has been despawned while this `EntityWorldMut` is still alive.
    #[inline]
    pub fn contains_id(&self, component_id: ComponentId) -> bool {
        self.as_unsafe_entity_cell_readonly()
            .contains_id(component_id)
    }

    /// Returns `true` if the current entity has a component with the type identified by `type_id`.
    /// Otherwise, this returns false.
    ///
    /// ## Notes
    ///
    /// - If you know the concrete type of the component, you should prefer [`Self::contains`].
    /// - If you have a [`ComponentId`] instead of a [`TypeId`], consider using [`Self::contains_id`].
    ///
    /// # Panics
    ///
    /// If the entity has been despawned while this `EntityWorldMut` is still alive.
    #[inline]
    pub fn contains_type_id(&self, type_id: TypeId) -> bool {
        self.as_unsafe_entity_cell_readonly()
            .contains_type_id(type_id)
    }

    /// Gets access to the component of type `T` for the current entity.
    /// Returns `None` if the entity does not have a component of type `T`.
    ///
    /// # Panics
    ///
    /// If the entity has been despawned while this `EntityWorldMut` is still alive.
    #[inline]
    pub fn get<T: Component>(&self) -> Option<&'_ T> {
        self.as_readonly().get()
    }

    /// Returns read-only components for the current entity that match the query `Q`.
    ///
    /// # Panics
    ///
    /// If the entity does not have the components required by the query `Q` or if the entity
    /// has been despawned while this `EntityWorldMut` is still alive.
    #[inline]
    pub fn components<Q: ReadOnlyQueryData>(&self) -> Q::Item<'_> {
        self.as_readonly().components::<Q>()
    }

    /// Returns read-only components for the current entity that match the query `Q`,
    /// or `None` if the entity does not have the components required by the query `Q`.
    ///
    /// # Panics
    ///
    /// If the entity has been despawned while this `EntityWorldMut` is still alive.
    #[inline]
    pub fn get_components<Q: ReadOnlyQueryData>(&self) -> Option<Q::Item<'_>> {
        self.as_readonly().get_components::<Q>()
    }

    /// Consumes `self` and gets access to the component of type `T` with
    /// the world `'w` lifetime for the current entity.
    /// Returns `None` if the entity does not have a component of type `T`.
    ///
    /// # Panics
    ///
    /// If the entity has been despawned while this `EntityWorldMut` is still alive.
    #[inline]
    pub fn into_borrow<T: Component>(self) -> Option<&'w T> {
        self.into_readonly().get()
    }

    /// Gets access to the component of type `T` for the current entity,
    /// including change detection information as a [`Ref`].
    ///
    /// Returns `None` if the entity does not have a component of type `T`.
    ///
    /// # Panics
    ///
    /// If the entity has been despawned while this `EntityWorldMut` is still alive.
    #[inline]
    pub fn get_ref<T: Component>(&self) -> Option<Ref<'_, T>> {
        self.as_readonly().get_ref()
    }

    /// Consumes `self` and gets access to the component of type `T`
    /// with the world `'w` lifetime for the current entity,
    /// including change detection information as a [`Ref`].
    ///
    /// Returns `None` if the entity does not have a component of type `T`.
    ///
    /// # Panics
    ///
    /// If the entity has been despawned while this `EntityWorldMut` is still alive.
    #[inline]
    pub fn into_ref<T: Component>(self) -> Option<Ref<'w, T>> {
        self.into_readonly().get_ref()
    }

    /// Gets mutable access to the component of type `T` for the current entity.
    /// Returns `None` if the entity does not have a component of type `T`.
    ///
    /// # Panics
    ///
    /// If the entity has been despawned while this `EntityWorldMut` is still alive.
    #[inline]
    pub fn get_mut<T: Component<Mutability = Mutable>>(&mut self) -> Option<Mut<'_, T>> {
        self.as_mutable().into_mut()
    }

    /// Temporarily removes a [`Component`] `T` from this [`Entity`] and runs the
    /// provided closure on it, returning the result if `T` was available.
    /// This will trigger the `OnRemove` and `OnReplace` component hooks without
    /// causing an archetype move.
    ///
    /// This is most useful with immutable components, where removal and reinsertion
    /// is the only way to modify a value.
    ///
    /// If you do not need to ensure the above hooks are triggered, and your component
    /// is mutable, prefer using [`get_mut`](EntityWorldMut::get_mut).
    ///
    /// # Examples
    ///
    /// ```rust
    /// # use bevy_ecs::prelude::*;
    /// #
    /// #[derive(Component, PartialEq, Eq, Debug)]
    /// #[component(immutable)]
    /// struct Foo(bool);
    ///
    /// # let mut world = World::default();
    /// # world.register_component::<Foo>();
    /// #
    /// # let entity = world.spawn(Foo(false)).id();
    /// #
    /// # let mut entity = world.entity_mut(entity);
    /// #
    /// # assert_eq!(entity.get::<Foo>(), Some(&Foo(false)));
    /// #
    /// entity.modify_component(|foo: &mut Foo| {
    ///     foo.0 = true;
    /// });
    /// #
    /// # assert_eq!(entity.get::<Foo>(), Some(&Foo(true)));
    /// ```
    ///
    /// # Panics
    ///
    /// If the entity has been despawned while this `EntityWorldMut` is still alive.
    #[inline]
    pub fn modify_component<T: Component, R>(&mut self, f: impl FnOnce(&mut T) -> R) -> Option<R> {
        self.assert_not_despawned();

        let result = self
            .world
            .modify_component(self.entity, f)
            .expect("entity access must be valid")?;

        self.update_location();

        Some(result)
    }

    /// Gets mutable access to the component of type `T` for the current entity.
    /// Returns `None` if the entity does not have a component of type `T`.
    ///
    /// # Safety
    ///
    /// - `T` must be a mutable component
    #[inline]
    pub unsafe fn get_mut_assume_mutable<T: Component>(&mut self) -> Option<Mut<'_, T>> {
        self.as_mutable().into_mut_assume_mutable()
    }

    /// Consumes `self` and gets mutable access to the component of type `T`
    /// with the world `'w` lifetime for the current entity.
    /// Returns `None` if the entity does not have a component of type `T`.
    ///
    /// # Panics
    ///
    /// If the entity has been despawned while this `EntityWorldMut` is still alive.
    #[inline]
    pub fn into_mut<T: Component<Mutability = Mutable>>(self) -> Option<Mut<'w, T>> {
        // SAFETY: consuming `self` implies exclusive access
        unsafe { self.into_unsafe_entity_cell().get_mut() }
    }

    /// Gets a reference to the resource of the given type
    ///
    /// # Panics
    ///
    /// Panics if the resource does not exist.
    /// Use [`get_resource`](EntityWorldMut::get_resource) instead if you want to handle this case.
    #[inline]
    #[track_caller]
    pub fn resource<R: Resource>(&self) -> &R {
        self.world.resource::<R>()
    }

    /// Gets a mutable reference to the resource of the given type
    ///
    /// # Panics
    ///
    /// Panics if the resource does not exist.
    /// Use [`get_resource_mut`](World::get_resource_mut) instead if you want to handle this case.
    ///
    /// If you want to instead insert a value if the resource does not exist,
    /// use [`get_resource_or_insert_with`](World::get_resource_or_insert_with).
    #[inline]
    #[track_caller]
    pub fn resource_mut<R: Resource>(&mut self) -> Mut<'_, R> {
        self.world.resource_mut::<R>()
    }

    /// Gets a reference to the resource of the given type if it exists
    #[inline]
    pub fn get_resource<R: Resource>(&self) -> Option<&R> {
        self.world.get_resource()
    }

    /// Gets a mutable reference to the resource of the given type if it exists
    #[inline]
    pub fn get_resource_mut<R: Resource>(&mut self) -> Option<Mut<'_, R>> {
        self.world.get_resource_mut()
    }

    /// Retrieves the change ticks for the given component. This can be useful for implementing change
    /// detection in custom runtimes.
    ///
    /// # Panics
    ///
    /// If the entity has been despawned while this `EntityWorldMut` is still alive.
    #[inline]
    pub fn get_change_ticks<T: Component>(&self) -> Option<ComponentTicks> {
        self.as_readonly().get_change_ticks::<T>()
    }

    /// Retrieves the change ticks for the given [`ComponentId`]. This can be useful for implementing change
    /// detection in custom runtimes.
    ///
    /// **You should prefer to use the typed API [`EntityWorldMut::get_change_ticks`] where possible and only
    /// use this in cases where the actual component types are not known at
    /// compile time.**
    ///
    /// # Panics
    ///
    /// If the entity has been despawned while this `EntityWorldMut` is still alive.
    #[inline]
    pub fn get_change_ticks_by_id(&self, component_id: ComponentId) -> Option<ComponentTicks> {
        self.as_readonly().get_change_ticks_by_id(component_id)
    }

    /// Returns [untyped read-only reference(s)](Ptr) to component(s) for the
    /// current entity, based on the given [`ComponentId`]s.
    ///
    /// **You should prefer to use the typed API [`EntityWorldMut::get`] where
    /// possible and only use this in cases where the actual component types
    /// are not known at compile time.**
    ///
    /// Unlike [`EntityWorldMut::get`], this returns untyped reference(s) to
    /// component(s), and it's the job of the caller to ensure the correct
    /// type(s) are dereferenced (if necessary).
    ///
    /// # Errors
    ///
    /// Returns [`EntityComponentError::MissingComponent`] if the entity does
    /// not have a component.
    ///
    /// # Examples
    ///
    /// For examples on how to use this method, see [`EntityRef::get_by_id`].
    ///
    /// # Panics
    ///
    /// If the entity has been despawned while this `EntityWorldMut` is still alive.
    #[inline]
    pub fn get_by_id<F: DynamicComponentFetch>(
        &self,
        component_ids: F,
    ) -> Result<F::Ref<'_>, EntityComponentError> {
        self.as_readonly().get_by_id(component_ids)
    }

    /// Consumes `self` and returns [untyped read-only reference(s)](Ptr) to
    /// component(s) with lifetime `'w` for the current entity, based on the
    /// given [`ComponentId`]s.
    ///
    /// **You should prefer to use the typed API [`EntityWorldMut::into_borrow`]
    /// where possible and only use this in cases where the actual component
    /// types are not known at compile time.**
    ///
    /// Unlike [`EntityWorldMut::into_borrow`], this returns untyped reference(s) to
    /// component(s), and it's the job of the caller to ensure the correct
    /// type(s) are dereferenced (if necessary).
    ///
    /// # Errors
    ///
    /// Returns [`EntityComponentError::MissingComponent`] if the entity does
    /// not have a component.
    ///
    /// # Examples
    ///
    /// For examples on how to use this method, see [`EntityRef::get_by_id`].
    ///
    /// # Panics
    ///
    /// If the entity has been despawned while this `EntityWorldMut` is still alive.
    #[inline]
    pub fn into_borrow_by_id<F: DynamicComponentFetch>(
        self,
        component_ids: F,
    ) -> Result<F::Ref<'w>, EntityComponentError> {
        self.into_readonly().get_by_id(component_ids)
    }

    /// Returns [untyped mutable reference(s)](MutUntyped) to component(s) for
    /// the current entity, based on the given [`ComponentId`]s.
    ///
    /// **You should prefer to use the typed API [`EntityWorldMut::get_mut`] where
    /// possible and only use this in cases where the actual component types
    /// are not known at compile time.**
    ///
    /// Unlike [`EntityWorldMut::get_mut`], this returns untyped reference(s) to
    /// component(s), and it's the job of the caller to ensure the correct
    /// type(s) are dereferenced (if necessary).
    ///
    /// # Errors
    ///
    /// - Returns [`EntityComponentError::MissingComponent`] if the entity does
    ///   not have a component.
    /// - Returns [`EntityComponentError::AliasedMutability`] if a component
    ///   is requested multiple times.
    ///
    /// # Examples
    ///
    /// For examples on how to use this method, see [`EntityMut::get_mut_by_id`].
    ///
    /// # Panics
    ///
    /// If the entity has been despawned while this `EntityWorldMut` is still alive.
    #[inline]
    pub fn get_mut_by_id<F: DynamicComponentFetch>(
        &mut self,
        component_ids: F,
    ) -> Result<F::Mut<'_>, EntityComponentError> {
        self.as_mutable().into_mut_by_id(component_ids)
    }

    /// Consumes `self` and returns [untyped mutable reference(s)](MutUntyped)
    /// to component(s) with lifetime `'w` for the current entity, based on the
    /// given [`ComponentId`]s.
    ///
    /// **You should prefer to use the typed API [`EntityWorldMut::into_mut`] where
    /// possible and only use this in cases where the actual component types
    /// are not known at compile time.**
    ///
    /// Unlike [`EntityWorldMut::into_mut`], this returns untyped reference(s) to
    /// component(s), and it's the job of the caller to ensure the correct
    /// type(s) are dereferenced (if necessary).
    ///
    /// # Errors
    ///
    /// - Returns [`EntityComponentError::MissingComponent`] if the entity does
    ///   not have a component.
    /// - Returns [`EntityComponentError::AliasedMutability`] if a component
    ///   is requested multiple times.
    ///
    /// # Examples
    ///
    /// For examples on how to use this method, see [`EntityMut::get_mut_by_id`].
    ///
    /// # Panics
    ///
    /// If the entity has been despawned while this `EntityWorldMut` is still alive.
    #[inline]
    pub fn into_mut_by_id<F: DynamicComponentFetch>(
        self,
        component_ids: F,
    ) -> Result<F::Mut<'w>, EntityComponentError> {
        self.into_mutable().into_mut_by_id(component_ids)
    }

    /// Adds a [`Bundle`] of components to the entity.
    ///
    /// This will overwrite any previous value(s) of the same component type.
    ///
    /// # Panics
    ///
    /// If the entity has been despawned while this `EntityWorldMut` is still alive.
    #[track_caller]
    pub fn insert<T: Bundle>(&mut self, bundle: T) -> &mut Self {
        self.insert_with_caller(
            bundle,
            InsertMode::Replace,
            MaybeLocation::caller(),
            RelationshipHookMode::Run,
        )
    }

    /// Adds a [`Bundle`] of components to the entity.
    /// [`Relationship`](crate::relationship::Relationship) components in the bundle will follow the configuration
    /// in `relationship_hook_mode`.
    ///
    /// This will overwrite any previous value(s) of the same component type.
    ///
    /// # Warning
    ///
    /// This can easily break the integrity of relationships. This is intended to be used for cloning and spawning code internals,
    /// not most user-facing scenarios.
    ///
    /// # Panics
    ///
    /// If the entity has been despawned while this `EntityWorldMut` is still alive.
    #[track_caller]
    pub fn insert_with_relationship_hook_mode<T: Bundle>(
        &mut self,
        bundle: T,
        relationship_hook_mode: RelationshipHookMode,
    ) -> &mut Self {
        self.insert_with_caller(
            bundle,
            InsertMode::Replace,
            MaybeLocation::caller(),
            relationship_hook_mode,
        )
    }

    /// Adds a [`Bundle`] of components to the entity without overwriting.
    ///
    /// This will leave any previous value(s) of the same component type
    /// unchanged.
    ///
    /// # Panics
    ///
    /// If the entity has been despawned while this `EntityWorldMut` is still alive.
    #[track_caller]
    pub fn insert_if_new<T: Bundle>(&mut self, bundle: T) -> &mut Self {
        self.insert_with_caller(
            bundle,
            InsertMode::Keep,
            MaybeLocation::caller(),
            RelationshipHookMode::Run,
        )
    }

    /// Split into a new function so we can pass the calling location into the function when using
    /// as a command.
    #[inline]
    pub(crate) fn insert_with_caller<T: Bundle>(
        &mut self,
        bundle: T,
        mode: InsertMode,
        caller: MaybeLocation,
        relationship_hook_mode: RelationshipHookMode,
    ) -> &mut Self {
        self.assert_not_despawned();
        let change_tick = self.world.change_tick();
        let mut bundle_inserter =
            BundleInserter::new::<T>(self.world, self.location.archetype_id, change_tick);
        // SAFETY: location matches current entity. `T` matches `bundle_info`
        let (location, after_effect) = unsafe {
            bundle_inserter.insert(
                self.entity,
                self.location,
                bundle,
                mode,
                caller,
                relationship_hook_mode,
            )
        };
        self.location = location;
        self.world.flush();
        self.update_location();
        after_effect.apply(self);
        self
    }

    /// Inserts a dynamic [`Component`] into the entity.
    ///
    /// This will overwrite any previous value(s) of the same component type.
    ///
    /// You should prefer to use the typed API [`EntityWorldMut::insert`] where possible.
    ///
    /// # Safety
    ///
    /// - [`ComponentId`] must be from the same world as [`EntityWorldMut`]
    /// - [`OwningPtr`] must be a valid reference to the type represented by [`ComponentId`]
    ///
    /// # Panics
    ///
    /// If the entity has been despawned while this `EntityWorldMut` is still alive.
    #[track_caller]
    pub unsafe fn insert_by_id(
        &mut self,
        component_id: ComponentId,
        component: OwningPtr<'_>,
    ) -> &mut Self {
        self.insert_by_id_with_caller(
            component_id,
            component,
            InsertMode::Replace,
            MaybeLocation::caller(),
            RelationshipHookMode::Run,
        )
    }

    /// # Safety
    ///
    /// - [`ComponentId`] must be from the same world as [`EntityWorldMut`]
    /// - [`OwningPtr`] must be a valid reference to the type represented by [`ComponentId`]
    #[inline]
    pub(crate) unsafe fn insert_by_id_with_caller(
        &mut self,
        component_id: ComponentId,
        component: OwningPtr<'_>,
        mode: InsertMode,
        caller: MaybeLocation,
        relationship_hook_insert_mode: RelationshipHookMode,
    ) -> &mut Self {
        self.assert_not_despawned();
        let change_tick = self.world.change_tick();
        let bundle_id = self.world.bundles.init_component_info(
            &mut self.world.storages,
            &self.world.components,
            component_id,
        );
        let storage_type = self.world.bundles.get_storage_unchecked(bundle_id);

        let bundle_inserter = BundleInserter::new_with_id(
            self.world,
            self.location.archetype_id,
            bundle_id,
            change_tick,
        );

        self.location = insert_dynamic_bundle(
            bundle_inserter,
            self.entity,
            self.location,
            Some(component).into_iter(),
            Some(storage_type).iter().cloned(),
            mode,
            caller,
            relationship_hook_insert_mode,
        );
        self.world.flush();
        self.update_location();
        self
    }

    /// Inserts a dynamic [`Bundle`] into the entity.
    ///
    /// This will overwrite any previous value(s) of the same component type.
    ///
    /// You should prefer to use the typed API [`EntityWorldMut::insert`] where possible.
    /// If your [`Bundle`] only has one component, use the cached API [`EntityWorldMut::insert_by_id`].
    ///
    /// If possible, pass a sorted slice of `ComponentId` to maximize caching potential.
    ///
    /// # Safety
    /// - Each [`ComponentId`] must be from the same world as [`EntityWorldMut`]
    /// - Each [`OwningPtr`] must be a valid reference to the type represented by [`ComponentId`]
    ///
    /// # Panics
    ///
    /// If the entity has been despawned while this `EntityWorldMut` is still alive.
    #[track_caller]
    pub unsafe fn insert_by_ids<'a, I: Iterator<Item = OwningPtr<'a>>>(
        &mut self,
        component_ids: &[ComponentId],
        iter_components: I,
    ) -> &mut Self {
        self.insert_by_ids_internal(component_ids, iter_components, RelationshipHookMode::Run)
    }

    #[track_caller]
    pub(crate) unsafe fn insert_by_ids_internal<'a, I: Iterator<Item = OwningPtr<'a>>>(
        &mut self,
        component_ids: &[ComponentId],
        iter_components: I,
        relationship_hook_insert_mode: RelationshipHookMode,
    ) -> &mut Self {
        self.assert_not_despawned();
        let change_tick = self.world.change_tick();
        let bundle_id = self.world.bundles.init_dynamic_info(
            &mut self.world.storages,
            &self.world.components,
            component_ids,
        );
        let mut storage_types =
            core::mem::take(self.world.bundles.get_storages_unchecked(bundle_id));
        let bundle_inserter = BundleInserter::new_with_id(
            self.world,
            self.location.archetype_id,
            bundle_id,
            change_tick,
        );

        self.location = insert_dynamic_bundle(
            bundle_inserter,
            self.entity,
            self.location,
            iter_components,
            (*storage_types).iter().cloned(),
            InsertMode::Replace,
            MaybeLocation::caller(),
            relationship_hook_insert_mode,
        );
        *self.world.bundles.get_storages_unchecked(bundle_id) = core::mem::take(&mut storage_types);
        self.world.flush();
        self.update_location();
        self
    }

    /// Removes all components in the [`Bundle`] from the entity and returns their previous values.
    ///
    /// **Note:** If the entity does not have every component in the bundle, this method will not
    /// remove any of them.
    ///
    /// # Panics
    ///
    /// If the entity has been despawned while this `EntityWorldMut` is still alive.
    // TODO: BundleRemover?
    #[must_use]
    #[track_caller]
    pub fn take<T: Bundle + BundleFromComponents>(&mut self) -> Option<T> {
        self.assert_not_despawned();
        let world = &mut self.world;
        let storages = &mut world.storages;
        // SAFETY: These come from the same world.
        let mut registrator =
            unsafe { ComponentsRegistrator::new(&mut world.components, &mut world.component_ids) };
        let bundle_id = world.bundles.register_info::<T>(&mut registrator, storages);
        // SAFETY: We just ensured this bundle exists
        let bundle_info = unsafe { world.bundles.get_unchecked(bundle_id) };
        let old_location = self.location;
        // SAFETY: `archetype_id` exists because it is referenced in the old `EntityLocation` which is valid,
        // components exist in `bundle_info` because `Bundles::init_info` initializes a `BundleInfo` containing all components of the bundle type `T`
        let new_archetype_id = unsafe {
            bundle_info.remove_bundle_from_archetype(
                &mut world.archetypes,
                storages,
                &registrator,
                &world.observers,
                old_location.archetype_id,
                false,
            )?
        };

        if new_archetype_id == old_location.archetype_id {
            return None;
        }

        let entity = self.entity;
        // SAFETY: Archetypes and Bundles cannot be mutably aliased through DeferredWorld
        let (old_archetype, bundle_info, mut deferred_world) = unsafe {
            let bundle_info: *const BundleInfo = bundle_info;
            let world = world.as_unsafe_world_cell();
            (
                &world.archetypes()[old_location.archetype_id],
                &*bundle_info,
                world.into_deferred(),
            )
        };

        // SAFETY: all bundle components exist in World
        unsafe {
            trigger_on_replace_and_on_remove_hooks_and_observers(
                &mut deferred_world,
                old_archetype,
                entity,
                bundle_info,
                MaybeLocation::caller(),
            );
        }

        let storages = &mut world.storages;
        let components = &mut world.components;
        let removed_components = &mut world.removed_components;

        let entity = self.entity;
        let mut bundle_components = bundle_info.iter_explicit_components();
        // SAFETY: bundle components are iterated in order, which guarantees that the component type
        // matches
        let result = unsafe {
            T::from_components(storages, &mut |storages| {
                let component_id = bundle_components.next().unwrap();
                // SAFETY:
                // - entity location is valid
                // - table row is removed below, without dropping the contents
                // - `components` comes from the same world as `storages`
                // - the component exists on the entity
                take_component(
                    storages,
                    components,
                    removed_components,
                    component_id,
                    entity,
                    old_location,
                )
            })
        };

        // SAFETY: `new_archetype_id` has a subset of the components in the entity's current archetype
        // because it was created by removing a bundle from that archetype.
        unsafe {
            self.move_entity_from_remove::<false>(new_archetype_id);
        }
        self.world.flush();
        self.update_location();
        Some(result)
    }

    /// Moves the entity to a new archetype, where the new archetype
    /// was a result of removing components from the entity's current archetype.
    ///
    /// When `DROP` is `true`, removed components will be dropped.
    ///
    /// When `DROP` is `false`, removed components will be forgotten, making someone else
    /// responsible for dropping them.
    ///
    /// # Safety
    ///
    /// `new_archetype_id` must have the same or a subset of the components
    /// in the entity's current archetype.
    ///
    // We use a const generic here so that we are less reliant on
    // inlining for rustc to optimize out the `if DROP`
    unsafe fn move_entity_from_remove<const DROP: bool>(&mut self, new_archetype_id: ArchetypeId) {
        let old_archetype_id = self.location.archetype_id;
        let old_location = self.location;
        let entities = &mut self.world.entities;
        let archetypes = &mut self.world.archetypes;
        let storages = &mut self.world.storages;

        let old_archetype = &mut archetypes[old_archetype_id];
        let remove_result = old_archetype.swap_remove(old_location.archetype_row);
        // if an entity was moved into this entity's archetype row, update its archetype row
        if let Some(swapped_entity) = remove_result.swapped_entity {
            let swapped_location = entities.get(swapped_entity).unwrap();

            entities.set(
                swapped_entity.index(),
                EntityLocation {
                    archetype_id: swapped_location.archetype_id,
                    archetype_row: old_location.archetype_row,
                    table_id: swapped_location.table_id,
                    table_row: swapped_location.table_row,
                },
            );
        }
        let old_table_row = remove_result.table_row;
        let old_table_id = old_archetype.table_id();
        let new_archetype = &mut archetypes[new_archetype_id];

        let new_location = if old_table_id == new_archetype.table_id() {
            new_archetype.allocate(self.entity, old_table_row)
        } else {
            let (old_table, new_table) = storages
                .tables
                .get_2_mut(old_table_id, new_archetype.table_id());

            let move_result = if DROP {
                // SAFETY: old_table_row exists
                unsafe { old_table.move_to_and_drop_missing_unchecked(old_table_row, new_table) }
            } else {
                // SAFETY: old_table_row exists
                unsafe { old_table.move_to_and_forget_missing_unchecked(old_table_row, new_table) }
            };

            // SAFETY: move_result.new_row is a valid position in new_archetype's table
            let new_location = unsafe { new_archetype.allocate(self.entity, move_result.new_row) };

            // if an entity was moved into this entity's table row, update its table row
            if let Some(swapped_entity) = move_result.swapped_entity {
                let swapped_location = entities.get(swapped_entity).unwrap();

                entities.set(
                    swapped_entity.index(),
                    EntityLocation {
                        archetype_id: swapped_location.archetype_id,
                        archetype_row: swapped_location.archetype_row,
                        table_id: swapped_location.table_id,
                        table_row: old_location.table_row,
                    },
                );
                archetypes[swapped_location.archetype_id]
                    .set_entity_table_row(swapped_location.archetype_row, old_table_row);
            }

            new_location
        };

        self.location = new_location;
        // SAFETY: The entity is valid and has been moved to the new location already.
        unsafe {
            entities.set(self.entity.index(), new_location);
        }
    }

    /// Remove the components of `bundle` from `entity`.
    ///
    /// # Safety
    /// - A `BundleInfo` with the corresponding `BundleId` must have been initialized.
    unsafe fn remove_bundle(&mut self, bundle: BundleId, caller: MaybeLocation) {
        let entity = self.entity;
        let world = &mut self.world;
        let location = self.location;
        // SAFETY: the caller guarantees that the BundleInfo for this id has been initialized.
        let bundle_info = unsafe { world.bundles.get_unchecked(bundle) };

        // SAFETY: `archetype_id` exists because it is referenced in `location` which is valid
        // and components in `bundle_info` must exist due to this function's safety invariants.
        let new_archetype_id = unsafe {
            bundle_info
                .remove_bundle_from_archetype(
                    &mut world.archetypes,
                    &mut world.storages,
                    &world.components,
                    &world.observers,
                    location.archetype_id,
                    // components from the bundle that are not present on the entity are ignored
                    true,
                )
                .expect("intersections should always return a result")
        };

        if new_archetype_id == location.archetype_id {
            return;
        }

        // SAFETY: Archetypes and Bundles cannot be mutably aliased through DeferredWorld
        let (old_archetype, bundle_info, mut deferred_world) = unsafe {
            let bundle_info: *const BundleInfo = bundle_info;
            let world = world.as_unsafe_world_cell();
            (
                &world.archetypes()[location.archetype_id],
                &*bundle_info,
                world.into_deferred(),
            )
        };

        // SAFETY: all bundle components exist in World
        unsafe {
            trigger_on_replace_and_on_remove_hooks_and_observers(
                &mut deferred_world,
                old_archetype,
                entity,
                bundle_info,
                caller,
            );
        }

        let old_archetype = &world.archetypes[location.archetype_id];
        for component_id in bundle_info.iter_explicit_components() {
            if old_archetype.contains(component_id) {
                world.removed_components.send(component_id, entity);

                // Make sure to drop components stored in sparse sets.
                // Dense components are dropped later in `move_to_and_drop_missing_unchecked`.
                if let Some(StorageType::SparseSet) = old_archetype.get_storage_type(component_id) {
                    world
                        .storages
                        .sparse_sets
                        .get_mut(component_id)
                        // Set exists because the component existed on the entity
                        .unwrap()
                        .remove(entity);
                }
            }
        }

        // SAFETY: `new_archetype_id` has a subset of the components in the entity's current archetype
        // because it was created by removing a bundle from that archetype.
        unsafe {
            self.move_entity_from_remove::<true>(new_archetype_id);
        }
    }

    /// Removes any components in the [`Bundle`] from the entity.
    ///
    /// See [`EntityCommands::remove`](crate::system::EntityCommands::remove) for more details.
    ///
    /// # Panics
    ///
    /// If the entity has been despawned while this `EntityWorldMut` is still alive.
    // TODO: BundleRemover?
    #[track_caller]
    pub fn remove<T: Bundle>(&mut self) -> &mut Self {
        self.remove_with_caller::<T>(MaybeLocation::caller())
    }

    #[inline]
    pub(crate) fn remove_with_caller<T: Bundle>(&mut self, caller: MaybeLocation) -> &mut Self {
        self.assert_not_despawned();
        let storages = &mut self.world.storages;
<<<<<<< HEAD
        let components = &mut self.world.components;
        let bundle_id = self.world.bundles.register_info::<T>(components, storages);
=======
        // SAFETY: These come from the same world.
        let mut registrator = unsafe {
            ComponentsRegistrator::new(&mut self.world.components, &mut self.world.component_ids)
        };
        let bundle_info = self
            .world
            .bundles
            .register_info::<T>(&mut registrator, storages);
>>>>>>> 6bb7573a

        // SAFETY: the `BundleInfo` for this `bundle_id` is initialized above
        unsafe {
            self.remove_bundle(bundle_id, caller);
        }
        self.world.flush();
        self.update_location();
        self
    }

    /// Removes all components in the [`Bundle`] and remove all required components for each component in the bundle
    ///
    /// # Panics
    ///
    /// If the entity has been despawned while this `EntityWorldMut` is still alive.
    #[track_caller]
    pub fn remove_with_requires<T: Bundle>(&mut self) -> &mut Self {
        self.remove_with_requires_with_caller::<T>(MaybeLocation::caller())
    }

    pub(crate) fn remove_with_requires_with_caller<T: Bundle>(
        &mut self,
        caller: MaybeLocation,
    ) -> &mut Self {
        self.assert_not_despawned();
        let storages = &mut self.world.storages;
        // SAFETY: These come from the same world.
        let mut registrator = unsafe {
            ComponentsRegistrator::new(&mut self.world.components, &mut self.world.component_ids)
        };
        let bundles = &mut self.world.bundles;

        let bundle_id = bundles.register_contributed_bundle_info::<T>(&mut registrator, storages);

        // SAFETY: the `BundleInfo` for this `bundle_id` is initialized above
        unsafe {
            self.remove_bundle(bundle_id, caller);
        }
        self.world.flush();
        self.update_location();
        self
    }

    /// Removes any components except those in the [`Bundle`] (and its Required Components) from the entity.
    ///
    /// See [`EntityCommands::retain`](crate::system::EntityCommands::retain) for more details.
    ///
    /// # Panics
    ///
    /// If the entity has been despawned while this `EntityWorldMut` is still alive.
    #[track_caller]
    pub fn retain<T: Bundle>(&mut self) -> &mut Self {
        self.retain_with_caller::<T>(MaybeLocation::caller())
    }

    #[inline]
    pub(crate) fn retain_with_caller<T: Bundle>(&mut self, caller: MaybeLocation) -> &mut Self {
        self.assert_not_despawned();
        let archetypes = &mut self.world.archetypes;
        let storages = &mut self.world.storages;
        // SAFETY: These come from the same world.
        let mut registrator = unsafe {
            ComponentsRegistrator::new(&mut self.world.components, &mut self.world.component_ids)
        };

        let retained_bundle = self
            .world
            .bundles
            .register_info::<T>(&mut registrator, storages);
        // SAFETY: `retained_bundle` exists as we just initialized it.
        let retained_bundle_info = unsafe { self.world.bundles.get_unchecked(retained_bundle) };
        let old_location = self.location;
        let old_archetype = &mut archetypes[old_location.archetype_id];

        // PERF: this could be stored in an Archetype Edge
        let to_remove = &old_archetype
            .components()
            .filter(|c| !retained_bundle_info.contributed_components().contains(c))
            .collect::<Vec<_>>();
        let remove_bundle =
            self.world
                .bundles
                .init_dynamic_info(&mut self.world.storages, &registrator, to_remove);

        // SAFETY: the `BundleInfo` for `remove_bundle` is initialized above
        unsafe {
            self.remove_bundle(remove_bundle, caller);
        }
        self.world.flush();
        self.update_location();
        self
    }

    /// Removes a dynamic [`Component`] from the entity if it exists.
    ///
    /// You should prefer to use the typed API [`EntityWorldMut::remove`] where possible.
    ///
    /// # Panics
    ///
    /// Panics if the provided [`ComponentId`] does not exist in the [`World`] or if the
    /// entity has been despawned while this `EntityWorldMut` is still alive.
    #[track_caller]
    pub fn remove_by_id(&mut self, component_id: ComponentId) -> &mut Self {
        self.remove_by_id_with_caller(component_id, MaybeLocation::caller())
    }

    #[inline]
    pub(crate) fn remove_by_id_with_caller(
        &mut self,
        component_id: ComponentId,
        caller: MaybeLocation,
    ) -> &mut Self {
        self.assert_not_despawned();
        let components = &mut self.world.components;

        let bundle_id = self.world.bundles.init_component_info(
            &mut self.world.storages,
            components,
            component_id,
        );

        // SAFETY: the `BundleInfo` for this `bundle_id` is initialized above
        unsafe {
            self.remove_bundle(bundle_id, caller);
        }
        self.world.flush();
        self.update_location();
        self
    }

    /// Removes a dynamic bundle from the entity if it exists.
    ///
    /// You should prefer to use the typed API [`EntityWorldMut::remove`] where possible.
    ///
    /// # Panics
    ///
    /// Panics if any of the provided [`ComponentId`]s do not exist in the [`World`] or if the
    /// entity has been despawned while this `EntityWorldMut` is still alive.
    #[track_caller]
    pub fn remove_by_ids(&mut self, component_ids: &[ComponentId]) -> &mut Self {
        self.assert_not_despawned();
        let components = &mut self.world.components;

        let bundle_id = self.world.bundles.init_dynamic_info(
            &mut self.world.storages,
            components,
            component_ids,
        );

        // SAFETY: the `BundleInfo` for this `bundle_id` is initialized above
        unsafe {
            self.remove_bundle(bundle_id, MaybeLocation::caller());
        }
        self.world.flush();
        self.update_location();
        self
    }

    /// Removes all components associated with the entity.
    ///
    /// # Panics
    ///
    /// If the entity has been despawned while this `EntityWorldMut` is still alive.
    #[track_caller]
    pub fn clear(&mut self) -> &mut Self {
        self.clear_with_caller(MaybeLocation::caller())
    }

    #[inline]
    pub(crate) fn clear_with_caller(&mut self, caller: MaybeLocation) -> &mut Self {
        self.assert_not_despawned();
        let component_ids: Vec<ComponentId> = self.archetype().components().collect();
        let components = &mut self.world.components;

        let bundle_id = self.world.bundles.init_dynamic_info(
            &mut self.world.storages,
            components,
            component_ids.as_slice(),
        );

        // SAFETY: the `BundleInfo` for this `bundle_id` is initialized above
        unsafe {
            self.remove_bundle(bundle_id, caller);
        }
        self.world.flush();
        self.update_location();
        self
    }

    /// Despawns the current entity.
    ///
    /// See [`World::despawn`] for more details.
    ///
    /// # Note
    ///
    /// This will also despawn any [`Children`](crate::hierarchy::Children) entities, and any other [`RelationshipTarget`](crate::relationship::RelationshipTarget) that is configured
    /// to despawn descendants. This results in "recursive despawn" behavior.
    ///
    /// # Panics
    ///
    /// If the entity has been despawned while this `EntityWorldMut` is still alive.
    #[track_caller]
    pub fn despawn(self) {
        self.despawn_with_caller(MaybeLocation::caller());
    }

    /// Despawns the provided entity and its descendants.
    #[deprecated(
        since = "0.16.0",
        note = "Use entity.despawn(), which now automatically despawns recursively."
    )]
    pub fn despawn_recursive(self) {
        self.despawn();
    }

    pub(crate) fn despawn_with_caller(self, caller: MaybeLocation) {
        self.assert_not_despawned();
        let world = self.world;
        let archetype = &world.archetypes[self.location.archetype_id];

        // SAFETY: Archetype cannot be mutably aliased by DeferredWorld
        let (archetype, mut deferred_world) = unsafe {
            let archetype: *const Archetype = archetype;
            let world = world.as_unsafe_world_cell();
            (&*archetype, world.into_deferred())
        };

        // SAFETY: All components in the archetype exist in world
        unsafe {
            if archetype.has_despawn_observer() {
                deferred_world.trigger_observers(
                    ON_DESPAWN,
                    self.entity,
                    archetype.components(),
                    caller,
                );
            }
            deferred_world.trigger_on_despawn(
                archetype,
                self.entity,
                archetype.components(),
                caller,
            );
            if archetype.has_replace_observer() {
                deferred_world.trigger_observers(
                    ON_REPLACE,
                    self.entity,
                    archetype.components(),
                    caller,
                );
            }
            deferred_world.trigger_on_replace(
                archetype,
                self.entity,
                archetype.components(),
                caller,
                RelationshipHookMode::Run,
            );
            if archetype.has_remove_observer() {
                deferred_world.trigger_observers(
                    ON_REMOVE,
                    self.entity,
                    archetype.components(),
                    caller,
                );
            }
            deferred_world.trigger_on_remove(
                archetype,
                self.entity,
                archetype.components(),
                caller,
            );
        }

        for component_id in archetype.components() {
            world.removed_components.send(component_id, self.entity);
        }

        // Observers and on_remove hooks may reserve new entities, which
        // requires a flush before Entities::free may be called.
        world.flush_entities();

        let location = world
            .entities
            .free(self.entity)
            .expect("entity should exist at this point.");
        let table_row;
        let moved_entity;

        {
            let archetype = &mut world.archetypes[self.location.archetype_id];
            let remove_result = archetype.swap_remove(location.archetype_row);
            if let Some(swapped_entity) = remove_result.swapped_entity {
                let swapped_location = world.entities.get(swapped_entity).unwrap();
                // SAFETY: swapped_entity is valid and the swapped entity's components are
                // moved to the new location immediately after.
                unsafe {
                    world.entities.set(
                        swapped_entity.index(),
                        EntityLocation {
                            archetype_id: swapped_location.archetype_id,
                            archetype_row: location.archetype_row,
                            table_id: swapped_location.table_id,
                            table_row: swapped_location.table_row,
                        },
                    );
                }
            }
            table_row = remove_result.table_row;

            for component_id in archetype.sparse_set_components() {
                // set must have existed for the component to be added.
                let sparse_set = world.storages.sparse_sets.get_mut(component_id).unwrap();
                sparse_set.remove(self.entity);
            }
            // SAFETY: table rows stored in archetypes always exist
            moved_entity = unsafe {
                world.storages.tables[archetype.table_id()].swap_remove_unchecked(table_row)
            };
        };

        if let Some(moved_entity) = moved_entity {
            let moved_location = world.entities.get(moved_entity).unwrap();
            // SAFETY: `moved_entity` is valid and the provided `EntityLocation` accurately reflects
            //         the current location of the entity and its component data.
            unsafe {
                world.entities.set(
                    moved_entity.index(),
                    EntityLocation {
                        archetype_id: moved_location.archetype_id,
                        archetype_row: moved_location.archetype_row,
                        table_id: moved_location.table_id,
                        table_row,
                    },
                );
            }
            world.archetypes[moved_location.archetype_id]
                .set_entity_table_row(moved_location.archetype_row, table_row);
        }
        world.flush();

        // SAFETY: No structural changes
        unsafe {
            world
                .entities_mut()
                .set_spawned_or_despawned_by(self.entity.index(), caller);
        }
    }

    /// Ensures any commands triggered by the actions of Self are applied, equivalent to [`World::flush`]
    pub fn flush(self) -> Entity {
        self.world.flush();
        self.entity
    }

    /// Gets read-only access to the world that the current entity belongs to.
    #[inline]
    pub fn world(&self) -> &World {
        self.world
    }

    /// Returns this entity's world.
    ///
    /// See [`EntityWorldMut::world_scope`] or [`EntityWorldMut::into_world_mut`] for a safe alternative.
    ///
    /// # Safety
    /// Caller must not modify the world in a way that changes the current entity's location
    /// If the caller _does_ do something that could change the location, `self.update_location()`
    /// must be called before using any other methods on this [`EntityWorldMut`].
    #[inline]
    pub unsafe fn world_mut(&mut self) -> &mut World {
        self.world
    }

    /// Returns this entity's [`World`], consuming itself.
    #[inline]
    pub fn into_world_mut(self) -> &'w mut World {
        self.world
    }

    /// Gives mutable access to this entity's [`World`] in a temporary scope.
    /// This is a safe alternative to using [`EntityWorldMut::world_mut`].
    ///
    /// # Examples
    ///
    /// ```
    /// # use bevy_ecs::prelude::*;
    /// #[derive(Resource, Default, Clone, Copy)]
    /// struct R(u32);
    ///
    /// # let mut world = World::new();
    /// # world.init_resource::<R>();
    /// # let mut entity = world.spawn_empty();
    /// // This closure gives us temporary access to the world.
    /// let new_r = entity.world_scope(|world: &mut World| {
    ///     // Mutate the world while we have access to it.
    ///     let mut r = world.resource_mut::<R>();
    ///     r.0 += 1;
    ///
    ///     // Return a value from the world before giving it back to the `EntityWorldMut`.
    ///     *r
    /// });
    /// # assert_eq!(new_r.0, 1);
    /// ```
    pub fn world_scope<U>(&mut self, f: impl FnOnce(&mut World) -> U) -> U {
        struct Guard<'w, 'a> {
            entity_mut: &'a mut EntityWorldMut<'w>,
        }

        impl Drop for Guard<'_, '_> {
            #[inline]
            fn drop(&mut self) {
                self.entity_mut.update_location();
            }
        }

        // When `guard` is dropped at the end of this scope,
        // it will update the cached `EntityLocation` for this instance.
        // This will run even in case the closure `f` unwinds.
        let guard = Guard { entity_mut: self };
        f(guard.entity_mut.world)
    }

    /// Updates the internal entity location to match the current location in the internal
    /// [`World`].
    ///
    /// This is *only* required when using the unsafe function [`EntityWorldMut::world_mut`],
    /// which enables the location to change.
    pub fn update_location(&mut self) {
        self.location = self
            .world
            .entities()
            .get(self.entity)
            .unwrap_or(EntityLocation::INVALID);
    }

    /// Returns if the entity has been despawned.
    ///
    /// Normally it shouldn't be needed to explicitly check if the entity has been despawned
    /// between commands as this shouldn't happen. However, for some special cases where it
    /// is known that a hook or an observer might despawn the entity while a [`EntityWorldMut`]
    /// reference is still held, this method can be used to check if the entity is still alive
    /// to avoid panicking when calling further methods.
    #[inline]
    pub fn is_despawned(&self) -> bool {
        self.location.archetype_id == ArchetypeId::INVALID
    }

    /// Gets an Entry into the world for this entity and component for in-place manipulation.
    ///
    /// The type parameter specifies which component to get.
    ///
    /// # Examples
    ///
    /// ```
    /// # use bevy_ecs::prelude::*;
    /// #[derive(Component, Default, Clone, Copy, Debug, PartialEq)]
    /// struct Comp(u32);
    ///
    /// # let mut world = World::new();
    /// let mut entity = world.spawn_empty();
    /// entity.entry().or_insert_with(|| Comp(4));
    /// # let entity_id = entity.id();
    /// assert_eq!(world.query::<&Comp>().single(&world).unwrap().0, 4);
    ///
    /// # let mut entity = world.get_entity_mut(entity_id).unwrap();
    /// entity.entry::<Comp>().and_modify(|mut c| c.0 += 1);
    /// assert_eq!(world.query::<&Comp>().single(&world).unwrap().0, 5);
    /// ```
    ///
    /// # Panics
    ///
    /// If the entity has been despawned while this `EntityWorldMut` is still alive.
    pub fn entry<'a, T: Component>(&'a mut self) -> Entry<'w, 'a, T> {
        if self.contains::<T>() {
            Entry::Occupied(OccupiedEntry {
                entity_world: self,
                _marker: PhantomData,
            })
        } else {
            Entry::Vacant(VacantEntry {
                entity_world: self,
                _marker: PhantomData,
            })
        }
    }

    /// Triggers the given `event` for this entity, which will run any observers watching for it.
    ///
    /// # Panics
    ///
    /// If the entity has been despawned while this `EntityWorldMut` is still alive.
    pub fn trigger(&mut self, event: impl Event) -> &mut Self {
        self.assert_not_despawned();
        self.world.trigger_targets(event, self.entity);
        self.world.flush();
        self.update_location();
        self
    }

    /// Creates an [`Observer`] listening for events of type `E` targeting this entity.
    /// In order to trigger the callback the entity must also match the query when the event is fired.
    ///
    /// # Panics
    ///
    /// If the entity has been despawned while this `EntityWorldMut` is still alive.
    #[track_caller]
    pub fn observe<E: Event, B: Bundle, M>(
        &mut self,
        observer: impl IntoObserverSystem<E, B, M>,
    ) -> &mut Self {
        self.observe_with_caller(observer, MaybeLocation::caller())
    }

    pub(crate) fn observe_with_caller<E: Event, B: Bundle, M>(
        &mut self,
        observer: impl IntoObserverSystem<E, B, M>,
        caller: MaybeLocation,
    ) -> &mut Self {
        self.assert_not_despawned();
        self.world
            .spawn_with_caller(Observer::new(observer).with_entity(self.entity), caller);
        self.world.flush();
        self.update_location();
        self
    }

    /// Clones parts of an entity (components, observers, etc.) onto another entity,
    /// configured through [`EntityClonerBuilder`].
    ///
    /// By default, the other entity will receive all the components of the original that implement
    /// [`Clone`] or [`Reflect`](bevy_reflect::Reflect).
    ///
    /// Configure through [`EntityClonerBuilder`] as follows:
    /// ```
    /// # use bevy_ecs::prelude::*;
    /// # #[derive(Component, Clone, PartialEq, Debug)]
    /// # struct ComponentA;
    /// # #[derive(Component, Clone, PartialEq, Debug)]
    /// # struct ComponentB;
    /// # let mut world = World::new();
    /// # let entity = world.spawn((ComponentA, ComponentB)).id();
    /// # let target = world.spawn_empty().id();
    /// world.entity_mut(entity).clone_with(target, |builder| {
    ///     builder.deny::<ComponentB>();
    /// });
    /// # assert_eq!(world.get::<ComponentA>(target), Some(&ComponentA));
    /// # assert_eq!(world.get::<ComponentB>(target), None);
    /// ```
    ///
    /// See [`EntityClonerBuilder`] for more options.
    ///
    /// # Panics
    ///
    /// - If this entity has been despawned while this `EntityWorldMut` is still alive.
    /// - If the target entity does not exist.
    pub fn clone_with(
        &mut self,
        target: Entity,
        config: impl FnOnce(&mut EntityClonerBuilder) + Send + Sync + 'static,
    ) -> &mut Self {
        self.assert_not_despawned();

        let mut builder = EntityCloner::build(self.world);
        config(&mut builder);
        builder.clone_entity(self.entity, target);

        self.world.flush();
        self.update_location();
        self
    }

    /// Spawns a clone of this entity and returns the [`Entity`] of the clone.
    ///
    /// The clone will receive all the components of the original that implement
    /// [`Clone`] or [`Reflect`](bevy_reflect::Reflect).
    ///
    /// To configure cloning behavior (such as only cloning certain components),
    /// use [`EntityWorldMut::clone_and_spawn_with`].
    ///
    /// # Panics
    ///
    /// If this entity has been despawned while this `EntityWorldMut` is still alive.
    pub fn clone_and_spawn(&mut self) -> Entity {
        self.clone_and_spawn_with(|_| {})
    }

    /// Spawns a clone of this entity and allows configuring cloning behavior
    /// using [`EntityClonerBuilder`], returning the [`Entity`] of the clone.
    ///
    /// By default, the clone will receive all the components of the original that implement
    /// [`Clone`] or [`Reflect`](bevy_reflect::Reflect).
    ///
    /// Configure through [`EntityClonerBuilder`] as follows:
    /// ```
    /// # use bevy_ecs::prelude::*;
    /// # #[derive(Component, Clone, PartialEq, Debug)]
    /// # struct ComponentA;
    /// # #[derive(Component, Clone, PartialEq, Debug)]
    /// # struct ComponentB;
    /// # let mut world = World::new();
    /// # let entity = world.spawn((ComponentA, ComponentB)).id();
    /// let entity_clone = world.entity_mut(entity).clone_and_spawn_with(|builder| {
    ///     builder.deny::<ComponentB>();
    /// });
    /// # assert_eq!(world.get::<ComponentA>(entity_clone), Some(&ComponentA));
    /// # assert_eq!(world.get::<ComponentB>(entity_clone), None);
    /// ```
    ///
    /// See [`EntityClonerBuilder`] for more options.
    ///
    /// # Panics
    ///
    /// If this entity has been despawned while this `EntityWorldMut` is still alive.
    pub fn clone_and_spawn_with(
        &mut self,
        config: impl FnOnce(&mut EntityClonerBuilder) + Send + Sync + 'static,
    ) -> Entity {
        self.assert_not_despawned();

        let entity_clone = self.world.entities.reserve_entity();
        self.world.flush();

        let mut builder = EntityCloner::build(self.world);
        config(&mut builder);
        builder.clone_entity(self.entity, entity_clone);

        self.world.flush();
        self.update_location();
        entity_clone
    }

    /// Clones the specified components of this entity and inserts them into another entity.
    ///
    /// Components can only be cloned if they implement
    /// [`Clone`] or [`Reflect`](bevy_reflect::Reflect).
    ///
    /// # Panics
    ///
    /// - If this entity has been despawned while this `EntityWorldMut` is still alive.
    /// - If the target entity does not exist.
    pub fn clone_components<B: Bundle>(&mut self, target: Entity) -> &mut Self {
        self.assert_not_despawned();

        EntityCloner::build(self.world)
            .deny_all()
            .allow::<B>()
            .clone_entity(self.entity, target);

        self.world.flush();
        self.update_location();
        self
    }

    /// Clones the specified components of this entity and inserts them into another entity,
    /// then removes the components from this entity.
    ///
    /// Components can only be cloned if they implement
    /// [`Clone`] or [`Reflect`](bevy_reflect::Reflect).
    ///
    /// # Panics
    ///
    /// - If this entity has been despawned while this `EntityWorldMut` is still alive.
    /// - If the target entity does not exist.
    pub fn move_components<B: Bundle>(&mut self, target: Entity) -> &mut Self {
        self.assert_not_despawned();

        EntityCloner::build(self.world)
            .deny_all()
            .allow::<B>()
            .move_components(true)
            .clone_entity(self.entity, target);

        self.world.flush();
        self.update_location();
        self
    }

    /// Returns the source code location from which this entity has last been spawned.
    pub fn spawned_by(&self) -> MaybeLocation {
        self.world()
            .entities()
            .entity_get_spawned_or_despawned_by(self.entity)
            .map(|location| location.unwrap())
    }
}

/// # Safety
/// All components in the archetype must exist in world
unsafe fn trigger_on_replace_and_on_remove_hooks_and_observers(
    deferred_world: &mut DeferredWorld,
    archetype: &Archetype,
    entity: Entity,
    bundle_info: &BundleInfo,
    caller: MaybeLocation,
) {
    let bundle_components_in_archetype = || {
        bundle_info
            .iter_explicit_components()
            .filter(|component_id| archetype.contains(*component_id))
    };
    if archetype.has_replace_observer() {
        deferred_world.trigger_observers(
            ON_REPLACE,
            entity,
            bundle_components_in_archetype(),
            caller,
        );
    }
    deferred_world.trigger_on_replace(
        archetype,
        entity,
        bundle_components_in_archetype(),
        caller,
        RelationshipHookMode::Run,
    );
    if archetype.has_remove_observer() {
        deferred_world.trigger_observers(
            ON_REMOVE,
            entity,
            bundle_components_in_archetype(),
            caller,
        );
    }
    deferred_world.trigger_on_remove(archetype, entity, bundle_components_in_archetype(), caller);
}

/// A view into a single entity and component in a world, which may either be vacant or occupied.
///
/// This `enum` can only be constructed from the [`entry`] method on [`EntityWorldMut`].
///
/// [`entry`]: EntityWorldMut::entry
pub enum Entry<'w, 'a, T: Component> {
    /// An occupied entry.
    Occupied(OccupiedEntry<'w, 'a, T>),
    /// A vacant entry.
    Vacant(VacantEntry<'w, 'a, T>),
}

impl<'w, 'a, T: Component<Mutability = Mutable>> Entry<'w, 'a, T> {
    /// Provides in-place mutable access to an occupied entry.
    ///
    /// # Examples
    ///
    /// ```
    /// # use bevy_ecs::prelude::*;
    /// #[derive(Component, Default, Clone, Copy, Debug, PartialEq)]
    /// struct Comp(u32);
    ///
    /// # let mut world = World::new();
    /// let mut entity = world.spawn(Comp(0));
    ///
    /// entity.entry::<Comp>().and_modify(|mut c| c.0 += 1);
    /// assert_eq!(world.query::<&Comp>().single(&world).unwrap().0, 1);
    /// ```
    #[inline]
    pub fn and_modify<F: FnOnce(Mut<'_, T>)>(self, f: F) -> Self {
        match self {
            Entry::Occupied(mut entry) => {
                f(entry.get_mut());
                Entry::Occupied(entry)
            }
            Entry::Vacant(entry) => Entry::Vacant(entry),
        }
    }
}

impl<'w, 'a, T: Component> Entry<'w, 'a, T> {
    /// Replaces the component of the entry, and returns an [`OccupiedEntry`].
    ///
    /// # Examples
    ///
    /// ```
    /// # use bevy_ecs::prelude::*;
    /// #[derive(Component, Default, Clone, Copy, Debug, PartialEq)]
    /// struct Comp(u32);
    ///
    /// # let mut world = World::new();
    /// let mut entity = world.spawn_empty();
    ///
    /// let entry = entity.entry().insert_entry(Comp(4));
    /// assert_eq!(entry.get(), &Comp(4));
    ///
    /// let entry = entity.entry().insert_entry(Comp(2));
    /// assert_eq!(entry.get(), &Comp(2));
    /// ```
    #[inline]
    pub fn insert_entry(self, component: T) -> OccupiedEntry<'w, 'a, T> {
        match self {
            Entry::Occupied(mut entry) => {
                entry.insert(component);
                entry
            }
            Entry::Vacant(entry) => entry.insert(component),
        }
    }

    /// Ensures the entry has this component by inserting the given default if empty, and
    /// returns a mutable reference to this component in the entry.
    ///
    /// # Examples
    ///
    /// ```
    /// # use bevy_ecs::prelude::*;
    /// #[derive(Component, Default, Clone, Copy, Debug, PartialEq)]
    /// struct Comp(u32);
    ///
    /// # let mut world = World::new();
    /// let mut entity = world.spawn_empty();
    ///
    /// entity.entry().or_insert(Comp(4));
    /// # let entity_id = entity.id();
    /// assert_eq!(world.query::<&Comp>().single(&world).unwrap().0, 4);
    ///
    /// # let mut entity = world.get_entity_mut(entity_id).unwrap();
    /// entity.entry().or_insert(Comp(15)).into_mut().0 *= 2;
    /// assert_eq!(world.query::<&Comp>().single(&world).unwrap().0, 8);
    /// ```
    #[inline]
    pub fn or_insert(self, default: T) -> OccupiedEntry<'w, 'a, T> {
        match self {
            Entry::Occupied(entry) => entry,
            Entry::Vacant(entry) => entry.insert(default),
        }
    }

    /// Ensures the entry has this component by inserting the result of the default function if
    /// empty, and returns a mutable reference to this component in the entry.
    ///
    /// # Examples
    ///
    /// ```
    /// # use bevy_ecs::prelude::*;
    /// #[derive(Component, Default, Clone, Copy, Debug, PartialEq)]
    /// struct Comp(u32);
    ///
    /// # let mut world = World::new();
    /// let mut entity = world.spawn_empty();
    ///
    /// entity.entry().or_insert_with(|| Comp(4));
    /// assert_eq!(world.query::<&Comp>().single(&world).unwrap().0, 4);
    /// ```
    #[inline]
    pub fn or_insert_with<F: FnOnce() -> T>(self, default: F) -> OccupiedEntry<'w, 'a, T> {
        match self {
            Entry::Occupied(entry) => entry,
            Entry::Vacant(entry) => entry.insert(default()),
        }
    }
}

impl<'w, 'a, T: Component + Default> Entry<'w, 'a, T> {
    /// Ensures the entry has this component by inserting the default value if empty, and
    /// returns a mutable reference to this component in the entry.
    ///
    /// # Examples
    ///
    /// ```
    /// # use bevy_ecs::prelude::*;
    /// #[derive(Component, Default, Clone, Copy, Debug, PartialEq)]
    /// struct Comp(u32);
    ///
    /// # let mut world = World::new();
    /// let mut entity = world.spawn_empty();
    ///
    /// entity.entry::<Comp>().or_default();
    /// assert_eq!(world.query::<&Comp>().single(&world).unwrap().0, 0);
    /// ```
    #[inline]
    pub fn or_default(self) -> OccupiedEntry<'w, 'a, T> {
        match self {
            Entry::Occupied(entry) => entry,
            Entry::Vacant(entry) => entry.insert(Default::default()),
        }
    }
}

/// A view into an occupied entry in a [`EntityWorldMut`]. It is part of the [`Entry`] enum.
///
/// The contained entity must have the component type parameter if we have this struct.
pub struct OccupiedEntry<'w, 'a, T: Component> {
    entity_world: &'a mut EntityWorldMut<'w>,
    _marker: PhantomData<T>,
}

impl<'w, 'a, T: Component> OccupiedEntry<'w, 'a, T> {
    /// Gets a reference to the component in the entry.
    ///
    /// # Examples
    ///
    /// ```
    /// # use bevy_ecs::{prelude::*, world::Entry};
    /// #[derive(Component, Default, Clone, Copy, Debug, PartialEq)]
    /// struct Comp(u32);
    ///
    /// # let mut world = World::new();
    /// let mut entity = world.spawn(Comp(5));
    ///
    /// if let Entry::Occupied(o) = entity.entry::<Comp>() {
    ///     assert_eq!(o.get().0, 5);
    /// }
    /// ```
    #[inline]
    pub fn get(&self) -> &T {
        // This shouldn't panic because if we have an OccupiedEntry the component must exist.
        self.entity_world.get::<T>().unwrap()
    }

    /// Replaces the component of the entry.
    ///
    /// # Examples
    ///
    /// ```
    /// # use bevy_ecs::{prelude::*, world::Entry};
    /// #[derive(Component, Default, Clone, Copy, Debug, PartialEq)]
    /// struct Comp(u32);
    ///
    /// # let mut world = World::new();
    /// let mut entity = world.spawn(Comp(5));
    ///
    /// if let Entry::Occupied(mut o) = entity.entry::<Comp>() {
    ///     o.insert(Comp(10));
    /// }
    ///
    /// assert_eq!(world.query::<&Comp>().single(&world).unwrap().0, 10);
    /// ```
    #[inline]
    pub fn insert(&mut self, component: T) {
        self.entity_world.insert(component);
    }

    /// Removes the component from the entry and returns it.
    ///
    /// # Examples
    ///
    /// ```
    /// # use bevy_ecs::{prelude::*, world::Entry};
    /// #[derive(Component, Default, Clone, Copy, Debug, PartialEq)]
    /// struct Comp(u32);
    ///
    /// # let mut world = World::new();
    /// let mut entity = world.spawn(Comp(5));
    ///
    /// if let Entry::Occupied(o) = entity.entry::<Comp>() {
    ///     assert_eq!(o.take(), Comp(5));
    /// }
    ///
    /// assert_eq!(world.query::<&Comp>().iter(&world).len(), 0);
    /// ```
    #[inline]
    pub fn take(self) -> T {
        // This shouldn't panic because if we have an OccupiedEntry the component must exist.
        self.entity_world.take().unwrap()
    }
}

impl<'w, 'a, T: Component<Mutability = Mutable>> OccupiedEntry<'w, 'a, T> {
    /// Gets a mutable reference to the component in the entry.
    ///
    /// If you need a reference to the `OccupiedEntry` which may outlive the destruction of
    /// the `Entry` value, see [`into_mut`].
    ///
    /// [`into_mut`]: Self::into_mut
    ///
    /// # Examples
    ///
    /// ```
    /// # use bevy_ecs::{prelude::*, world::Entry};
    /// #[derive(Component, Default, Clone, Copy, Debug, PartialEq)]
    /// struct Comp(u32);
    ///
    /// # let mut world = World::new();
    /// let mut entity = world.spawn(Comp(5));
    ///
    /// if let Entry::Occupied(mut o) = entity.entry::<Comp>() {
    ///     o.get_mut().0 += 10;
    ///     assert_eq!(o.get().0, 15);
    ///
    ///     // We can use the same Entry multiple times.
    ///     o.get_mut().0 += 2
    /// }
    ///
    /// assert_eq!(world.query::<&Comp>().single(&world).unwrap().0, 17);
    /// ```
    #[inline]
    pub fn get_mut(&mut self) -> Mut<'_, T> {
        // This shouldn't panic because if we have an OccupiedEntry the component must exist.
        self.entity_world.get_mut::<T>().unwrap()
    }

    /// Converts the `OccupiedEntry` into a mutable reference to the value in the entry with
    /// a lifetime bound to the `EntityWorldMut`.
    ///
    /// If you need multiple references to the `OccupiedEntry`, see [`get_mut`].
    ///
    /// [`get_mut`]: Self::get_mut
    ///
    /// # Examples
    ///
    /// ```
    /// # use bevy_ecs::{prelude::*, world::Entry};
    /// #[derive(Component, Default, Clone, Copy, Debug, PartialEq)]
    /// struct Comp(u32);
    ///
    /// # let mut world = World::new();
    /// let mut entity = world.spawn(Comp(5));
    ///
    /// if let Entry::Occupied(o) = entity.entry::<Comp>() {
    ///     o.into_mut().0 += 10;
    /// }
    ///
    /// assert_eq!(world.query::<&Comp>().single(&world).unwrap().0, 15);
    /// ```
    #[inline]
    pub fn into_mut(self) -> Mut<'a, T> {
        // This shouldn't panic because if we have an OccupiedEntry the component must exist.
        self.entity_world.get_mut().unwrap()
    }
}

/// A view into a vacant entry in a [`EntityWorldMut`]. It is part of the [`Entry`] enum.
pub struct VacantEntry<'w, 'a, T: Component> {
    entity_world: &'a mut EntityWorldMut<'w>,
    _marker: PhantomData<T>,
}

impl<'w, 'a, T: Component> VacantEntry<'w, 'a, T> {
    /// Inserts the component into the `VacantEntry` and returns an `OccupiedEntry`.
    ///
    /// # Examples
    ///
    /// ```
    /// # use bevy_ecs::{prelude::*, world::Entry};
    /// #[derive(Component, Default, Clone, Copy, Debug, PartialEq)]
    /// struct Comp(u32);
    ///
    /// # let mut world = World::new();
    /// let mut entity = world.spawn_empty();
    ///
    /// if let Entry::Vacant(v) = entity.entry::<Comp>() {
    ///     v.insert(Comp(10));
    /// }
    ///
    /// assert_eq!(world.query::<&Comp>().single(&world).unwrap().0, 10);
    /// ```
    #[inline]
    pub fn insert(self, component: T) -> OccupiedEntry<'w, 'a, T> {
        self.entity_world.insert(component);
        OccupiedEntry {
            entity_world: self.entity_world,
            _marker: PhantomData,
        }
    }
}

/// Provides read-only access to a single entity and some of its components defined by the contained [`Access`].
///
/// To define the access when used as a [`QueryData`](crate::query::QueryData),
/// use a [`QueryBuilder`](crate::query::QueryBuilder) or [`QueryParamBuilder`](crate::system::QueryParamBuilder).
/// The `FilteredEntityRef` must be the entire `QueryData`, and not nested inside a tuple with other data.
///
/// ```
/// # use bevy_ecs::{prelude::*, world::FilteredEntityRef};
/// #
/// # #[derive(Component)]
/// # struct A;
/// #
/// # let mut world = World::new();
/// # world.spawn(A);
/// #
/// // This gives the `FilteredEntityRef` access to `&A`.
/// let mut query = QueryBuilder::<FilteredEntityRef>::new(&mut world)
///     .data::<&A>()
///     .build();
///
/// let filtered_entity: FilteredEntityRef = query.single(&mut world).unwrap();
/// let component: &A = filtered_entity.get().unwrap();
///
/// // Here `FilteredEntityRef` is nested in a tuple, so it does not have access to `&A`.
/// let mut query = QueryBuilder::<(Entity, FilteredEntityRef)>::new(&mut world)
///     .data::<&A>()
///     .build();
///
/// let (_, filtered_entity) = query.single(&mut world).unwrap();
/// assert!(filtered_entity.get::<A>().is_none());
/// ```
#[derive(Clone)]
pub struct FilteredEntityRef<'w> {
    entity: UnsafeEntityCell<'w>,
    access: Access<ComponentId>,
}

impl<'w> FilteredEntityRef<'w> {
    /// # Safety
    /// - No `&mut World` can exist from the underlying `UnsafeWorldCell`
    /// - If `access` takes read access to a component no mutable reference to that
    ///   component can exist at the same time as the returned [`FilteredEntityMut`]
    /// - If `access` takes any access for a component `entity` must have that component.
    #[inline]
    pub(crate) unsafe fn new(entity: UnsafeEntityCell<'w>, access: Access<ComponentId>) -> Self {
        Self { entity, access }
    }

    /// Returns the [ID](Entity) of the current entity.
    #[inline]
    #[must_use = "Omit the .id() call if you do not need to store the `Entity` identifier."]
    pub fn id(&self) -> Entity {
        self.entity.id()
    }

    /// Gets metadata indicating the location where the current entity is stored.
    #[inline]
    pub fn location(&self) -> EntityLocation {
        self.entity.location()
    }

    /// Returns the archetype that the current entity belongs to.
    #[inline]
    pub fn archetype(&self) -> &Archetype {
        self.entity.archetype()
    }

    /// Returns a reference to the underlying [`Access`].
    #[inline]
    pub fn access(&self) -> &Access<ComponentId> {
        &self.access
    }

    /// Returns `true` if the current entity has a component of type `T`.
    /// Otherwise, this returns `false`.
    ///
    /// ## Notes
    ///
    /// If you do not know the concrete type of a component, consider using
    /// [`Self::contains_id`] or [`Self::contains_type_id`].
    #[inline]
    pub fn contains<T: Component>(&self) -> bool {
        self.contains_type_id(TypeId::of::<T>())
    }

    /// Returns `true` if the current entity has a component identified by `component_id`.
    /// Otherwise, this returns false.
    ///
    /// ## Notes
    ///
    /// - If you know the concrete type of the component, you should prefer [`Self::contains`].
    /// - If you know the component's [`TypeId`] but not its [`ComponentId`], consider using
    ///   [`Self::contains_type_id`].
    #[inline]
    pub fn contains_id(&self, component_id: ComponentId) -> bool {
        self.entity.contains_id(component_id)
    }

    /// Returns `true` if the current entity has a component with the type identified by `type_id`.
    /// Otherwise, this returns false.
    ///
    /// ## Notes
    ///
    /// - If you know the concrete type of the component, you should prefer [`Self::contains`].
    /// - If you have a [`ComponentId`] instead of a [`TypeId`], consider using [`Self::contains_id`].
    #[inline]
    pub fn contains_type_id(&self, type_id: TypeId) -> bool {
        self.entity.contains_type_id(type_id)
    }

    /// Gets access to the component of type `T` for the current entity.
    /// Returns `None` if the entity does not have a component of type `T`.
    #[inline]
    pub fn get<T: Component>(&self) -> Option<&'w T> {
        let id = self.entity.world().components().get_id(TypeId::of::<T>())?;
        self.access
            .has_component_read(id)
            // SAFETY: We have read access
            .then(|| unsafe { self.entity.get() })
            .flatten()
    }

    /// Gets access to the component of type `T` for the current entity,
    /// including change detection information as a [`Ref`].
    ///
    /// Returns `None` if the entity does not have a component of type `T`.
    #[inline]
    pub fn get_ref<T: Component>(&self) -> Option<Ref<'w, T>> {
        let id = self.entity.world().components().get_id(TypeId::of::<T>())?;
        self.access
            .has_component_read(id)
            // SAFETY: We have read access
            .then(|| unsafe { self.entity.get_ref() })
            .flatten()
    }

    /// Retrieves the change ticks for the given component. This can be useful for implementing change
    /// detection in custom runtimes.
    #[inline]
    pub fn get_change_ticks<T: Component>(&self) -> Option<ComponentTicks> {
        let id = self.entity.world().components().get_id(TypeId::of::<T>())?;
        self.access
            .has_component_read(id)
            // SAFETY: We have read access
            .then(|| unsafe { self.entity.get_change_ticks::<T>() })
            .flatten()
    }

    /// Retrieves the change ticks for the given [`ComponentId`]. This can be useful for implementing change
    /// detection in custom runtimes.
    ///
    /// **You should prefer to use the typed API [`Self::get_change_ticks`] where possible and only
    /// use this in cases where the actual component types are not known at
    /// compile time.**
    #[inline]
    pub fn get_change_ticks_by_id(&self, component_id: ComponentId) -> Option<ComponentTicks> {
        self.access
            .has_component_read(component_id)
            // SAFETY: We have read access
            .then(|| unsafe { self.entity.get_change_ticks_by_id(component_id) })
            .flatten()
    }

    /// Gets the component of the given [`ComponentId`] from the entity.
    ///
    /// **You should prefer to use the typed API [`Self::get`] where possible and only
    /// use this in cases where the actual component types are not known at
    /// compile time.**
    ///
    /// Unlike [`FilteredEntityRef::get`], this returns a raw pointer to the component,
    /// which is only valid while the [`FilteredEntityRef`] is alive.
    #[inline]
    pub fn get_by_id(&self, component_id: ComponentId) -> Option<Ptr<'w>> {
        self.access
            .has_component_read(component_id)
            // SAFETY: We have read access
            .then(|| unsafe { self.entity.get_by_id(component_id) })
            .flatten()
    }

    /// Returns the source code location from which this entity has been spawned.
    pub fn spawned_by(&self) -> MaybeLocation {
        self.entity.spawned_by()
    }
}

impl<'w> From<FilteredEntityMut<'w>> for FilteredEntityRef<'w> {
    #[inline]
    fn from(entity: FilteredEntityMut<'w>) -> Self {
        // SAFETY:
        // - `FilteredEntityMut` guarantees exclusive access to all components in the new `FilteredEntityRef`.
        unsafe { FilteredEntityRef::new(entity.entity, entity.access) }
    }
}

impl<'a> From<&'a FilteredEntityMut<'_>> for FilteredEntityRef<'a> {
    #[inline]
    fn from(entity: &'a FilteredEntityMut<'_>) -> Self {
        // SAFETY:
        // - `FilteredEntityMut` guarantees exclusive access to all components in the new `FilteredEntityRef`.
        unsafe { FilteredEntityRef::new(entity.entity, entity.access.clone()) }
    }
}

impl<'a> From<EntityRef<'a>> for FilteredEntityRef<'a> {
    fn from(entity: EntityRef<'a>) -> Self {
        // SAFETY:
        // - `EntityRef` guarantees exclusive access to all components in the new `FilteredEntityRef`.
        unsafe {
            let mut access = Access::default();
            access.read_all();
            FilteredEntityRef::new(entity.cell, access)
        }
    }
}

impl<'a> From<&'a EntityRef<'_>> for FilteredEntityRef<'a> {
    fn from(entity: &'a EntityRef<'_>) -> Self {
        // SAFETY:
        // - `EntityRef` guarantees exclusive access to all components in the new `FilteredEntityRef`.
        unsafe {
            let mut access = Access::default();
            access.read_all();
            FilteredEntityRef::new(entity.cell, access)
        }
    }
}

impl<'a> From<EntityMut<'a>> for FilteredEntityRef<'a> {
    fn from(entity: EntityMut<'a>) -> Self {
        // SAFETY:
        // - `EntityMut` guarantees exclusive access to all components in the new `FilteredEntityRef`.
        unsafe {
            let mut access = Access::default();
            access.read_all();
            FilteredEntityRef::new(entity.cell, access)
        }
    }
}

impl<'a> From<&'a EntityMut<'_>> for FilteredEntityRef<'a> {
    fn from(entity: &'a EntityMut<'_>) -> Self {
        // SAFETY:
        // - `EntityMut` guarantees exclusive access to all components in the new `FilteredEntityRef`.
        unsafe {
            let mut access = Access::default();
            access.read_all();
            FilteredEntityRef::new(entity.cell, access)
        }
    }
}

impl<'a> From<EntityWorldMut<'a>> for FilteredEntityRef<'a> {
    fn from(entity: EntityWorldMut<'a>) -> Self {
        // SAFETY:
        // - `EntityWorldMut` guarantees exclusive access to the entire world.
        unsafe {
            let mut access = Access::default();
            access.read_all();
            FilteredEntityRef::new(entity.into_unsafe_entity_cell(), access)
        }
    }
}

impl<'a> From<&'a EntityWorldMut<'_>> for FilteredEntityRef<'a> {
    fn from(entity: &'a EntityWorldMut<'_>) -> Self {
        // SAFETY:
        // - `EntityWorldMut` guarantees exclusive access to the entire world.
        unsafe {
            let mut access = Access::default();
            access.read_all();
            FilteredEntityRef::new(entity.as_unsafe_entity_cell_readonly(), access)
        }
    }
}

impl<'a, B: Bundle> From<&'a EntityRefExcept<'_, B>> for FilteredEntityRef<'a> {
    fn from(value: &'a EntityRefExcept<'_, B>) -> Self {
        // SAFETY:
        // - The FilteredEntityRef has the same component access as the given EntityRefExcept.
        unsafe {
            let mut access = Access::default();
            access.read_all();
            let components = value.entity.world().components();
            B::get_component_ids(components, &mut |maybe_id| {
                if let Some(id) = maybe_id {
                    access.remove_component_read(id);
                }
            });
            FilteredEntityRef::new(value.entity, access)
        }
    }
}

impl PartialEq for FilteredEntityRef<'_> {
    fn eq(&self, other: &Self) -> bool {
        self.entity() == other.entity()
    }
}

impl Eq for FilteredEntityRef<'_> {}

impl PartialOrd for FilteredEntityRef<'_> {
    /// [`FilteredEntityRef`]'s comparison trait implementations match the underlying [`Entity`],
    /// and cannot discern between different worlds.
    fn partial_cmp(&self, other: &Self) -> Option<Ordering> {
        Some(self.cmp(other))
    }
}

impl Ord for FilteredEntityRef<'_> {
    fn cmp(&self, other: &Self) -> Ordering {
        self.entity().cmp(&other.entity())
    }
}

impl Hash for FilteredEntityRef<'_> {
    fn hash<H: Hasher>(&self, state: &mut H) {
        self.entity().hash(state);
    }
}

impl EntityBorrow for FilteredEntityRef<'_> {
    fn entity(&self) -> Entity {
        self.id()
    }
}

// SAFETY: This type represents one Entity. We implement the comparison traits based on that Entity.
unsafe impl TrustedEntityBorrow for FilteredEntityRef<'_> {}

/// Provides mutable access to a single entity and some of its components defined by the contained [`Access`].
///
/// To define the access when used as a [`QueryData`](crate::query::QueryData),
/// use a [`QueryBuilder`](crate::query::QueryBuilder) or [`QueryParamBuilder`](crate::system::QueryParamBuilder).
/// The `FilteredEntityMut` must be the entire `QueryData`, and not nested inside a tuple with other data.
///
/// ```
/// # use bevy_ecs::{prelude::*, world::FilteredEntityMut};
/// #
/// # #[derive(Component)]
/// # struct A;
/// #
/// # let mut world = World::new();
/// # world.spawn(A);
/// #
/// // This gives the `FilteredEntityMut` access to `&mut A`.
/// let mut query = QueryBuilder::<FilteredEntityMut>::new(&mut world)
///     .data::<&mut A>()
///     .build();
///
/// let mut filtered_entity: FilteredEntityMut = query.single_mut(&mut world).unwrap();
/// let component: Mut<A> = filtered_entity.get_mut().unwrap();
///
/// // Here `FilteredEntityMut` is nested in a tuple, so it does not have access to `&mut A`.
/// let mut query = QueryBuilder::<(Entity, FilteredEntityMut)>::new(&mut world)
///     .data::<&mut A>()
///     .build();
///
/// let (_, mut filtered_entity) = query.single_mut(&mut world).unwrap();
/// assert!(filtered_entity.get_mut::<A>().is_none());
/// ```
pub struct FilteredEntityMut<'w> {
    entity: UnsafeEntityCell<'w>,
    access: Access<ComponentId>,
}

impl<'w> FilteredEntityMut<'w> {
    /// # Safety
    /// - No `&mut World` can exist from the underlying `UnsafeWorldCell`
    /// - If `access` takes read access to a component no mutable reference to that
    ///   component can exist at the same time as the returned [`FilteredEntityMut`]
    /// - If `access` takes write access to a component, no reference to that component
    ///   may exist at the same time as the returned [`FilteredEntityMut`]
    /// - If `access` takes any access for a component `entity` must have that component.
    #[inline]
    pub(crate) unsafe fn new(entity: UnsafeEntityCell<'w>, access: Access<ComponentId>) -> Self {
        Self { entity, access }
    }

    /// Returns a new instance with a shorter lifetime.
    /// This is useful if you have `&mut FilteredEntityMut`, but you need `FilteredEntityMut`.
    pub fn reborrow(&mut self) -> FilteredEntityMut<'_> {
        // SAFETY: We have exclusive access to the entire entity and its components.
        unsafe { Self::new(self.entity, self.access.clone()) }
    }

    /// Gets read-only access to all of the entity's components.
    #[inline]
    pub fn as_readonly(&self) -> FilteredEntityRef<'_> {
        FilteredEntityRef::from(self)
    }

    /// Returns the [ID](Entity) of the current entity.
    #[inline]
    #[must_use = "Omit the .id() call if you do not need to store the `Entity` identifier."]
    pub fn id(&self) -> Entity {
        self.entity.id()
    }

    /// Gets metadata indicating the location where the current entity is stored.
    #[inline]
    pub fn location(&self) -> EntityLocation {
        self.entity.location()
    }

    /// Returns the archetype that the current entity belongs to.
    #[inline]
    pub fn archetype(&self) -> &Archetype {
        self.entity.archetype()
    }

    /// Returns a reference to the underlying [`Access`].
    #[inline]
    pub fn access(&self) -> &Access<ComponentId> {
        &self.access
    }

    /// Returns `true` if the current entity has a component of type `T`.
    /// Otherwise, this returns `false`.
    ///
    /// ## Notes
    ///
    /// If you do not know the concrete type of a component, consider using
    /// [`Self::contains_id`] or [`Self::contains_type_id`].
    #[inline]
    pub fn contains<T: Component>(&self) -> bool {
        self.contains_type_id(TypeId::of::<T>())
    }

    /// Returns `true` if the current entity has a component identified by `component_id`.
    /// Otherwise, this returns false.
    ///
    /// ## Notes
    ///
    /// - If you know the concrete type of the component, you should prefer [`Self::contains`].
    /// - If you know the component's [`TypeId`] but not its [`ComponentId`], consider using
    ///   [`Self::contains_type_id`].
    #[inline]
    pub fn contains_id(&self, component_id: ComponentId) -> bool {
        self.entity.contains_id(component_id)
    }

    /// Returns `true` if the current entity has a component with the type identified by `type_id`.
    /// Otherwise, this returns false.
    ///
    /// ## Notes
    ///
    /// - If you know the concrete type of the component, you should prefer [`Self::contains`].
    /// - If you have a [`ComponentId`] instead of a [`TypeId`], consider using [`Self::contains_id`].
    #[inline]
    pub fn contains_type_id(&self, type_id: TypeId) -> bool {
        self.entity.contains_type_id(type_id)
    }

    /// Gets access to the component of type `T` for the current entity.
    /// Returns `None` if the entity does not have a component of type `T`.
    #[inline]
    pub fn get<T: Component>(&self) -> Option<&'_ T> {
        self.as_readonly().get()
    }

    /// Gets access to the component of type `T` for the current entity,
    /// including change detection information as a [`Ref`].
    ///
    /// Returns `None` if the entity does not have a component of type `T`.
    #[inline]
    pub fn get_ref<T: Component>(&self) -> Option<Ref<'_, T>> {
        self.as_readonly().get_ref()
    }

    /// Gets mutable access to the component of type `T` for the current entity.
    /// Returns `None` if the entity does not have a component of type `T`.
    #[inline]
    pub fn get_mut<T: Component<Mutability = Mutable>>(&mut self) -> Option<Mut<'_, T>> {
        let id = self.entity.world().components().get_id(TypeId::of::<T>())?;
        self.access
            .has_component_write(id)
            // SAFETY: We have write access
            .then(|| unsafe { self.entity.get_mut() })
            .flatten()
    }

    /// Consumes self and gets mutable access to the component of type `T`
    /// with the world `'w` lifetime for the current entity.
    /// Returns `None` if the entity does not have a component of type `T`.
    #[inline]
    pub fn into_mut<T: Component<Mutability = Mutable>>(self) -> Option<Mut<'w, T>> {
        // SAFETY:
        // - We have write access
        // - The bound `T: Component<Mutability = Mutable>` ensures the component is mutable
        unsafe { self.into_mut_assume_mutable() }
    }

    /// Consumes self and gets mutable access to the component of type `T`
    /// with the world `'w` lifetime for the current entity.
    /// Returns `None` if the entity does not have a component of type `T`.
    ///
    /// # Safety
    ///
    /// - `T` must be a mutable component
    #[inline]
    pub unsafe fn into_mut_assume_mutable<T: Component>(self) -> Option<Mut<'w, T>> {
        let id = self.entity.world().components().get_id(TypeId::of::<T>())?;
        self.access
            .has_component_write(id)
            // SAFETY:
            // - We have write access
            // - Caller ensures `T` is a mutable component
            .then(|| unsafe { self.entity.get_mut_assume_mutable() })
            .flatten()
    }

    /// Retrieves the change ticks for the given component. This can be useful for implementing change
    /// detection in custom runtimes.
    #[inline]
    pub fn get_change_ticks<T: Component>(&self) -> Option<ComponentTicks> {
        self.as_readonly().get_change_ticks::<T>()
    }

    /// Retrieves the change ticks for the given [`ComponentId`]. This can be useful for implementing change
    /// detection in custom runtimes.
    ///
    /// **You should prefer to use the typed API [`Self::get_change_ticks`] where possible and only
    /// use this in cases where the actual component types are not known at
    /// compile time.**
    #[inline]
    pub fn get_change_ticks_by_id(&self, component_id: ComponentId) -> Option<ComponentTicks> {
        self.as_readonly().get_change_ticks_by_id(component_id)
    }

    /// Gets the component of the given [`ComponentId`] from the entity.
    ///
    /// **You should prefer to use the typed API [`Self::get`] where possible and only
    /// use this in cases where the actual component types are not known at
    /// compile time.**
    ///
    /// Unlike [`FilteredEntityMut::get`], this returns a raw pointer to the component,
    /// which is only valid while the [`FilteredEntityMut`] is alive.
    #[inline]
    pub fn get_by_id(&self, component_id: ComponentId) -> Option<Ptr<'_>> {
        self.as_readonly().get_by_id(component_id)
    }

    /// Gets a [`MutUntyped`] of the component of the given [`ComponentId`] from the entity.
    ///
    /// **You should prefer to use the typed API [`Self::get_mut`] where possible and only
    /// use this in cases where the actual component types are not known at
    /// compile time.**
    ///
    /// Unlike [`FilteredEntityMut::get_mut`], this returns a raw pointer to the component,
    /// which is only valid while the [`FilteredEntityMut`] is alive.
    #[inline]
    pub fn get_mut_by_id(&mut self, component_id: ComponentId) -> Option<MutUntyped<'_>> {
        self.access
            .has_component_write(component_id)
            // SAFETY: We have write access
            .then(|| unsafe { self.entity.get_mut_by_id(component_id).ok() })
            .flatten()
    }

    /// Returns the source code location from which this entity has last been spawned.
    pub fn spawned_by(&self) -> MaybeLocation {
        self.entity.spawned_by()
    }
}

impl<'a> From<EntityMut<'a>> for FilteredEntityMut<'a> {
    fn from(entity: EntityMut<'a>) -> Self {
        // SAFETY:
        // - `EntityMut` guarantees exclusive access to all components in the new `FilteredEntityMut`.
        unsafe {
            let mut access = Access::default();
            access.read_all();
            access.write_all();
            FilteredEntityMut::new(entity.cell, access)
        }
    }
}

impl<'a> From<&'a mut EntityMut<'_>> for FilteredEntityMut<'a> {
    fn from(entity: &'a mut EntityMut<'_>) -> Self {
        // SAFETY:
        // - `EntityMut` guarantees exclusive access to all components in the new `FilteredEntityMut`.
        unsafe {
            let mut access = Access::default();
            access.read_all();
            access.write_all();
            FilteredEntityMut::new(entity.cell, access)
        }
    }
}

impl<'a> From<EntityWorldMut<'a>> for FilteredEntityMut<'a> {
    fn from(entity: EntityWorldMut<'a>) -> Self {
        // SAFETY:
        // - `EntityWorldMut` guarantees exclusive access to the entire world.
        unsafe {
            let mut access = Access::default();
            access.read_all();
            access.write_all();
            FilteredEntityMut::new(entity.into_unsafe_entity_cell(), access)
        }
    }
}

impl<'a> From<&'a mut EntityWorldMut<'_>> for FilteredEntityMut<'a> {
    fn from(entity: &'a mut EntityWorldMut<'_>) -> Self {
        // SAFETY:
        // - `EntityWorldMut` guarantees exclusive access to the entire world.
        unsafe {
            let mut access = Access::default();
            access.read_all();
            access.write_all();
            FilteredEntityMut::new(entity.as_unsafe_entity_cell(), access)
        }
    }
}

impl<'a, B: Bundle> From<&'a EntityMutExcept<'_, B>> for FilteredEntityMut<'a> {
    fn from(value: &'a EntityMutExcept<'_, B>) -> Self {
        // SAFETY:
        // - The FilteredEntityMut has the same component access as the given EntityMutExcept.
        unsafe {
            let mut access = Access::default();
            access.write_all();
            let components = value.entity.world().components();
            B::get_component_ids(components, &mut |maybe_id| {
                if let Some(id) = maybe_id {
                    access.remove_component_read(id);
                }
            });
            FilteredEntityMut::new(value.entity, access)
        }
    }
}

impl PartialEq for FilteredEntityMut<'_> {
    fn eq(&self, other: &Self) -> bool {
        self.entity() == other.entity()
    }
}

impl Eq for FilteredEntityMut<'_> {}

impl PartialOrd for FilteredEntityMut<'_> {
    /// [`FilteredEntityMut`]'s comparison trait implementations match the underlying [`Entity`],
    /// and cannot discern between different worlds.
    fn partial_cmp(&self, other: &Self) -> Option<Ordering> {
        Some(self.cmp(other))
    }
}

impl Ord for FilteredEntityMut<'_> {
    fn cmp(&self, other: &Self) -> Ordering {
        self.entity().cmp(&other.entity())
    }
}

impl Hash for FilteredEntityMut<'_> {
    fn hash<H: Hasher>(&self, state: &mut H) {
        self.entity().hash(state);
    }
}

impl EntityBorrow for FilteredEntityMut<'_> {
    fn entity(&self) -> Entity {
        self.id()
    }
}

// SAFETY: This type represents one Entity. We implement the comparison traits based on that Entity.
unsafe impl TrustedEntityBorrow for FilteredEntityMut<'_> {}

/// Error type returned by [`TryFrom`] conversions from filtered entity types
/// ([`FilteredEntityRef`]/[`FilteredEntityMut`]) to full-access entity types
/// ([`EntityRef`]/[`EntityMut`]).
#[derive(Error, Debug)]
pub enum TryFromFilteredError {
    /// Error indicating that the filtered entity does not have read access to
    /// all components.
    #[error("Conversion failed, filtered entity ref does not have read access to all components")]
    MissingReadAllAccess,
    /// Error indicating that the filtered entity does not have write access to
    /// all components.
    #[error("Conversion failed, filtered entity ref does not have write access to all components")]
    MissingWriteAllAccess,
}

/// Provides read-only access to a single entity and all its components, save
/// for an explicitly-enumerated set.
pub struct EntityRefExcept<'w, B>
where
    B: Bundle,
{
    entity: UnsafeEntityCell<'w>,
    phantom: PhantomData<B>,
}

impl<'w, B> EntityRefExcept<'w, B>
where
    B: Bundle,
{
    /// # Safety
    /// Other users of `UnsafeEntityCell` must only have mutable access to the components in `B`.
    pub(crate) unsafe fn new(entity: UnsafeEntityCell<'w>) -> Self {
        Self {
            entity,
            phantom: PhantomData,
        }
    }

    /// Returns the [ID](Entity) of the current entity.
    #[inline]
    #[must_use = "Omit the .id() call if you do not need to store the `Entity` identifier."]
    pub fn id(&self) -> Entity {
        self.entity.id()
    }

    /// Gets access to the component of type `C` for the current entity. Returns
    /// `None` if the component doesn't have a component of that type or if the
    /// type is one of the excluded components.
    #[inline]
    pub fn get<C>(&self) -> Option<&'w C>
    where
        C: Component,
    {
        let components = self.entity.world().components();
        let id = components.component_id::<C>()?;
        if bundle_contains_component::<B>(components, id) {
            None
        } else {
            // SAFETY: We have read access for all components that weren't
            // covered by the `contains` check above.
            unsafe { self.entity.get() }
        }
    }

    /// Gets access to the component of type `C` for the current entity,
    /// including change detection information. Returns `None` if the component
    /// doesn't have a component of that type or if the type is one of the
    /// excluded components.
    #[inline]
    pub fn get_ref<C>(&self) -> Option<Ref<'w, C>>
    where
        C: Component,
    {
        let components = self.entity.world().components();
        let id = components.component_id::<C>()?;
        if bundle_contains_component::<B>(components, id) {
            None
        } else {
            // SAFETY: We have read access for all components that weren't
            // covered by the `contains` check above.
            unsafe { self.entity.get_ref() }
        }
    }

    /// Returns the source code location from which this entity has been spawned.
    pub fn spawned_by(&self) -> MaybeLocation {
        self.entity.spawned_by()
    }

    /// Gets the component of the given [`ComponentId`] from the entity.
    ///
    /// **You should prefer to use the typed API [`Self::get`] where possible and only
    /// use this in cases where the actual component types are not known at
    /// compile time.**
    ///
    /// Unlike [`EntityRefExcept::get`], this returns a raw pointer to the component,
    /// which is only valid while the [`EntityRefExcept`] is alive.
    #[inline]
    pub fn get_by_id(&self, component_id: ComponentId) -> Option<Ptr<'w>> {
        let components = self.entity.world().components();
        (!bundle_contains_component::<B>(components, component_id))
            .then(|| {
                // SAFETY: We have read access for this component
                unsafe { self.entity.get_by_id(component_id) }
            })
            .flatten()
    }

    /// Returns `true` if the current entity has a component of type `T`.
    /// Otherwise, this returns `false`.
    ///
    /// ## Notes
    ///
    /// If you do not know the concrete type of a component, consider using
    /// [`Self::contains_id`] or [`Self::contains_type_id`].
    #[inline]
    pub fn contains<T: Component>(&self) -> bool {
        self.contains_type_id(TypeId::of::<T>())
    }

    /// Returns `true` if the current entity has a component identified by `component_id`.
    /// Otherwise, this returns false.
    ///
    /// ## Notes
    ///
    /// - If you know the concrete type of the component, you should prefer [`Self::contains`].
    /// - If you know the component's [`TypeId`] but not its [`ComponentId`], consider using
    ///   [`Self::contains_type_id`].
    #[inline]
    pub fn contains_id(&self, component_id: ComponentId) -> bool {
        self.entity.contains_id(component_id)
    }

    /// Returns `true` if the current entity has a component with the type identified by `type_id`.
    /// Otherwise, this returns false.
    ///
    /// ## Notes
    ///
    /// - If you know the concrete type of the component, you should prefer [`Self::contains`].
    /// - If you have a [`ComponentId`] instead of a [`TypeId`], consider using [`Self::contains_id`].
    #[inline]
    pub fn contains_type_id(&self, type_id: TypeId) -> bool {
        self.entity.contains_type_id(type_id)
    }

    /// Retrieves the change ticks for the given component. This can be useful for implementing change
    /// detection in custom runtimes.
    #[inline]
    pub fn get_change_ticks<T: Component>(&self) -> Option<ComponentTicks> {
        let component_id = self.entity.world().components().get_id(TypeId::of::<T>())?;
        let components = self.entity.world().components();
        (!bundle_contains_component::<B>(components, component_id))
            .then(|| {
                // SAFETY: We have read access
                unsafe { self.entity.get_change_ticks::<T>() }
            })
            .flatten()
    }

    /// Retrieves the change ticks for the given [`ComponentId`]. This can be useful for implementing change
    /// detection in custom runtimes.
    ///
    /// **You should prefer to use the typed API [`Self::get_change_ticks`] where possible and only
    /// use this in cases where the actual component types are not known at
    /// compile time.**
    #[inline]
    pub fn get_change_ticks_by_id(&self, component_id: ComponentId) -> Option<ComponentTicks> {
        let components = self.entity.world().components();
        (!bundle_contains_component::<B>(components, component_id))
            .then(|| {
                // SAFETY: We have read access
                unsafe { self.entity.get_change_ticks_by_id(component_id) }
            })
            .flatten()
    }
}

impl<'a, B> From<&'a EntityMutExcept<'_, B>> for EntityRefExcept<'a, B>
where
    B: Bundle,
{
    fn from(entity: &'a EntityMutExcept<'_, B>) -> Self {
        // SAFETY: All accesses that `EntityRefExcept` provides are also
        // accesses that `EntityMutExcept` provides.
        unsafe { EntityRefExcept::new(entity.entity) }
    }
}

impl<B: Bundle> Clone for EntityRefExcept<'_, B> {
    fn clone(&self) -> Self {
        *self
    }
}

impl<B: Bundle> Copy for EntityRefExcept<'_, B> {}

impl<B: Bundle> PartialEq for EntityRefExcept<'_, B> {
    fn eq(&self, other: &Self) -> bool {
        self.entity() == other.entity()
    }
}

impl<B: Bundle> Eq for EntityRefExcept<'_, B> {}

impl<B: Bundle> PartialOrd for EntityRefExcept<'_, B> {
    /// [`EntityRefExcept`]'s comparison trait implementations match the underlying [`Entity`],
    /// and cannot discern between different worlds.
    fn partial_cmp(&self, other: &Self) -> Option<Ordering> {
        Some(self.cmp(other))
    }
}

impl<B: Bundle> Ord for EntityRefExcept<'_, B> {
    fn cmp(&self, other: &Self) -> Ordering {
        self.entity().cmp(&other.entity())
    }
}

impl<B: Bundle> Hash for EntityRefExcept<'_, B> {
    fn hash<H: Hasher>(&self, state: &mut H) {
        self.entity().hash(state);
    }
}

impl<B: Bundle> EntityBorrow for EntityRefExcept<'_, B> {
    fn entity(&self) -> Entity {
        self.id()
    }
}

// SAFETY: This type represents one Entity. We implement the comparison traits based on that Entity.
unsafe impl<B: Bundle> TrustedEntityBorrow for EntityRefExcept<'_, B> {}

/// Provides mutable access to all components of an entity, with the exception
/// of an explicit set.
///
/// This is a rather niche type that should only be used if you need access to
/// *all* components of an entity, while still allowing you to consult other
/// queries that might match entities that this query also matches. If you don't
/// need access to all components, prefer a standard query with a
/// [`crate::query::Without`] filter.
pub struct EntityMutExcept<'w, B>
where
    B: Bundle,
{
    entity: UnsafeEntityCell<'w>,
    phantom: PhantomData<B>,
}

impl<'w, B> EntityMutExcept<'w, B>
where
    B: Bundle,
{
    /// # Safety
    /// Other users of `UnsafeEntityCell` must not have access to any components not in `B`.
    pub(crate) unsafe fn new(entity: UnsafeEntityCell<'w>) -> Self {
        Self {
            entity,
            phantom: PhantomData,
        }
    }

    /// Returns the [ID](Entity) of the current entity.
    #[inline]
    #[must_use = "Omit the .id() call if you do not need to store the `Entity` identifier."]
    pub fn id(&self) -> Entity {
        self.entity.id()
    }

    /// Returns a new instance with a shorter lifetime.
    ///
    /// This is useful if you have `&mut EntityMutExcept`, but you need
    /// `EntityMutExcept`.
    pub fn reborrow(&mut self) -> EntityMutExcept<'_, B> {
        // SAFETY: We have exclusive access to the entire entity and the
        // applicable components.
        unsafe { Self::new(self.entity) }
    }

    /// Gets read-only access to all of the entity's components, except for the
    /// ones in `CL`.
    #[inline]
    pub fn as_readonly(&self) -> EntityRefExcept<'_, B> {
        EntityRefExcept::from(self)
    }

    /// Gets access to the component of type `C` for the current entity. Returns
    /// `None` if the component doesn't have a component of that type or if the
    /// type is one of the excluded components.
    #[inline]
    pub fn get<C>(&self) -> Option<&'_ C>
    where
        C: Component,
    {
        self.as_readonly().get()
    }

    /// Gets access to the component of type `C` for the current entity,
    /// including change detection information. Returns `None` if the component
    /// doesn't have a component of that type or if the type is one of the
    /// excluded components.
    #[inline]
    pub fn get_ref<C>(&self) -> Option<Ref<'_, C>>
    where
        C: Component,
    {
        self.as_readonly().get_ref()
    }

    /// Gets mutable access to the component of type `C` for the current entity.
    /// Returns `None` if the component doesn't have a component of that type or
    /// if the type is one of the excluded components.
    #[inline]
    pub fn get_mut<C>(&mut self) -> Option<Mut<'_, C>>
    where
        C: Component<Mutability = Mutable>,
    {
        let components = self.entity.world().components();
        let id = components.component_id::<C>()?;
        if bundle_contains_component::<B>(components, id) {
            None
        } else {
            // SAFETY: We have write access for all components that weren't
            // covered by the `contains` check above.
            unsafe { self.entity.get_mut() }
        }
    }

    /// Returns the source code location from which this entity has been spawned.
    pub fn spawned_by(&self) -> MaybeLocation {
        self.entity.spawned_by()
    }

    /// Returns `true` if the current entity has a component of type `T`.
    /// Otherwise, this returns `false`.
    ///
    /// ## Notes
    ///
    /// If you do not know the concrete type of a component, consider using
    /// [`Self::contains_id`] or [`Self::contains_type_id`].
    #[inline]
    pub fn contains<T: Component>(&self) -> bool {
        self.contains_type_id(TypeId::of::<T>())
    }

    /// Returns `true` if the current entity has a component identified by `component_id`.
    /// Otherwise, this returns false.
    ///
    /// ## Notes
    ///
    /// - If you know the concrete type of the component, you should prefer [`Self::contains`].
    /// - If you know the component's [`TypeId`] but not its [`ComponentId`], consider using
    ///   [`Self::contains_type_id`].
    #[inline]
    pub fn contains_id(&self, component_id: ComponentId) -> bool {
        self.entity.contains_id(component_id)
    }

    /// Returns `true` if the current entity has a component with the type identified by `type_id`.
    /// Otherwise, this returns false.
    ///
    /// ## Notes
    ///
    /// - If you know the concrete type of the component, you should prefer [`Self::contains`].
    /// - If you have a [`ComponentId`] instead of a [`TypeId`], consider using [`Self::contains_id`].
    #[inline]
    pub fn contains_type_id(&self, type_id: TypeId) -> bool {
        self.entity.contains_type_id(type_id)
    }

    /// Gets the component of the given [`ComponentId`] from the entity.
    ///
    /// **You should prefer to use the typed API [`Self::get`] where possible and only
    /// use this in cases where the actual component types are not known at
    /// compile time.**
    ///
    /// Unlike [`EntityMutExcept::get`], this returns a raw pointer to the component,
    /// which is only valid while the [`EntityMutExcept`] is alive.
    #[inline]
    pub fn get_by_id(&'w self, component_id: ComponentId) -> Option<Ptr<'w>> {
        self.as_readonly().get_by_id(component_id)
    }

    /// Gets a [`MutUntyped`] of the component of the given [`ComponentId`] from the entity.
    ///
    /// **You should prefer to use the typed API [`Self::get_mut`] where possible and only
    /// use this in cases where the actual component types are not known at
    /// compile time.**
    ///
    /// Unlike [`EntityMutExcept::get_mut`], this returns a raw pointer to the component,
    /// which is only valid while the [`EntityMutExcept`] is alive.
    #[inline]
    pub fn get_mut_by_id<F: DynamicComponentFetch>(
        &mut self,
        component_id: ComponentId,
    ) -> Option<MutUntyped<'_>> {
        let components = self.entity.world().components();
        (!bundle_contains_component::<B>(components, component_id))
            .then(|| {
                // SAFETY: We have write access
                unsafe { self.entity.get_mut_by_id(component_id).ok() }
            })
            .flatten()
    }
}

impl<B: Bundle> PartialEq for EntityMutExcept<'_, B> {
    fn eq(&self, other: &Self) -> bool {
        self.entity() == other.entity()
    }
}

impl<B: Bundle> Eq for EntityMutExcept<'_, B> {}

impl<B: Bundle> PartialOrd for EntityMutExcept<'_, B> {
    /// [`EntityMutExcept`]'s comparison trait implementations match the underlying [`Entity`],
    /// and cannot discern between different worlds.
    fn partial_cmp(&self, other: &Self) -> Option<Ordering> {
        Some(self.cmp(other))
    }
}

impl<B: Bundle> Ord for EntityMutExcept<'_, B> {
    fn cmp(&self, other: &Self) -> Ordering {
        self.entity().cmp(&other.entity())
    }
}

impl<B: Bundle> Hash for EntityMutExcept<'_, B> {
    fn hash<H: Hasher>(&self, state: &mut H) {
        self.entity().hash(state);
    }
}

impl<B: Bundle> EntityBorrow for EntityMutExcept<'_, B> {
    fn entity(&self) -> Entity {
        self.id()
    }
}

// SAFETY: This type represents one Entity. We implement the comparison traits based on that Entity.
unsafe impl<B: Bundle> TrustedEntityBorrow for EntityMutExcept<'_, B> {}

fn bundle_contains_component<B>(components: &Components, query_id: ComponentId) -> bool
where
    B: Bundle,
{
    let mut found = false;
    B::get_component_ids(components, &mut |maybe_id| {
        if let Some(id) = maybe_id {
            found = found || id == query_id;
        }
    });
    found
}

/// Inserts a dynamic [`Bundle`] into the entity.
///
/// # Safety
///
/// - [`OwningPtr`] and [`StorageType`] iterators must correspond to the
///   [`BundleInfo`] used to construct [`BundleInserter`]
/// - [`Entity`] must correspond to [`EntityLocation`]
unsafe fn insert_dynamic_bundle<
    'a,
    I: Iterator<Item = OwningPtr<'a>>,
    S: Iterator<Item = StorageType>,
>(
    mut bundle_inserter: BundleInserter<'_>,
    entity: Entity,
    location: EntityLocation,
    components: I,
    storage_types: S,
    mode: InsertMode,
    caller: MaybeLocation,
    relationship_hook_insert_mode: RelationshipHookMode,
) -> EntityLocation {
    struct DynamicInsertBundle<'a, I: Iterator<Item = (StorageType, OwningPtr<'a>)>> {
        components: I,
    }

    impl<'a, I: Iterator<Item = (StorageType, OwningPtr<'a>)>> DynamicBundle
        for DynamicInsertBundle<'a, I>
    {
        type Effect = ();
        fn get_components(self, func: &mut impl FnMut(StorageType, OwningPtr<'_>)) {
            self.components.for_each(|(t, ptr)| func(t, ptr));
        }
    }

    let bundle = DynamicInsertBundle {
        components: storage_types.zip(components),
    };

    // SAFETY: location matches current entity.
    unsafe {
        bundle_inserter
            .insert(
                entity,
                location,
                bundle,
                mode,
                caller,
                relationship_hook_insert_mode,
            )
            .0
    }
}

/// Moves component data out of storage.
///
/// This function leaves the underlying memory unchanged, but the component behind
/// returned pointer is semantically owned by the caller and will not be dropped in its original location.
/// Caller is responsible to drop component data behind returned pointer.
///
/// # Safety
/// - `location.table_row` must be in bounds of column of component id `component_id`
/// - `component_id` must be valid
/// - `components` must come from the same world as `self`
/// - The relevant table row **must be removed** by the caller once all components are taken, without dropping the value
///
/// # Panics
/// Panics if the entity did not have the component.
#[inline]
pub(crate) unsafe fn take_component<'a>(
    storages: &'a mut Storages,
    components: &Components,
    removed_components: &mut RemovedComponentEvents,
    component_id: ComponentId,
    entity: Entity,
    location: EntityLocation,
) -> OwningPtr<'a> {
    // SAFETY: caller promises component_id to be valid
    let component_info = unsafe { components.get_info_unchecked(component_id) };
    removed_components.send(component_id, entity);
    match component_info.storage_type() {
        StorageType::Table => {
            let table = &mut storages.tables[location.table_id];
            // SAFETY:
            // - archetypes only store valid table_rows
            // - index is in bounds as promised by caller
            // - promote is safe because the caller promises to remove the table row without dropping it immediately afterwards
            unsafe { table.take_component(component_id, location.table_row) }
        }
        StorageType::SparseSet => storages
            .sparse_sets
            .get_mut(component_id)
            .unwrap()
            .remove_and_forget(entity)
            .unwrap(),
    }
}

/// Types that can be used to fetch components from an entity dynamically by
/// [`ComponentId`]s.
///
/// Provided implementations are:
/// - [`ComponentId`]: Returns a single untyped reference.
/// - `[ComponentId; N]` and `&[ComponentId; N]`: Returns a same-sized array of untyped references.
/// - `&[ComponentId]`: Returns a [`Vec`] of untyped references.
/// - [`&HashSet<ComponentId>`](HashSet): Returns a [`HashMap`] of IDs to untyped references.
///
/// # Performance
///
/// - The slice and array implementations perform an aliased mutability check in
///   [`DynamicComponentFetch::fetch_mut`] that is `O(N^2)`.
/// - The [`HashSet`] implementation performs no such check as the type itself
///   guarantees unique IDs.
/// - The single [`ComponentId`] implementation performs no such check as only
///   one reference is returned.
///
/// # Safety
///
/// Implementor must ensure that:
/// - No aliased mutability is caused by the returned references.
/// - [`DynamicComponentFetch::fetch_ref`] returns only read-only references.
pub unsafe trait DynamicComponentFetch {
    /// The read-only reference type returned by [`DynamicComponentFetch::fetch_ref`].
    type Ref<'w>;

    /// The mutable reference type returned by [`DynamicComponentFetch::fetch_mut`].
    type Mut<'w>;

    /// Returns untyped read-only reference(s) to the component(s) with the
    /// given [`ComponentId`]s, as determined by `self`.
    ///
    /// # Safety
    ///
    /// It is the caller's responsibility to ensure that:
    /// - The given [`UnsafeEntityCell`] has read-only access to the fetched components.
    /// - No other mutable references to the fetched components exist at the same time.
    ///
    /// # Errors
    ///
    /// - Returns [`EntityComponentError::MissingComponent`] if a component is missing from the entity.
    unsafe fn fetch_ref(
        self,
        cell: UnsafeEntityCell<'_>,
    ) -> Result<Self::Ref<'_>, EntityComponentError>;

    /// Returns untyped mutable reference(s) to the component(s) with the
    /// given [`ComponentId`]s, as determined by `self`.
    ///
    /// # Safety
    ///
    /// It is the caller's responsibility to ensure that:
    /// - The given [`UnsafeEntityCell`] has mutable access to the fetched components.
    /// - No other references to the fetched components exist at the same time.
    ///
    /// # Errors
    ///
    /// - Returns [`EntityComponentError::MissingComponent`] if a component is missing from the entity.
    /// - Returns [`EntityComponentError::AliasedMutability`] if a component is requested multiple times.
    unsafe fn fetch_mut(
        self,
        cell: UnsafeEntityCell<'_>,
    ) -> Result<Self::Mut<'_>, EntityComponentError>;
}

// SAFETY:
// - No aliased mutability is caused because a single reference is returned.
// - No mutable references are returned by `fetch_ref`.
unsafe impl DynamicComponentFetch for ComponentId {
    type Ref<'w> = Ptr<'w>;
    type Mut<'w> = MutUntyped<'w>;

    unsafe fn fetch_ref(
        self,
        cell: UnsafeEntityCell<'_>,
    ) -> Result<Self::Ref<'_>, EntityComponentError> {
        // SAFETY: caller ensures that the cell has read access to the component.
        unsafe { cell.get_by_id(self) }.ok_or(EntityComponentError::MissingComponent(self))
    }

    unsafe fn fetch_mut(
        self,
        cell: UnsafeEntityCell<'_>,
    ) -> Result<Self::Mut<'_>, EntityComponentError> {
        // SAFETY: caller ensures that the cell has mutable access to the component.
        unsafe { cell.get_mut_by_id(self) }
            .map_err(|_| EntityComponentError::MissingComponent(self))
    }
}

// SAFETY:
// - No aliased mutability is caused because the array is checked for duplicates.
// - No mutable references are returned by `fetch_ref`.
unsafe impl<const N: usize> DynamicComponentFetch for [ComponentId; N] {
    type Ref<'w> = [Ptr<'w>; N];
    type Mut<'w> = [MutUntyped<'w>; N];

    unsafe fn fetch_ref(
        self,
        cell: UnsafeEntityCell<'_>,
    ) -> Result<Self::Ref<'_>, EntityComponentError> {
        <&Self>::fetch_ref(&self, cell)
    }

    unsafe fn fetch_mut(
        self,
        cell: UnsafeEntityCell<'_>,
    ) -> Result<Self::Mut<'_>, EntityComponentError> {
        <&Self>::fetch_mut(&self, cell)
    }
}

// SAFETY:
// - No aliased mutability is caused because the array is checked for duplicates.
// - No mutable references are returned by `fetch_ref`.
unsafe impl<const N: usize> DynamicComponentFetch for &'_ [ComponentId; N] {
    type Ref<'w> = [Ptr<'w>; N];
    type Mut<'w> = [MutUntyped<'w>; N];

    unsafe fn fetch_ref(
        self,
        cell: UnsafeEntityCell<'_>,
    ) -> Result<Self::Ref<'_>, EntityComponentError> {
        let mut ptrs = [const { MaybeUninit::uninit() }; N];
        for (ptr, &id) in core::iter::zip(&mut ptrs, self) {
            *ptr = MaybeUninit::new(
                // SAFETY: caller ensures that the cell has read access to the component.
                unsafe { cell.get_by_id(id) }.ok_or(EntityComponentError::MissingComponent(id))?,
            );
        }

        // SAFETY: Each ptr was initialized in the loop above.
        let ptrs = ptrs.map(|ptr| unsafe { MaybeUninit::assume_init(ptr) });

        Ok(ptrs)
    }

    unsafe fn fetch_mut(
        self,
        cell: UnsafeEntityCell<'_>,
    ) -> Result<Self::Mut<'_>, EntityComponentError> {
        // Check for duplicate component IDs.
        for i in 0..self.len() {
            for j in 0..i {
                if self[i] == self[j] {
                    return Err(EntityComponentError::AliasedMutability(self[i]));
                }
            }
        }

        let mut ptrs = [const { MaybeUninit::uninit() }; N];
        for (ptr, &id) in core::iter::zip(&mut ptrs, self) {
            *ptr = MaybeUninit::new(
                // SAFETY: caller ensures that the cell has mutable access to the component.
                unsafe { cell.get_mut_by_id(id) }
                    .map_err(|_| EntityComponentError::MissingComponent(id))?,
            );
        }

        // SAFETY: Each ptr was initialized in the loop above.
        let ptrs = ptrs.map(|ptr| unsafe { MaybeUninit::assume_init(ptr) });

        Ok(ptrs)
    }
}

// SAFETY:
// - No aliased mutability is caused because the slice is checked for duplicates.
// - No mutable references are returned by `fetch_ref`.
unsafe impl DynamicComponentFetch for &'_ [ComponentId] {
    type Ref<'w> = Vec<Ptr<'w>>;
    type Mut<'w> = Vec<MutUntyped<'w>>;

    unsafe fn fetch_ref(
        self,
        cell: UnsafeEntityCell<'_>,
    ) -> Result<Self::Ref<'_>, EntityComponentError> {
        let mut ptrs = Vec::with_capacity(self.len());
        for &id in self {
            ptrs.push(
                // SAFETY: caller ensures that the cell has read access to the component.
                unsafe { cell.get_by_id(id) }.ok_or(EntityComponentError::MissingComponent(id))?,
            );
        }
        Ok(ptrs)
    }

    unsafe fn fetch_mut(
        self,
        cell: UnsafeEntityCell<'_>,
    ) -> Result<Self::Mut<'_>, EntityComponentError> {
        // Check for duplicate component IDs.
        for i in 0..self.len() {
            for j in 0..i {
                if self[i] == self[j] {
                    return Err(EntityComponentError::AliasedMutability(self[i]));
                }
            }
        }

        let mut ptrs = Vec::with_capacity(self.len());
        for &id in self {
            ptrs.push(
                // SAFETY: caller ensures that the cell has mutable access to the component.
                unsafe { cell.get_mut_by_id(id) }
                    .map_err(|_| EntityComponentError::MissingComponent(id))?,
            );
        }
        Ok(ptrs)
    }
}

// SAFETY:
// - No aliased mutability is caused because `HashSet` guarantees unique elements.
// - No mutable references are returned by `fetch_ref`.
unsafe impl DynamicComponentFetch for &'_ HashSet<ComponentId> {
    type Ref<'w> = HashMap<ComponentId, Ptr<'w>>;
    type Mut<'w> = HashMap<ComponentId, MutUntyped<'w>>;

    unsafe fn fetch_ref(
        self,
        cell: UnsafeEntityCell<'_>,
    ) -> Result<Self::Ref<'_>, EntityComponentError> {
        let mut ptrs = HashMap::with_capacity_and_hasher(self.len(), Default::default());
        for &id in self {
            ptrs.insert(
                id,
                // SAFETY: caller ensures that the cell has read access to the component.
                unsafe { cell.get_by_id(id) }.ok_or(EntityComponentError::MissingComponent(id))?,
            );
        }
        Ok(ptrs)
    }

    unsafe fn fetch_mut(
        self,
        cell: UnsafeEntityCell<'_>,
    ) -> Result<Self::Mut<'_>, EntityComponentError> {
        let mut ptrs = HashMap::with_capacity_and_hasher(self.len(), Default::default());
        for &id in self {
            ptrs.insert(
                id,
                // SAFETY: caller ensures that the cell has mutable access to the component.
                unsafe { cell.get_mut_by_id(id) }
                    .map_err(|_| EntityComponentError::MissingComponent(id))?,
            );
        }
        Ok(ptrs)
    }
}

#[cfg(test)]
mod tests {
    use alloc::{vec, vec::Vec};
    use bevy_ptr::{OwningPtr, Ptr};
    use core::panic::AssertUnwindSafe;
    use std::sync::OnceLock;

    use crate::component::HookContext;
    use crate::{
        change_detection::{MaybeLocation, MutUntyped},
        component::ComponentId,
        prelude::*,
        system::{assert_is_system, RunSystemOnce as _},
        world::{error::EntityComponentError, DeferredWorld, FilteredEntityMut, FilteredEntityRef},
    };

    use super::{EntityMutExcept, EntityRefExcept};

    #[derive(Component, Clone, Copy, Debug, PartialEq)]
    struct TestComponent(u32);

    #[derive(Component, Clone, Copy, Debug, PartialEq)]
    #[component(storage = "SparseSet")]
    struct TestComponent2(u32);

    #[test]
    fn entity_ref_get_by_id() {
        let mut world = World::new();
        let entity = world.spawn(TestComponent(42)).id();
        let component_id = world
            .components()
            .get_id(core::any::TypeId::of::<TestComponent>())
            .unwrap();

        let entity = world.entity(entity);
        let test_component = entity.get_by_id(component_id).unwrap();
        // SAFETY: points to a valid `TestComponent`
        let test_component = unsafe { test_component.deref::<TestComponent>() };

        assert_eq!(test_component.0, 42);
    }

    #[test]
    fn entity_mut_get_by_id() {
        let mut world = World::new();
        let entity = world.spawn(TestComponent(42)).id();
        let component_id = world
            .components()
            .get_id(core::any::TypeId::of::<TestComponent>())
            .unwrap();

        let mut entity_mut = world.entity_mut(entity);
        let mut test_component = entity_mut.get_mut_by_id(component_id).unwrap();
        {
            test_component.set_changed();
            let test_component =
                // SAFETY: `test_component` has unique access of the `EntityWorldMut` and is not used afterwards
                unsafe { test_component.into_inner().deref_mut::<TestComponent>() };
            test_component.0 = 43;
        }

        let entity = world.entity(entity);
        let test_component = entity.get_by_id(component_id).unwrap();
        // SAFETY: `TestComponent` is the correct component type
        let test_component = unsafe { test_component.deref::<TestComponent>() };

        assert_eq!(test_component.0, 43);
    }

    #[test]
    fn entity_ref_get_by_id_invalid_component_id() {
        let invalid_component_id = ComponentId::new(usize::MAX);

        let mut world = World::new();
        let entity = world.spawn_empty().id();
        let entity = world.entity(entity);
        assert!(entity.get_by_id(invalid_component_id).is_err());
    }

    #[test]
    fn entity_mut_get_by_id_invalid_component_id() {
        let invalid_component_id = ComponentId::new(usize::MAX);

        let mut world = World::new();
        let mut entity = world.spawn_empty();
        assert!(entity.get_by_id(invalid_component_id).is_err());
        assert!(entity.get_mut_by_id(invalid_component_id).is_err());
    }

    // regression test for https://github.com/bevyengine/bevy/pull/7387
    #[test]
    fn entity_mut_world_scope_panic() {
        let mut world = World::new();

        let mut entity = world.spawn_empty();
        let old_location = entity.location();
        let id = entity.id();
        let res = std::panic::catch_unwind(AssertUnwindSafe(|| {
            entity.world_scope(|w| {
                // Change the entity's `EntityLocation`, which invalidates the original `EntityWorldMut`.
                // This will get updated at the end of the scope.
                w.entity_mut(id).insert(TestComponent(0));

                // Ensure that the entity location still gets updated even in case of a panic.
                panic!("this should get caught by the outer scope")
            });
        }));
        assert!(res.is_err());

        // Ensure that the location has been properly updated.
        assert_ne!(entity.location(), old_location);
    }

    // regression test for https://github.com/bevyengine/bevy/pull/7805
    #[test]
    fn removing_sparse_updates_archetype_row() {
        #[derive(Component, PartialEq, Debug)]
        struct Dense(u8);

        #[derive(Component)]
        #[component(storage = "SparseSet")]
        struct Sparse;

        let mut world = World::new();
        let e1 = world.spawn((Dense(0), Sparse)).id();
        let e2 = world.spawn((Dense(1), Sparse)).id();

        world.entity_mut(e1).remove::<Sparse>();
        assert_eq!(world.entity(e2).get::<Dense>().unwrap(), &Dense(1));
    }

    // regression test for https://github.com/bevyengine/bevy/pull/7805
    #[test]
    fn removing_dense_updates_table_row() {
        #[derive(Component, PartialEq, Debug)]
        struct Dense(u8);

        #[derive(Component)]
        #[component(storage = "SparseSet")]
        struct Sparse;

        let mut world = World::new();
        let e1 = world.spawn((Dense(0), Sparse)).id();
        let e2 = world.spawn((Dense(1), Sparse)).id();

        world.entity_mut(e1).remove::<Dense>();
        assert_eq!(world.entity(e2).get::<Dense>().unwrap(), &Dense(1));
    }

    // Test that calling retain with `()` removes all components.
    #[test]
    fn retain_nothing() {
        #[derive(Component)]
        struct Marker<const N: usize>;

        let mut world = World::new();
        let ent = world.spawn((Marker::<1>, Marker::<2>, Marker::<3>)).id();

        world.entity_mut(ent).retain::<()>();
        assert_eq!(world.entity(ent).archetype().components().next(), None);
    }

    // Test removing some components with `retain`, including components not on the entity.
    #[test]
    fn retain_some_components() {
        #[derive(Component)]
        struct Marker<const N: usize>;

        let mut world = World::new();
        let ent = world.spawn((Marker::<1>, Marker::<2>, Marker::<3>)).id();

        world.entity_mut(ent).retain::<(Marker<2>, Marker<4>)>();
        // Check that marker 2 was retained.
        assert!(world.entity(ent).get::<Marker<2>>().is_some());
        // Check that only marker 2 was retained.
        assert_eq!(
            world
                .entity(ent)
                .archetype()
                .components()
                .collect::<Vec<_>>()
                .len(),
            1
        );
    }

    // regression test for https://github.com/bevyengine/bevy/pull/7805
    #[test]
    fn inserting_sparse_updates_archetype_row() {
        #[derive(Component, PartialEq, Debug)]
        struct Dense(u8);

        #[derive(Component)]
        #[component(storage = "SparseSet")]
        struct Sparse;

        let mut world = World::new();
        let e1 = world.spawn(Dense(0)).id();
        let e2 = world.spawn(Dense(1)).id();

        world.entity_mut(e1).insert(Sparse);
        assert_eq!(world.entity(e2).get::<Dense>().unwrap(), &Dense(1));
    }

    // regression test for https://github.com/bevyengine/bevy/pull/7805
    #[test]
    fn inserting_dense_updates_archetype_row() {
        #[derive(Component, PartialEq, Debug)]
        struct Dense(u8);

        #[derive(Component)]
        struct Dense2;

        #[derive(Component)]
        #[component(storage = "SparseSet")]
        struct Sparse;

        let mut world = World::new();
        let e1 = world.spawn(Dense(0)).id();
        let e2 = world.spawn(Dense(1)).id();

        world.entity_mut(e1).insert(Sparse).remove::<Sparse>();

        // archetype with [e2, e1]
        // table with [e1, e2]

        world.entity_mut(e2).insert(Dense2);

        assert_eq!(world.entity(e1).get::<Dense>().unwrap(), &Dense(0));
    }

    #[test]
    fn inserting_dense_updates_table_row() {
        #[derive(Component, PartialEq, Debug)]
        struct Dense(u8);

        #[derive(Component)]
        struct Dense2;

        #[derive(Component)]
        #[component(storage = "SparseSet")]
        struct Sparse;

        let mut world = World::new();
        let e1 = world.spawn(Dense(0)).id();
        let e2 = world.spawn(Dense(1)).id();

        world.entity_mut(e1).insert(Sparse).remove::<Sparse>();

        // archetype with [e2, e1]
        // table with [e1, e2]

        world.entity_mut(e1).insert(Dense2);

        assert_eq!(world.entity(e2).get::<Dense>().unwrap(), &Dense(1));
    }

    // regression test for https://github.com/bevyengine/bevy/pull/7805
    #[test]
    fn despawning_entity_updates_archetype_row() {
        #[derive(Component, PartialEq, Debug)]
        struct Dense(u8);

        #[derive(Component)]
        #[component(storage = "SparseSet")]
        struct Sparse;

        let mut world = World::new();
        let e1 = world.spawn(Dense(0)).id();
        let e2 = world.spawn(Dense(1)).id();

        world.entity_mut(e1).insert(Sparse).remove::<Sparse>();

        // archetype with [e2, e1]
        // table with [e1, e2]

        world.entity_mut(e2).despawn();

        assert_eq!(world.entity(e1).get::<Dense>().unwrap(), &Dense(0));
    }

    // regression test for https://github.com/bevyengine/bevy/pull/7805
    #[test]
    fn despawning_entity_updates_table_row() {
        #[derive(Component, PartialEq, Debug)]
        struct Dense(u8);

        #[derive(Component)]
        #[component(storage = "SparseSet")]
        struct Sparse;

        let mut world = World::new();
        let e1 = world.spawn(Dense(0)).id();
        let e2 = world.spawn(Dense(1)).id();

        world.entity_mut(e1).insert(Sparse).remove::<Sparse>();

        // archetype with [e2, e1]
        // table with [e1, e2]

        world.entity_mut(e1).despawn();

        assert_eq!(world.entity(e2).get::<Dense>().unwrap(), &Dense(1));
    }

    #[test]
    fn entity_mut_insert_by_id() {
        let mut world = World::new();
        let test_component_id = world.register_component::<TestComponent>();

        let mut entity = world.spawn_empty();
        OwningPtr::make(TestComponent(42), |ptr| {
            // SAFETY: `ptr` matches the component id
            unsafe { entity.insert_by_id(test_component_id, ptr) };
        });

        let components: Vec<_> = world.query::<&TestComponent>().iter(&world).collect();

        assert_eq!(components, vec![&TestComponent(42)]);

        // Compare with `insert_bundle_by_id`

        let mut entity = world.spawn_empty();
        OwningPtr::make(TestComponent(84), |ptr| {
            // SAFETY: `ptr` matches the component id
            unsafe { entity.insert_by_ids(&[test_component_id], vec![ptr].into_iter()) };
        });

        let components: Vec<_> = world.query::<&TestComponent>().iter(&world).collect();

        assert_eq!(components, vec![&TestComponent(42), &TestComponent(84)]);
    }

    #[test]
    fn entity_mut_insert_bundle_by_id() {
        let mut world = World::new();
        let test_component_id = world.register_component::<TestComponent>();
        let test_component_2_id = world.register_component::<TestComponent2>();

        let component_ids = [test_component_id, test_component_2_id];
        let test_component_value = TestComponent(42);
        let test_component_2_value = TestComponent2(84);

        let mut entity = world.spawn_empty();
        OwningPtr::make(test_component_value, |ptr1| {
            OwningPtr::make(test_component_2_value, |ptr2| {
                // SAFETY: `ptr1` and `ptr2` match the component ids
                unsafe { entity.insert_by_ids(&component_ids, vec![ptr1, ptr2].into_iter()) };
            });
        });

        let dynamic_components: Vec<_> = world
            .query::<(&TestComponent, &TestComponent2)>()
            .iter(&world)
            .collect();

        assert_eq!(
            dynamic_components,
            vec![(&TestComponent(42), &TestComponent2(84))]
        );

        // Compare with `World` generated using static type equivalents
        let mut static_world = World::new();

        static_world.spawn((test_component_value, test_component_2_value));
        let static_components: Vec<_> = static_world
            .query::<(&TestComponent, &TestComponent2)>()
            .iter(&static_world)
            .collect();

        assert_eq!(dynamic_components, static_components);
    }

    #[test]
    fn entity_mut_remove_by_id() {
        let mut world = World::new();
        let test_component_id = world.register_component::<TestComponent>();

        let mut entity = world.spawn(TestComponent(42));
        entity.remove_by_id(test_component_id);

        let components: Vec<_> = world.query::<&TestComponent>().iter(&world).collect();

        assert_eq!(components, vec![] as Vec<&TestComponent>);

        // remove non-existent component does not panic
        world.spawn_empty().remove_by_id(test_component_id);
    }

    /// Tests that components can be accessed through an `EntityRefExcept`.
    #[test]
    fn entity_ref_except() {
        let mut world = World::new();
        world.register_component::<TestComponent>();
        world.register_component::<TestComponent2>();

        world.spawn(TestComponent(0)).insert(TestComponent2(0));

        let mut query = world.query::<EntityRefExcept<TestComponent>>();

        let mut found = false;
        for entity_ref in query.iter_mut(&mut world) {
            found = true;
            assert!(entity_ref.get::<TestComponent>().is_none());
            assert!(entity_ref.get_ref::<TestComponent>().is_none());
            assert!(matches!(
                entity_ref.get::<TestComponent2>(),
                Some(TestComponent2(0))
            ));
        }

        assert!(found);
    }

    // Test that a single query can't both contain a mutable reference to a
    // component C and an `EntityRefExcept` that doesn't include C among its
    // exclusions.
    #[test]
    #[should_panic]
    fn entity_ref_except_conflicts_with_self() {
        let mut world = World::new();
        world.spawn(TestComponent(0)).insert(TestComponent2(0));

        // This should panic, because we have a mutable borrow on
        // `TestComponent` but have a simultaneous indirect immutable borrow on
        // that component via `EntityRefExcept`.
        world.run_system_once(system).unwrap();

        fn system(_: Query<(&mut TestComponent, EntityRefExcept<TestComponent2>)>) {}
    }

    // Test that an `EntityRefExcept` that doesn't include a component C among
    // its exclusions can't coexist with a mutable query for that component.
    #[test]
    #[should_panic]
    fn entity_ref_except_conflicts_with_other() {
        let mut world = World::new();
        world.spawn(TestComponent(0)).insert(TestComponent2(0));

        // This should panic, because we have a mutable borrow on
        // `TestComponent` but have a simultaneous indirect immutable borrow on
        // that component via `EntityRefExcept`.
        world.run_system_once(system).unwrap();

        fn system(_: Query<&mut TestComponent>, _: Query<EntityRefExcept<TestComponent2>>) {}
    }

    // Test that an `EntityRefExcept` with an exception for some component C can
    // coexist with a query for that component C.
    #[test]
    fn entity_ref_except_doesnt_conflict() {
        let mut world = World::new();
        world.spawn(TestComponent(0)).insert(TestComponent2(0));

        world.run_system_once(system).unwrap();

        fn system(_: Query<&mut TestComponent>, query: Query<EntityRefExcept<TestComponent>>) {
            for entity_ref in query.iter() {
                assert!(matches!(
                    entity_ref.get::<TestComponent2>(),
                    Some(TestComponent2(0))
                ));
            }
        }
    }

    /// Tests that components can be mutably accessed through an
    /// `EntityMutExcept`.
    #[test]
    fn entity_mut_except() {
        let mut world = World::new();
        world.spawn(TestComponent(0)).insert(TestComponent2(0));

        let mut query = world.query::<EntityMutExcept<TestComponent>>();

        let mut found = false;
        for mut entity_mut in query.iter_mut(&mut world) {
            found = true;
            assert!(entity_mut.get::<TestComponent>().is_none());
            assert!(entity_mut.get_ref::<TestComponent>().is_none());
            assert!(entity_mut.get_mut::<TestComponent>().is_none());
            assert!(matches!(
                entity_mut.get::<TestComponent2>(),
                Some(TestComponent2(0))
            ));
        }

        assert!(found);
    }

    // Test that a single query can't both contain a mutable reference to a
    // component C and an `EntityMutExcept` that doesn't include C among its
    // exclusions.
    #[test]
    #[should_panic]
    fn entity_mut_except_conflicts_with_self() {
        let mut world = World::new();
        world.spawn(TestComponent(0)).insert(TestComponent2(0));

        // This should panic, because we have a mutable borrow on
        // `TestComponent` but have a simultaneous indirect immutable borrow on
        // that component via `EntityRefExcept`.
        world.run_system_once(system).unwrap();

        fn system(_: Query<(&mut TestComponent, EntityMutExcept<TestComponent2>)>) {}
    }

    // Test that an `EntityMutExcept` that doesn't include a component C among
    // its exclusions can't coexist with a query for that component.
    #[test]
    #[should_panic]
    fn entity_mut_except_conflicts_with_other() {
        let mut world = World::new();
        world.spawn(TestComponent(0)).insert(TestComponent2(0));

        // This should panic, because we have a mutable borrow on
        // `TestComponent` but have a simultaneous indirect immutable borrow on
        // that component via `EntityRefExcept`.
        world.run_system_once(system).unwrap();

        fn system(_: Query<&mut TestComponent>, mut query: Query<EntityMutExcept<TestComponent2>>) {
            for mut entity_mut in query.iter_mut() {
                assert!(entity_mut
                    .get_mut::<TestComponent2>()
                    .is_some_and(|component| component.0 == 0));
            }
        }
    }

    // Test that an `EntityMutExcept` with an exception for some component C can
    // coexist with a query for that component C.
    #[test]
    fn entity_mut_except_doesnt_conflict() {
        let mut world = World::new();
        world.spawn(TestComponent(0)).insert(TestComponent2(0));

        world.run_system_once(system).unwrap();

        fn system(_: Query<&mut TestComponent>, mut query: Query<EntityMutExcept<TestComponent>>) {
            for mut entity_mut in query.iter_mut() {
                assert!(entity_mut
                    .get_mut::<TestComponent2>()
                    .is_some_and(|component| component.0 == 0));
            }
        }
    }

    #[derive(Component)]
    struct A;

    #[derive(Resource)]
    struct R;

    #[test]
    fn disjoint_access() {
        fn disjoint_readonly(_: Query<EntityMut, With<A>>, _: Query<EntityRef, Without<A>>) {}

        fn disjoint_mutable(_: Query<EntityMut, With<A>>, _: Query<EntityMut, Without<A>>) {}

        assert_is_system(disjoint_readonly);
        assert_is_system(disjoint_mutable);
    }

    #[test]
    fn ref_compatible() {
        fn borrow_system(_: Query<(EntityRef, &A)>, _: Query<&A>) {}

        assert_is_system(borrow_system);
    }

    #[test]
    fn ref_compatible_with_resource() {
        fn borrow_system(_: Query<EntityRef>, _: Res<R>) {}

        assert_is_system(borrow_system);
    }

    #[test]
    fn ref_compatible_with_resource_mut() {
        fn borrow_system(_: Query<EntityRef>, _: ResMut<R>) {}

        assert_is_system(borrow_system);
    }

    #[test]
    #[should_panic]
    fn ref_incompatible_with_mutable_component() {
        fn incompatible_system(_: Query<(EntityRef, &mut A)>) {}

        assert_is_system(incompatible_system);
    }

    #[test]
    #[should_panic]
    fn ref_incompatible_with_mutable_query() {
        fn incompatible_system(_: Query<EntityRef>, _: Query<&mut A>) {}

        assert_is_system(incompatible_system);
    }

    #[test]
    fn mut_compatible_with_entity() {
        fn borrow_mut_system(_: Query<(Entity, EntityMut)>) {}

        assert_is_system(borrow_mut_system);
    }

    #[test]
    fn mut_compatible_with_resource() {
        fn borrow_mut_system(_: Res<R>, _: Query<EntityMut>) {}

        assert_is_system(borrow_mut_system);
    }

    #[test]
    fn mut_compatible_with_resource_mut() {
        fn borrow_mut_system(_: ResMut<R>, _: Query<EntityMut>) {}

        assert_is_system(borrow_mut_system);
    }

    #[test]
    #[should_panic]
    fn mut_incompatible_with_read_only_component() {
        fn incompatible_system(_: Query<(EntityMut, &A)>) {}

        assert_is_system(incompatible_system);
    }

    #[test]
    #[should_panic]
    fn mut_incompatible_with_mutable_component() {
        fn incompatible_system(_: Query<(EntityMut, &mut A)>) {}

        assert_is_system(incompatible_system);
    }

    #[test]
    #[should_panic]
    fn mut_incompatible_with_read_only_query() {
        fn incompatible_system(_: Query<EntityMut>, _: Query<&A>) {}

        assert_is_system(incompatible_system);
    }

    #[test]
    #[should_panic]
    fn mut_incompatible_with_mutable_query() {
        fn incompatible_system(_: Query<EntityMut>, _: Query<&mut A>) {}

        assert_is_system(incompatible_system);
    }

    #[test]
    fn filtered_entity_ref_normal() {
        let mut world = World::new();
        let a_id = world.register_component::<A>();

        let e: FilteredEntityRef = world.spawn(A).into();

        assert!(e.get::<A>().is_some());
        assert!(e.get_ref::<A>().is_some());
        assert!(e.get_change_ticks::<A>().is_some());
        assert!(e.get_by_id(a_id).is_some());
        assert!(e.get_change_ticks_by_id(a_id).is_some());
    }

    #[test]
    fn filtered_entity_ref_missing() {
        let mut world = World::new();
        let a_id = world.register_component::<A>();

        let e: FilteredEntityRef = world.spawn(()).into();

        assert!(e.get::<A>().is_none());
        assert!(e.get_ref::<A>().is_none());
        assert!(e.get_change_ticks::<A>().is_none());
        assert!(e.get_by_id(a_id).is_none());
        assert!(e.get_change_ticks_by_id(a_id).is_none());
    }

    #[test]
    fn filtered_entity_mut_normal() {
        let mut world = World::new();
        let a_id = world.register_component::<A>();

        let mut e: FilteredEntityMut = world.spawn(A).into();

        assert!(e.get::<A>().is_some());
        assert!(e.get_ref::<A>().is_some());
        assert!(e.get_mut::<A>().is_some());
        assert!(e.get_change_ticks::<A>().is_some());
        assert!(e.get_by_id(a_id).is_some());
        assert!(e.get_mut_by_id(a_id).is_some());
        assert!(e.get_change_ticks_by_id(a_id).is_some());
    }

    #[test]
    fn filtered_entity_mut_missing() {
        let mut world = World::new();
        let a_id = world.register_component::<A>();

        let mut e: FilteredEntityMut = world.spawn(()).into();

        assert!(e.get::<A>().is_none());
        assert!(e.get_ref::<A>().is_none());
        assert!(e.get_mut::<A>().is_none());
        assert!(e.get_change_ticks::<A>().is_none());
        assert!(e.get_by_id(a_id).is_none());
        assert!(e.get_mut_by_id(a_id).is_none());
        assert!(e.get_change_ticks_by_id(a_id).is_none());
    }

    #[derive(Component, PartialEq, Eq, Debug)]
    struct X(usize);

    #[derive(Component, PartialEq, Eq, Debug)]
    struct Y(usize);

    #[test]
    fn get_components() {
        let mut world = World::default();
        let e1 = world.spawn((X(7), Y(10))).id();
        let e2 = world.spawn(X(8)).id();
        let e3 = world.spawn_empty().id();

        assert_eq!(
            Some((&X(7), &Y(10))),
            world.entity(e1).get_components::<(&X, &Y)>()
        );
        assert_eq!(None, world.entity(e2).get_components::<(&X, &Y)>());
        assert_eq!(None, world.entity(e3).get_components::<(&X, &Y)>());
    }

    #[test]
    fn get_by_id_array() {
        let mut world = World::default();
        let e1 = world.spawn((X(7), Y(10))).id();
        let e2 = world.spawn(X(8)).id();
        let e3 = world.spawn_empty().id();

        let x_id = world.register_component::<X>();
        let y_id = world.register_component::<Y>();

        assert_eq!(
            Ok((&X(7), &Y(10))),
            world
                .entity(e1)
                .get_by_id([x_id, y_id])
                .map(|[x_ptr, y_ptr]| {
                    // SAFETY: components match the id they were fetched with
                    (unsafe { x_ptr.deref::<X>() }, unsafe { y_ptr.deref::<Y>() })
                })
        );
        assert_eq!(
            Err(EntityComponentError::MissingComponent(y_id)),
            world
                .entity(e2)
                .get_by_id([x_id, y_id])
                .map(|[x_ptr, y_ptr]| {
                    // SAFETY: components match the id they were fetched with
                    (unsafe { x_ptr.deref::<X>() }, unsafe { y_ptr.deref::<Y>() })
                })
        );
        assert_eq!(
            Err(EntityComponentError::MissingComponent(x_id)),
            world
                .entity(e3)
                .get_by_id([x_id, y_id])
                .map(|[x_ptr, y_ptr]| {
                    // SAFETY: components match the id they were fetched with
                    (unsafe { x_ptr.deref::<X>() }, unsafe { y_ptr.deref::<Y>() })
                })
        );
    }

    #[test]
    fn get_by_id_vec() {
        let mut world = World::default();
        let e1 = world.spawn((X(7), Y(10))).id();
        let e2 = world.spawn(X(8)).id();
        let e3 = world.spawn_empty().id();

        let x_id = world.register_component::<X>();
        let y_id = world.register_component::<Y>();

        assert_eq!(
            Ok((&X(7), &Y(10))),
            world
                .entity(e1)
                .get_by_id(&[x_id, y_id] as &[ComponentId])
                .map(|ptrs| {
                    let Ok([x_ptr, y_ptr]): Result<[Ptr; 2], _> = ptrs.try_into() else {
                        panic!("get_by_id(slice) didn't return 2 elements")
                    };

                    // SAFETY: components match the id they were fetched with
                    (unsafe { x_ptr.deref::<X>() }, unsafe { y_ptr.deref::<Y>() })
                })
        );
        assert_eq!(
            Err(EntityComponentError::MissingComponent(y_id)),
            world
                .entity(e2)
                .get_by_id(&[x_id, y_id] as &[ComponentId])
                .map(|ptrs| {
                    let Ok([x_ptr, y_ptr]): Result<[Ptr; 2], _> = ptrs.try_into() else {
                        panic!("get_by_id(slice) didn't return 2 elements")
                    };

                    // SAFETY: components match the id they were fetched with
                    (unsafe { x_ptr.deref::<X>() }, unsafe { y_ptr.deref::<Y>() })
                })
        );
        assert_eq!(
            Err(EntityComponentError::MissingComponent(x_id)),
            world
                .entity(e3)
                .get_by_id(&[x_id, y_id] as &[ComponentId])
                .map(|ptrs| {
                    let Ok([x_ptr, y_ptr]): Result<[Ptr; 2], _> = ptrs.try_into() else {
                        panic!("get_by_id(slice) didn't return 2 elements")
                    };

                    // SAFETY: components match the id they were fetched with
                    (unsafe { x_ptr.deref::<X>() }, unsafe { y_ptr.deref::<Y>() })
                })
        );
    }

    #[test]
    fn get_mut_by_id_array() {
        let mut world = World::default();
        let e1 = world.spawn((X(7), Y(10))).id();
        let e2 = world.spawn(X(8)).id();
        let e3 = world.spawn_empty().id();

        let x_id = world.register_component::<X>();
        let y_id = world.register_component::<Y>();

        assert_eq!(
            Ok((&mut X(7), &mut Y(10))),
            world
                .entity_mut(e1)
                .get_mut_by_id([x_id, y_id])
                .map(|[x_ptr, y_ptr]| {
                    // SAFETY: components match the id they were fetched with
                    (unsafe { x_ptr.into_inner().deref_mut::<X>() }, unsafe {
                        y_ptr.into_inner().deref_mut::<Y>()
                    })
                })
        );
        assert_eq!(
            Err(EntityComponentError::MissingComponent(y_id)),
            world
                .entity_mut(e2)
                .get_mut_by_id([x_id, y_id])
                .map(|[x_ptr, y_ptr]| {
                    // SAFETY: components match the id they were fetched with
                    (unsafe { x_ptr.into_inner().deref_mut::<X>() }, unsafe {
                        y_ptr.into_inner().deref_mut::<Y>()
                    })
                })
        );
        assert_eq!(
            Err(EntityComponentError::MissingComponent(x_id)),
            world
                .entity_mut(e3)
                .get_mut_by_id([x_id, y_id])
                .map(|[x_ptr, y_ptr]| {
                    // SAFETY: components match the id they were fetched with
                    (unsafe { x_ptr.into_inner().deref_mut::<X>() }, unsafe {
                        y_ptr.into_inner().deref_mut::<Y>()
                    })
                })
        );

        assert_eq!(
            Err(EntityComponentError::AliasedMutability(x_id)),
            world
                .entity_mut(e1)
                .get_mut_by_id([x_id, x_id])
                .map(|_| { unreachable!() })
        );
        assert_eq!(
            Err(EntityComponentError::AliasedMutability(x_id)),
            world
                .entity_mut(e3)
                .get_mut_by_id([x_id, x_id])
                .map(|_| { unreachable!() })
        );
    }

    #[test]
    fn get_mut_by_id_vec() {
        let mut world = World::default();
        let e1 = world.spawn((X(7), Y(10))).id();
        let e2 = world.spawn(X(8)).id();
        let e3 = world.spawn_empty().id();

        let x_id = world.register_component::<X>();
        let y_id = world.register_component::<Y>();

        assert_eq!(
            Ok((&mut X(7), &mut Y(10))),
            world
                .entity_mut(e1)
                .get_mut_by_id(&[x_id, y_id] as &[ComponentId])
                .map(|ptrs| {
                    let Ok([x_ptr, y_ptr]): Result<[MutUntyped; 2], _> = ptrs.try_into() else {
                        panic!("get_mut_by_id(slice) didn't return 2 elements")
                    };

                    // SAFETY: components match the id they were fetched with
                    (unsafe { x_ptr.into_inner().deref_mut::<X>() }, unsafe {
                        y_ptr.into_inner().deref_mut::<Y>()
                    })
                })
        );
        assert_eq!(
            Err(EntityComponentError::MissingComponent(y_id)),
            world
                .entity_mut(e2)
                .get_mut_by_id(&[x_id, y_id] as &[ComponentId])
                .map(|ptrs| {
                    let Ok([x_ptr, y_ptr]): Result<[MutUntyped; 2], _> = ptrs.try_into() else {
                        panic!("get_mut_by_id(slice) didn't return 2 elements")
                    };

                    // SAFETY: components match the id they were fetched with
                    (unsafe { x_ptr.into_inner().deref_mut::<X>() }, unsafe {
                        y_ptr.into_inner().deref_mut::<Y>()
                    })
                })
        );
        assert_eq!(
            Err(EntityComponentError::MissingComponent(x_id)),
            world
                .entity_mut(e3)
                .get_mut_by_id(&[x_id, y_id] as &[ComponentId])
                .map(|ptrs| {
                    let Ok([x_ptr, y_ptr]): Result<[MutUntyped; 2], _> = ptrs.try_into() else {
                        panic!("get_mut_by_id(slice) didn't return 2 elements")
                    };

                    // SAFETY: components match the id they were fetched with
                    (unsafe { x_ptr.into_inner().deref_mut::<X>() }, unsafe {
                        y_ptr.into_inner().deref_mut::<Y>()
                    })
                })
        );

        assert_eq!(
            Err(EntityComponentError::AliasedMutability(x_id)),
            world
                .entity_mut(e1)
                .get_mut_by_id(&[x_id, x_id])
                .map(|_| { unreachable!() })
        );
        assert_eq!(
            Err(EntityComponentError::AliasedMutability(x_id)),
            world
                .entity_mut(e3)
                .get_mut_by_id(&[x_id, x_id])
                .map(|_| { unreachable!() })
        );
    }

    #[test]
    fn get_mut_by_id_unchecked() {
        let mut world = World::default();
        let e1 = world.spawn((X(7), Y(10))).id();
        let x_id = world.register_component::<X>();
        let y_id = world.register_component::<Y>();

        let e1_mut = &world.get_entity_mut([e1]).unwrap()[0];
        // SAFETY: The entity e1 contains component X.
        let x_ptr = unsafe { e1_mut.get_mut_by_id_unchecked(x_id) }.unwrap();
        // SAFETY: The entity e1 contains component Y, with components X and Y being mutually independent.
        let y_ptr = unsafe { e1_mut.get_mut_by_id_unchecked(y_id) }.unwrap();

        // SAFETY: components match the id they were fetched with
        let x_component = unsafe { x_ptr.into_inner().deref_mut::<X>() };
        x_component.0 += 1;
        // SAFETY: components match the id they were fetched with
        let y_component = unsafe { y_ptr.into_inner().deref_mut::<Y>() };
        y_component.0 -= 1;

        assert_eq!((&mut X(8), &mut Y(9)), (x_component, y_component));
    }

    #[derive(Event)]
    struct TestEvent;

    #[test]
    fn adding_observer_updates_location() {
        let mut world = World::new();
        let entity = world
            .spawn_empty()
            .observe(|trigger: Trigger<TestEvent>, mut commands: Commands| {
                commands.entity(trigger.target()).insert(TestComponent(0));
            })
            .id();

        // this should not be needed, but is currently required to tease out the bug
        world.flush();

        let mut a = world.entity_mut(entity);
        a.trigger(TestEvent); // this adds command to change entity archetype
        a.observe(|_: Trigger<TestEvent>| {}); // this flushes commands implicitly by spawning
        let location = a.location();
        assert_eq!(world.entities().get(entity), Some(location));
    }

    #[test]
    #[should_panic]
    fn location_on_despawned_entity_panics() {
        let mut world = World::new();
        world.add_observer(
            |trigger: Trigger<OnAdd, TestComponent>, mut commands: Commands| {
                commands.entity(trigger.target()).despawn();
            },
        );
        let entity = world.spawn_empty().id();
        let mut a = world.entity_mut(entity);
        a.insert(TestComponent(0));
        a.location();
    }

    #[derive(Resource)]
    struct TestFlush(usize);

    fn count_flush(world: &mut World) {
        world.resource_mut::<TestFlush>().0 += 1;
    }

    #[test]
    fn archetype_modifications_trigger_flush() {
        let mut world = World::new();
        world.insert_resource(TestFlush(0));
        world.add_observer(|_: Trigger<OnAdd, TestComponent>, mut commands: Commands| {
            commands.queue(count_flush);
        });
        world.add_observer(
            |_: Trigger<OnRemove, TestComponent>, mut commands: Commands| {
                commands.queue(count_flush);
            },
        );
        world.commands().queue(count_flush);
        let entity = world.spawn_empty().id();
        assert_eq!(world.resource::<TestFlush>().0, 1);
        world.commands().queue(count_flush);
        let mut a = world.entity_mut(entity);
        a.trigger(TestEvent);
        assert_eq!(a.world().resource::<TestFlush>().0, 2);
        a.insert(TestComponent(0));
        assert_eq!(a.world().resource::<TestFlush>().0, 3);
        a.remove::<TestComponent>();
        assert_eq!(a.world().resource::<TestFlush>().0, 4);
        a.insert(TestComponent(0));
        assert_eq!(a.world().resource::<TestFlush>().0, 5);
        let _ = a.take::<TestComponent>();
        assert_eq!(a.world().resource::<TestFlush>().0, 6);
        a.insert(TestComponent(0));
        assert_eq!(a.world().resource::<TestFlush>().0, 7);
        a.retain::<()>();
        assert_eq!(a.world().resource::<TestFlush>().0, 8);
        a.insert(TestComponent(0));
        assert_eq!(a.world().resource::<TestFlush>().0, 9);
        a.clear();
        assert_eq!(a.world().resource::<TestFlush>().0, 10);
        a.insert(TestComponent(0));
        assert_eq!(a.world().resource::<TestFlush>().0, 11);
        a.despawn();
        assert_eq!(world.resource::<TestFlush>().0, 12);
    }

    #[derive(Resource)]
    struct TestVec(Vec<&'static str>);

    #[derive(Component)]
    #[component(on_add = ord_a_hook_on_add, on_insert = ord_a_hook_on_insert, on_replace = ord_a_hook_on_replace, on_remove = ord_a_hook_on_remove)]
    struct OrdA;

    fn ord_a_hook_on_add(mut world: DeferredWorld, HookContext { entity, .. }: HookContext) {
        world.resource_mut::<TestVec>().0.push("OrdA hook on_add");
        world.commands().entity(entity).insert(OrdB);
    }

    fn ord_a_hook_on_insert(mut world: DeferredWorld, HookContext { entity, .. }: HookContext) {
        world
            .resource_mut::<TestVec>()
            .0
            .push("OrdA hook on_insert");
        world.commands().entity(entity).remove::<OrdA>();
        world.commands().entity(entity).remove::<OrdB>();
    }

    fn ord_a_hook_on_replace(mut world: DeferredWorld, _: HookContext) {
        world
            .resource_mut::<TestVec>()
            .0
            .push("OrdA hook on_replace");
    }

    fn ord_a_hook_on_remove(mut world: DeferredWorld, _: HookContext) {
        world
            .resource_mut::<TestVec>()
            .0
            .push("OrdA hook on_remove");
    }

    fn ord_a_observer_on_add(_trigger: Trigger<OnAdd, OrdA>, mut res: ResMut<TestVec>) {
        res.0.push("OrdA observer on_add");
    }

    fn ord_a_observer_on_insert(_trigger: Trigger<OnInsert, OrdA>, mut res: ResMut<TestVec>) {
        res.0.push("OrdA observer on_insert");
    }

    fn ord_a_observer_on_replace(_trigger: Trigger<OnReplace, OrdA>, mut res: ResMut<TestVec>) {
        res.0.push("OrdA observer on_replace");
    }

    fn ord_a_observer_on_remove(_trigger: Trigger<OnRemove, OrdA>, mut res: ResMut<TestVec>) {
        res.0.push("OrdA observer on_remove");
    }

    #[derive(Component)]
    #[component(on_add = ord_b_hook_on_add, on_insert = ord_b_hook_on_insert, on_replace = ord_b_hook_on_replace, on_remove = ord_b_hook_on_remove)]
    struct OrdB;

    fn ord_b_hook_on_add(mut world: DeferredWorld, _: HookContext) {
        world.resource_mut::<TestVec>().0.push("OrdB hook on_add");
        world.commands().queue(|world: &mut World| {
            world
                .resource_mut::<TestVec>()
                .0
                .push("OrdB command on_add");
        });
    }

    fn ord_b_hook_on_insert(mut world: DeferredWorld, _: HookContext) {
        world
            .resource_mut::<TestVec>()
            .0
            .push("OrdB hook on_insert");
    }

    fn ord_b_hook_on_replace(mut world: DeferredWorld, _: HookContext) {
        world
            .resource_mut::<TestVec>()
            .0
            .push("OrdB hook on_replace");
    }

    fn ord_b_hook_on_remove(mut world: DeferredWorld, _: HookContext) {
        world
            .resource_mut::<TestVec>()
            .0
            .push("OrdB hook on_remove");
    }

    fn ord_b_observer_on_add(_trigger: Trigger<OnAdd, OrdB>, mut res: ResMut<TestVec>) {
        res.0.push("OrdB observer on_add");
    }

    fn ord_b_observer_on_insert(_trigger: Trigger<OnInsert, OrdB>, mut res: ResMut<TestVec>) {
        res.0.push("OrdB observer on_insert");
    }

    fn ord_b_observer_on_replace(_trigger: Trigger<OnReplace, OrdB>, mut res: ResMut<TestVec>) {
        res.0.push("OrdB observer on_replace");
    }

    fn ord_b_observer_on_remove(_trigger: Trigger<OnRemove, OrdB>, mut res: ResMut<TestVec>) {
        res.0.push("OrdB observer on_remove");
    }

    #[test]
    fn command_ordering_is_correct() {
        let mut world = World::new();
        world.insert_resource(TestVec(Vec::new()));
        world.add_observer(ord_a_observer_on_add);
        world.add_observer(ord_a_observer_on_insert);
        world.add_observer(ord_a_observer_on_replace);
        world.add_observer(ord_a_observer_on_remove);
        world.add_observer(ord_b_observer_on_add);
        world.add_observer(ord_b_observer_on_insert);
        world.add_observer(ord_b_observer_on_replace);
        world.add_observer(ord_b_observer_on_remove);
        let _entity = world.spawn(OrdA).id();
        let expected = [
            "OrdA hook on_add", // adds command to insert OrdB
            "OrdA observer on_add",
            "OrdA hook on_insert", // adds command to despawn entity
            "OrdA observer on_insert",
            "OrdB hook on_add", // adds command to just add to this log
            "OrdB observer on_add",
            "OrdB hook on_insert",
            "OrdB observer on_insert",
            "OrdB command on_add", // command added by OrdB hook on_add, needs to run before despawn command
            "OrdA observer on_replace", // start of despawn
            "OrdA hook on_replace",
            "OrdA observer on_remove",
            "OrdA hook on_remove",
            "OrdB observer on_replace",
            "OrdB hook on_replace",
            "OrdB observer on_remove",
            "OrdB hook on_remove",
        ];
        world.flush();
        assert_eq!(world.resource_mut::<TestVec>().0.as_slice(), &expected[..]);
    }

    #[test]
    fn entity_world_mut_clone_and_move_components() {
        #[derive(Component, Clone, PartialEq, Debug)]
        struct A;

        #[derive(Component, Clone, PartialEq, Debug)]
        struct B;

        #[derive(Component, Clone, PartialEq, Debug)]
        struct C(u32);

        #[derive(Component, Clone, PartialEq, Debug, Default)]
        struct D;

        let mut world = World::new();
        let entity_a = world.spawn((A, B, C(5))).id();
        let entity_b = world.spawn((A, C(4))).id();

        world.entity_mut(entity_a).clone_components::<B>(entity_b);
        assert_eq!(world.entity(entity_a).get::<B>(), Some(&B));
        assert_eq!(world.entity(entity_b).get::<B>(), Some(&B));

        world.entity_mut(entity_a).move_components::<C>(entity_b);
        assert_eq!(world.entity(entity_a).get::<C>(), None);
        assert_eq!(world.entity(entity_b).get::<C>(), Some(&C(5)));

        assert_eq!(world.entity(entity_a).get::<A>(), Some(&A));
        assert_eq!(world.entity(entity_b).get::<A>(), Some(&A));
    }

    #[test]
    fn entity_world_mut_clone_with_move_and_require() {
        #[derive(Component, Clone, PartialEq, Debug)]
        #[require(B)]
        struct A;

        #[derive(Component, Clone, PartialEq, Debug, Default)]
        #[require(C(|| C(3)))]
        struct B;

        #[derive(Component, Clone, PartialEq, Debug, Default)]
        #[require(D)]
        struct C(u32);

        #[derive(Component, Clone, PartialEq, Debug, Default)]
        struct D;

        let mut world = World::new();
        let entity_a = world.spawn(A).id();
        let entity_b = world.spawn_empty().id();

        world.entity_mut(entity_a).clone_with(entity_b, |builder| {
            builder
                .move_components(true)
                .without_required_components(|builder| {
                    builder.deny::<A>();
                });
        });

        assert_eq!(world.entity(entity_a).get::<A>(), Some(&A));
        assert_eq!(world.entity(entity_b).get::<A>(), None);

        assert_eq!(world.entity(entity_a).get::<B>(), None);
        assert_eq!(world.entity(entity_b).get::<B>(), Some(&B));

        assert_eq!(world.entity(entity_a).get::<C>(), None);
        assert_eq!(world.entity(entity_b).get::<C>(), Some(&C(3)));

        assert_eq!(world.entity(entity_a).get::<D>(), None);
        assert_eq!(world.entity(entity_b).get::<D>(), Some(&D));
    }

    #[test]
    fn update_despawned_by_after_observers() {
        let mut world = World::new();

        #[derive(Component)]
        #[component(on_remove = get_tracked)]
        struct C;

        static TRACKED: OnceLock<MaybeLocation> = OnceLock::new();
        fn get_tracked(world: DeferredWorld, HookContext { entity, .. }: HookContext) {
            TRACKED.get_or_init(|| {
                world
                    .entities
                    .entity_get_spawned_or_despawned_by(entity)
                    .map(|l| l.unwrap())
            });
        }

        #[track_caller]
        fn caller_spawn(world: &mut World) -> (Entity, MaybeLocation) {
            let caller = MaybeLocation::caller();
            (world.spawn(C).id(), caller)
        }
        let (entity, spawner) = caller_spawn(&mut world);

        assert_eq!(
            spawner,
            world
                .entities()
                .entity_get_spawned_or_despawned_by(entity)
                .map(|l| l.unwrap())
        );

        #[track_caller]
        fn caller_despawn(world: &mut World, entity: Entity) -> MaybeLocation {
            world.despawn(entity);
            MaybeLocation::caller()
        }
        let despawner = caller_despawn(&mut world, entity);

        assert_eq!(spawner, *TRACKED.get().unwrap());
        assert_eq!(
            despawner,
            world
                .entities()
                .entity_get_spawned_or_despawned_by(entity)
                .map(|l| l.unwrap())
        );
    }

    #[test]
    fn with_component_activates_hooks() {
        use core::sync::atomic::{AtomicBool, AtomicU8, Ordering};

        #[derive(Component, PartialEq, Eq, Debug)]
        #[component(immutable)]
        struct Foo(bool);

        static EXPECTED_VALUE: AtomicBool = AtomicBool::new(false);

        static ADD_COUNT: AtomicU8 = AtomicU8::new(0);
        static REMOVE_COUNT: AtomicU8 = AtomicU8::new(0);
        static REPLACE_COUNT: AtomicU8 = AtomicU8::new(0);
        static INSERT_COUNT: AtomicU8 = AtomicU8::new(0);

        let mut world = World::default();

        world.register_component::<Foo>();
        world
            .register_component_hooks::<Foo>()
            .on_add(|world, context| {
                ADD_COUNT.fetch_add(1, Ordering::Relaxed);

                assert_eq!(
                    world.get(context.entity),
                    Some(&Foo(EXPECTED_VALUE.load(Ordering::Relaxed)))
                );
            })
            .on_remove(|world, context| {
                REMOVE_COUNT.fetch_add(1, Ordering::Relaxed);

                assert_eq!(
                    world.get(context.entity),
                    Some(&Foo(EXPECTED_VALUE.load(Ordering::Relaxed)))
                );
            })
            .on_replace(|world, context| {
                REPLACE_COUNT.fetch_add(1, Ordering::Relaxed);

                assert_eq!(
                    world.get(context.entity),
                    Some(&Foo(EXPECTED_VALUE.load(Ordering::Relaxed)))
                );
            })
            .on_insert(|world, context| {
                INSERT_COUNT.fetch_add(1, Ordering::Relaxed);

                assert_eq!(
                    world.get(context.entity),
                    Some(&Foo(EXPECTED_VALUE.load(Ordering::Relaxed)))
                );
            });

        let entity = world.spawn(Foo(false)).id();

        assert_eq!(ADD_COUNT.load(Ordering::Relaxed), 1);
        assert_eq!(REMOVE_COUNT.load(Ordering::Relaxed), 0);
        assert_eq!(REPLACE_COUNT.load(Ordering::Relaxed), 0);
        assert_eq!(INSERT_COUNT.load(Ordering::Relaxed), 1);

        let mut entity = world.entity_mut(entity);

        let archetype_pointer_before = &raw const *entity.archetype();

        assert_eq!(entity.get::<Foo>(), Some(&Foo(false)));

        entity.modify_component(|foo: &mut Foo| {
            foo.0 = true;
            EXPECTED_VALUE.store(foo.0, Ordering::Relaxed);
        });

        let archetype_pointer_after = &raw const *entity.archetype();

        assert_eq!(entity.get::<Foo>(), Some(&Foo(true)));

        assert_eq!(ADD_COUNT.load(Ordering::Relaxed), 1);
        assert_eq!(REMOVE_COUNT.load(Ordering::Relaxed), 0);
        assert_eq!(REPLACE_COUNT.load(Ordering::Relaxed), 1);
        assert_eq!(INSERT_COUNT.load(Ordering::Relaxed), 2);

        assert_eq!(archetype_pointer_before, archetype_pointer_after);
    }

    #[test]
    fn bundle_remove_only_triggers_for_present_components() {
        let mut world = World::default();

        #[derive(Component)]
        struct A;

        #[derive(Component)]
        struct B;

        #[derive(Resource, PartialEq, Eq, Debug)]
        struct Tracker {
            a: bool,
            b: bool,
        }

        world.insert_resource(Tracker { a: false, b: false });
        let entity = world.spawn(A).id();

        world.add_observer(|_: Trigger<OnRemove, A>, mut tracker: ResMut<Tracker>| {
            tracker.a = true;
        });
        world.add_observer(|_: Trigger<OnRemove, B>, mut tracker: ResMut<Tracker>| {
            tracker.b = true;
        });

        world.entity_mut(entity).remove::<(A, B)>();

        assert_eq!(
            world.resource::<Tracker>(),
            &Tracker {
                a: true,
                // The entity didn't have a B component, so it should not have been triggered.
                b: false,
            }
        );
    }
}<|MERGE_RESOLUTION|>--- conflicted
+++ resolved
@@ -2035,19 +2035,14 @@
     pub(crate) fn remove_with_caller<T: Bundle>(&mut self, caller: MaybeLocation) -> &mut Self {
         self.assert_not_despawned();
         let storages = &mut self.world.storages;
-<<<<<<< HEAD
-        let components = &mut self.world.components;
-        let bundle_id = self.world.bundles.register_info::<T>(components, storages);
-=======
         // SAFETY: These come from the same world.
         let mut registrator = unsafe {
             ComponentsRegistrator::new(&mut self.world.components, &mut self.world.component_ids)
         };
-        let bundle_info = self
+        let bundle_id = self
             .world
             .bundles
             .register_info::<T>(&mut registrator, storages);
->>>>>>> 6bb7573a
 
         // SAFETY: the `BundleInfo` for this `bundle_id` is initialized above
         unsafe {
