--- conflicted
+++ resolved
@@ -7,13 +7,8 @@
         Entities, Entity, EntityBorrow, EntityCloneBuilder, EntityLocation, TrustedEntityBorrow,
     },
     event::Event,
-<<<<<<< HEAD
-    observer::{Observer, Observers},
+    observer::Observer,
     query::{Access, ReadOnlyQueryData, ReleaseStateQueryData},
-=======
-    observer::Observer,
-    query::{Access, ReadOnlyQueryData},
->>>>>>> 6be11a8a
     removal_detection::RemovedComponentEvents,
     resource::Resource,
     storage::Storages,
@@ -282,14 +277,9 @@
     /// # Panics
     ///
     /// If the entity does not have the components required by the query `Q`.
-<<<<<<< HEAD
     pub fn components<Q: ReadOnlyQueryData + ReleaseStateQueryData>(&self) -> Q::Item<'w, 'static> {
-        self.get_components::<Q>().expect(QUERY_MISMATCH_ERROR)
-=======
-    pub fn components<Q: ReadOnlyQueryData>(&self) -> Q::Item<'w> {
         self.get_components::<Q>()
             .expect("Query does not match the current entity")
->>>>>>> 6be11a8a
     }
 
     /// Returns read-only components for the current entity that match the query `Q`,
@@ -551,27 +541,16 @@
     /// # Panics
     ///
     /// If the entity does not have the components required by the query `Q`.
-<<<<<<< HEAD
     pub fn components<Q: ReadOnlyQueryData + ReleaseStateQueryData>(&self) -> Q::Item<'_, 'static> {
-        self.get_components::<Q>().expect(QUERY_MISMATCH_ERROR)
-=======
-    pub fn components<Q: ReadOnlyQueryData>(&self) -> Q::Item<'_> {
         self.as_readonly().components::<Q>()
->>>>>>> 6be11a8a
     }
 
     /// Returns read-only components for the current entity that match the query `Q`,
     /// or `None` if the entity does not have the components required by the query `Q`.
-<<<<<<< HEAD
     pub fn get_components<Q: ReadOnlyQueryData + ReleaseStateQueryData>(
         &self,
     ) -> Option<Q::Item<'_, 'static>> {
-        // SAFETY: We have read-only access to all components of this entity.
-        unsafe { self.0.get_components::<Q>() }
-=======
-    pub fn get_components<Q: ReadOnlyQueryData>(&self) -> Option<Q::Item<'_>> {
         self.as_readonly().get_components::<Q>()
->>>>>>> 6be11a8a
     }
 
     /// Consumes `self` and gets access to the component of type `T` with the
@@ -1205,13 +1184,8 @@
     /// If the entity does not have the components required by the query `Q` or if the entity
     /// has been despawned while this `EntityWorldMut` is still alive.
     #[inline]
-<<<<<<< HEAD
     pub fn components<Q: ReadOnlyQueryData + ReleaseStateQueryData>(&self) -> Q::Item<'_, 'static> {
-        EntityRef::from(self).components::<Q>()
-=======
-    pub fn components<Q: ReadOnlyQueryData>(&self) -> Q::Item<'_> {
         self.as_readonly().components::<Q>()
->>>>>>> 6be11a8a
     }
 
     /// Returns read-only components for the current entity that match the query `Q`,
@@ -1221,15 +1195,10 @@
     ///
     /// If the entity has been despawned while this `EntityWorldMut` is still alive.
     #[inline]
-<<<<<<< HEAD
     pub fn get_components<Q: ReadOnlyQueryData + ReleaseStateQueryData>(
         &self,
     ) -> Option<Q::Item<'_, 'static>> {
-        EntityRef::from(self).get_components::<Q>()
-=======
-    pub fn get_components<Q: ReadOnlyQueryData>(&self) -> Option<Q::Item<'_>> {
         self.as_readonly().get_components::<Q>()
->>>>>>> 6be11a8a
     }
 
     /// Consumes `self` and gets access to the component of type `T` with
