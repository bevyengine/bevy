--- conflicted
+++ resolved
@@ -1529,18 +1529,7 @@
         self.location =
             // SAFETY: location matches current entity. `T` matches `bundle_info`
             unsafe {
-<<<<<<< HEAD
                 bundle_inserter.insert(self.entity, self.location, bundle, mode, #[cfg(feature = "track_location")] caller)
-=======
-                bundle_inserter.insert(
-                    self.entity,
-                    self.location,
-                    bundle,
-                    mode,
-                    #[cfg(feature = "track_change_detection")]
-                    caller
-                )
->>>>>>> b2fbe410
             };
         self.world.flush();
         self.update_location();
@@ -1570,7 +1559,7 @@
         self.insert_by_id_with_caller(
             component_id,
             component,
-            #[cfg(feature = "track_change_detection")]
+            #[cfg(feature = "track_location")]
             Location::caller(),
         )
     }
@@ -1582,7 +1571,7 @@
         &mut self,
         component_id: ComponentId,
         component: OwningPtr<'_>,
-        #[cfg(feature = "track_change_detection")] caller: &'static Location<'static>,
+        #[cfg(feature = "track_location")] caller: &'static Location<'static>,
     ) -> &mut Self {
         self.assert_not_despawned();
         let change_tick = self.world.change_tick();
@@ -1605,7 +1594,7 @@
             self.location,
             Some(component).into_iter(),
             Some(storage_type).iter().cloned(),
-            #[cfg(feature = "track_change_detection")]
+            #[cfg(feature = "track_location")]
             caller,
         );
         self.world.flush();
@@ -1656,7 +1645,7 @@
             self.location,
             iter_components,
             (*storage_types).iter().cloned(),
-            #[cfg(feature = "track_change_detection")]
+            #[cfg(feature = "track_location")]
             Location::caller(),
         );
         *self.world.bundles.get_storages_unchecked(bundle_id) = core::mem::take(&mut storage_types);
@@ -1721,7 +1710,7 @@
                 old_archetype,
                 entity,
                 bundle_info,
-                #[cfg(feature = "track_change_detection")]
+                #[cfg(feature = "track_location")]
                 Location::caller(),
             );
         }
@@ -1865,7 +1854,7 @@
     unsafe fn remove_bundle(
         &mut self,
         bundle: BundleId,
-        #[cfg(feature = "track_change_detection")] caller: &'static Location<'static>,
+        #[cfg(feature = "track_location")] caller: &'static Location<'static>,
     ) -> EntityLocation {
         let entity = self.entity;
         let world = &mut self.world;
@@ -1909,7 +1898,7 @@
                 old_archetype,
                 entity,
                 bundle_info,
-                #[cfg(feature = "track_change_detection")]
+                #[cfg(feature = "track_location")]
                 caller,
             );
         }
@@ -1960,7 +1949,7 @@
     #[track_caller]
     pub fn remove<T: Bundle>(&mut self) -> &mut Self {
         self.remove_with_caller::<T>(
-            #[cfg(feature = "track_change_detection")]
+            #[cfg(feature = "track_location")]
             Location::caller(),
         )
     }
@@ -1968,7 +1957,7 @@
     #[inline]
     pub(crate) fn remove_with_caller<T: Bundle>(
         &mut self,
-        #[cfg(feature = "track_change_detection")] caller: &'static Location<'static>,
+        #[cfg(feature = "track_location")] caller: &'static Location<'static>,
     ) -> &mut Self {
         self.assert_not_despawned();
         let storages = &mut self.world.storages;
@@ -1979,7 +1968,7 @@
         self.location = unsafe {
             self.remove_bundle(
                 bundle_info,
-                #[cfg(feature = "track_change_detection")]
+                #[cfg(feature = "track_location")]
                 caller,
             )
         };
@@ -1996,14 +1985,14 @@
     #[track_caller]
     pub fn remove_with_requires<T: Bundle>(&mut self) -> &mut Self {
         self.remove_with_requires_with_caller::<T>(
-            #[cfg(feature = "track_change_detection")]
+            #[cfg(feature = "track_location")]
             Location::caller(),
         )
     }
 
     pub(crate) fn remove_with_requires_with_caller<T: Bundle>(
         &mut self,
-        #[cfg(feature = "track_change_detection")] caller: &'static Location<'static>,
+        #[cfg(feature = "track_location")] caller: &'static Location<'static>,
     ) -> &mut Self {
         self.assert_not_despawned();
         let storages = &mut self.world.storages;
@@ -2016,7 +2005,7 @@
         self.location = unsafe {
             self.remove_bundle(
                 bundle_id,
-                #[cfg(feature = "track_change_detection")]
+                #[cfg(feature = "track_location")]
                 caller,
             )
         };
@@ -2035,7 +2024,7 @@
     #[track_caller]
     pub fn retain<T: Bundle>(&mut self) -> &mut Self {
         self.retain_with_caller::<T>(
-            #[cfg(feature = "track_change_detection")]
+            #[cfg(feature = "track_location")]
             Location::caller(),
         )
     }
@@ -2043,7 +2032,7 @@
     #[inline]
     pub(crate) fn retain_with_caller<T: Bundle>(
         &mut self,
-        #[cfg(feature = "track_change_detection")] caller: &'static Location<'static>,
+        #[cfg(feature = "track_location")] caller: &'static Location<'static>,
     ) -> &mut Self {
         self.assert_not_despawned();
         let archetypes = &mut self.world.archetypes;
@@ -2067,7 +2056,7 @@
         self.location = unsafe {
             self.remove_bundle(
                 remove_bundle,
-                #[cfg(feature = "track_change_detection")]
+                #[cfg(feature = "track_location")]
                 caller,
             )
         };
@@ -2088,7 +2077,7 @@
     pub fn remove_by_id(&mut self, component_id: ComponentId) -> &mut Self {
         self.remove_by_id_with_caller(
             component_id,
-            #[cfg(feature = "track_change_detection")]
+            #[cfg(feature = "track_location")]
             Location::caller(),
         )
     }
@@ -2097,7 +2086,7 @@
     pub(crate) fn remove_by_id_with_caller(
         &mut self,
         component_id: ComponentId,
-        #[cfg(feature = "track_change_detection")] caller: &'static Location<'static>,
+        #[cfg(feature = "track_location")] caller: &'static Location<'static>,
     ) -> &mut Self {
         self.assert_not_despawned();
         let components = &mut self.world.components;
@@ -2111,7 +2100,7 @@
         self.location = unsafe {
             self.remove_bundle(
                 bundle_id,
-                #[cfg(feature = "track_change_detection")]
+                #[cfg(feature = "track_location")]
                 caller,
             )
         };
@@ -2142,7 +2131,7 @@
         unsafe {
             self.remove_bundle(
                 bundle_id,
-                #[cfg(feature = "track_change_detection")]
+                #[cfg(feature = "track_location")]
                 Location::caller(),
             )
         };
@@ -2160,7 +2149,7 @@
     #[track_caller]
     pub fn clear(&mut self) -> &mut Self {
         self.clear_with_caller(
-            #[cfg(feature = "track_change_detection")]
+            #[cfg(feature = "track_location")]
             Location::caller(),
         )
     }
@@ -2169,7 +2158,7 @@
     pub(crate) fn clear_with_caller(
         &mut self,
 
-        #[cfg(feature = "track_change_detection")] caller: &'static Location<'static>,
+        #[cfg(feature = "track_location")] caller: &'static Location<'static>,
     ) -> &mut Self {
         self.assert_not_despawned();
         let component_ids: Vec<ComponentId> = self.archetype().components().collect();
@@ -2184,7 +2173,7 @@
         self.location = unsafe {
             self.remove_bundle(
                 bundle_id,
-                #[cfg(feature = "track_change_detection")]
+                #[cfg(feature = "track_location")]
                 caller,
             )
         };
@@ -2230,7 +2219,7 @@
                     ON_REPLACE,
                     self.entity,
                     archetype.components(),
-                    #[cfg(feature = "track_change_detection")]
+                    #[cfg(feature = "track_location")]
                     Location::caller(),
                 );
             }
@@ -2238,7 +2227,7 @@
                 archetype,
                 self.entity,
                 archetype.components(),
-                #[cfg(feature = "track_change_detection")]
+                #[cfg(feature = "track_location")]
                 Location::caller(),
             );
             if archetype.has_remove_observer() {
@@ -2246,7 +2235,7 @@
                     ON_REMOVE,
                     self.entity,
                     archetype.components(),
-                    #[cfg(feature = "track_change_detection")]
+                    #[cfg(feature = "track_location")]
                     Location::caller(),
                 );
             }
@@ -2254,7 +2243,7 @@
                 archetype,
                 self.entity,
                 archetype.components(),
-                #[cfg(feature = "track_change_detection")]
+                #[cfg(feature = "track_location")]
                 Location::caller(),
             );
         }
@@ -2493,13 +2482,29 @@
     /// # Panics
     ///
     /// If the entity has been despawned while this `EntityWorldMut` is still alive.
+    #[track_caller]
     pub fn observe<E: Event, B: Bundle, M>(
         &mut self,
         observer: impl IntoObserverSystem<E, B, M>,
     ) -> &mut Self {
+        self.observe_with_caller(
+            observer,
+            #[cfg(feature = "track_location")]
+            Location::caller(),
+        )
+    }
+
+    pub(crate) fn observe_with_caller<E: Event, B: Bundle, M>(
+        &mut self,
+        observer: impl IntoObserverSystem<E, B, M>,
+        #[cfg(feature = "track_location")] caller: &'static Location<'static>,
+    ) -> &mut Self {
         self.assert_not_despawned();
-        self.world
-            .spawn(Observer::new(observer).with_entity(self.entity));
+        self.world.spawn_with_caller(
+            Observer::new(observer).with_entity(self.entity),
+            #[cfg(feature = "track_location")]
+            caller,
+        );
         self.world.flush();
         self.update_location();
         self
@@ -2677,14 +2682,14 @@
     archetype: &Archetype,
     entity: Entity,
     bundle_info: &BundleInfo,
-    #[cfg(feature = "track_change_detection")] caller: &'static Location<'static>,
+    #[cfg(feature = "track_location")] caller: &'static Location<'static>,
 ) {
     if archetype.has_replace_observer() {
         deferred_world.trigger_observers(
             ON_REPLACE,
             entity,
             bundle_info.iter_explicit_components(),
-            #[cfg(feature = "track_change_detection")]
+            #[cfg(feature = "track_location")]
             caller,
         );
     }
@@ -2692,7 +2697,7 @@
         archetype,
         entity,
         bundle_info.iter_explicit_components(),
-        #[cfg(feature = "track_change_detection")]
+        #[cfg(feature = "track_location")]
         caller,
     );
     if archetype.has_remove_observer() {
@@ -2700,7 +2705,7 @@
             ON_REMOVE,
             entity,
             bundle_info.iter_explicit_components(),
-            #[cfg(feature = "track_change_detection")]
+            #[cfg(feature = "track_location")]
             caller,
         );
     }
@@ -2708,7 +2713,7 @@
         archetype,
         entity,
         bundle_info.iter_explicit_components(),
-        #[cfg(feature = "track_change_detection")]
+        #[cfg(feature = "track_location")]
         caller,
     );
 }
@@ -4001,7 +4006,7 @@
     location: EntityLocation,
     components: I,
     storage_types: S,
-    #[cfg(feature = "track_change_detection")] caller: &'static Location<'static>,
+    #[cfg(feature = "track_location")] caller: &'static Location<'static>,
 ) -> EntityLocation {
     struct DynamicInsertBundle<'a, I: Iterator<Item = (StorageType, OwningPtr<'a>)>> {
         components: I,
@@ -4026,13 +4031,8 @@
             location,
             bundle,
             InsertMode::Replace,
-<<<<<<< HEAD
             #[cfg(feature = "track_location")]
-            Location::caller(),
-=======
-            #[cfg(feature = "track_change_detection")]
             caller,
->>>>>>> b2fbe410
         )
     }
 }
@@ -4335,11 +4335,7 @@
     use alloc::{vec, vec::Vec};
     use bevy_ptr::{OwningPtr, Ptr};
     use core::panic::AssertUnwindSafe;
-<<<<<<< HEAD
-
-    #[cfg(feature = "track_location")]
-=======
->>>>>>> b2fbe410
+
     use core::panic::Location;
     #[cfg(feature = "track_location")]
     use std::sync::OnceLock;
@@ -5733,7 +5729,7 @@
         world.register_component::<Foo>();
         world
             .register_component_hooks::<Foo>()
-            .on_add(|world, entity, _| {
+            .on_add(|world, entity, _, _| {
                 ADD_COUNT.fetch_add(1, Ordering::Relaxed);
 
                 assert_eq!(
@@ -5741,7 +5737,7 @@
                     Some(&Foo(EXPECTED_VALUE.load(Ordering::Relaxed)))
                 );
             })
-            .on_remove(|world, entity, _| {
+            .on_remove(|world, entity, _, _| {
                 REMOVE_COUNT.fetch_add(1, Ordering::Relaxed);
 
                 assert_eq!(
@@ -5749,7 +5745,7 @@
                     Some(&Foo(EXPECTED_VALUE.load(Ordering::Relaxed)))
                 );
             })
-            .on_replace(|world, entity, _| {
+            .on_replace(|world, entity, _, _| {
                 REPLACE_COUNT.fetch_add(1, Ordering::Relaxed);
 
                 assert_eq!(
@@ -5757,7 +5753,7 @@
                     Some(&Foo(EXPECTED_VALUE.load(Ordering::Relaxed)))
                 );
             })
-            .on_insert(|world, entity, _| {
+            .on_insert(|world, entity, _, _| {
                 INSERT_COUNT.fetch_add(1, Ordering::Relaxed);
 
                 assert_eq!(
