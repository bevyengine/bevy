--- conflicted
+++ resolved
@@ -2819,7 +2819,6 @@
             .entity_get_spawned_or_despawned_by(self.entity)
             .map(|location| location.unwrap())
     }
-<<<<<<< HEAD
 
     /// Returns the [`Tick`] at which this entity has last been spawned.
     pub fn spawned_at(&self) -> Tick {
@@ -2833,9 +2832,6 @@
                 .1
         }
     }
-}
-=======
->>>>>>> a3121707
 
     /// Reborrows this entity in a temporary scope.
     /// This is useful for executing a function that requires a `EntityWorldMut`
