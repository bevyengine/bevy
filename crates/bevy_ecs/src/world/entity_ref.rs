use crate::{
    archetype::{Archetype, ArchetypeId, Archetypes},
    bundle::{Bundle, BundleInfo},
    change_detection::{MutUntyped, Ticks},
    component::{Component, ComponentId, ComponentTicks, Components, StorageType},
    entity::{Entities, Entity, EntityLocation},
    storage::{SparseSet, Storages},
    world::{Mut, World},
};
use bevy_ptr::{OwningPtr, Ptr, UnsafeCellDeref};
use bevy_utils::tracing::debug;
use std::{any::TypeId, cell::UnsafeCell};

/// A read-only reference to a particular [`Entity`] and all of its components
#[derive(Copy, Clone)]
pub struct EntityRef<'w> {
    world: &'w World,
    entity: Entity,
    location: EntityLocation,
}

impl<'w> EntityRef<'w> {
    #[inline]
    pub(crate) fn new(world: &'w World, entity: Entity, location: EntityLocation) -> Self {
        Self {
            world,
            entity,
            location,
        }
    }

    #[inline]
    #[must_use = "Omit the .id() call if you do not need to store the `Entity` identifier."]
    pub fn id(&self) -> Entity {
        self.entity
    }

    #[inline]
    pub fn location(&self) -> EntityLocation {
        self.location
    }

    #[inline]
    pub fn archetype(&self) -> &Archetype {
        &self.world.archetypes[self.location.archetype_id]
    }

    #[inline]
    pub fn world(&self) -> &'w World {
        self.world
    }

    #[inline]
    pub fn contains<T: Component>(&self) -> bool {
        self.contains_type_id(TypeId::of::<T>())
    }

    #[inline]
    pub fn contains_id(&self, component_id: ComponentId) -> bool {
        contains_component_with_id(self.world, component_id, self.location)
    }

    #[inline]
    pub fn contains_type_id(&self, type_id: TypeId) -> bool {
        contains_component_with_type(self.world, type_id, self.location)
    }

    #[inline]
    pub fn get<T: Component>(&self) -> Option<&'w T> {
        // SAFETY: entity location is valid and returned component is of type T
        unsafe {
            get_component_with_type(self.world, TypeId::of::<T>(), self.entity, self.location)
                .map(|value| value.deref::<T>())
        }
    }

    /// Retrieves the change ticks for the given component. This can be useful for implementing change
    /// detection in custom runtimes.
    #[inline]
    pub fn get_change_ticks<T: Component>(&self) -> Option<&'w ComponentTicks> {
        // SAFETY: entity location is valid
        unsafe {
            get_ticks_with_type(self.world, TypeId::of::<T>(), self.entity, self.location)
                .map(|ticks| ticks.deref())
        }
    }

    /// Gets a mutable reference to the component of type `T` associated with
    /// this entity without ensuring there are no other borrows active and without
    /// ensuring that the returned reference will stay valid.
    ///
    /// # Safety
    ///
    /// - The returned reference must never alias a mutable borrow of this component.
    /// - The returned reference must not be used after this component is moved which
    ///   may happen from **any** `insert_component`, `remove_component` or `despawn`
    ///   operation on this world (non-exhaustive list).
    #[inline]
    pub unsafe fn get_unchecked_mut<T: Component>(
        &self,
        last_change_tick: u32,
        change_tick: u32,
    ) -> Option<Mut<'w, T>> {
        get_component_and_ticks_with_type(self.world, TypeId::of::<T>(), self.entity, self.location)
            .map(|(value, ticks)| Mut {
                value: value.assert_unique().deref_mut::<T>(),
                ticks: Ticks {
                    component_ticks: ticks.deref_mut(),
                    last_change_tick,
                    change_tick,
                },
            })
    }
}

impl<'w> EntityRef<'w> {
    /// Gets the component of the given [`ComponentId`] from the entity.
    ///
    /// **You should prefer to use the typed API where possible and only
    /// use this in cases where the actual component types are not known at
    /// compile time.**
    ///
    /// Unlike [`EntityRef::get`], this returns a raw pointer to the component,
    /// which is only valid while the `'w` borrow of the lifetime is active.
    #[inline]
    pub fn get_by_id(&self, component_id: ComponentId) -> Option<Ptr<'w>> {
        self.world.components().get_info(component_id)?;
        // SAFETY: entity_location is valid, component_id is valid as checked by the line above
        unsafe { get_component(self.world, component_id, self.entity, self.location) }
    }
}

impl<'w> From<EntityMut<'w>> for EntityRef<'w> {
    fn from(entity_mut: EntityMut<'w>) -> EntityRef<'w> {
        EntityRef::new(entity_mut.world, entity_mut.entity, entity_mut.location)
    }
}

/// A mutable reference to a particular [`Entity`] and all of its components
pub struct EntityMut<'w> {
    world: &'w mut World,
    entity: Entity,
    location: EntityLocation,
}

impl<'w> EntityMut<'w> {
    /// # Safety
    /// entity and location _must_ be valid
    #[inline]
    pub(crate) unsafe fn new(
        world: &'w mut World,
        entity: Entity,
        location: EntityLocation,
    ) -> Self {
        EntityMut {
            world,
            entity,
            location,
        }
    }

    #[inline]
    #[must_use = "Omit the .id() call if you do not need to store the `Entity` identifier."]
    pub fn id(&self) -> Entity {
        self.entity
    }

    #[inline]
    pub fn location(&self) -> EntityLocation {
        self.location
    }

    #[inline]
    pub fn archetype(&self) -> &Archetype {
        &self.world.archetypes[self.location.archetype_id]
    }

    #[inline]
    pub fn contains<T: Component>(&self) -> bool {
        self.contains_type_id(TypeId::of::<T>())
    }

    #[inline]
    pub fn contains_id(&self, component_id: ComponentId) -> bool {
        contains_component_with_id(self.world, component_id, self.location)
    }

    #[inline]
    pub fn contains_type_id(&self, type_id: TypeId) -> bool {
        contains_component_with_type(self.world, type_id, self.location)
    }

    #[inline]
    pub fn get<T: Component>(&self) -> Option<&'_ T> {
        // SAFETY: lifetimes enforce correct usage of returned borrow
        unsafe {
            get_component_with_type(self.world, TypeId::of::<T>(), self.entity, self.location)
                .map(|value| value.deref::<T>())
        }
    }

    #[inline]
    pub fn get_mut<T: Component>(&mut self) -> Option<Mut<'_, T>> {
        // SAFETY: world access is unique, and lifetimes enforce correct usage of returned borrow
        unsafe { self.get_unchecked_mut::<T>() }
    }

    /// Retrieves the change ticks for the given component. This can be useful for implementing change
    /// detection in custom runtimes.
    #[inline]
    pub fn get_change_ticks<T: Component>(&self) -> Option<&ComponentTicks> {
        // SAFETY: entity location is valid
        unsafe {
            get_ticks_with_type(self.world, TypeId::of::<T>(), self.entity, self.location)
                .map(|ticks| ticks.deref())
        }
    }

    /// Gets a mutable reference to the component of type `T` associated with
    /// this entity without ensuring there are no other borrows active and without
    /// ensuring that the returned reference will stay valid.
    ///
    /// # Safety
    ///
    /// - The returned reference must never alias a mutable borrow of this component.
    /// - The returned reference must not be used after this component is moved which
    ///   may happen from **any** `insert_component`, `remove_component` or `despawn`
    ///   operation on this world (non-exhaustive list).
    #[inline]
    pub unsafe fn get_unchecked_mut<T: Component>(&self) -> Option<Mut<'_, T>> {
        get_component_and_ticks_with_type(self.world, TypeId::of::<T>(), self.entity, self.location)
            .map(|(value, ticks)| Mut {
                value: value.assert_unique().deref_mut::<T>(),
                ticks: Ticks {
                    component_ticks: ticks.deref_mut(),
                    last_change_tick: self.world.last_change_tick(),
                    change_tick: self.world.read_change_tick(),
                },
            })
    }

    #[deprecated(
        since = "0.9.0",
        note = "Use `insert` instead, which now accepts bundles, components, and tuples of bundles and components."
    )]
    pub fn insert_bundle<T: Bundle>(&mut self, bundle: T) -> &mut Self {
        self.insert(bundle)
    }

    /// Adds a [`Bundle`] of components to the entity.
    ///
    /// This will overwrite any previous value(s) of the same component type.
    pub fn insert<T: Bundle>(&mut self, bundle: T) -> &mut Self {
        let change_tick = self.world.change_tick();
        let bundle_info = self
            .world
            .bundles
            .init_info::<T>(&mut self.world.components, &mut self.world.storages);
        let mut bundle_inserter = bundle_info.get_bundle_inserter(
            &mut self.world.entities,
            &mut self.world.archetypes,
            &mut self.world.components,
            &mut self.world.storages,
            self.location.archetype_id,
            change_tick,
        );
        // SAFETY: location matches current entity. `T` matches `bundle_info`
        unsafe {
            self.location = bundle_inserter.insert(self.entity, self.location.index, bundle);
        }

        self
    }

    #[deprecated(
        since = "0.9.0",
        note = "Use `remove` instead, which now accepts bundles, components, and tuples of bundles and components."
    )]
    pub fn remove_bundle<T: Bundle>(&mut self) -> Option<T> {
        self.remove::<T>()
    }

    // TODO: move to BundleInfo
    /// Removes a [`Bundle`] of components from the entity and returns the bundle.
    ///
    /// Returns `None` if the entity does not contain the bundle.
    pub fn remove<T: Bundle>(&mut self) -> Option<T> {
        let archetypes = &mut self.world.archetypes;
        let storages = &mut self.world.storages;
        let components = &mut self.world.components;
        let entities = &mut self.world.entities;
        let removed_components = &mut self.world.removed_components;

        let bundle_info = self.world.bundles.init_info::<T>(components, storages);
        let old_location = self.location;
        // SAFETY: `archetype_id` exists because it is referenced in the old `EntityLocation` which is valid,
        // components exist in `bundle_info` because `Bundles::init_info` initializes a `BundleInfo` containing all components of the bundle type `T`
        let new_archetype_id = unsafe {
            remove_bundle_from_archetype(
                archetypes,
                storages,
                components,
                old_location.archetype_id,
                bundle_info,
                false,
            )?
        };

        if new_archetype_id == old_location.archetype_id {
            return None;
        }

        let old_archetype = &mut archetypes[old_location.archetype_id];
        let mut bundle_components = bundle_info.component_ids.iter().cloned();
        let entity = self.entity;
        // SAFETY: bundle components are iterated in order, which guarantees that the component type
        // matches
        let result = unsafe {
            T::from_components(storages, &mut |storages| {
                let component_id = bundle_components.next().unwrap();
                // SAFETY: entity location is valid and table row is removed below
                take_component(
                    components,
                    storages,
                    old_archetype,
                    removed_components,
                    component_id,
                    entity,
                    old_location,
                )
            })
        };

        #[allow(clippy::undocumented_unsafe_blocks)] // TODO: document why this is safe
        unsafe {
            Self::move_entity_from_remove::<false>(
                entity,
                &mut self.location,
                old_location.archetype_id,
                old_location,
                entities,
                archetypes,
                storages,
                new_archetype_id,
            );
        }

        Some(result)
    }

    /// Safety: `new_archetype_id` must have the same or a subset of the components
    /// in `old_archetype_id`. Probably more safety stuff too, audit a call to
    /// this fn as if the code here was written inline
    ///
    /// when DROP is true removed components will be dropped otherwise they will be forgotten
    ///
    // We use a const generic here so that we are less reliant on
    // inlining for rustc to optimize out the `match DROP`
    #[allow(clippy::too_many_arguments)]
    unsafe fn move_entity_from_remove<const DROP: bool>(
        entity: Entity,
        self_location: &mut EntityLocation,
        old_archetype_id: ArchetypeId,
        old_location: EntityLocation,
        entities: &mut Entities,
        archetypes: &mut Archetypes,
        storages: &mut Storages,
        new_archetype_id: ArchetypeId,
    ) {
        let old_archetype = &mut archetypes[old_archetype_id];
        let remove_result = old_archetype.swap_remove(old_location.index);
        if let Some(swapped_entity) = remove_result.swapped_entity {
<<<<<<< HEAD
            entities.meta[swapped_entity.id as usize].location = Some(old_location);
=======
            entities.meta[swapped_entity.index as usize].location = old_location;
>>>>>>> e0c3c6d1
        }
        let old_table_row = remove_result.table_row;
        let old_table_id = old_archetype.table_id();
        let new_archetype = &mut archetypes[new_archetype_id];

        let new_location = if old_table_id == new_archetype.table_id() {
            new_archetype.allocate(entity, old_table_row)
        } else {
            let (old_table, new_table) = storages
                .tables
                .get_2_mut(old_table_id, new_archetype.table_id());

            // SAFETY: old_table_row exists
            let move_result = if DROP {
                old_table.move_to_and_drop_missing_unchecked(old_table_row, new_table)
            } else {
                old_table.move_to_and_forget_missing_unchecked(old_table_row, new_table)
            };

            // SAFETY: move_result.new_row is a valid position in new_archetype's table
            let new_location = new_archetype.allocate(entity, move_result.new_row);

            // if an entity was moved into this entity's table spot, update its table row
            if let Some(swapped_entity) = move_result.swapped_entity {
                let swapped_location = entities.get(swapped_entity).unwrap();
                archetypes[swapped_location.archetype_id]
                    .set_entity_table_row(swapped_location.index, old_table_row);
            }

            new_location
        };

        *self_location = new_location;
<<<<<<< HEAD
        entities.meta[entity.id as usize].location = Some(new_location);
=======
        entities.meta[entity.index as usize].location = new_location;
    }

    #[deprecated(
        since = "0.9.0",
        note = "Use `remove_intersection` instead, which now accepts bundles, components, and tuples of bundles and components."
    )]
    pub fn remove_bundle_intersection<T: Bundle>(&mut self) {
        self.remove_intersection::<T>();
>>>>>>> e0c3c6d1
    }

    // TODO: move to BundleInfo
    /// Remove any components in the bundle that the entity has.
    pub fn remove_intersection<T: Bundle>(&mut self) {
        let archetypes = &mut self.world.archetypes;
        let storages = &mut self.world.storages;
        let components = &mut self.world.components;
        let entities = &mut self.world.entities;
        let removed_components = &mut self.world.removed_components;

        let bundle_info = self.world.bundles.init_info::<T>(components, storages);
        let old_location = self.location;

        // SAFETY: `archetype_id` exists because it is referenced in the old `EntityLocation` which is valid,
        // components exist in `bundle_info` because `Bundles::init_info` initializes a `BundleInfo` containing all components of the bundle type `T`
        let new_archetype_id = unsafe {
            remove_bundle_from_archetype(
                archetypes,
                storages,
                components,
                old_location.archetype_id,
                bundle_info,
                true,
            )
            .expect("intersections should always return a result")
        };

        if new_archetype_id == old_location.archetype_id {
            return;
        }

        let old_archetype = &mut archetypes[old_location.archetype_id];
        let entity = self.entity;
        for component_id in bundle_info.component_ids.iter().cloned() {
            if old_archetype.contains(component_id) {
                removed_components
                    .get_or_insert_with(component_id, Vec::new)
                    .push(entity);

                // Make sure to drop components stored in sparse sets.
                // Dense components are dropped later in `move_to_and_drop_missing_unchecked`.
                if let Some(StorageType::SparseSet) = old_archetype.get_storage_type(component_id) {
                    storages
                        .sparse_sets
                        .get_mut(component_id)
                        .unwrap()
                        .remove(entity);
                }
            }
        }

        #[allow(clippy::undocumented_unsafe_blocks)] // TODO: document why this is safe
        unsafe {
            Self::move_entity_from_remove::<true>(
                entity,
                &mut self.location,
                old_location.archetype_id,
                old_location,
                entities,
                archetypes,
                storages,
                new_archetype_id,
            );
        }
    }

    pub fn despawn(self) {
        debug!("Despawning entity {:?}", self.entity);
        let world = self.world;
        world.flush();
        let location = world
            .entities
            .free(self.entity)
            .expect("entity should exist at this point.");
        let table_row;
        let moved_entity;
        {
            let archetype = &mut world.archetypes[location.archetype_id];
            for component_id in archetype.components() {
                let removed_components = world
                    .removed_components
                    .get_or_insert_with(component_id, Vec::new);
                removed_components.push(self.entity);
            }
            let remove_result = archetype.swap_remove(location.index);
            if let Some(swapped_entity) = remove_result.swapped_entity {
<<<<<<< HEAD
                world.entities.meta[swapped_entity.id as usize].location = Some(location);
=======
                world.entities.meta[swapped_entity.index as usize].location = location;
>>>>>>> e0c3c6d1
            }
            table_row = remove_result.table_row;

            for component_id in archetype.sparse_set_components() {
                let sparse_set = world.storages.sparse_sets.get_mut(component_id).unwrap();
                sparse_set.remove(self.entity);
            }
            // SAFETY: table rows stored in archetypes always exist
            moved_entity = unsafe {
                world.storages.tables[archetype.table_id()].swap_remove_unchecked(table_row)
            };
        };

        if let Some(moved_entity) = moved_entity {
            let moved_location = world.entities.get(moved_entity).unwrap();
            world.archetypes[moved_location.archetype_id]
                .set_entity_table_row(moved_location.index, table_row);
        }
    }

    #[inline]
    pub fn world(&self) -> &World {
        self.world
    }

    /// Returns this `EntityMut`'s world.
    ///
    /// See [`EntityMut::world_scope`] or [`EntityMut::into_world_mut`] for a safe alternative.
    ///
    /// # Safety
    /// Caller must not modify the world in a way that changes the current entity's location
    /// If the caller _does_ do something that could change the location, `self.update_location()`
    /// must be called before using any other methods on this [`EntityMut`].
    #[inline]
    pub unsafe fn world_mut(&mut self) -> &mut World {
        self.world
    }

    /// Return this `EntityMut`'s [`World`], consuming itself.
    #[inline]
    pub fn into_world_mut(self) -> &'w mut World {
        self.world
    }

    /// Gives mutable access to this `EntityMut`'s [`World`] in a temporary scope.
    pub fn world_scope(&mut self, f: impl FnOnce(&mut World)) {
        f(self.world);
        self.update_location();
    }

    /// Updates the internal entity location to match the current location in the internal
    /// [`World`]. This is only needed if the user called [`EntityMut::world`], which enables the
    /// location to change.
    pub fn update_location(&mut self) {
        self.location = self.world.entities().get(self.entity).unwrap();
    }
}

impl<'w> EntityMut<'w> {
    /// Gets the component of the given [`ComponentId`] from the entity.
    ///
    /// **You should prefer to use the typed API [`EntityMut::get`] where possible and only
    /// use this in cases where the actual component types are not known at
    /// compile time.**
    ///
    /// Unlike [`EntityMut::get`], this returns a raw pointer to the component,
    /// which is only valid while the [`EntityMut`] is alive.
    #[inline]
    pub fn get_by_id(&self, component_id: ComponentId) -> Option<Ptr<'_>> {
        self.world.components().get_info(component_id)?;
        // SAFETY: entity_location is valid, component_id is valid as checked by the line above
        unsafe { get_component(self.world, component_id, self.entity, self.location) }
    }

    /// Gets a [`MutUntyped`] of the component of the given [`ComponentId`] from the entity.
    ///
    /// **You should prefer to use the typed API [`EntityMut::get_mut`] where possible and only
    /// use this in cases where the actual component types are not known at
    /// compile time.**
    ///
    /// Unlike [`EntityMut::get_mut`], this returns a raw pointer to the component,
    /// which is only valid while the [`EntityMut`] is alive.
    #[inline]
    pub fn get_mut_by_id(&mut self, component_id: ComponentId) -> Option<MutUntyped<'_>> {
        self.world.components().get_info(component_id)?;
        // SAFETY: entity_location is valid, component_id is valid as checked by the line above
        unsafe { get_mut_by_id(self.world, self.entity, self.location, component_id) }
    }
}

// TODO: move to Storages?
/// Get a raw pointer to a particular [`Component`] on a particular [`Entity`] in the provided [`World`].
///
/// # Safety
/// - `entity_location` must be within bounds of the given archetype and `entity` must exist inside
/// the archetype
/// - `component_id` must be valid
#[inline]
pub(crate) unsafe fn get_component(
    world: &World,
    component_id: ComponentId,
    entity: Entity,
    location: EntityLocation,
) -> Option<Ptr<'_>> {
    let archetype = &world.archetypes[location.archetype_id];
    // SAFETY: component_id exists and is therefore valid
    let component_info = world.components.get_info_unchecked(component_id);
    match component_info.storage_type() {
        StorageType::Table => {
            let table = &world.storages.tables[archetype.table_id()];
            let components = table.get_column(component_id)?;
            let table_row = archetype.entity_table_row(location.index);
            // SAFETY: archetypes only store valid table_rows and the stored component type is T
            Some(components.get_data_unchecked(table_row))
        }
        StorageType::SparseSet => world
            .storages
            .sparse_sets
            .get(component_id)
            .and_then(|sparse_set| sparse_set.get(entity)),
    }
}

// TODO: move to Storages?
/// Get a raw pointer to the [`ComponentTicks`] of a particular [`Component`] on a particular [`Entity`] in the provided [World].
///
/// # Safety
/// Caller must ensure that `component_id` is valid
#[inline]
unsafe fn get_component_and_ticks(
    world: &World,
    component_id: ComponentId,
    entity: Entity,
    location: EntityLocation,
) -> Option<(Ptr<'_>, &UnsafeCell<ComponentTicks>)> {
    let archetype = &world.archetypes[location.archetype_id];
    let component_info = world.components.get_info_unchecked(component_id);
    match component_info.storage_type() {
        StorageType::Table => {
            let table = &world.storages.tables[archetype.table_id()];
            let components = table.get_column(component_id)?;
            let table_row = archetype.entity_table_row(location.index);
            // SAFETY: archetypes only store valid table_rows and the stored component type is T
            Some((
                components.get_data_unchecked(table_row),
                components.get_ticks_unchecked(table_row),
            ))
        }
        StorageType::SparseSet => world
            .storages
            .sparse_sets
            .get(component_id)
            .and_then(|sparse_set| sparse_set.get_with_ticks(entity)),
    }
}

#[inline]
unsafe fn get_ticks(
    world: &World,
    component_id: ComponentId,
    entity: Entity,
    location: EntityLocation,
) -> Option<&UnsafeCell<ComponentTicks>> {
    let archetype = &world.archetypes[location.archetype_id];
    let component_info = world.components.get_info_unchecked(component_id);
    match component_info.storage_type() {
        StorageType::Table => {
            let table = &world.storages.tables[archetype.table_id()];
            let components = table.get_column(component_id)?;
            let table_row = archetype.entity_table_row(location.index);
            // SAFETY: archetypes only store valid table_rows and the stored component type is T
            Some(components.get_ticks_unchecked(table_row))
        }
        StorageType::SparseSet => world
            .storages
            .sparse_sets
            .get(component_id)
            .and_then(|sparse_set| sparse_set.get_ticks(entity)),
    }
}

// TODO: move to Storages?
/// Moves component data out of storage.
///
/// This function leaves the underlying memory unchanged, but the component behind
/// returned pointer is semantically owned by the caller and will not be dropped in its original location.
/// Caller is responsible to drop component data behind returned pointer.
///
/// # Safety
/// - `entity_location` must be within bounds of the given archetype and `entity` must exist inside the archetype
/// - `component_id` must be valid
/// - The relevant table row **must be removed** by the caller once all components are taken
#[inline]
unsafe fn take_component<'a>(
    components: &Components,
    storages: &'a mut Storages,
    archetype: &Archetype,
    removed_components: &mut SparseSet<ComponentId, Vec<Entity>>,
    component_id: ComponentId,
    entity: Entity,
    location: EntityLocation,
) -> OwningPtr<'a> {
    let component_info = components.get_info_unchecked(component_id);
    let removed_components = removed_components.get_or_insert_with(component_id, Vec::new);
    removed_components.push(entity);
    match component_info.storage_type() {
        StorageType::Table => {
            let table = &mut storages.tables[archetype.table_id()];
            // SAFETY: archetypes will always point to valid columns
            let components = table.get_column_mut(component_id).unwrap();
            let table_row = archetype.entity_table_row(location.index);
            // SAFETY: archetypes only store valid table_rows and the stored component type is T
            components.get_data_unchecked_mut(table_row).promote()
        }
        StorageType::SparseSet => storages
            .sparse_sets
            .get_mut(component_id)
            .unwrap()
            .remove_and_forget(entity)
            .unwrap(),
    }
}

/// Get a raw pointer to a particular [`Component`] by [`TypeId`] on a particular [`Entity`] in the provided [`World`].
///
/// # Safety
/// `entity_location` must be within bounds of an archetype that exists.
unsafe fn get_component_with_type(
    world: &World,
    type_id: TypeId,
    entity: Entity,
    location: EntityLocation,
) -> Option<Ptr<'_>> {
    let component_id = world.components.get_id(type_id)?;
    get_component(world, component_id, entity, location)
}

/// Get a raw pointer to the [`ComponentTicks`] of a particular [`Component`] by [`TypeId`] on a particular [`Entity`] in the provided [`World`].
///
/// # Safety
/// `entity_location` must be within bounds of an archetype that exists.
pub(crate) unsafe fn get_component_and_ticks_with_type(
    world: &World,
    type_id: TypeId,
    entity: Entity,
    location: EntityLocation,
) -> Option<(Ptr<'_>, &UnsafeCell<ComponentTicks>)> {
    let component_id = world.components.get_id(type_id)?;
    get_component_and_ticks(world, component_id, entity, location)
}

/// # Safety
/// `entity_location` must be within bounds of an archetype that exists.
pub(crate) unsafe fn get_ticks_with_type(
    world: &World,
    type_id: TypeId,
    entity: Entity,
    location: EntityLocation,
) -> Option<&UnsafeCell<ComponentTicks>> {
    let component_id = world.components.get_id(type_id)?;
    get_ticks(world, component_id, entity, location)
}

fn contains_component_with_type(world: &World, type_id: TypeId, location: EntityLocation) -> bool {
    if let Some(component_id) = world.components.get_id(type_id) {
        contains_component_with_id(world, component_id, location)
    } else {
        false
    }
}

fn contains_component_with_id(
    world: &World,
    component_id: ComponentId,
    location: EntityLocation,
) -> bool {
    world.archetypes[location.archetype_id].contains(component_id)
}

/// Removes a bundle from the given archetype and returns the resulting archetype (or None if the
/// removal was invalid). in the event that adding the given bundle does not result in an Archetype
/// change. Results are cached in the Archetype Graph to avoid redundant work.
/// if `intersection` is false, attempting to remove a bundle with components _not_ contained in the
/// current archetype will fail, returning None. if `intersection` is true, components in the bundle
/// but not in the current archetype will be ignored
///
/// # Safety
/// `archetype_id` must exist and components in `bundle_info` must exist
unsafe fn remove_bundle_from_archetype(
    archetypes: &mut Archetypes,
    storages: &mut Storages,
    components: &mut Components,
    archetype_id: ArchetypeId,
    bundle_info: &BundleInfo,
    intersection: bool,
) -> Option<ArchetypeId> {
    // check the archetype graph to see if the Bundle has been removed from this archetype in the
    // past
    let remove_bundle_result = {
        let current_archetype = &mut archetypes[archetype_id];
        if intersection {
            current_archetype
                .edges()
                .get_remove_bundle_intersection(bundle_info.id)
        } else {
            current_archetype.edges().get_remove_bundle(bundle_info.id)
        }
    };
    let result = if let Some(result) = remove_bundle_result {
        // this Bundle removal result is cached. just return that!
        result
    } else {
        let mut next_table_components;
        let mut next_sparse_set_components;
        let next_table_id;
        {
            let current_archetype = &mut archetypes[archetype_id];
            let mut removed_table_components = Vec::new();
            let mut removed_sparse_set_components = Vec::new();
            for component_id in bundle_info.component_ids.iter().cloned() {
                if current_archetype.contains(component_id) {
                    // SAFETY: bundle components were already initialized by bundles.get_info
                    let component_info = components.get_info_unchecked(component_id);
                    match component_info.storage_type() {
                        StorageType::Table => removed_table_components.push(component_id),
                        StorageType::SparseSet => removed_sparse_set_components.push(component_id),
                    }
                } else if !intersection {
                    // a component in the bundle was not present in the entity's archetype, so this
                    // removal is invalid cache the result in the archetype
                    // graph
                    current_archetype
                        .edges_mut()
                        .insert_remove_bundle(bundle_info.id, None);
                    return None;
                }
            }

            // sort removed components so we can do an efficient "sorted remove". archetype
            // components are already sorted
            removed_table_components.sort();
            removed_sparse_set_components.sort();
            next_table_components = current_archetype.table_components().collect();
            next_sparse_set_components = current_archetype.sparse_set_components().collect();
            sorted_remove(&mut next_table_components, &removed_table_components);
            sorted_remove(
                &mut next_sparse_set_components,
                &removed_sparse_set_components,
            );

            next_table_id = if removed_table_components.is_empty() {
                current_archetype.table_id()
            } else {
                // SAFETY: all components in next_table_components exist
                storages
                    .tables
                    .get_id_or_insert(&next_table_components, components)
            };
        }

        let new_archetype_id = archetypes.get_id_or_insert(
            next_table_id,
            next_table_components,
            next_sparse_set_components,
        );
        Some(new_archetype_id)
    };
    let current_archetype = &mut archetypes[archetype_id];
    // cache the result in an edge
    if intersection {
        current_archetype
            .edges_mut()
            .insert_remove_bundle_intersection(bundle_info.id, result);
    } else {
        current_archetype
            .edges_mut()
            .insert_remove_bundle(bundle_info.id, result);
    }
    result
}

fn sorted_remove<T: Eq + Ord + Copy>(source: &mut Vec<T>, remove: &[T]) {
    let mut remove_index = 0;
    source.retain(|value| {
        while remove_index < remove.len() && *value > remove[remove_index] {
            remove_index += 1;
        }

        if remove_index < remove.len() {
            *value != remove[remove_index]
        } else {
            true
        }
    });
}

// SAFETY: EntityLocation must be valid
#[inline]
pub(crate) unsafe fn get_mut<T: Component>(
    world: &mut World,
    entity: Entity,
    location: EntityLocation,
) -> Option<Mut<'_, T>> {
    // SAFETY: world access is unique, entity location is valid, and returned component is of type
    // T
    let change_tick = world.change_tick();
    let last_change_tick = world.last_change_tick();
    get_component_and_ticks_with_type(world, TypeId::of::<T>(), entity, location).map(
        |(value, ticks)| Mut {
            value: value.assert_unique().deref_mut::<T>(),
            ticks: Ticks {
                component_ticks: ticks.deref_mut(),
                last_change_tick,
                change_tick,
            },
        },
    )
}

// SAFETY: EntityLocation must be valid, component_id must be valid
#[inline]
pub(crate) unsafe fn get_mut_by_id(
    world: &mut World,
    entity: Entity,
    location: EntityLocation,
    component_id: ComponentId,
) -> Option<MutUntyped> {
    // SAFETY: world access is unique, entity location and component_id required to be valid
    get_component_and_ticks(world, component_id, entity, location).map(|(value, ticks)| {
        MutUntyped {
            value: value.assert_unique(),
            ticks: Ticks {
                component_ticks: ticks.deref_mut(),
                last_change_tick: world.last_change_tick(),
                change_tick: world.read_change_tick(),
            },
        }
    })
}

#[cfg(test)]
mod tests {
    use crate as bevy_ecs;
    use crate::component::ComponentId;
    use crate::prelude::*; // for the `#[derive(Component)]`

    #[test]
    fn sorted_remove() {
        let mut a = vec![1, 2, 3, 4, 5, 6, 7];
        let b = vec![1, 2, 3, 5, 7];
        super::sorted_remove(&mut a, &b);

        assert_eq!(a, vec![4, 6]);

        let mut a = vec![1];
        let b = vec![1];
        super::sorted_remove(&mut a, &b);

        assert_eq!(a, vec![]);

        let mut a = vec![1];
        let b = vec![2];
        super::sorted_remove(&mut a, &b);

        assert_eq!(a, vec![1]);
    }

    #[derive(Component)]
    struct TestComponent(u32);

    #[test]
    fn entity_ref_get_by_id() {
        let mut world = World::new();
        let entity = world.spawn(TestComponent(42)).id();
        let component_id = world
            .components()
            .get_id(std::any::TypeId::of::<TestComponent>())
            .unwrap();

        let entity = world.entity(entity);
        let test_component = entity.get_by_id(component_id).unwrap();
        // SAFETY: points to a valid `TestComponent`
        let test_component = unsafe { test_component.deref::<TestComponent>() };

        assert_eq!(test_component.0, 42);
    }

    #[test]
    fn entity_mut_get_by_id() {
        let mut world = World::new();
        let entity = world.spawn(TestComponent(42)).id();
        let component_id = world
            .components()
            .get_id(std::any::TypeId::of::<TestComponent>())
            .unwrap();

        let mut entity_mut = world.entity_mut(entity);
        let mut test_component = entity_mut.get_mut_by_id(component_id).unwrap();
        {
            test_component.set_changed();
            let test_component =
                // SAFETY: `test_component` has unique access of the `EntityMut` and is not used afterwards
                unsafe { test_component.into_inner().deref_mut::<TestComponent>() };
            test_component.0 = 43;
        }

        let entity = world.entity(entity);
        let test_component = entity.get_by_id(component_id).unwrap();
        // SAFETY: `TestComponent` is the correct component type
        let test_component = unsafe { test_component.deref::<TestComponent>() };

        assert_eq!(test_component.0, 43);
    }

    #[test]
    fn entity_ref_get_by_id_invalid_component_id() {
        let invalid_component_id = ComponentId::new((u32::MAX - 1) as usize);

        let mut world = World::new();
        let entity = world.spawn_empty().id();
        let entity = world.entity(entity);
        assert!(entity.get_by_id(invalid_component_id).is_none());
    }

    #[test]
    fn entity_mut_get_by_id_invalid_component_id() {
        let invalid_component_id = ComponentId::new((u32::MAX - 1) as usize);

        let mut world = World::new();
        let mut entity = world.spawn_empty();
        assert!(entity.get_by_id(invalid_component_id).is_none());
        assert!(entity.get_mut_by_id(invalid_component_id).is_none());
    }
}<|MERGE_RESOLUTION|>--- conflicted
+++ resolved
@@ -370,11 +370,7 @@
         let old_archetype = &mut archetypes[old_archetype_id];
         let remove_result = old_archetype.swap_remove(old_location.index);
         if let Some(swapped_entity) = remove_result.swapped_entity {
-<<<<<<< HEAD
-            entities.meta[swapped_entity.id as usize].location = Some(old_location);
-=======
-            entities.meta[swapped_entity.index as usize].location = old_location;
->>>>>>> e0c3c6d1
+            entities.meta[swapped_entity.index as usize].location = Some(old_location);
         }
         let old_table_row = remove_result.table_row;
         let old_table_id = old_archetype.table_id();
@@ -408,10 +404,7 @@
         };
 
         *self_location = new_location;
-<<<<<<< HEAD
-        entities.meta[entity.id as usize].location = Some(new_location);
-=======
-        entities.meta[entity.index as usize].location = new_location;
+        entities.meta[entity.index as usize].location = Some(new_location);
     }
 
     #[deprecated(
@@ -420,7 +413,6 @@
     )]
     pub fn remove_bundle_intersection<T: Bundle>(&mut self) {
         self.remove_intersection::<T>();
->>>>>>> e0c3c6d1
     }
 
     // TODO: move to BundleInfo
@@ -508,11 +500,7 @@
             }
             let remove_result = archetype.swap_remove(location.index);
             if let Some(swapped_entity) = remove_result.swapped_entity {
-<<<<<<< HEAD
-                world.entities.meta[swapped_entity.id as usize].location = Some(location);
-=======
-                world.entities.meta[swapped_entity.index as usize].location = location;
->>>>>>> e0c3c6d1
+                world.entities.meta[swapped_entity.index as usize].location = Some(location);
             }
             table_row = remove_result.table_row;
 
