--- conflicted
+++ resolved
@@ -1979,54 +1979,15 @@
     #[track_caller]
     pub fn take<T: Bundle + BundleFromComponents>(&mut self) -> Option<T> {
         self.assert_not_despawned();
-<<<<<<< HEAD
-        let world = &mut self.world;
-        let storages = &mut world.storages;
-        // SAFETY: These come from the same world.
-        let mut registrator =
-            unsafe { ComponentsRegistrator::new(&mut world.components, &mut world.component_ids) };
-        let bundle_id = world.bundles.register_info::<T>(&mut registrator, storages);
-        // SAFETY: We just ensured this bundle exists
-        let bundle_info = unsafe { world.bundles.get_unchecked(bundle_id) };
-        let old_location = self.location;
-        // SAFETY: `archetype_id` exists because it is referenced in the old `EntityLocation` which is valid,
-        // components exist in `bundle_info` because `Bundles::init_info` initializes a `BundleInfo` containing all components of the bundle type `T`
-        let mut new_archetype_id = unsafe {
-            bundle_info.remove_bundle_from_archetype(
-                &mut world.archetypes,
-                storages,
-                &registrator,
-                &world.observers,
-                old_location.archetype_id,
-                false,
-            )?
-        };
-
-        if new_archetype_id.id() == old_location.archetype_id {
-            return None;
-        }
-
-=======
->>>>>>> 775fae5b
         let entity = self.entity;
         let location = self.location;
 
-<<<<<<< HEAD
-        new_archetype_id.trigger_if_new(&mut deferred_world);
-
-        // SAFETY: all bundle components exist in World
-        unsafe {
-            trigger_on_replace_and_on_remove_hooks_and_observers(
-                &mut deferred_world,
-                old_archetype,
-=======
         let mut remover =
             // SAFETY: The archetype id must be valid since this entity is in it.
             unsafe { BundleRemover::new::<T>(self.world, self.location.archetype_id, true) }?;
         // SAFETY: The passed location has the sane archetype as the remover, since they came from the same location.
         let (new_location, result) = unsafe {
             remover.remove(
->>>>>>> 775fae5b
                 entity,
                 location,
                 MaybeLocation::caller(),
@@ -2060,206 +2021,11 @@
         };
         self.location = new_location;
 
-<<<<<<< HEAD
-        #[expect(
-            clippy::undocumented_unsafe_blocks,
-            reason = "Needs to be documented; see #17345."
-        )]
-        unsafe {
-            Self::move_entity_from_remove::<false>(
-                entity,
-                &mut self.location,
-                old_location.archetype_id,
-                old_location,
-                entities,
-                archetypes,
-                storages,
-                new_archetype_id.id(),
-            );
-        }
-=======
->>>>>>> 775fae5b
         self.world.flush();
         self.update_location();
         Some(result)
     }
 
-<<<<<<< HEAD
-    /// # Safety
-    ///
-    /// `new_archetype_id` must have the same or a subset of the components
-    /// in `old_archetype_id`. Probably more safety stuff too, audit a call to
-    /// this fn as if the code here was written inline
-    ///
-    /// when DROP is true removed components will be dropped otherwise they will be forgotten
-    // We use a const generic here so that we are less reliant on
-    // inlining for rustc to optimize out the `match DROP`
-    unsafe fn move_entity_from_remove<const DROP: bool>(
-        entity: Entity,
-        self_location: &mut EntityLocation,
-        old_archetype_id: ArchetypeId,
-        old_location: EntityLocation,
-        entities: &mut Entities,
-        archetypes: &mut Archetypes,
-        storages: &mut Storages,
-        new_archetype_id: ArchetypeId,
-    ) {
-        let old_archetype = &mut archetypes[old_archetype_id];
-        let remove_result = old_archetype.swap_remove(old_location.archetype_row);
-        // if an entity was moved into this entity's archetype row, update its archetype row
-        if let Some(swapped_entity) = remove_result.swapped_entity {
-            let swapped_location = entities.get(swapped_entity).unwrap();
-
-            entities.set(
-                swapped_entity.index(),
-                EntityLocation {
-                    archetype_id: swapped_location.archetype_id,
-                    archetype_row: old_location.archetype_row,
-                    table_id: swapped_location.table_id,
-                    table_row: swapped_location.table_row,
-                },
-            );
-        }
-        let old_table_row = remove_result.table_row;
-        let old_table_id = old_archetype.table_id();
-        let new_archetype = &mut archetypes[new_archetype_id];
-
-        let new_location = if old_table_id == new_archetype.table_id() {
-            new_archetype.allocate(entity, old_table_row)
-        } else {
-            let (old_table, new_table) = storages
-                .tables
-                .get_2_mut(old_table_id, new_archetype.table_id());
-
-            let move_result = if DROP {
-                // SAFETY: old_table_row exists
-                unsafe { old_table.move_to_and_drop_missing_unchecked(old_table_row, new_table) }
-            } else {
-                // SAFETY: old_table_row exists
-                unsafe { old_table.move_to_and_forget_missing_unchecked(old_table_row, new_table) }
-            };
-
-            // SAFETY: move_result.new_row is a valid position in new_archetype's table
-            let new_location = unsafe { new_archetype.allocate(entity, move_result.new_row) };
-
-            // if an entity was moved into this entity's table row, update its table row
-            if let Some(swapped_entity) = move_result.swapped_entity {
-                let swapped_location = entities.get(swapped_entity).unwrap();
-
-                entities.set(
-                    swapped_entity.index(),
-                    EntityLocation {
-                        archetype_id: swapped_location.archetype_id,
-                        archetype_row: swapped_location.archetype_row,
-                        table_id: swapped_location.table_id,
-                        table_row: old_location.table_row,
-                    },
-                );
-                archetypes[swapped_location.archetype_id]
-                    .set_entity_table_row(swapped_location.archetype_row, old_table_row);
-            }
-
-            new_location
-        };
-
-        *self_location = new_location;
-        // SAFETY: The entity is valid and has been moved to the new location already.
-        unsafe {
-            entities.set(entity.index(), new_location);
-        }
-    }
-
-    /// Remove the components of `bundle` from `entity`.
-    ///
-    /// # Safety
-    /// - A `BundleInfo` with the corresponding `BundleId` must have been initialized.
-    unsafe fn remove_bundle(&mut self, bundle: BundleId, caller: MaybeLocation) -> EntityLocation {
-        let entity = self.entity;
-        let world = &mut self.world;
-        let location = self.location;
-        // SAFETY: the caller guarantees that the BundleInfo for this id has been initialized.
-        let bundle_info = world.bundles.get_unchecked(bundle);
-
-        // SAFETY: `archetype_id` exists because it is referenced in `location` which is valid
-        // and components in `bundle_info` must exist due to this function's safety invariants.
-        let mut new_archetype_id = bundle_info
-            .remove_bundle_from_archetype(
-                &mut world.archetypes,
-                &mut world.storages,
-                &world.components,
-                &world.observers,
-                location.archetype_id,
-                // components from the bundle that are not present on the entity are ignored
-                true,
-            )
-            .expect("intersections should always return a result");
-
-        if new_archetype_id.id() == location.archetype_id {
-            return location;
-        }
-
-        // SAFETY: Archetypes and Bundles cannot be mutably aliased through DeferredWorld
-        let (old_archetype, bundle_info, mut deferred_world) = unsafe {
-            let bundle_info: *const BundleInfo = bundle_info;
-            let world = world.as_unsafe_world_cell();
-            (
-                &world.archetypes()[location.archetype_id],
-                &*bundle_info,
-                world.into_deferred(),
-            )
-        };
-
-        new_archetype_id.trigger_if_new(&mut deferred_world);
-
-        // SAFETY: all bundle components exist in World
-        unsafe {
-            trigger_on_replace_and_on_remove_hooks_and_observers(
-                &mut deferred_world,
-                old_archetype,
-                entity,
-                bundle_info,
-                caller,
-            );
-        }
-
-        let old_archetype = &world.archetypes[location.archetype_id];
-        for component_id in bundle_info.iter_explicit_components() {
-            if old_archetype.contains(component_id) {
-                world.removed_components.send(component_id, entity);
-
-                // Make sure to drop components stored in sparse sets.
-                // Dense components are dropped later in `move_to_and_drop_missing_unchecked`.
-                if let Some(StorageType::SparseSet) = old_archetype.get_storage_type(component_id) {
-                    world
-                        .storages
-                        .sparse_sets
-                        .get_mut(component_id)
-                        // Set exists because the component existed on the entity
-                        .unwrap()
-                        .remove(entity);
-                }
-            }
-        }
-
-        // SAFETY: `new_archetype_id` is a subset of the components in `old_location.archetype_id`
-        // because it is created by removing a bundle from these components.
-        let mut new_location = location;
-        Self::move_entity_from_remove::<true>(
-            entity,
-            &mut new_location,
-            location.archetype_id,
-            location,
-            &mut world.entities,
-            &mut world.archetypes,
-            &mut world.storages,
-            new_archetype_id.id(),
-        );
-
-        new_location
-    }
-
-=======
->>>>>>> 775fae5b
     /// Removes any components in the [`Bundle`] from the entity.
     ///
     /// See [`EntityCommands::remove`](crate::system::EntityCommands::remove) for more details.
