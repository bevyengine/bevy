--- conflicted
+++ resolved
@@ -1,16 +1,10 @@
 use crate::{
-<<<<<<< HEAD
     archetype::{Archetype, ArchetypeId},
-    bundle::{Bundle, BundleId, BundleInfo, BundleInserter, DynamicBundle, InsertMode},
-    change_detection::MutUntyped,
-=======
-    archetype::{Archetype, ArchetypeId, Archetypes},
     bundle::{
         Bundle, BundleEffect, BundleFromComponents, BundleId, BundleInfo, BundleInserter,
         DynamicBundle, InsertMode,
     },
     change_detection::{MaybeLocation, MutUntyped},
->>>>>>> 0855a0e8
     component::{Component, ComponentId, ComponentTicks, Components, Mutable, StorageType},
     entity::{
         Entity, EntityBorrow, EntityCloner, EntityClonerBuilder, EntityLocation,
@@ -1872,15 +1866,7 @@
     ///
     /// # Safety
     /// - A `BundleInfo` with the corresponding `BundleId` must have been initialized.
-<<<<<<< HEAD
-    unsafe fn remove_bundle(
-        &mut self,
-        bundle: BundleId,
-        #[cfg(feature = "track_location")] caller: &'static Location<'static>,
-    ) {
-=======
-    unsafe fn remove_bundle(&mut self, bundle: BundleId, caller: MaybeLocation) -> EntityLocation {
->>>>>>> 0855a0e8
+    unsafe fn remove_bundle(&mut self, bundle: BundleId, caller: MaybeLocation) {
         let entity = self.entity;
         let world = &mut self.world;
         let location = self.location;
@@ -1975,19 +1961,10 @@
         let components = &mut self.world.components;
         let bundle_id = self.world.bundles.register_info::<T>(components, storages);
 
-<<<<<<< HEAD
         // SAFETY: the `BundleInfo` for this `bundle_id` is initialized above
         unsafe {
-            self.remove_bundle(
-                bundle_id,
-                #[cfg(feature = "track_location")]
-                caller,
-            );
-        }
-=======
-        // SAFETY: the `BundleInfo` is initialized above
-        self.location = unsafe { self.remove_bundle(bundle_info, caller) };
->>>>>>> 0855a0e8
+            self.remove_bundle(bundle_id, caller);
+        }
         self.world.flush();
         self.update_location();
         self
@@ -2014,19 +1991,10 @@
 
         let bundle_id = bundles.register_contributed_bundle_info::<T>(components, storages);
 
-<<<<<<< HEAD
         // SAFETY: the `BundleInfo` for this `bundle_id` is initialized above
         unsafe {
-            self.remove_bundle(
-                bundle_id,
-                #[cfg(feature = "track_location")]
-                caller,
-            );
-        }
-=======
-        // SAFETY: the dynamic `BundleInfo` is initialized above
-        self.location = unsafe { self.remove_bundle(bundle_id, caller) };
->>>>>>> 0855a0e8
+            self.remove_bundle(bundle_id, caller);
+        }
         self.world.flush();
         self.update_location();
         self
@@ -2067,19 +2035,10 @@
                 .bundles
                 .init_dynamic_info(&mut self.world.storages, components, to_remove);
 
-<<<<<<< HEAD
         // SAFETY: the `BundleInfo` for `remove_bundle` is initialized above
         unsafe {
-            self.remove_bundle(
-                remove_bundle,
-                #[cfg(feature = "track_location")]
-                caller,
-            );
-        }
-=======
-        // SAFETY: the `BundleInfo` for the components to remove is initialized above
-        self.location = unsafe { self.remove_bundle(remove_bundle, caller) };
->>>>>>> 0855a0e8
+            self.remove_bundle(remove_bundle, caller);
+        }
         self.world.flush();
         self.update_location();
         self
@@ -2113,19 +2072,10 @@
             component_id,
         );
 
-<<<<<<< HEAD
         // SAFETY: the `BundleInfo` for this `bundle_id` is initialized above
         unsafe {
-            self.remove_bundle(
-                bundle_id,
-                #[cfg(feature = "track_location")]
-                caller,
-            );
-        }
-=======
-        // SAFETY: the `BundleInfo` for this `component_id` is initialized above
-        self.location = unsafe { self.remove_bundle(bundle_id, caller) };
->>>>>>> 0855a0e8
+            self.remove_bundle(bundle_id, caller);
+        }
         self.world.flush();
         self.update_location();
         self
@@ -2151,18 +2101,9 @@
         );
 
         // SAFETY: the `BundleInfo` for this `bundle_id` is initialized above
-<<<<<<< HEAD
         unsafe {
-            self.remove_bundle(
-                bundle_id,
-                #[cfg(feature = "track_location")]
-                Location::caller(),
-            );
-        }
-=======
-        unsafe { self.remove_bundle(bundle_id, MaybeLocation::caller()) };
-
->>>>>>> 0855a0e8
+            self.remove_bundle(bundle_id, MaybeLocation::caller());
+        }
         self.world.flush();
         self.update_location();
         self
@@ -2190,19 +2131,10 @@
             component_ids.as_slice(),
         );
 
-<<<<<<< HEAD
         // SAFETY: the `BundleInfo` for this `bundle_id` is initialized above
         unsafe {
-            self.remove_bundle(
-                bundle_id,
-                #[cfg(feature = "track_location")]
-                caller,
-            );
-        }
-=======
-        // SAFETY: the `BundleInfo` for this `component_id` is initialized above
-        self.location = unsafe { self.remove_bundle(bundle_id, caller) };
->>>>>>> 0855a0e8
+            self.remove_bundle(bundle_id, caller);
+        }
         self.world.flush();
         self.update_location();
         self
