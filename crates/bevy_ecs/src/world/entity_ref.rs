use crate::{
    archetype::{Archetype, ArchetypeId, Archetypes},
    bundle::{Bundle, BundleId, BundleInfo, BundleInserter, DynamicBundle, InsertMode},
    change_detection::MutUntyped,
    component::{Component, ComponentId, ComponentTicks, Components, Mutable, StorageType},
    entity::{
        Entities, Entity, EntityBorrow, EntityCloneBuilder, EntityLocation, TrustedEntityBorrow,
    },
    event::Event,
    observer::Observer,
    query::{Access, ReadOnlyQueryData},
    removal_detection::RemovedComponentEvents,
    storage::Storages,
    system::IntoObserverSystem,
    world::{error::EntityComponentError, DeferredWorld, Mut, World},
};
use alloc::vec::Vec;
use bevy_ptr::{OwningPtr, Ptr};
use bevy_utils::{HashMap, HashSet};
#[cfg(feature = "track_location")]
use core::panic::Location;
use core::{
    any::TypeId,
    cmp::Ordering,
    hash::{Hash, Hasher},
    marker::PhantomData,
    mem::MaybeUninit,
};
use thiserror::Error;

use super::{unsafe_world_cell::UnsafeEntityCell, Ref, ON_REMOVE, ON_REPLACE};

/// A read-only reference to a particular [`Entity`] and all of its components.
///
/// # Examples
///
/// Read-only access disjoint with mutable access.
///
/// ```
/// # use bevy_ecs::prelude::*;
/// # #[derive(Component)] pub struct A;
/// # #[derive(Component)] pub struct B;
/// fn disjoint_system(
///     query1: Query<&mut A>,
///     query2: Query<EntityRef, Without<A>>,
/// ) {
///     // ...
/// }
/// # bevy_ecs::system::assert_is_system(disjoint_system);
/// ```
#[derive(Copy, Clone)]
pub struct EntityRef<'w> {
    cell: UnsafeEntityCell<'w>,
}

impl<'w> EntityRef<'w> {
    /// # Safety
    /// - `cell` must have permission to read every component of the entity.
    /// - No mutable accesses to any of the entity's components may exist
    ///   at the same time as the returned [`EntityRef`].
    #[inline]
    pub(crate) unsafe fn new(cell: UnsafeEntityCell<'w>) -> Self {
        Self { cell }
    }

    /// Returns the [ID](Entity) of the current entity.
    #[inline]
    #[must_use = "Omit the .id() call if you do not need to store the `Entity` identifier."]
    pub fn id(&self) -> Entity {
        self.cell.id()
    }

    /// Gets metadata indicating the location where the current entity is stored.
    #[inline]
    pub fn location(&self) -> EntityLocation {
        self.cell.location()
    }

    /// Returns the archetype that the current entity belongs to.
    #[inline]
    pub fn archetype(&self) -> &Archetype {
        self.cell.archetype()
    }

    /// Returns `true` if the current entity has a component of type `T`.
    /// Otherwise, this returns `false`.
    ///
    /// ## Notes
    ///
    /// If you do not know the concrete type of a component, consider using
    /// [`Self::contains_id`] or [`Self::contains_type_id`].
    #[inline]
    pub fn contains<T: Component>(&self) -> bool {
        self.contains_type_id(TypeId::of::<T>())
    }

    /// Returns `true` if the current entity has a component identified by `component_id`.
    /// Otherwise, this returns false.
    ///
    /// ## Notes
    ///
    /// - If you know the concrete type of the component, you should prefer [`Self::contains`].
    /// - If you know the component's [`TypeId`] but not its [`ComponentId`], consider using
    ///     [`Self::contains_type_id`].
    #[inline]
    pub fn contains_id(&self, component_id: ComponentId) -> bool {
        self.cell.contains_id(component_id)
    }

    /// Returns `true` if the current entity has a component with the type identified by `type_id`.
    /// Otherwise, this returns false.
    ///
    /// ## Notes
    ///
    /// - If you know the concrete type of the component, you should prefer [`Self::contains`].
    /// - If you have a [`ComponentId`] instead of a [`TypeId`], consider using [`Self::contains_id`].
    #[inline]
    pub fn contains_type_id(&self, type_id: TypeId) -> bool {
        self.cell.contains_type_id(type_id)
    }

    /// Gets access to the component of type `T` for the current entity.
    /// Returns `None` if the entity does not have a component of type `T`.
    #[inline]
    pub fn get<T: Component>(&self) -> Option<&'w T> {
        // SAFETY: We have read-only access to all components of this entity.
        unsafe { self.cell.get::<T>() }
    }

    /// Gets access to the component of type `T` for the current entity,
    /// including change detection information as a [`Ref`].
    ///
    /// Returns `None` if the entity does not have a component of type `T`.
    #[inline]
    pub fn get_ref<T: Component>(&self) -> Option<Ref<'w, T>> {
        // SAFETY: We have read-only access to all components of this entity.
        unsafe { self.cell.get_ref::<T>() }
    }

    /// Retrieves the change ticks for the given component. This can be useful for implementing change
    /// detection in custom runtimes.
    #[inline]
    pub fn get_change_ticks<T: Component>(&self) -> Option<ComponentTicks> {
        // SAFETY: We have read-only access to all components of this entity.
        unsafe { self.cell.get_change_ticks::<T>() }
    }

    /// Retrieves the change ticks for the given [`ComponentId`]. This can be useful for implementing change
    /// detection in custom runtimes.
    ///
    /// **You should prefer to use the typed API [`EntityRef::get_change_ticks`] where possible and only
    /// use this in cases where the actual component types are not known at
    /// compile time.**
    #[inline]
    pub fn get_change_ticks_by_id(&self, component_id: ComponentId) -> Option<ComponentTicks> {
        // SAFETY: We have read-only access to all components of this entity.
        unsafe { self.cell.get_change_ticks_by_id(component_id) }
    }

    /// Returns [untyped read-only reference(s)](Ptr) to component(s) for the
    /// current entity, based on the given [`ComponentId`]s.
    ///
    /// **You should prefer to use the typed API [`EntityRef::get`] where
    /// possible and only use this in cases where the actual component types
    /// are not known at compile time.**
    ///
    /// Unlike [`EntityRef::get`], this returns untyped reference(s) to
    /// component(s), and it's the job of the caller to ensure the correct
    /// type(s) are dereferenced (if necessary).
    ///
    /// # Errors
    ///
    /// Returns [`EntityComponentError::MissingComponent`] if the entity does
    /// not have a component.
    ///
    /// # Examples
    ///
    /// ## Single [`ComponentId`]
    ///
    /// ```
    /// # use bevy_ecs::prelude::*;
    /// #
    /// # #[derive(Component, PartialEq, Debug)]
    /// # pub struct Foo(i32);
    /// # let mut world = World::new();
    /// let entity = world.spawn(Foo(42)).id();
    ///
    /// // Grab the component ID for `Foo` in whatever way you like.
    /// let component_id = world.register_component::<Foo>();
    ///
    /// // Then, get the component by ID.
    /// let ptr = world.entity(entity).get_by_id(component_id);
    /// # assert_eq!(unsafe { ptr.unwrap().deref::<Foo>() }, &Foo(42));
    /// ```
    ///
    /// ## Array of [`ComponentId`]s
    ///
    /// ```
    /// # use bevy_ecs::prelude::*;
    /// #
    /// # #[derive(Component, PartialEq, Debug)]
    /// # pub struct X(i32);
    /// # #[derive(Component, PartialEq, Debug)]
    /// # pub struct Y(i32);
    /// # let mut world = World::new();
    /// let entity = world.spawn((X(42), Y(10))).id();
    ///
    /// // Grab the component IDs for `X` and `Y` in whatever way you like.
    /// let x_id = world.register_component::<X>();
    /// let y_id = world.register_component::<Y>();
    ///
    /// // Then, get the components by ID. You'll receive a same-sized array.
    /// let Ok([x_ptr, y_ptr]) = world.entity(entity).get_by_id([x_id, y_id]) else {
    ///     // Up to you to handle if a component is missing from the entity.
    /// #   unreachable!();
    /// };
    /// # assert_eq!((unsafe { x_ptr.deref::<X>() }, unsafe { y_ptr.deref::<Y>() }), (&X(42), &Y(10)));
    /// ```
    ///
    /// ## Slice of [`ComponentId`]s
    ///
    /// ```
    /// # use bevy_ecs::{prelude::*, component::ComponentId};
    /// #
    /// # #[derive(Component, PartialEq, Debug)]
    /// # pub struct X(i32);
    /// # #[derive(Component, PartialEq, Debug)]
    /// # pub struct Y(i32);
    /// # let mut world = World::new();
    /// let entity = world.spawn((X(42), Y(10))).id();
    ///
    /// // Grab the component IDs for `X` and `Y` in whatever way you like.
    /// let x_id = world.register_component::<X>();
    /// let y_id = world.register_component::<Y>();
    ///
    /// // Then, get the components by ID. You'll receive a vec of ptrs.
    /// let ptrs = world.entity(entity).get_by_id(&[x_id, y_id] as &[ComponentId]);
    /// # let ptrs = ptrs.unwrap();
    /// # assert_eq!((unsafe { ptrs[0].deref::<X>() }, unsafe { ptrs[1].deref::<Y>() }), (&X(42), &Y(10)));
    /// ```
    ///
    /// ## [`HashSet`] of [`ComponentId`]s
    ///
    /// ```
    /// # use bevy_utils::HashSet;
    /// # use bevy_ecs::{prelude::*, component::ComponentId};
    /// #
    /// # #[derive(Component, PartialEq, Debug)]
    /// # pub struct X(i32);
    /// # #[derive(Component, PartialEq, Debug)]
    /// # pub struct Y(i32);
    /// # let mut world = World::new();
    /// let entity = world.spawn((X(42), Y(10))).id();
    ///
    /// // Grab the component IDs for `X` and `Y` in whatever way you like.
    /// let x_id = world.register_component::<X>();
    /// let y_id = world.register_component::<Y>();
    ///
    /// // Then, get the components by ID. You'll receive a vec of ptrs.
    /// let ptrs = world.entity(entity).get_by_id(&HashSet::from_iter([x_id, y_id]));
    /// # let ptrs = ptrs.unwrap();
    /// # assert_eq!((unsafe { ptrs[&x_id].deref::<X>() }, unsafe { ptrs[&y_id].deref::<Y>() }), (&X(42), &Y(10)));
    /// ```
    #[inline]
    pub fn get_by_id<F: DynamicComponentFetch>(
        &self,
        component_ids: F,
    ) -> Result<F::Ref<'w>, EntityComponentError> {
        // SAFETY: We have read-only access to all components of this entity.
        unsafe { component_ids.fetch_ref(self.cell) }
    }

    /// Returns read-only components for the current entity that match the query `Q`.
    ///
    /// # Panics
    ///
    /// If the entity does not have the components required by the query `Q`.
    pub fn components<Q: ReadOnlyQueryData>(&self) -> Q::Item<'w> {
        self.get_components::<Q>()
            .expect("Query does not match the current entity")
    }

    /// Returns read-only components for the current entity that match the query `Q`,
    /// or `None` if the entity does not have the components required by the query `Q`.
    pub fn get_components<Q: ReadOnlyQueryData>(&self) -> Option<Q::Item<'w>> {
        // SAFETY: We have read-only access to all components of this entity.
        unsafe { self.cell.get_components::<Q>() }
    }

    /// Returns the source code location from which this entity has been spawned.
    #[cfg(feature = "track_location")]
    pub fn spawned_by(&self) -> &'static Location<'static> {
        self.cell.spawned_by()
    }
}

impl<'w> From<EntityWorldMut<'w>> for EntityRef<'w> {
    fn from(entity: EntityWorldMut<'w>) -> EntityRef<'w> {
        // SAFETY:
        // - `EntityWorldMut` guarantees exclusive access to the entire world.
        unsafe { EntityRef::new(entity.into_unsafe_entity_cell()) }
    }
}

impl<'a> From<&'a EntityWorldMut<'_>> for EntityRef<'a> {
    fn from(entity: &'a EntityWorldMut<'_>) -> Self {
        // SAFETY:
        // - `EntityWorldMut` guarantees exclusive access to the entire world.
        // - `&entity` ensures no mutable accesses are active.
        unsafe { EntityRef::new(entity.as_unsafe_entity_cell_readonly()) }
    }
}

impl<'w> From<EntityMut<'w>> for EntityRef<'w> {
    fn from(entity: EntityMut<'w>) -> Self {
        // SAFETY:
        // - `EntityMut` guarantees exclusive access to all of the entity's components.
        unsafe { EntityRef::new(entity.cell) }
    }
}

impl<'a> From<&'a EntityMut<'_>> for EntityRef<'a> {
    fn from(entity: &'a EntityMut<'_>) -> Self {
        // SAFETY:
        // - `EntityMut` guarantees exclusive access to all of the entity's components.
        // - `&entity` ensures there are no mutable accesses.
        unsafe { EntityRef::new(entity.cell) }
    }
}

impl<'a> TryFrom<FilteredEntityRef<'a>> for EntityRef<'a> {
    type Error = TryFromFilteredError;

    fn try_from(entity: FilteredEntityRef<'a>) -> Result<Self, Self::Error> {
        if !entity.access.has_read_all() {
            Err(TryFromFilteredError::MissingReadAllAccess)
        } else {
            // SAFETY: check above guarantees read-only access to all components of the entity.
            Ok(unsafe { EntityRef::new(entity.entity) })
        }
    }
}

impl<'a> TryFrom<&'a FilteredEntityRef<'_>> for EntityRef<'a> {
    type Error = TryFromFilteredError;

    fn try_from(entity: &'a FilteredEntityRef<'_>) -> Result<Self, Self::Error> {
        if !entity.access.has_read_all() {
            Err(TryFromFilteredError::MissingReadAllAccess)
        } else {
            // SAFETY: check above guarantees read-only access to all components of the entity.
            Ok(unsafe { EntityRef::new(entity.entity) })
        }
    }
}

impl<'a> TryFrom<FilteredEntityMut<'a>> for EntityRef<'a> {
    type Error = TryFromFilteredError;

    fn try_from(entity: FilteredEntityMut<'a>) -> Result<Self, Self::Error> {
        if !entity.access.has_read_all() {
            Err(TryFromFilteredError::MissingReadAllAccess)
        } else {
            // SAFETY: check above guarantees read-only access to all components of the entity.
            Ok(unsafe { EntityRef::new(entity.entity) })
        }
    }
}

impl<'a> TryFrom<&'a FilteredEntityMut<'_>> for EntityRef<'a> {
    type Error = TryFromFilteredError;

    fn try_from(entity: &'a FilteredEntityMut<'_>) -> Result<Self, Self::Error> {
        if !entity.access.has_read_all() {
            Err(TryFromFilteredError::MissingReadAllAccess)
        } else {
            // SAFETY: check above guarantees read-only access to all components of the entity.
            Ok(unsafe { EntityRef::new(entity.entity) })
        }
    }
}

impl PartialEq for EntityRef<'_> {
    fn eq(&self, other: &Self) -> bool {
        self.entity() == other.entity()
    }
}

impl Eq for EntityRef<'_> {}

#[expect(clippy::non_canonical_partial_ord_impl)]
impl PartialOrd for EntityRef<'_> {
    /// [`EntityRef`]'s comparison trait implementations match the underlying [`Entity`],
    /// and cannot discern between different worlds.
    fn partial_cmp(&self, other: &Self) -> Option<Ordering> {
        self.entity().partial_cmp(&other.entity())
    }
}

impl Ord for EntityRef<'_> {
    fn cmp(&self, other: &Self) -> Ordering {
        self.entity().cmp(&other.entity())
    }
}

impl Hash for EntityRef<'_> {
    fn hash<H: Hasher>(&self, state: &mut H) {
        self.entity().hash(state);
    }
}

impl EntityBorrow for EntityRef<'_> {
    fn entity(&self) -> Entity {
        self.id()
    }
}

// SAFETY: This type represents one Entity. We implement the comparison traits based on that Entity.
unsafe impl TrustedEntityBorrow for EntityRef<'_> {}

/// Provides mutable access to a single entity and all of its components.
///
/// Contrast with [`EntityWorldMut`], which allows adding and removing components,
/// despawning the entity, and provides mutable access to the entire world.
/// Because of this, `EntityWorldMut` cannot coexist with any other world accesses.
///
/// # Examples
///
/// Disjoint mutable access.
///
/// ```
/// # use bevy_ecs::prelude::*;
/// # #[derive(Component)] pub struct A;
/// fn disjoint_system(
///     query1: Query<EntityMut, With<A>>,
///     query2: Query<EntityMut, Without<A>>,
/// ) {
///     // ...
/// }
/// # bevy_ecs::system::assert_is_system(disjoint_system);
/// ```
pub struct EntityMut<'w> {
    cell: UnsafeEntityCell<'w>,
}

impl<'w> EntityMut<'w> {
    /// # Safety
    /// - `cell` must have permission to mutate every component of the entity.
    /// - No accesses to any of the entity's components may exist
    ///   at the same time as the returned [`EntityMut`].
    pub(crate) unsafe fn new(cell: UnsafeEntityCell<'w>) -> Self {
        Self { cell }
    }

    /// Returns a new instance with a shorter lifetime.
    /// This is useful if you have `&mut EntityMut`, but you need `EntityMut`.
    pub fn reborrow(&mut self) -> EntityMut<'_> {
        // SAFETY: We have exclusive access to the entire entity and its components.
        unsafe { Self::new(self.cell) }
    }

    /// Consumes `self` and returns read-only access to all of the entity's
    /// components, with the world `'w` lifetime.
    pub fn into_readonly(self) -> EntityRef<'w> {
        EntityRef::from(self)
    }

    /// Gets read-only access to all of the entity's components.
    pub fn as_readonly(&self) -> EntityRef<'_> {
        EntityRef::from(self)
    }

    /// Returns the [ID](Entity) of the current entity.
    #[inline]
    #[must_use = "Omit the .id() call if you do not need to store the `Entity` identifier."]
    pub fn id(&self) -> Entity {
        self.cell.id()
    }

    /// Gets metadata indicating the location where the current entity is stored.
    #[inline]
    pub fn location(&self) -> EntityLocation {
        self.cell.location()
    }

    /// Returns the archetype that the current entity belongs to.
    #[inline]
    pub fn archetype(&self) -> &Archetype {
        self.cell.archetype()
    }

    /// Returns `true` if the current entity has a component of type `T`.
    /// Otherwise, this returns `false`.
    ///
    /// ## Notes
    ///
    /// If you do not know the concrete type of a component, consider using
    /// [`Self::contains_id`] or [`Self::contains_type_id`].
    #[inline]
    pub fn contains<T: Component>(&self) -> bool {
        self.contains_type_id(TypeId::of::<T>())
    }

    /// Returns `true` if the current entity has a component identified by `component_id`.
    /// Otherwise, this returns false.
    ///
    /// ## Notes
    ///
    /// - If you know the concrete type of the component, you should prefer [`Self::contains`].
    /// - If you know the component's [`TypeId`] but not its [`ComponentId`], consider using
    ///     [`Self::contains_type_id`].
    #[inline]
    pub fn contains_id(&self, component_id: ComponentId) -> bool {
        self.cell.contains_id(component_id)
    }

    /// Returns `true` if the current entity has a component with the type identified by `type_id`.
    /// Otherwise, this returns false.
    ///
    /// ## Notes
    ///
    /// - If you know the concrete type of the component, you should prefer [`Self::contains`].
    /// - If you have a [`ComponentId`] instead of a [`TypeId`], consider using [`Self::contains_id`].
    #[inline]
    pub fn contains_type_id(&self, type_id: TypeId) -> bool {
        self.cell.contains_type_id(type_id)
    }

    /// Gets access to the component of type `T` for the current entity.
    /// Returns `None` if the entity does not have a component of type `T`.
    #[inline]
    pub fn get<T: Component>(&self) -> Option<&'_ T> {
        self.as_readonly().get()
    }

    /// Returns read-only components for the current entity that match the query `Q`.
    ///
    /// # Panics
    ///
    /// If the entity does not have the components required by the query `Q`.
    pub fn components<Q: ReadOnlyQueryData>(&self) -> Q::Item<'_> {
        self.as_readonly().components::<Q>()
    }

    /// Returns read-only components for the current entity that match the query `Q`,
    /// or `None` if the entity does not have the components required by the query `Q`.
    pub fn get_components<Q: ReadOnlyQueryData>(&self) -> Option<Q::Item<'_>> {
        self.as_readonly().get_components::<Q>()
    }

    /// Consumes `self` and gets access to the component of type `T` with the
    /// world `'w` lifetime for the current entity.
    ///
    /// Returns `None` if the entity does not have a component of type `T`.
    #[inline]
    pub fn into_borrow<T: Component>(self) -> Option<&'w T> {
        self.into_readonly().get()
    }

    /// Gets access to the component of type `T` for the current entity,
    /// including change detection information as a [`Ref`].
    ///
    /// Returns `None` if the entity does not have a component of type `T`.
    #[inline]
    pub fn get_ref<T: Component>(&self) -> Option<Ref<'_, T>> {
        self.as_readonly().get_ref()
    }

    /// Consumes `self` and gets access to the component of type `T` with world
    /// `'w` lifetime for the current entity, including change detection information
    /// as a [`Ref<'w>`].
    ///
    /// Returns `None` if the entity does not have a component of type `T`.
    #[inline]
    pub fn into_ref<T: Component>(self) -> Option<Ref<'w, T>> {
        self.into_readonly().get_ref()
    }

    /// Gets mutable access to the component of type `T` for the current entity.
    /// Returns `None` if the entity does not have a component of type `T`.
    #[inline]
    pub fn get_mut<T: Component<Mutability = Mutable>>(&mut self) -> Option<Mut<'_, T>> {
        // SAFETY: &mut self implies exclusive access for duration of returned value
        unsafe { self.cell.get_mut() }
    }

    /// Gets mutable access to the component of type `T` for the current entity.
    /// Returns `None` if the entity does not have a component of type `T`.
    ///
    /// # Safety
    ///
    /// - `T` must be a mutable component
    #[inline]
    pub unsafe fn get_mut_assume_mutable<T: Component>(&mut self) -> Option<Mut<'_, T>> {
        // SAFETY:
        // - &mut self implies exclusive access for duration of returned value
        // - Caller ensures `T` is a mutable component
        unsafe { self.cell.get_mut_assume_mutable() }
    }

    /// Consumes self and gets mutable access to the component of type `T`
    /// with the world `'w` lifetime for the current entity.
    /// Returns `None` if the entity does not have a component of type `T`.
    #[inline]
    pub fn into_mut<T: Component<Mutability = Mutable>>(self) -> Option<Mut<'w, T>> {
        // SAFETY: consuming `self` implies exclusive access
        unsafe { self.cell.get_mut() }
    }

    /// Gets mutable access to the component of type `T` for the current entity.
    /// Returns `None` if the entity does not have a component of type `T`.
    ///
    /// # Safety
    ///
    /// - `T` must be a mutable component
    #[inline]
    pub unsafe fn into_mut_assume_mutable<T: Component>(self) -> Option<Mut<'w, T>> {
        // SAFETY:
        // - Consuming `self` implies exclusive access
        // - Caller ensures `T` is a mutable component
        unsafe { self.cell.get_mut_assume_mutable() }
    }

    /// Retrieves the change ticks for the given component. This can be useful for implementing change
    /// detection in custom runtimes.
    #[inline]
    pub fn get_change_ticks<T: Component>(&self) -> Option<ComponentTicks> {
        self.as_readonly().get_change_ticks::<T>()
    }

    /// Retrieves the change ticks for the given [`ComponentId`]. This can be useful for implementing change
    /// detection in custom runtimes.
    ///
    /// **You should prefer to use the typed API [`EntityWorldMut::get_change_ticks`] where possible and only
    /// use this in cases where the actual component types are not known at
    /// compile time.**
    #[inline]
    pub fn get_change_ticks_by_id(&self, component_id: ComponentId) -> Option<ComponentTicks> {
        self.as_readonly().get_change_ticks_by_id(component_id)
    }

    /// Returns [untyped read-only reference(s)](Ptr) to component(s) for the
    /// current entity, based on the given [`ComponentId`]s.
    ///
    /// **You should prefer to use the typed API [`EntityMut::get`] where
    /// possible and only use this in cases where the actual component types
    /// are not known at compile time.**
    ///
    /// Unlike [`EntityMut::get`], this returns untyped reference(s) to
    /// component(s), and it's the job of the caller to ensure the correct
    /// type(s) are dereferenced (if necessary).
    ///
    /// # Errors
    ///
    /// Returns [`EntityComponentError::MissingComponent`] if the entity does
    /// not have a component.
    ///
    /// # Examples
    ///
    /// For examples on how to use this method, see [`EntityRef::get_by_id`].
    #[inline]
    pub fn get_by_id<F: DynamicComponentFetch>(
        &self,
        component_ids: F,
    ) -> Result<F::Ref<'_>, EntityComponentError> {
        self.as_readonly().get_by_id(component_ids)
    }

    /// Consumes `self` and returns [untyped read-only reference(s)](Ptr) to
    /// component(s) with lifetime `'w` for the current entity, based on the
    /// given [`ComponentId`]s.
    ///
    /// **You should prefer to use the typed API [`EntityMut::into_borrow`]
    /// where possible and only use this in cases where the actual component
    /// types are not known at compile time.**
    ///
    /// Unlike [`EntityMut::into_borrow`], this returns untyped reference(s) to
    /// component(s), and it's the job of the caller to ensure the correct
    /// type(s) are dereferenced (if necessary).
    ///
    /// # Errors
    ///
    /// Returns [`EntityComponentError::MissingComponent`] if the entity does
    /// not have a component.
    ///
    /// # Examples
    ///
    /// For examples on how to use this method, see [`EntityRef::get_by_id`].
    #[inline]
    pub fn into_borrow_by_id<F: DynamicComponentFetch>(
        self,
        component_ids: F,
    ) -> Result<F::Ref<'w>, EntityComponentError> {
        self.into_readonly().get_by_id(component_ids)
    }

    /// Returns [untyped mutable reference(s)](MutUntyped) to component(s) for
    /// the current entity, based on the given [`ComponentId`]s.
    ///
    /// **You should prefer to use the typed API [`EntityMut::get_mut`] where
    /// possible and only use this in cases where the actual component types
    /// are not known at compile time.**
    ///
    /// Unlike [`EntityMut::get_mut`], this returns untyped reference(s) to
    /// component(s), and it's the job of the caller to ensure the correct
    /// type(s) are dereferenced (if necessary).
    ///
    /// # Errors
    ///
    /// - Returns [`EntityComponentError::MissingComponent`] if the entity does
    ///   not have a component.
    /// - Returns [`EntityComponentError::AliasedMutability`] if a component
    ///   is requested multiple times.
    ///
    /// # Examples
    ///
    /// ## Single [`ComponentId`]
    ///
    /// ```
    /// # use bevy_ecs::prelude::*;
    /// #
    /// # #[derive(Component, PartialEq, Debug)]
    /// # pub struct Foo(i32);
    /// # let mut world = World::new();
    /// let entity = world.spawn(Foo(42)).id();
    ///
    /// // Grab the component ID for `Foo` in whatever way you like.
    /// let component_id = world.register_component::<Foo>();
    ///
    /// // Then, get the component by ID.
    /// let mut entity_mut = world.entity_mut(entity);
    /// let mut ptr = entity_mut.get_mut_by_id(component_id)
    /// #   .unwrap();
    /// # assert_eq!(unsafe { ptr.as_mut().deref_mut::<Foo>() }, &mut Foo(42));
    /// ```
    ///
    /// ## Array of [`ComponentId`]s
    ///
    /// ```
    /// # use bevy_ecs::prelude::*;
    /// #
    /// # #[derive(Component, PartialEq, Debug)]
    /// # pub struct X(i32);
    /// # #[derive(Component, PartialEq, Debug)]
    /// # pub struct Y(i32);
    /// # let mut world = World::new();
    /// let entity = world.spawn((X(42), Y(10))).id();
    ///
    /// // Grab the component IDs for `X` and `Y` in whatever way you like.
    /// let x_id = world.register_component::<X>();
    /// let y_id = world.register_component::<Y>();
    ///
    /// // Then, get the components by ID. You'll receive a same-sized array.
    /// let mut entity_mut = world.entity_mut(entity);
    /// let Ok([mut x_ptr, mut y_ptr]) = entity_mut.get_mut_by_id([x_id, y_id]) else {
    ///     // Up to you to handle if a component is missing from the entity.
    /// #   unreachable!();
    /// };
    /// # assert_eq!((unsafe { x_ptr.as_mut().deref_mut::<X>() }, unsafe { y_ptr.as_mut().deref_mut::<Y>() }), (&mut X(42), &mut Y(10)));
    /// ```
    ///
    /// ## Slice of [`ComponentId`]s
    ///
    /// ```
    /// # use bevy_ecs::{prelude::*, component::ComponentId, change_detection::MutUntyped};
    /// #
    /// # #[derive(Component, PartialEq, Debug)]
    /// # pub struct X(i32);
    /// # #[derive(Component, PartialEq, Debug)]
    /// # pub struct Y(i32);
    /// # let mut world = World::new();
    /// let entity = world.spawn((X(42), Y(10))).id();
    ///
    /// // Grab the component IDs for `X` and `Y` in whatever way you like.
    /// let x_id = world.register_component::<X>();
    /// let y_id = world.register_component::<Y>();
    ///
    /// // Then, get the components by ID. You'll receive a vec of ptrs.
    /// let mut entity_mut = world.entity_mut(entity);
    /// let ptrs = entity_mut.get_mut_by_id(&[x_id, y_id] as &[ComponentId])
    /// #   .unwrap();
    /// # let [mut x_ptr, mut y_ptr]: [MutUntyped; 2] = ptrs.try_into().unwrap();
    /// # assert_eq!((unsafe { x_ptr.as_mut().deref_mut::<X>() }, unsafe { y_ptr.as_mut().deref_mut::<Y>() }), (&mut X(42), &mut Y(10)));
    /// ```
    ///
    /// ## [`HashSet`] of [`ComponentId`]s
    ///
    /// ```
    /// # use bevy_utils::HashSet;
    /// # use bevy_ecs::{prelude::*, component::ComponentId};
    /// #
    /// # #[derive(Component, PartialEq, Debug)]
    /// # pub struct X(i32);
    /// # #[derive(Component, PartialEq, Debug)]
    /// # pub struct Y(i32);
    /// # let mut world = World::new();
    /// let entity = world.spawn((X(42), Y(10))).id();
    ///
    /// // Grab the component IDs for `X` and `Y` in whatever way you like.
    /// let x_id = world.register_component::<X>();
    /// let y_id = world.register_component::<Y>();
    ///
    /// // Then, get the components by ID. You'll receive a `HashMap` of ptrs.
    /// let mut entity_mut = world.entity_mut(entity);
    /// let mut ptrs = entity_mut.get_mut_by_id(&HashSet::from_iter([x_id, y_id]))
    /// #   .unwrap();
    /// # let [Some(mut x_ptr), Some(mut y_ptr)] = ptrs.get_many_mut([&x_id, &y_id]) else { unreachable!() };
    /// # assert_eq!((unsafe { x_ptr.as_mut().deref_mut::<X>() }, unsafe { y_ptr.as_mut().deref_mut::<Y>() }), (&mut X(42), &mut Y(10)));
    /// ```
    #[inline]
    pub fn get_mut_by_id<F: DynamicComponentFetch>(
        &mut self,
        component_ids: F,
    ) -> Result<F::Mut<'_>, EntityComponentError> {
        // SAFETY:
        // - `&mut self` ensures that no references exist to this entity's components.
        // - We have exclusive access to all components of this entity.
        unsafe { component_ids.fetch_mut(self.cell) }
    }

    /// Returns [untyped mutable reference](MutUntyped) to component for
    /// the current entity, based on the given [`ComponentId`].
    ///
    /// Unlike [`EntityMut::get_mut_by_id`], this method borrows &self instead of
    /// &mut self, allowing the caller to access multiple components simultaneously.
    ///
    /// # Errors
    ///
    /// - Returns [`EntityComponentError::MissingComponent`] if the entity does
    ///   not have a component.
    /// - Returns [`EntityComponentError::AliasedMutability`] if a component
    ///   is requested multiple times.
    ///
    /// # Safety
    /// It is the callers responsibility to ensure that
    /// - the [`UnsafeEntityCell`] has permission to access the component mutably
    /// - no other references to the component exist at the same time
    #[inline]
    pub unsafe fn get_mut_by_id_unchecked<F: DynamicComponentFetch>(
        &self,
        component_ids: F,
    ) -> Result<F::Mut<'_>, EntityComponentError> {
        // SAFETY:
        // - The caller must ensure simultaneous access is limited
        // - to components that are mutually independent.
        unsafe { component_ids.fetch_mut(self.cell) }
    }

    /// Consumes `self` and returns [untyped mutable reference(s)](MutUntyped)
    /// to component(s) with lifetime `'w` for the current entity, based on the
    /// given [`ComponentId`]s.
    ///
    /// **You should prefer to use the typed API [`EntityMut::into_mut`] where
    /// possible and only use this in cases where the actual component types
    /// are not known at compile time.**
    ///
    /// Unlike [`EntityMut::into_mut`], this returns untyped reference(s) to
    /// component(s), and it's the job of the caller to ensure the correct
    /// type(s) are dereferenced (if necessary).
    ///
    /// # Errors
    ///
    /// - Returns [`EntityComponentError::MissingComponent`] if the entity does
    ///   not have a component.
    /// - Returns [`EntityComponentError::AliasedMutability`] if a component
    ///   is requested multiple times.
    ///
    /// # Examples
    ///
    /// For examples on how to use this method, see [`EntityMut::get_mut_by_id`].
    #[inline]
    pub fn into_mut_by_id<F: DynamicComponentFetch>(
        self,
        component_ids: F,
    ) -> Result<F::Mut<'w>, EntityComponentError> {
        // SAFETY:
        // - consuming `self` ensures that no references exist to this entity's components.
        // - We have exclusive access to all components of this entity.
        unsafe { component_ids.fetch_mut(self.cell) }
    }

    /// Returns the source code location from which this entity has been spawned.
    #[cfg(feature = "track_location")]
    pub fn spawned_by(&self) -> &'static Location<'static> {
        self.cell.spawned_by()
    }
}

impl<'w> From<&'w mut EntityMut<'_>> for EntityMut<'w> {
    fn from(entity: &'w mut EntityMut<'_>) -> Self {
        entity.reborrow()
    }
}

impl<'w> From<EntityWorldMut<'w>> for EntityMut<'w> {
    fn from(entity: EntityWorldMut<'w>) -> Self {
        // SAFETY: `EntityWorldMut` guarantees exclusive access to the entire world.
        unsafe { EntityMut::new(entity.into_unsafe_entity_cell()) }
    }
}

impl<'a> From<&'a mut EntityWorldMut<'_>> for EntityMut<'a> {
    fn from(entity: &'a mut EntityWorldMut<'_>) -> Self {
        // SAFETY: `EntityWorldMut` guarantees exclusive access to the entire world.
        unsafe { EntityMut::new(entity.as_unsafe_entity_cell()) }
    }
}

impl<'a> TryFrom<FilteredEntityMut<'a>> for EntityMut<'a> {
    type Error = TryFromFilteredError;

    fn try_from(entity: FilteredEntityMut<'a>) -> Result<Self, Self::Error> {
        if !entity.access.has_read_all() {
            Err(TryFromFilteredError::MissingReadAllAccess)
        } else if !entity.access.has_write_all() {
            Err(TryFromFilteredError::MissingWriteAllAccess)
        } else {
            // SAFETY: check above guarantees exclusive access to all components of the entity.
            Ok(unsafe { EntityMut::new(entity.entity) })
        }
    }
}

impl<'a> TryFrom<&'a mut FilteredEntityMut<'_>> for EntityMut<'a> {
    type Error = TryFromFilteredError;

    fn try_from(entity: &'a mut FilteredEntityMut<'_>) -> Result<Self, Self::Error> {
        if !entity.access.has_read_all() {
            Err(TryFromFilteredError::MissingReadAllAccess)
        } else if !entity.access.has_write_all() {
            Err(TryFromFilteredError::MissingWriteAllAccess)
        } else {
            // SAFETY: check above guarantees exclusive access to all components of the entity.
            Ok(unsafe { EntityMut::new(entity.entity) })
        }
    }
}

impl PartialEq for EntityMut<'_> {
    fn eq(&self, other: &Self) -> bool {
        self.entity() == other.entity()
    }
}

impl Eq for EntityMut<'_> {}

#[expect(clippy::non_canonical_partial_ord_impl)]
impl PartialOrd for EntityMut<'_> {
    /// [`EntityMut`]'s comparison trait implementations match the underlying [`Entity`],
    /// and cannot discern between different worlds.
    fn partial_cmp(&self, other: &Self) -> Option<Ordering> {
        self.entity().partial_cmp(&other.entity())
    }
}

impl Ord for EntityMut<'_> {
    fn cmp(&self, other: &Self) -> Ordering {
        self.entity().cmp(&other.entity())
    }
}

impl Hash for EntityMut<'_> {
    fn hash<H: Hasher>(&self, state: &mut H) {
        self.entity().hash(state);
    }
}

impl EntityBorrow for EntityMut<'_> {
    fn entity(&self) -> Entity {
        self.id()
    }
}

// SAFETY: This type represents one Entity. We implement the comparison traits based on that Entity.
unsafe impl TrustedEntityBorrow for EntityMut<'_> {}

/// A mutable reference to a particular [`Entity`], and the entire world.
///
/// This is essentially a performance-optimized `(Entity, &mut World)` tuple,
/// which caches the [`EntityLocation`] to reduce duplicate lookups.
///
/// Since this type provides mutable access to the entire world, only one
/// [`EntityWorldMut`] can exist at a time for a given world.
///
/// See also [`EntityMut`], which allows disjoint mutable access to multiple
/// entities at once.  Unlike `EntityMut`, this type allows adding and
/// removing components, and despawning the entity.
pub struct EntityWorldMut<'w> {
    world: &'w mut World,
    entity: Entity,
    location: EntityLocation,
}

impl<'w> EntityWorldMut<'w> {
    #[track_caller]
    #[inline(never)]
    #[cold]
    fn panic_despawned(&self) -> ! {
        panic!(
            "Entity {} {}",
            self.entity,
            self.world
                .entities()
                .entity_does_not_exist_error_details_message(self.entity)
        );
    }

    #[inline(always)]
    #[track_caller]
    pub(crate) fn assert_not_despawned(&self) {
        if self.location.archetype_id == ArchetypeId::INVALID {
            self.panic_despawned();
        }
    }

    fn as_unsafe_entity_cell_readonly(&self) -> UnsafeEntityCell<'_> {
        self.assert_not_despawned();
        UnsafeEntityCell::new(
            self.world.as_unsafe_world_cell_readonly(),
            self.entity,
            self.location,
        )
    }
    fn as_unsafe_entity_cell(&mut self) -> UnsafeEntityCell<'_> {
        self.assert_not_despawned();
        UnsafeEntityCell::new(
            self.world.as_unsafe_world_cell(),
            self.entity,
            self.location,
        )
    }
    fn into_unsafe_entity_cell(self) -> UnsafeEntityCell<'w> {
        self.assert_not_despawned();
        UnsafeEntityCell::new(
            self.world.as_unsafe_world_cell(),
            self.entity,
            self.location,
        )
    }

    /// # Safety
    ///
    ///  - `entity` must be valid for `world`: the generation should match that of the entity at the same index.
    ///  - `location` must be sourced from `world`'s `Entities` and must exactly match the location for `entity`
    ///
    ///  The above is trivially satisfied if `location` was sourced from `world.entities().get(entity)`.
    #[inline]
    pub(crate) unsafe fn new(
        world: &'w mut World,
        entity: Entity,
        location: EntityLocation,
    ) -> Self {
        debug_assert!(world.entities().contains(entity));
        debug_assert_eq!(world.entities().get(entity), Some(location));

        EntityWorldMut {
            world,
            entity,
            location,
        }
    }

    /// Consumes `self` and returns read-only access to all of the entity's
    /// components, with the world `'w` lifetime.
    pub fn into_readonly(self) -> EntityRef<'w> {
        EntityRef::from(self)
    }

    /// Gets read-only access to all of the entity's components.
    pub fn as_readonly(&self) -> EntityRef<'_> {
        EntityRef::from(self)
    }

    /// Consumes `self` and returns non-structural mutable access to all of the
    /// entity's components, with the world `'w` lifetime.
    pub fn into_mutable(self) -> EntityMut<'w> {
        EntityMut::from(self)
    }

    /// Gets non-structural mutable access to all of the entity's components.
    pub fn as_mutable(&mut self) -> EntityMut<'_> {
        EntityMut::from(self)
    }

    /// Returns the [ID](Entity) of the current entity.
    #[inline]
    #[must_use = "Omit the .id() call if you do not need to store the `Entity` identifier."]
    pub fn id(&self) -> Entity {
        self.entity
    }

    /// Gets metadata indicating the location where the current entity is stored.
    ///
    /// # Panics
    ///
    /// If the entity has been despawned while this `EntityWorldMut` is still alive.
    #[inline]
    pub fn location(&self) -> EntityLocation {
        self.assert_not_despawned();
        self.location
    }

    /// Returns the archetype that the current entity belongs to.
    ///
    /// # Panics
    ///
    /// If the entity has been despawned while this `EntityWorldMut` is still alive.
    #[inline]
    pub fn archetype(&self) -> &Archetype {
        self.assert_not_despawned();
        &self.world.archetypes[self.location.archetype_id]
    }

    /// Returns `true` if the current entity has a component of type `T`.
    /// Otherwise, this returns `false`.
    ///
    /// ## Notes
    ///
    /// If you do not know the concrete type of a component, consider using
    /// [`Self::contains_id`] or [`Self::contains_type_id`].
    ///
    /// # Panics
    ///
    /// If the entity has been despawned while this `EntityWorldMut` is still alive.
    #[inline]
    pub fn contains<T: Component>(&self) -> bool {
        self.contains_type_id(TypeId::of::<T>())
    }

    /// Returns `true` if the current entity has a component identified by `component_id`.
    /// Otherwise, this returns false.
    ///
    /// ## Notes
    ///
    /// - If you know the concrete type of the component, you should prefer [`Self::contains`].
    /// - If you know the component's [`TypeId`] but not its [`ComponentId`], consider using
    ///     [`Self::contains_type_id`].
    ///
    /// # Panics
    ///
    /// If the entity has been despawned while this `EntityWorldMut` is still alive.
    #[inline]
    pub fn contains_id(&self, component_id: ComponentId) -> bool {
        self.as_unsafe_entity_cell_readonly()
            .contains_id(component_id)
    }

    /// Returns `true` if the current entity has a component with the type identified by `type_id`.
    /// Otherwise, this returns false.
    ///
    /// ## Notes
    ///
    /// - If you know the concrete type of the component, you should prefer [`Self::contains`].
    /// - If you have a [`ComponentId`] instead of a [`TypeId`], consider using [`Self::contains_id`].
    ///
    /// # Panics
    ///
    /// If the entity has been despawned while this `EntityWorldMut` is still alive.
    #[inline]
    pub fn contains_type_id(&self, type_id: TypeId) -> bool {
        self.as_unsafe_entity_cell_readonly()
            .contains_type_id(type_id)
    }

    /// Gets access to the component of type `T` for the current entity.
    /// Returns `None` if the entity does not have a component of type `T`.
    ///
    /// # Panics
    ///
    /// If the entity has been despawned while this `EntityWorldMut` is still alive.
    #[inline]
    pub fn get<T: Component>(&self) -> Option<&'_ T> {
        self.as_readonly().get()
    }

    /// Returns read-only components for the current entity that match the query `Q`.
    ///
    /// # Panics
    ///
    /// If the entity does not have the components required by the query `Q` or if the entity
    /// has been despawned while this `EntityWorldMut` is still alive.
    #[inline]
    pub fn components<Q: ReadOnlyQueryData>(&self) -> Q::Item<'_> {
        self.as_readonly().components::<Q>()
    }

    /// Returns read-only components for the current entity that match the query `Q`,
    /// or `None` if the entity does not have the components required by the query `Q`.
    ///
    /// # Panics
    ///
    /// If the entity has been despawned while this `EntityWorldMut` is still alive.
    #[inline]
    pub fn get_components<Q: ReadOnlyQueryData>(&self) -> Option<Q::Item<'_>> {
        self.as_readonly().get_components::<Q>()
    }

    /// Consumes `self` and gets access to the component of type `T` with
    /// the world `'w` lifetime for the current entity.
    /// Returns `None` if the entity does not have a component of type `T`.
    ///
    /// # Panics
    ///
    /// If the entity has been despawned while this `EntityWorldMut` is still alive.
    #[inline]
    pub fn into_borrow<T: Component>(self) -> Option<&'w T> {
        self.into_readonly().get()
    }

    /// Gets access to the component of type `T` for the current entity,
    /// including change detection information as a [`Ref`].
    ///
    /// Returns `None` if the entity does not have a component of type `T`.
    ///
    /// # Panics
    ///
    /// If the entity has been despawned while this `EntityWorldMut` is still alive.
    #[inline]
    pub fn get_ref<T: Component>(&self) -> Option<Ref<'_, T>> {
        self.as_readonly().get_ref()
    }

    /// Consumes `self` and gets access to the component of type `T`
    /// with the world `'w` lifetime for the current entity,
    /// including change detection information as a [`Ref`].
    ///
    /// Returns `None` if the entity does not have a component of type `T`.
    ///
    /// # Panics
    ///
    /// If the entity has been despawned while this `EntityWorldMut` is still alive.
    #[inline]
    pub fn into_ref<T: Component>(self) -> Option<Ref<'w, T>> {
        self.into_readonly().get_ref()
    }

    /// Gets mutable access to the component of type `T` for the current entity.
    /// Returns `None` if the entity does not have a component of type `T`.
    ///
    /// # Panics
    ///
    /// If the entity has been despawned while this `EntityWorldMut` is still alive.
    #[inline]
    pub fn get_mut<T: Component<Mutability = Mutable>>(&mut self) -> Option<Mut<'_, T>> {
        self.as_mutable().into_mut()
    }

    /// Temporarily removes a [`Component`] `T` from this [`Entity`] and runs the
    /// provided closure on it, returning the result if `T` was available.
    /// This will trigger the `OnRemove` and `OnReplace` component hooks without
    /// causing an archetype move.
    ///
    /// This is most useful with immutable components, where removal and reinsertion
    /// is the only way to modify a value.
    ///
    /// If you do not need to ensure the above hooks are triggered, and your component
    /// is mutable, prefer using [`get_mut`](EntityWorldMut::get_mut).
    ///
    /// # Examples
    ///
    /// ```rust
    /// # use bevy_ecs::prelude::*;
    /// #
    /// #[derive(Component, PartialEq, Eq, Debug)]
    /// #[component(immutable)]
    /// struct Foo(bool);
    ///
    /// # let mut world = World::default();
    /// # world.register_component::<Foo>();
    /// #
    /// # let entity = world.spawn(Foo(false)).id();
    /// #
    /// # let mut entity = world.entity_mut(entity);
    /// #
    /// # assert_eq!(entity.get::<Foo>(), Some(&Foo(false)));
    /// #
    /// entity.modify_component(|foo: &mut Foo| {
    ///     foo.0 = true;
    /// });
    /// #
    /// # assert_eq!(entity.get::<Foo>(), Some(&Foo(true)));
    /// ```
    ///
    /// # Panics
    ///
    /// If the entity has been despawned while this `EntityWorldMut` is still alive.
    #[inline]
    pub fn modify_component<T: Component, R>(&mut self, f: impl FnOnce(&mut T) -> R) -> Option<R> {
        self.assert_not_despawned();

        let result = self
            .world
            .modify_component(self.entity, f)
            .expect("entity access must be valid")?;

        self.update_location();

        Some(result)
    }

    /// Gets mutable access to the component of type `T` for the current entity.
    /// Returns `None` if the entity does not have a component of type `T`.
    ///
    /// # Safety
    ///
    /// - `T` must be a mutable component
    #[inline]
    pub unsafe fn get_mut_assume_mutable<T: Component>(&mut self) -> Option<Mut<'_, T>> {
        self.as_mutable().into_mut_assume_mutable()
    }

    /// Consumes `self` and gets mutable access to the component of type `T`
    /// with the world `'w` lifetime for the current entity.
    /// Returns `None` if the entity does not have a component of type `T`.
    ///
    /// # Panics
    ///
    /// If the entity has been despawned while this `EntityWorldMut` is still alive.
    #[inline]
    pub fn into_mut<T: Component<Mutability = Mutable>>(self) -> Option<Mut<'w, T>> {
        // SAFETY: consuming `self` implies exclusive access
        unsafe { self.into_unsafe_entity_cell().get_mut() }
    }

    /// Retrieves the change ticks for the given component. This can be useful for implementing change
    /// detection in custom runtimes.
    ///
    /// # Panics
    ///
    /// If the entity has been despawned while this `EntityWorldMut` is still alive.
    #[inline]
    pub fn get_change_ticks<T: Component>(&self) -> Option<ComponentTicks> {
        self.as_readonly().get_change_ticks::<T>()
    }

    /// Retrieves the change ticks for the given [`ComponentId`]. This can be useful for implementing change
    /// detection in custom runtimes.
    ///
    /// **You should prefer to use the typed API [`EntityWorldMut::get_change_ticks`] where possible and only
    /// use this in cases where the actual component types are not known at
    /// compile time.**
    ///
    /// # Panics
    ///
    /// If the entity has been despawned while this `EntityWorldMut` is still alive.
    #[inline]
    pub fn get_change_ticks_by_id(&self, component_id: ComponentId) -> Option<ComponentTicks> {
        self.as_readonly().get_change_ticks_by_id(component_id)
    }

    /// Returns [untyped read-only reference(s)](Ptr) to component(s) for the
    /// current entity, based on the given [`ComponentId`]s.
    ///
    /// **You should prefer to use the typed API [`EntityWorldMut::get`] where
    /// possible and only use this in cases where the actual component types
    /// are not known at compile time.**
    ///
    /// Unlike [`EntityWorldMut::get`], this returns untyped reference(s) to
    /// component(s), and it's the job of the caller to ensure the correct
    /// type(s) are dereferenced (if necessary).
    ///
    /// # Errors
    ///
    /// Returns [`EntityComponentError::MissingComponent`] if the entity does
    /// not have a component.
    ///
    /// # Examples
    ///
    /// For examples on how to use this method, see [`EntityRef::get_by_id`].
    ///
    /// # Panics
    ///
    /// If the entity has been despawned while this `EntityWorldMut` is still alive.
    #[inline]
    pub fn get_by_id<F: DynamicComponentFetch>(
        &self,
        component_ids: F,
    ) -> Result<F::Ref<'_>, EntityComponentError> {
        self.as_readonly().get_by_id(component_ids)
    }

    /// Consumes `self` and returns [untyped read-only reference(s)](Ptr) to
    /// component(s) with lifetime `'w` for the current entity, based on the
    /// given [`ComponentId`]s.
    ///
    /// **You should prefer to use the typed API [`EntityWorldMut::into_borrow`]
    /// where possible and only use this in cases where the actual component
    /// types are not known at compile time.**
    ///
    /// Unlike [`EntityWorldMut::into_borrow`], this returns untyped reference(s) to
    /// component(s), and it's the job of the caller to ensure the correct
    /// type(s) are dereferenced (if necessary).
    ///
    /// # Errors
    ///
    /// Returns [`EntityComponentError::MissingComponent`] if the entity does
    /// not have a component.
    ///
    /// # Examples
    ///
    /// For examples on how to use this method, see [`EntityRef::get_by_id`].
    ///
    /// # Panics
    ///
    /// If the entity has been despawned while this `EntityWorldMut` is still alive.
    #[inline]
    pub fn into_borrow_by_id<F: DynamicComponentFetch>(
        self,
        component_ids: F,
    ) -> Result<F::Ref<'w>, EntityComponentError> {
        self.into_readonly().get_by_id(component_ids)
    }

    /// Returns [untyped mutable reference(s)](MutUntyped) to component(s) for
    /// the current entity, based on the given [`ComponentId`]s.
    ///
    /// **You should prefer to use the typed API [`EntityWorldMut::get_mut`] where
    /// possible and only use this in cases where the actual component types
    /// are not known at compile time.**
    ///
    /// Unlike [`EntityWorldMut::get_mut`], this returns untyped reference(s) to
    /// component(s), and it's the job of the caller to ensure the correct
    /// type(s) are dereferenced (if necessary).
    ///
    /// # Errors
    ///
    /// - Returns [`EntityComponentError::MissingComponent`] if the entity does
    ///   not have a component.
    /// - Returns [`EntityComponentError::AliasedMutability`] if a component
    ///   is requested multiple times.
    ///
    /// # Examples
    ///
    /// For examples on how to use this method, see [`EntityMut::get_mut_by_id`].
    ///
    /// # Panics
    ///
    /// If the entity has been despawned while this `EntityWorldMut` is still alive.
    #[inline]
    pub fn get_mut_by_id<F: DynamicComponentFetch>(
        &mut self,
        component_ids: F,
    ) -> Result<F::Mut<'_>, EntityComponentError> {
        self.as_mutable().into_mut_by_id(component_ids)
    }

    /// Consumes `self` and returns [untyped mutable reference(s)](MutUntyped)
    /// to component(s) with lifetime `'w` for the current entity, based on the
    /// given [`ComponentId`]s.
    ///
    /// **You should prefer to use the typed API [`EntityWorldMut::into_mut`] where
    /// possible and only use this in cases where the actual component types
    /// are not known at compile time.**
    ///
    /// Unlike [`EntityWorldMut::into_mut`], this returns untyped reference(s) to
    /// component(s), and it's the job of the caller to ensure the correct
    /// type(s) are dereferenced (if necessary).
    ///
    /// # Errors
    ///
    /// - Returns [`EntityComponentError::MissingComponent`] if the entity does
    ///   not have a component.
    /// - Returns [`EntityComponentError::AliasedMutability`] if a component
    ///   is requested multiple times.
    ///
    /// # Examples
    ///
    /// For examples on how to use this method, see [`EntityMut::get_mut_by_id`].
    ///
    /// # Panics
    ///
    /// If the entity has been despawned while this `EntityWorldMut` is still alive.
    #[inline]
    pub fn into_mut_by_id<F: DynamicComponentFetch>(
        self,
        component_ids: F,
    ) -> Result<F::Mut<'w>, EntityComponentError> {
        self.into_mutable().into_mut_by_id(component_ids)
    }

    /// Adds a [`Bundle`] of components to the entity.
    ///
    /// This will overwrite any previous value(s) of the same component type.
    ///
    /// # Panics
    ///
    /// If the entity has been despawned while this `EntityWorldMut` is still alive.
    #[track_caller]
    pub fn insert<T: Bundle>(&mut self, bundle: T) -> &mut Self {
        self.insert_with_caller(
            bundle,
            InsertMode::Replace,
            #[cfg(feature = "track_location")]
            Location::caller(),
        )
    }

    /// Adds a [`Bundle`] of components to the entity without overwriting.
    ///
    /// This will leave any previous value(s) of the same component type
    /// unchanged.
    ///
    /// # Panics
    ///
    /// If the entity has been despawned while this `EntityWorldMut` is still alive.
    #[track_caller]
    pub fn insert_if_new<T: Bundle>(&mut self, bundle: T) -> &mut Self {
        self.insert_with_caller(
            bundle,
            InsertMode::Keep,
            #[cfg(feature = "track_location")]
            Location::caller(),
        )
    }

    /// Split into a new function so we can pass the calling location into the function when using
    /// as a command.
    #[inline]
    pub(crate) fn insert_with_caller<T: Bundle>(
        &mut self,
        bundle: T,
        mode: InsertMode,
        #[cfg(feature = "track_location")] caller: &'static Location,
    ) -> &mut Self {
        self.assert_not_despawned();
        let change_tick = self.world.change_tick();
        let mut bundle_inserter =
            BundleInserter::new::<T>(self.world, self.location.archetype_id, change_tick);
        self.location =
            // SAFETY: location matches current entity. `T` matches `bundle_info`
            unsafe {
                bundle_inserter.insert(self.entity, self.location, bundle, mode, #[cfg(feature = "track_location")] caller)
            };
        self.world.flush();
        self.update_location();
        self
    }

    /// Inserts a dynamic [`Component`] into the entity.
    ///
    /// This will overwrite any previous value(s) of the same component type.
    ///
    /// You should prefer to use the typed API [`EntityWorldMut::insert`] where possible.
    ///
    /// # Safety
    ///
    /// - [`ComponentId`] must be from the same world as [`EntityWorldMut`]
    /// - [`OwningPtr`] must be a valid reference to the type represented by [`ComponentId`]
    ///
    /// # Panics
    ///
    /// If the entity has been despawned while this `EntityWorldMut` is still alive.
    #[track_caller]
    pub unsafe fn insert_by_id(
        &mut self,
        component_id: ComponentId,
        component: OwningPtr<'_>,
    ) -> &mut Self {
        self.insert_by_id_with_caller(
            component_id,
            component,
            #[cfg(feature = "track_location")]
            Location::caller(),
        )
    }

    /// # Safety
    /// See [`EntityWorldMut::insert_by_id`]
    #[inline]
    pub(crate) unsafe fn insert_by_id_with_caller(
        &mut self,
        component_id: ComponentId,
        component: OwningPtr<'_>,
        #[cfg(feature = "track_location")] caller: &'static Location<'static>,
    ) -> &mut Self {
        self.assert_not_despawned();
        let change_tick = self.world.change_tick();
        let bundle_id = self
            .world
            .bundles
            .init_component_info(&self.world.components, component_id);
        let storage_type = self.world.bundles.get_storage_unchecked(bundle_id);

        let bundle_inserter = BundleInserter::new_with_id(
            self.world,
            self.location.archetype_id,
            bundle_id,
            change_tick,
        );

        self.location = insert_dynamic_bundle(
            bundle_inserter,
            self.entity,
            self.location,
            Some(component).into_iter(),
            Some(storage_type).iter().cloned(),
            #[cfg(feature = "track_location")]
            caller,
        );
        self.world.flush();
        self.update_location();
        self
    }

    /// Inserts a dynamic [`Bundle`] into the entity.
    ///
    /// This will overwrite any previous value(s) of the same component type.
    ///
    /// You should prefer to use the typed API [`EntityWorldMut::insert`] where possible.
    /// If your [`Bundle`] only has one component, use the cached API [`EntityWorldMut::insert_by_id`].
    ///
    /// If possible, pass a sorted slice of `ComponentId` to maximize caching potential.
    ///
    /// # Safety
    /// - Each [`ComponentId`] must be from the same world as [`EntityWorldMut`]
    /// - Each [`OwningPtr`] must be a valid reference to the type represented by [`ComponentId`]
    ///
    /// # Panics
    ///
    /// If the entity has been despawned while this `EntityWorldMut` is still alive.
    #[track_caller]
    pub unsafe fn insert_by_ids<'a, I: Iterator<Item = OwningPtr<'a>>>(
        &mut self,
        component_ids: &[ComponentId],
        iter_components: I,
    ) -> &mut Self {
        self.assert_not_despawned();
        let change_tick = self.world.change_tick();
        let bundle_id = self
            .world
            .bundles
            .init_dynamic_info(&self.world.components, component_ids);
        let mut storage_types =
            core::mem::take(self.world.bundles.get_storages_unchecked(bundle_id));
        let bundle_inserter = BundleInserter::new_with_id(
            self.world,
            self.location.archetype_id,
            bundle_id,
            change_tick,
        );

        self.location = insert_dynamic_bundle(
            bundle_inserter,
            self.entity,
            self.location,
            iter_components,
            (*storage_types).iter().cloned(),
            #[cfg(feature = "track_location")]
            Location::caller(),
        );
        *self.world.bundles.get_storages_unchecked(bundle_id) = core::mem::take(&mut storage_types);
        self.world.flush();
        self.update_location();
        self
    }

    /// Removes all components in the [`Bundle`] from the entity and returns their previous values.
    ///
    /// **Note:** If the entity does not have every component in the bundle, this method will not
    /// remove any of them.
    ///
    /// # Panics
    ///
    /// If the entity has been despawned while this `EntityWorldMut` is still alive.
    // TODO: BundleRemover?
    #[must_use]
    #[track_caller]
    pub fn take<T: Bundle>(&mut self) -> Option<T> {
        self.assert_not_despawned();
        let world = &mut self.world;
        let storages = &mut world.storages;
        let components = &mut world.components;
        let bundle_id = world.bundles.register_info::<T>(components, storages);
        // SAFETY: We just ensured this bundle exists
        let bundle_info = unsafe { world.bundles.get_unchecked(bundle_id) };
        let old_location = self.location;
        // SAFETY: `archetype_id` exists because it is referenced in the old `EntityLocation` which is valid,
        // components exist in `bundle_info` because `Bundles::init_info` initializes a `BundleInfo` containing all components of the bundle type `T`
        let new_archetype_id = unsafe {
            bundle_info.remove_bundle_from_archetype(
                &mut world.archetypes,
                storages,
                components,
                &world.observers,
                old_location.archetype_id,
                false,
            )?
        };

        if new_archetype_id == old_location.archetype_id {
            return None;
        }

        let entity = self.entity;
        // SAFETY: Archetypes and Bundles cannot be mutably aliased through DeferredWorld
        let (old_archetype, bundle_info, mut deferred_world) = unsafe {
            let bundle_info: *const BundleInfo = bundle_info;
            let world = world.as_unsafe_world_cell();
            (
                &world.archetypes()[old_location.archetype_id],
                &*bundle_info,
                world.into_deferred(),
            )
        };

        // SAFETY: all bundle components exist in World
        unsafe {
            trigger_on_replace_and_on_remove_hooks_and_observers(
                &mut deferred_world,
                old_archetype,
                entity,
                bundle_info,
                #[cfg(feature = "track_location")]
                Location::caller(),
            );
        }

        let archetypes = &mut world.archetypes;
        let storages = &mut world.storages;
        let components = &mut world.components;
        let entities = &mut world.entities;
        let removed_components = &mut world.removed_components;

        let entity = self.entity;
        let mut bundle_components = bundle_info.iter_explicit_components();
        // SAFETY: bundle components are iterated in order, which guarantees that the component type
        // matches
        let result = unsafe {
            T::from_components(storages, &mut |storages| {
                let component_id = bundle_components.next().unwrap();
                // SAFETY:
                // - entity location is valid
                // - table row is removed below, without dropping the contents
                // - `components` comes from the same world as `storages`
                take_component(
                    storages,
                    components,
                    removed_components,
                    component_id,
                    entity,
                    old_location,
                )
            })
        };

        #[allow(clippy::undocumented_unsafe_blocks)] // TODO: document why this is safe
        unsafe {
            Self::move_entity_from_remove::<false>(
                entity,
                &mut self.location,
                old_location.archetype_id,
                old_location,
                entities,
                archetypes,
                storages,
                new_archetype_id,
            );
        }
        self.world.flush();
        self.update_location();
        Some(result)
    }

    /// # Safety
    ///
    /// `new_archetype_id` must have the same or a subset of the components
    /// in `old_archetype_id`. Probably more safety stuff too, audit a call to
    /// this fn as if the code here was written inline
    ///
    /// when DROP is true removed components will be dropped otherwise they will be forgotten
    // We use a const generic here so that we are less reliant on
    // inlining for rustc to optimize out the `match DROP`
    unsafe fn move_entity_from_remove<const DROP: bool>(
        entity: Entity,
        self_location: &mut EntityLocation,
        old_archetype_id: ArchetypeId,
        old_location: EntityLocation,
        entities: &mut Entities,
        archetypes: &mut Archetypes,
        storages: &mut Storages,
        new_archetype_id: ArchetypeId,
    ) {
        let old_archetype = &mut archetypes[old_archetype_id];
        let remove_result = old_archetype.swap_remove(old_location.archetype_row);
        // if an entity was moved into this entity's archetype row, update its archetype row
        if let Some(swapped_entity) = remove_result.swapped_entity {
            let swapped_location = entities.get(swapped_entity).unwrap();

            entities.set(
                swapped_entity.index(),
                EntityLocation {
                    archetype_id: swapped_location.archetype_id,
                    archetype_row: old_location.archetype_row,
                    table_id: swapped_location.table_id,
                    table_row: swapped_location.table_row,
                },
            );
        }
        let old_table_row = remove_result.table_row;
        let old_table_id = old_archetype.table_id();
        let new_archetype = &mut archetypes[new_archetype_id];

        let new_location = if old_table_id == new_archetype.table_id() {
            new_archetype.allocate(entity, old_table_row)
        } else {
            let (old_table, new_table) = storages
                .tables
                .get_2_mut(old_table_id, new_archetype.table_id());

            let move_result = if DROP {
                // SAFETY: old_table_row exists
                unsafe { old_table.move_to_and_drop_missing_unchecked(old_table_row, new_table) }
            } else {
                // SAFETY: old_table_row exists
                unsafe { old_table.move_to_and_forget_missing_unchecked(old_table_row, new_table) }
            };

            // SAFETY: move_result.new_row is a valid position in new_archetype's table
            let new_location = unsafe { new_archetype.allocate(entity, move_result.new_row) };

            // if an entity was moved into this entity's table row, update its table row
            if let Some(swapped_entity) = move_result.swapped_entity {
                let swapped_location = entities.get(swapped_entity).unwrap();

                entities.set(
                    swapped_entity.index(),
                    EntityLocation {
                        archetype_id: swapped_location.archetype_id,
                        archetype_row: swapped_location.archetype_row,
                        table_id: swapped_location.table_id,
                        table_row: old_location.table_row,
                    },
                );
                archetypes[swapped_location.archetype_id]
                    .set_entity_table_row(swapped_location.archetype_row, old_table_row);
            }

            new_location
        };

        *self_location = new_location;
        // SAFETY: The entity is valid and has been moved to the new location already.
        unsafe {
            entities.set(entity.index(), new_location);
        }
    }

    /// Remove the components of `bundle` from `entity`.
    ///
    /// # Safety
    /// - A `BundleInfo` with the corresponding `BundleId` must have been initialized.
<<<<<<< HEAD
    #[allow(clippy::too_many_arguments)]
    unsafe fn remove_bundle(
        &mut self,
        bundle: BundleId,
        #[cfg(feature = "track_location")] caller: &'static Location<'static>,
    ) -> EntityLocation {
=======
    unsafe fn remove_bundle(&mut self, bundle: BundleId) -> EntityLocation {
>>>>>>> 0a9740c1
        let entity = self.entity;
        let world = &mut self.world;
        let location = self.location;
        // SAFETY: the caller guarantees that the BundleInfo for this id has been initialized.
        let bundle_info = world.bundles.get_unchecked(bundle);

        // SAFETY: `archetype_id` exists because it is referenced in `location` which is valid
        // and components in `bundle_info` must exist due to this function's safety invariants.
        let new_archetype_id = bundle_info
            .remove_bundle_from_archetype(
                &mut world.archetypes,
                &mut world.storages,
                &world.components,
                &world.observers,
                location.archetype_id,
                // components from the bundle that are not present on the entity are ignored
                true,
            )
            .expect("intersections should always return a result");

        if new_archetype_id == location.archetype_id {
            return location;
        }

        // SAFETY: Archetypes and Bundles cannot be mutably aliased through DeferredWorld
        let (old_archetype, bundle_info, mut deferred_world) = unsafe {
            let bundle_info: *const BundleInfo = bundle_info;
            let world = world.as_unsafe_world_cell();
            (
                &world.archetypes()[location.archetype_id],
                &*bundle_info,
                world.into_deferred(),
            )
        };

        // SAFETY: all bundle components exist in World
        unsafe {
            trigger_on_replace_and_on_remove_hooks_and_observers(
                &mut deferred_world,
                old_archetype,
                entity,
                bundle_info,
                #[cfg(feature = "track_location")]
                caller,
            );
        }

        let old_archetype = &world.archetypes[location.archetype_id];
        for component_id in bundle_info.iter_explicit_components() {
            if old_archetype.contains(component_id) {
                world.removed_components.send(component_id, entity);

                // Make sure to drop components stored in sparse sets.
                // Dense components are dropped later in `move_to_and_drop_missing_unchecked`.
                if let Some(StorageType::SparseSet) = old_archetype.get_storage_type(component_id) {
                    world
                        .storages
                        .sparse_sets
                        .get_mut(component_id)
                        .unwrap()
                        .remove(entity);
                }
            }
        }

        // SAFETY: `new_archetype_id` is a subset of the components in `old_location.archetype_id`
        // because it is created by removing a bundle from these components.
        let mut new_location = location;
        Self::move_entity_from_remove::<true>(
            entity,
            &mut new_location,
            location.archetype_id,
            location,
            &mut world.entities,
            &mut world.archetypes,
            &mut world.storages,
            new_archetype_id,
        );

        new_location
    }

    /// Removes any components in the [`Bundle`] from the entity.
    ///
    /// See [`EntityCommands::remove`](crate::system::EntityCommands::remove) for more details.
    ///
    /// # Panics
    ///
    /// If the entity has been despawned while this `EntityWorldMut` is still alive.
    // TODO: BundleRemover?
    #[track_caller]
    pub fn remove<T: Bundle>(&mut self) -> &mut Self {
        self.remove_with_caller::<T>(
            #[cfg(feature = "track_location")]
            Location::caller(),
        )
    }

    #[inline]
    pub(crate) fn remove_with_caller<T: Bundle>(
        &mut self,
        #[cfg(feature = "track_location")] caller: &'static Location<'static>,
    ) -> &mut Self {
        self.assert_not_despawned();
        let storages = &mut self.world.storages;
        let components = &mut self.world.components;
        let bundle_info = self.world.bundles.register_info::<T>(components, storages);

        // SAFETY: the `BundleInfo` is initialized above
        self.location = unsafe {
            self.remove_bundle(
                bundle_info,
                #[cfg(feature = "track_location")]
                caller,
            )
        };
        self.world.flush();
        self.update_location();
        self
    }

    /// Removes all components in the [`Bundle`] and remove all required components for each component in the bundle
    ///
    /// # Panics
    ///
    /// If the entity has been despawned while this `EntityWorldMut` is still alive.
    #[track_caller]
    pub fn remove_with_requires<T: Bundle>(&mut self) -> &mut Self {
        self.remove_with_requires_with_caller::<T>(
            #[cfg(feature = "track_location")]
            Location::caller(),
        )
    }

    pub(crate) fn remove_with_requires_with_caller<T: Bundle>(
        &mut self,
        #[cfg(feature = "track_location")] caller: &'static Location<'static>,
    ) -> &mut Self {
        self.assert_not_despawned();
        let storages = &mut self.world.storages;
        let components = &mut self.world.components;
        let bundles = &mut self.world.bundles;

        let bundle_id = bundles.register_contributed_bundle_info::<T>(components, storages);

        // SAFETY: the dynamic `BundleInfo` is initialized above
        self.location = unsafe {
            self.remove_bundle(
                bundle_id,
                #[cfg(feature = "track_location")]
                caller,
            )
        };
        self.world.flush();
        self.update_location();
        self
    }

    /// Removes any components except those in the [`Bundle`] (and its Required Components) from the entity.
    ///
    /// See [`EntityCommands::retain`](crate::system::EntityCommands::retain) for more details.
    ///
    /// # Panics
    ///
    /// If the entity has been despawned while this `EntityWorldMut` is still alive.
    #[track_caller]
    pub fn retain<T: Bundle>(&mut self) -> &mut Self {
        self.retain_with_caller::<T>(
            #[cfg(feature = "track_location")]
            Location::caller(),
        )
    }

    #[inline]
    pub(crate) fn retain_with_caller<T: Bundle>(
        &mut self,
        #[cfg(feature = "track_location")] caller: &'static Location<'static>,
    ) -> &mut Self {
        self.assert_not_despawned();
        let archetypes = &mut self.world.archetypes;
        let storages = &mut self.world.storages;
        let components = &mut self.world.components;

        let retained_bundle = self.world.bundles.register_info::<T>(components, storages);
        // SAFETY: `retained_bundle` exists as we just initialized it.
        let retained_bundle_info = unsafe { self.world.bundles.get_unchecked(retained_bundle) };
        let old_location = self.location;
        let old_archetype = &mut archetypes[old_location.archetype_id];

        // PERF: this could be stored in an Archetype Edge
        let to_remove = &old_archetype
            .components()
            .filter(|c| !retained_bundle_info.contributed_components().contains(c))
            .collect::<Vec<_>>();
        let remove_bundle = self.world.bundles.init_dynamic_info(components, to_remove);

        // SAFETY: the `BundleInfo` for the components to remove is initialized above
        self.location = unsafe {
            self.remove_bundle(
                remove_bundle,
                #[cfg(feature = "track_location")]
                caller,
            )
        };
        self.world.flush();
        self.update_location();
        self
    }

    /// Removes a dynamic [`Component`] from the entity if it exists.
    ///
    /// You should prefer to use the typed API [`EntityWorldMut::remove`] where possible.
    ///
    /// # Panics
    ///
    /// Panics if the provided [`ComponentId`] does not exist in the [`World`] or if the
    /// entity has been despawned while this `EntityWorldMut` is still alive.
    #[track_caller]
    pub fn remove_by_id(&mut self, component_id: ComponentId) -> &mut Self {
        self.remove_by_id_with_caller(
            component_id,
            #[cfg(feature = "track_location")]
            Location::caller(),
        )
    }

    #[inline]
    pub(crate) fn remove_by_id_with_caller(
        &mut self,
        component_id: ComponentId,
        #[cfg(feature = "track_location")] caller: &'static Location<'static>,
    ) -> &mut Self {
        self.assert_not_despawned();
        let components = &mut self.world.components;

        let bundle_id = self
            .world
            .bundles
            .init_component_info(components, component_id);

        // SAFETY: the `BundleInfo` for this `component_id` is initialized above
        self.location = unsafe {
            self.remove_bundle(
                bundle_id,
                #[cfg(feature = "track_location")]
                caller,
            )
        };
        self.world.flush();
        self.update_location();
        self
    }

    /// Removes a dynamic bundle from the entity if it exists.
    ///
    /// You should prefer to use the typed API [`EntityWorldMut::remove`] where possible.
    ///
    /// # Panics
    ///
    /// Panics if any of the provided [`ComponentId`]s do not exist in the [`World`] or if the
    /// entity has been despawned while this `EntityWorldMut` is still alive.
    #[track_caller]
    pub fn remove_by_ids(&mut self, component_ids: &[ComponentId]) -> &mut Self {
        self.assert_not_despawned();
        let components = &mut self.world.components;

        let bundle_id = self
            .world
            .bundles
            .init_dynamic_info(components, component_ids);

        // SAFETY: the `BundleInfo` for this `bundle_id` is initialized above
        unsafe {
            self.remove_bundle(
                bundle_id,
                #[cfg(feature = "track_location")]
                Location::caller(),
            )
        };

        self.world.flush();
        self.update_location();
        self
    }

    /// Removes all components associated with the entity.
    ///
    /// # Panics
    ///
    /// If the entity has been despawned while this `EntityWorldMut` is still alive.
    #[track_caller]
    pub fn clear(&mut self) -> &mut Self {
        self.clear_with_caller(
            #[cfg(feature = "track_location")]
            Location::caller(),
        )
    }

    #[inline]
    pub(crate) fn clear_with_caller(
        &mut self,

        #[cfg(feature = "track_location")] caller: &'static Location<'static>,
    ) -> &mut Self {
        self.assert_not_despawned();
        let component_ids: Vec<ComponentId> = self.archetype().components().collect();
        let components = &mut self.world.components;

        let bundle_id = self
            .world
            .bundles
            .init_dynamic_info(components, component_ids.as_slice());

        // SAFETY: the `BundleInfo` for this `component_id` is initialized above
        self.location = unsafe {
            self.remove_bundle(
                bundle_id,
                #[cfg(feature = "track_location")]
                caller,
            )
        };
        self.world.flush();
        self.update_location();
        self
    }

    /// Despawns the current entity.
    ///
    /// See [`World::despawn`] for more details.
    ///
    /// # Panics
    ///
    /// If the entity has been despawned while this `EntityWorldMut` is still alive.
    #[track_caller]
    pub fn despawn(self) {
        self.despawn_with_caller(
            #[cfg(feature = "track_location")]
            Location::caller(),
        );
    }

    pub(crate) fn despawn_with_caller(
        self,
        #[cfg(feature = "track_location")] caller: &'static Location,
    ) {
        self.assert_not_despawned();
        let world = self.world;
        let archetype = &world.archetypes[self.location.archetype_id];

        // SAFETY: Archetype cannot be mutably aliased by DeferredWorld
        let (archetype, mut deferred_world) = unsafe {
            let archetype: *const Archetype = archetype;
            let world = world.as_unsafe_world_cell();
            (&*archetype, world.into_deferred())
        };

        // SAFETY: All components in the archetype exist in world
        unsafe {
            if archetype.has_replace_observer() {
                deferred_world.trigger_observers(
                    ON_REPLACE,
                    self.entity,
                    archetype.components(),
                    #[cfg(feature = "track_location")]
                    Location::caller(),
                );
            }
            deferred_world.trigger_on_replace(
                archetype,
                self.entity,
                archetype.components(),
                #[cfg(feature = "track_location")]
                Location::caller(),
            );
            if archetype.has_remove_observer() {
                deferred_world.trigger_observers(
                    ON_REMOVE,
                    self.entity,
                    archetype.components(),
                    #[cfg(feature = "track_location")]
                    Location::caller(),
                );
            }
            deferred_world.trigger_on_remove(
                archetype,
                self.entity,
                archetype.components(),
                #[cfg(feature = "track_location")]
                Location::caller(),
            );
        }

        for component_id in archetype.components() {
            world.removed_components.send(component_id, self.entity);
        }

        // Observers and on_remove hooks may reserve new entities, which
        // requires a flush before Entities::free may be called.
        world.flush_entities();

        let location = world
            .entities
            .free(self.entity)
            .expect("entity should exist at this point.");
        let table_row;
        let moved_entity;

        {
            let archetype = &mut world.archetypes[self.location.archetype_id];
            let remove_result = archetype.swap_remove(location.archetype_row);
            if let Some(swapped_entity) = remove_result.swapped_entity {
                let swapped_location = world.entities.get(swapped_entity).unwrap();
                // SAFETY: swapped_entity is valid and the swapped entity's components are
                // moved to the new location immediately after.
                unsafe {
                    world.entities.set(
                        swapped_entity.index(),
                        EntityLocation {
                            archetype_id: swapped_location.archetype_id,
                            archetype_row: location.archetype_row,
                            table_id: swapped_location.table_id,
                            table_row: swapped_location.table_row,
                        },
                    );
                }
            }
            table_row = remove_result.table_row;

            for component_id in archetype.sparse_set_components() {
                let sparse_set = world.storages.sparse_sets.get_mut(component_id).unwrap();
                sparse_set.remove(self.entity);
            }
            // SAFETY: table rows stored in archetypes always exist
            moved_entity = unsafe {
                world.storages.tables[archetype.table_id()].swap_remove_unchecked(table_row)
            };
        };

        if let Some(moved_entity) = moved_entity {
            let moved_location = world.entities.get(moved_entity).unwrap();
            // SAFETY: `moved_entity` is valid and the provided `EntityLocation` accurately reflects
            //         the current location of the entity and its component data.
            unsafe {
                world.entities.set(
                    moved_entity.index(),
                    EntityLocation {
                        archetype_id: moved_location.archetype_id,
                        archetype_row: moved_location.archetype_row,
                        table_id: moved_location.table_id,
                        table_row,
                    },
                );
            }
            world.archetypes[moved_location.archetype_id]
                .set_entity_table_row(moved_location.archetype_row, table_row);
        }
        world.flush();

        #[cfg(feature = "track_location")]
        {
            // SAFETY: No structural changes
            unsafe {
                world
                    .entities_mut()
                    .set_spawned_or_despawned_by(self.entity.index(), caller);
            }
        }
    }

    /// Ensures any commands triggered by the actions of Self are applied, equivalent to [`World::flush`]
    pub fn flush(self) -> Entity {
        self.world.flush();
        self.entity
    }

    /// Gets read-only access to the world that the current entity belongs to.
    #[inline]
    pub fn world(&self) -> &World {
        self.world
    }

    /// Returns this entity's world.
    ///
    /// See [`EntityWorldMut::world_scope`] or [`EntityWorldMut::into_world_mut`] for a safe alternative.
    ///
    /// # Safety
    /// Caller must not modify the world in a way that changes the current entity's location
    /// If the caller _does_ do something that could change the location, `self.update_location()`
    /// must be called before using any other methods on this [`EntityWorldMut`].
    #[inline]
    pub unsafe fn world_mut(&mut self) -> &mut World {
        self.world
    }

    /// Returns this entity's [`World`], consuming itself.
    #[inline]
    pub fn into_world_mut(self) -> &'w mut World {
        self.world
    }

    /// Gives mutable access to this entity's [`World`] in a temporary scope.
    /// This is a safe alternative to using [`EntityWorldMut::world_mut`].
    ///
    /// # Examples
    ///
    /// ```
    /// # use bevy_ecs::prelude::*;
    /// #[derive(Resource, Default, Clone, Copy)]
    /// struct R(u32);
    ///
    /// # let mut world = World::new();
    /// # world.init_resource::<R>();
    /// # let mut entity = world.spawn_empty();
    /// // This closure gives us temporary access to the world.
    /// let new_r = entity.world_scope(|world: &mut World| {
    ///     // Mutate the world while we have access to it.
    ///     let mut r = world.resource_mut::<R>();
    ///     r.0 += 1;
    ///
    ///     // Return a value from the world before giving it back to the `EntityWorldMut`.
    ///     *r
    /// });
    /// # assert_eq!(new_r.0, 1);
    /// ```
    pub fn world_scope<U>(&mut self, f: impl FnOnce(&mut World) -> U) -> U {
        struct Guard<'w, 'a> {
            entity_mut: &'a mut EntityWorldMut<'w>,
        }

        impl Drop for Guard<'_, '_> {
            #[inline]
            fn drop(&mut self) {
                self.entity_mut.update_location();
            }
        }

        // When `guard` is dropped at the end of this scope,
        // it will update the cached `EntityLocation` for this instance.
        // This will run even in case the closure `f` unwinds.
        let guard = Guard { entity_mut: self };
        f(guard.entity_mut.world)
    }

    /// Updates the internal entity location to match the current location in the internal
    /// [`World`].
    ///
    /// This is *only* required when using the unsafe function [`EntityWorldMut::world_mut`],
    /// which enables the location to change.
    pub fn update_location(&mut self) {
        self.location = self
            .world
            .entities()
            .get(self.entity)
            .unwrap_or(EntityLocation::INVALID);
    }

    /// Returns if the entity has been despawned.
    ///
    /// Normally it shouldn't be needed to explicitly check if the entity has been despawned
    /// between commands as this shouldn't happen. However, for some special cases where it
    /// is known that a hook or an observer might despawn the entity while a [`EntityWorldMut`]
    /// reference is still held, this method can be used to check if the entity is still alive
    /// to avoid panicking when calling further methods.
    #[inline]
    pub fn is_despawned(&self) -> bool {
        self.location.archetype_id == ArchetypeId::INVALID
    }

    /// Gets an Entry into the world for this entity and component for in-place manipulation.
    ///
    /// The type parameter specifies which component to get.
    ///
    /// # Examples
    ///
    /// ```
    /// # use bevy_ecs::prelude::*;
    /// #[derive(Component, Default, Clone, Copy, Debug, PartialEq)]
    /// struct Comp(u32);
    ///
    /// # let mut world = World::new();
    /// let mut entity = world.spawn_empty();
    /// entity.entry().or_insert_with(|| Comp(4));
    /// # let entity_id = entity.id();
    /// assert_eq!(world.query::<&Comp>().single(&world).0, 4);
    ///
    /// # let mut entity = world.get_entity_mut(entity_id).unwrap();
    /// entity.entry::<Comp>().and_modify(|mut c| c.0 += 1);
    /// assert_eq!(world.query::<&Comp>().single(&world).0, 5);
    /// ```
    ///
    /// # Panics
    ///
    /// If the entity has been despawned while this `EntityWorldMut` is still alive.
    pub fn entry<'a, T: Component>(&'a mut self) -> Entry<'w, 'a, T> {
        if self.contains::<T>() {
            Entry::Occupied(OccupiedEntry {
                entity_world: self,
                _marker: PhantomData,
            })
        } else {
            Entry::Vacant(VacantEntry {
                entity_world: self,
                _marker: PhantomData,
            })
        }
    }

    /// Triggers the given `event` for this entity, which will run any observers watching for it.
    ///
    /// # Panics
    ///
    /// If the entity has been despawned while this `EntityWorldMut` is still alive.
    pub fn trigger(&mut self, event: impl Event) -> &mut Self {
        self.assert_not_despawned();
        self.world.trigger_targets(event, self.entity);
        self.world.flush();
        self.update_location();
        self
    }

    /// Creates an [`Observer`] listening for events of type `E` targeting this entity.
    /// In order to trigger the callback the entity must also match the query when the event is fired.
    ///
    /// # Panics
    ///
    /// If the entity has been despawned while this `EntityWorldMut` is still alive.
    #[track_caller]
    pub fn observe<E: Event, B: Bundle, M>(
        &mut self,
        observer: impl IntoObserverSystem<E, B, M>,
    ) -> &mut Self {
        self.observe_with_caller(
            observer,
            #[cfg(feature = "track_location")]
            Location::caller(),
        )
    }

    pub(crate) fn observe_with_caller<E: Event, B: Bundle, M>(
        &mut self,
        observer: impl IntoObserverSystem<E, B, M>,
        #[cfg(feature = "track_location")] caller: &'static Location<'static>,
    ) -> &mut Self {
        self.assert_not_despawned();
        self.world.spawn_with_caller(
            Observer::new(observer).with_entity(self.entity),
            #[cfg(feature = "track_location")]
            caller,
        );
        self.world.flush();
        self.update_location();
        self
    }

    /// Clones parts of an entity (components, observers, etc.) onto another entity,
    /// configured through [`EntityCloneBuilder`].
    ///
    /// By default, the other entity will receive all the components of the original that implement
    /// [`Clone`] or [`Reflect`](bevy_reflect::Reflect).
    ///
    /// Configure through [`EntityCloneBuilder`] as follows:
    /// ```
    /// # use bevy_ecs::prelude::*;
    /// # #[derive(Component, Clone, PartialEq, Debug)]
    /// # struct ComponentA;
    /// # #[derive(Component, Clone, PartialEq, Debug)]
    /// # struct ComponentB;
    /// # let mut world = World::new();
    /// # let entity = world.spawn((ComponentA, ComponentB)).id();
    /// # let target = world.spawn_empty().id();
    /// world.entity_mut(entity).clone_with(target, |builder| {
    ///     builder.deny::<ComponentB>();
    /// });
    /// # assert_eq!(world.get::<ComponentA>(target), Some(&ComponentA));
    /// # assert_eq!(world.get::<ComponentB>(target), None);
    /// ```
    ///
    /// See the following for more options:
    /// - [`EntityCloneBuilder`]
    /// - [`CloneEntityWithObserversExt`](crate::observer::CloneEntityWithObserversExt)
    /// - `CloneEntityHierarchyExt`
    ///
    /// # Panics
    ///
    /// - If this entity has been despawned while this `EntityWorldMut` is still alive.
    /// - If the target entity does not exist.
    pub fn clone_with(
        &mut self,
        target: Entity,
        config: impl FnOnce(&mut EntityCloneBuilder) + Send + Sync + 'static,
    ) -> &mut Self {
        self.assert_not_despawned();

        let mut builder = EntityCloneBuilder::new(self.world);
        config(&mut builder);
        builder.clone_entity(self.entity, target);

        self.world.flush();
        self.update_location();
        self
    }

    /// Spawns a clone of this entity and returns the [`Entity`] of the clone.
    ///
    /// The clone will receive all the components of the original that implement
    /// [`Clone`] or [`Reflect`](bevy_reflect::Reflect).
    ///
    /// To configure cloning behavior (such as only cloning certain components),
    /// use [`EntityWorldMut::clone_and_spawn_with`].
    ///
    /// # Panics
    ///
    /// If this entity has been despawned while this `EntityWorldMut` is still alive.
    pub fn clone_and_spawn(&mut self) -> Entity {
        self.clone_and_spawn_with(|_| {})
    }

    /// Spawns a clone of this entity and allows configuring cloning behavior
    /// using [`EntityCloneBuilder`], returning the [`Entity`] of the clone.
    ///
    /// By default, the clone will receive all the components of the original that implement
    /// [`Clone`] or [`Reflect`](bevy_reflect::Reflect).
    ///
    /// Configure through [`EntityCloneBuilder`] as follows:
    /// ```
    /// # use bevy_ecs::prelude::*;
    /// # #[derive(Component, Clone, PartialEq, Debug)]
    /// # struct ComponentA;
    /// # #[derive(Component, Clone, PartialEq, Debug)]
    /// # struct ComponentB;
    /// # let mut world = World::new();
    /// # let entity = world.spawn((ComponentA, ComponentB)).id();
    /// let entity_clone = world.entity_mut(entity).clone_and_spawn_with(|builder| {
    ///     builder.deny::<ComponentB>();
    /// });
    /// # assert_eq!(world.get::<ComponentA>(entity_clone), Some(&ComponentA));
    /// # assert_eq!(world.get::<ComponentB>(entity_clone), None);
    /// ```
    ///
    /// See the following for more options:
    /// - [`EntityCloneBuilder`]
    /// - [`CloneEntityWithObserversExt`](crate::observer::CloneEntityWithObserversExt)
    /// - `CloneEntityHierarchyExt`
    ///
    /// # Panics
    ///
    /// If this entity has been despawned while this `EntityWorldMut` is still alive.
    pub fn clone_and_spawn_with(
        &mut self,
        config: impl FnOnce(&mut EntityCloneBuilder) + Send + Sync + 'static,
    ) -> Entity {
        self.assert_not_despawned();

        let entity_clone = self.world.entities.reserve_entity();
        self.world.flush();

        let mut builder = EntityCloneBuilder::new(self.world);
        config(&mut builder);
        builder.clone_entity(self.entity, entity_clone);

        self.world.flush();
        self.update_location();
        entity_clone
    }

    /// Clones the specified components of this entity and inserts them into another entity.
    ///
    /// Components can only be cloned if they implement
    /// [`Clone`] or [`Reflect`](bevy_reflect::Reflect).
    ///
    /// # Panics
    ///
    /// - If this entity has been despawned while this `EntityWorldMut` is still alive.
    /// - If the target entity does not exist.
    pub fn clone_components<B: Bundle>(&mut self, target: Entity) -> &mut Self {
        self.assert_not_despawned();

        let mut builder = EntityCloneBuilder::new(self.world);
        builder.deny_all().allow::<B>();
        builder.clone_entity(self.entity, target);

        self.world.flush();
        self.update_location();
        self
    }

    /// Clones the specified components of this entity and inserts them into another entity,
    /// then removes the components from this entity.
    ///
    /// Components can only be cloned if they implement
    /// [`Clone`] or [`Reflect`](bevy_reflect::Reflect).
    ///
    /// # Panics
    ///
    /// - If this entity has been despawned while this `EntityWorldMut` is still alive.
    /// - If the target entity does not exist.
    pub fn move_components<B: Bundle>(&mut self, target: Entity) -> &mut Self {
        self.assert_not_despawned();

        let mut builder = EntityCloneBuilder::new(self.world);
        builder.deny_all().allow::<B>();
        builder.move_components(true);
        builder.clone_entity(self.entity, target);

        self.world.flush();
        self.update_location();
        self
    }

    /// Returns the source code location from which this entity has last been spawned.
    #[cfg(feature = "track_location")]
    pub fn spawned_by(&self) -> &'static Location<'static> {
        self.world()
            .entities()
            .entity_get_spawned_or_despawned_by(self.entity)
            .unwrap()
    }
}

/// # Safety
/// All components in the archetype must exist in world
unsafe fn trigger_on_replace_and_on_remove_hooks_and_observers(
    deferred_world: &mut DeferredWorld,
    archetype: &Archetype,
    entity: Entity,
    bundle_info: &BundleInfo,
    #[cfg(feature = "track_location")] caller: &'static Location<'static>,
) {
    if archetype.has_replace_observer() {
        deferred_world.trigger_observers(
            ON_REPLACE,
            entity,
            bundle_info.iter_explicit_components(),
            #[cfg(feature = "track_location")]
            caller,
        );
    }
    deferred_world.trigger_on_replace(
        archetype,
        entity,
        bundle_info.iter_explicit_components(),
        #[cfg(feature = "track_location")]
        caller,
    );
    if archetype.has_remove_observer() {
        deferred_world.trigger_observers(
            ON_REMOVE,
            entity,
            bundle_info.iter_explicit_components(),
            #[cfg(feature = "track_location")]
            caller,
        );
    }
    deferred_world.trigger_on_remove(
        archetype,
        entity,
        bundle_info.iter_explicit_components(),
        #[cfg(feature = "track_location")]
        caller,
    );
}

/// A view into a single entity and component in a world, which may either be vacant or occupied.
///
/// This `enum` can only be constructed from the [`entry`] method on [`EntityWorldMut`].
///
/// [`entry`]: EntityWorldMut::entry
pub enum Entry<'w, 'a, T: Component> {
    /// An occupied entry.
    Occupied(OccupiedEntry<'w, 'a, T>),
    /// A vacant entry.
    Vacant(VacantEntry<'w, 'a, T>),
}

impl<'w, 'a, T: Component<Mutability = Mutable>> Entry<'w, 'a, T> {
    /// Provides in-place mutable access to an occupied entry.
    ///
    /// # Examples
    ///
    /// ```
    /// # use bevy_ecs::prelude::*;
    /// #[derive(Component, Default, Clone, Copy, Debug, PartialEq)]
    /// struct Comp(u32);
    ///
    /// # let mut world = World::new();
    /// let mut entity = world.spawn(Comp(0));
    ///
    /// entity.entry::<Comp>().and_modify(|mut c| c.0 += 1);
    /// assert_eq!(world.query::<&Comp>().single(&world).0, 1);
    /// ```
    #[inline]
    pub fn and_modify<F: FnOnce(Mut<'_, T>)>(self, f: F) -> Self {
        match self {
            Entry::Occupied(mut entry) => {
                f(entry.get_mut());
                Entry::Occupied(entry)
            }
            Entry::Vacant(entry) => Entry::Vacant(entry),
        }
    }
}

impl<'w, 'a, T: Component> Entry<'w, 'a, T> {
    /// Replaces the component of the entry, and returns an [`OccupiedEntry`].
    ///
    /// # Examples
    ///
    /// ```
    /// # use bevy_ecs::prelude::*;
    /// #[derive(Component, Default, Clone, Copy, Debug, PartialEq)]
    /// struct Comp(u32);
    ///
    /// # let mut world = World::new();
    /// let mut entity = world.spawn_empty();
    ///
    /// let entry = entity.entry().insert_entry(Comp(4));
    /// assert_eq!(entry.get(), &Comp(4));
    ///
    /// let entry = entity.entry().insert_entry(Comp(2));
    /// assert_eq!(entry.get(), &Comp(2));
    /// ```
    #[inline]
    pub fn insert_entry(self, component: T) -> OccupiedEntry<'w, 'a, T> {
        match self {
            Entry::Occupied(mut entry) => {
                entry.insert(component);
                entry
            }
            Entry::Vacant(entry) => entry.insert(component),
        }
    }

    /// Ensures the entry has this component by inserting the given default if empty, and
    /// returns a mutable reference to this component in the entry.
    ///
    /// # Examples
    ///
    /// ```
    /// # use bevy_ecs::prelude::*;
    /// #[derive(Component, Default, Clone, Copy, Debug, PartialEq)]
    /// struct Comp(u32);
    ///
    /// # let mut world = World::new();
    /// let mut entity = world.spawn_empty();
    ///
    /// entity.entry().or_insert(Comp(4));
    /// # let entity_id = entity.id();
    /// assert_eq!(world.query::<&Comp>().single(&world).0, 4);
    ///
    /// # let mut entity = world.get_entity_mut(entity_id).unwrap();
    /// entity.entry().or_insert(Comp(15)).into_mut().0 *= 2;
    /// assert_eq!(world.query::<&Comp>().single(&world).0, 8);
    /// ```
    #[inline]
    pub fn or_insert(self, default: T) -> OccupiedEntry<'w, 'a, T> {
        match self {
            Entry::Occupied(entry) => entry,
            Entry::Vacant(entry) => entry.insert(default),
        }
    }

    /// Ensures the entry has this component by inserting the result of the default function if
    /// empty, and returns a mutable reference to this component in the entry.
    ///
    /// # Examples
    ///
    /// ```
    /// # use bevy_ecs::prelude::*;
    /// #[derive(Component, Default, Clone, Copy, Debug, PartialEq)]
    /// struct Comp(u32);
    ///
    /// # let mut world = World::new();
    /// let mut entity = world.spawn_empty();
    ///
    /// entity.entry().or_insert_with(|| Comp(4));
    /// assert_eq!(world.query::<&Comp>().single(&world).0, 4);
    /// ```
    #[inline]
    pub fn or_insert_with<F: FnOnce() -> T>(self, default: F) -> OccupiedEntry<'w, 'a, T> {
        match self {
            Entry::Occupied(entry) => entry,
            Entry::Vacant(entry) => entry.insert(default()),
        }
    }
}

impl<'w, 'a, T: Component + Default> Entry<'w, 'a, T> {
    /// Ensures the entry has this component by inserting the default value if empty, and
    /// returns a mutable reference to this component in the entry.
    ///
    /// # Examples
    ///
    /// ```
    /// # use bevy_ecs::prelude::*;
    /// #[derive(Component, Default, Clone, Copy, Debug, PartialEq)]
    /// struct Comp(u32);
    ///
    /// # let mut world = World::new();
    /// let mut entity = world.spawn_empty();
    ///
    /// entity.entry::<Comp>().or_default();
    /// assert_eq!(world.query::<&Comp>().single(&world).0, 0);
    /// ```
    #[inline]
    pub fn or_default(self) -> OccupiedEntry<'w, 'a, T> {
        match self {
            Entry::Occupied(entry) => entry,
            Entry::Vacant(entry) => entry.insert(Default::default()),
        }
    }
}

/// A view into an occupied entry in a [`EntityWorldMut`]. It is part of the [`Entry`] enum.
///
/// The contained entity must have the component type parameter if we have this struct.
pub struct OccupiedEntry<'w, 'a, T: Component> {
    entity_world: &'a mut EntityWorldMut<'w>,
    _marker: PhantomData<T>,
}

impl<'w, 'a, T: Component> OccupiedEntry<'w, 'a, T> {
    /// Gets a reference to the component in the entry.
    ///
    /// # Examples
    ///
    /// ```
    /// # use bevy_ecs::{prelude::*, world::Entry};
    /// #[derive(Component, Default, Clone, Copy, Debug, PartialEq)]
    /// struct Comp(u32);
    ///
    /// # let mut world = World::new();
    /// let mut entity = world.spawn(Comp(5));
    ///
    /// if let Entry::Occupied(o) = entity.entry::<Comp>() {
    ///     assert_eq!(o.get().0, 5);
    /// }
    /// ```
    #[inline]
    pub fn get(&self) -> &T {
        // This shouldn't panic because if we have an OccupiedEntry the component must exist.
        self.entity_world.get::<T>().unwrap()
    }

    /// Replaces the component of the entry.
    ///
    /// # Examples
    ///
    /// ```
    /// # use bevy_ecs::{prelude::*, world::Entry};
    /// #[derive(Component, Default, Clone, Copy, Debug, PartialEq)]
    /// struct Comp(u32);
    ///
    /// # let mut world = World::new();
    /// let mut entity = world.spawn(Comp(5));
    ///
    /// if let Entry::Occupied(mut o) = entity.entry::<Comp>() {
    ///     o.insert(Comp(10));
    /// }
    ///
    /// assert_eq!(world.query::<&Comp>().single(&world).0, 10);
    /// ```
    #[inline]
    pub fn insert(&mut self, component: T) {
        self.entity_world.insert(component);
    }

    /// Removes the component from the entry and returns it.
    ///
    /// # Examples
    ///
    /// ```
    /// # use bevy_ecs::{prelude::*, world::Entry};
    /// #[derive(Component, Default, Clone, Copy, Debug, PartialEq)]
    /// struct Comp(u32);
    ///
    /// # let mut world = World::new();
    /// let mut entity = world.spawn(Comp(5));
    ///
    /// if let Entry::Occupied(o) = entity.entry::<Comp>() {
    ///     assert_eq!(o.take(), Comp(5));
    /// }
    ///
    /// assert_eq!(world.query::<&Comp>().iter(&world).len(), 0);
    /// ```
    #[inline]
    pub fn take(self) -> T {
        // This shouldn't panic because if we have an OccupiedEntry the component must exist.
        self.entity_world.take().unwrap()
    }
}

impl<'w, 'a, T: Component<Mutability = Mutable>> OccupiedEntry<'w, 'a, T> {
    /// Gets a mutable reference to the component in the entry.
    ///
    /// If you need a reference to the `OccupiedEntry` which may outlive the destruction of
    /// the `Entry` value, see [`into_mut`].
    ///
    /// [`into_mut`]: Self::into_mut
    ///
    /// # Examples
    ///
    /// ```
    /// # use bevy_ecs::{prelude::*, world::Entry};
    /// #[derive(Component, Default, Clone, Copy, Debug, PartialEq)]
    /// struct Comp(u32);
    ///
    /// # let mut world = World::new();
    /// let mut entity = world.spawn(Comp(5));
    ///
    /// if let Entry::Occupied(mut o) = entity.entry::<Comp>() {
    ///     o.get_mut().0 += 10;
    ///     assert_eq!(o.get().0, 15);
    ///
    ///     // We can use the same Entry multiple times.
    ///     o.get_mut().0 += 2
    /// }
    ///
    /// assert_eq!(world.query::<&Comp>().single(&world).0, 17);
    /// ```
    #[inline]
    pub fn get_mut(&mut self) -> Mut<'_, T> {
        // This shouldn't panic because if we have an OccupiedEntry the component must exist.
        self.entity_world.get_mut::<T>().unwrap()
    }

    /// Converts the `OccupiedEntry` into a mutable reference to the value in the entry with
    /// a lifetime bound to the `EntityWorldMut`.
    ///
    /// If you need multiple references to the `OccupiedEntry`, see [`get_mut`].
    ///
    /// [`get_mut`]: Self::get_mut
    ///
    /// # Examples
    ///
    /// ```
    /// # use bevy_ecs::{prelude::*, world::Entry};
    /// #[derive(Component, Default, Clone, Copy, Debug, PartialEq)]
    /// struct Comp(u32);
    ///
    /// # let mut world = World::new();
    /// let mut entity = world.spawn(Comp(5));
    ///
    /// if let Entry::Occupied(o) = entity.entry::<Comp>() {
    ///     o.into_mut().0 += 10;
    /// }
    ///
    /// assert_eq!(world.query::<&Comp>().single(&world).0, 15);
    /// ```
    #[inline]
    pub fn into_mut(self) -> Mut<'a, T> {
        // This shouldn't panic because if we have an OccupiedEntry the component must exist.
        self.entity_world.get_mut().unwrap()
    }
}

/// A view into a vacant entry in a [`EntityWorldMut`]. It is part of the [`Entry`] enum.
pub struct VacantEntry<'w, 'a, T: Component> {
    entity_world: &'a mut EntityWorldMut<'w>,
    _marker: PhantomData<T>,
}

impl<'w, 'a, T: Component> VacantEntry<'w, 'a, T> {
    /// Inserts the component into the `VacantEntry` and returns an `OccupiedEntry`.
    ///
    /// # Examples
    ///
    /// ```
    /// # use bevy_ecs::{prelude::*, world::Entry};
    /// #[derive(Component, Default, Clone, Copy, Debug, PartialEq)]
    /// struct Comp(u32);
    ///
    /// # let mut world = World::new();
    /// let mut entity = world.spawn_empty();
    ///
    /// if let Entry::Vacant(v) = entity.entry::<Comp>() {
    ///     v.insert(Comp(10));
    /// }
    ///
    /// assert_eq!(world.query::<&Comp>().single(&world).0, 10);
    /// ```
    #[inline]
    pub fn insert(self, component: T) -> OccupiedEntry<'w, 'a, T> {
        self.entity_world.insert(component);
        OccupiedEntry {
            entity_world: self.entity_world,
            _marker: PhantomData,
        }
    }
}

/// Provides read-only access to a single entity and some of its components defined by the contained [`Access`].
///
/// To define the access when used as a [`QueryData`](crate::query::QueryData),
/// use a [`QueryBuilder`](crate::query::QueryBuilder) or [`QueryParamBuilder`](crate::system::QueryParamBuilder).
/// The `FilteredEntityRef` must be the entire `QueryData`, and not nested inside a tuple with other data.
///
/// ```
/// # use bevy_ecs::{prelude::*, world::FilteredEntityRef};
/// #
/// # #[derive(Component)]
/// # struct A;
/// #
/// # let mut world = World::new();
/// # world.spawn(A);
/// #
/// // This gives the `FilteredEntityRef` access to `&A`.
/// let mut query = QueryBuilder::<FilteredEntityRef>::new(&mut world)
///     .data::<&A>()
///     .build();
///
/// let filtered_entity: FilteredEntityRef = query.single(&mut world);
/// let component: &A = filtered_entity.get().unwrap();
///
/// // Here `FilteredEntityRef` is nested in a tuple, so it does not have access to `&A`.
/// let mut query = QueryBuilder::<(Entity, FilteredEntityRef)>::new(&mut world)
///     .data::<&A>()
///     .build();
///
/// let (_, filtered_entity) = query.single(&mut world);
/// assert!(filtered_entity.get::<A>().is_none());
/// ```
#[derive(Clone)]
pub struct FilteredEntityRef<'w> {
    entity: UnsafeEntityCell<'w>,
    access: Access<ComponentId>,
}

impl<'w> FilteredEntityRef<'w> {
    /// # Safety
    /// - No `&mut World` can exist from the underlying `UnsafeWorldCell`
    /// - If `access` takes read access to a component no mutable reference to that
    ///     component can exist at the same time as the returned [`FilteredEntityMut`]
    /// - If `access` takes any access for a component `entity` must have that component.
    #[inline]
    pub(crate) unsafe fn new(entity: UnsafeEntityCell<'w>, access: Access<ComponentId>) -> Self {
        Self { entity, access }
    }

    /// Returns the [ID](Entity) of the current entity.
    #[inline]
    #[must_use = "Omit the .id() call if you do not need to store the `Entity` identifier."]
    pub fn id(&self) -> Entity {
        self.entity.id()
    }

    /// Gets metadata indicating the location where the current entity is stored.
    #[inline]
    pub fn location(&self) -> EntityLocation {
        self.entity.location()
    }

    /// Returns the archetype that the current entity belongs to.
    #[inline]
    pub fn archetype(&self) -> &Archetype {
        self.entity.archetype()
    }

    /// Returns a reference to the underlying [`Access`].
    #[inline]
    pub fn access(&self) -> &Access<ComponentId> {
        &self.access
    }

    /// Returns `true` if the current entity has a component of type `T`.
    /// Otherwise, this returns `false`.
    ///
    /// ## Notes
    ///
    /// If you do not know the concrete type of a component, consider using
    /// [`Self::contains_id`] or [`Self::contains_type_id`].
    #[inline]
    pub fn contains<T: Component>(&self) -> bool {
        self.contains_type_id(TypeId::of::<T>())
    }

    /// Returns `true` if the current entity has a component identified by `component_id`.
    /// Otherwise, this returns false.
    ///
    /// ## Notes
    ///
    /// - If you know the concrete type of the component, you should prefer [`Self::contains`].
    /// - If you know the component's [`TypeId`] but not its [`ComponentId`], consider using
    ///     [`Self::contains_type_id`].
    #[inline]
    pub fn contains_id(&self, component_id: ComponentId) -> bool {
        self.entity.contains_id(component_id)
    }

    /// Returns `true` if the current entity has a component with the type identified by `type_id`.
    /// Otherwise, this returns false.
    ///
    /// ## Notes
    ///
    /// - If you know the concrete type of the component, you should prefer [`Self::contains`].
    /// - If you have a [`ComponentId`] instead of a [`TypeId`], consider using [`Self::contains_id`].
    #[inline]
    pub fn contains_type_id(&self, type_id: TypeId) -> bool {
        self.entity.contains_type_id(type_id)
    }

    /// Gets access to the component of type `T` for the current entity.
    /// Returns `None` if the entity does not have a component of type `T`.
    #[inline]
    pub fn get<T: Component>(&self) -> Option<&'w T> {
        let id = self.entity.world().components().get_id(TypeId::of::<T>())?;
        self.access
            .has_component_read(id)
            // SAFETY: We have read access
            .then(|| unsafe { self.entity.get() })
            .flatten()
    }

    /// Gets access to the component of type `T` for the current entity,
    /// including change detection information as a [`Ref`].
    ///
    /// Returns `None` if the entity does not have a component of type `T`.
    #[inline]
    pub fn get_ref<T: Component>(&self) -> Option<Ref<'w, T>> {
        let id = self.entity.world().components().get_id(TypeId::of::<T>())?;
        self.access
            .has_component_read(id)
            // SAFETY: We have read access
            .then(|| unsafe { self.entity.get_ref() })
            .flatten()
    }

    /// Retrieves the change ticks for the given component. This can be useful for implementing change
    /// detection in custom runtimes.
    #[inline]
    pub fn get_change_ticks<T: Component>(&self) -> Option<ComponentTicks> {
        let id = self.entity.world().components().get_id(TypeId::of::<T>())?;
        self.access
            .has_component_read(id)
            // SAFETY: We have read access
            .then(|| unsafe { self.entity.get_change_ticks::<T>() })
            .flatten()
    }

    /// Retrieves the change ticks for the given [`ComponentId`]. This can be useful for implementing change
    /// detection in custom runtimes.
    ///
    /// **You should prefer to use the typed API [`Self::get_change_ticks`] where possible and only
    /// use this in cases where the actual component types are not known at
    /// compile time.**
    #[inline]
    pub fn get_change_ticks_by_id(&self, component_id: ComponentId) -> Option<ComponentTicks> {
        self.access
            .has_component_read(component_id)
            // SAFETY: We have read access
            .then(|| unsafe { self.entity.get_change_ticks_by_id(component_id) })
            .flatten()
    }

    /// Gets the component of the given [`ComponentId`] from the entity.
    ///
    /// **You should prefer to use the typed API [`Self::get`] where possible and only
    /// use this in cases where the actual component types are not known at
    /// compile time.**
    ///
    /// Unlike [`FilteredEntityRef::get`], this returns a raw pointer to the component,
    /// which is only valid while the [`FilteredEntityRef`] is alive.
    #[inline]
    pub fn get_by_id(&self, component_id: ComponentId) -> Option<Ptr<'w>> {
        self.access
            .has_component_read(component_id)
            // SAFETY: We have read access
            .then(|| unsafe { self.entity.get_by_id(component_id) })
            .flatten()
    }

    /// Returns the source code location from which this entity has been spawned.
    #[cfg(feature = "track_location")]
    pub fn spawned_by(&self) -> &'static Location<'static> {
        self.entity.spawned_by()
    }
}

impl<'w> From<FilteredEntityMut<'w>> for FilteredEntityRef<'w> {
    #[inline]
    fn from(entity: FilteredEntityMut<'w>) -> Self {
        // SAFETY:
        // - `FilteredEntityMut` guarantees exclusive access to all components in the new `FilteredEntityRef`.
        unsafe { FilteredEntityRef::new(entity.entity, entity.access) }
    }
}

impl<'a> From<&'a FilteredEntityMut<'_>> for FilteredEntityRef<'a> {
    #[inline]
    fn from(entity: &'a FilteredEntityMut<'_>) -> Self {
        // SAFETY:
        // - `FilteredEntityMut` guarantees exclusive access to all components in the new `FilteredEntityRef`.
        unsafe { FilteredEntityRef::new(entity.entity, entity.access.clone()) }
    }
}

impl<'a> From<EntityRef<'a>> for FilteredEntityRef<'a> {
    fn from(entity: EntityRef<'a>) -> Self {
        // SAFETY:
        // - `EntityRef` guarantees exclusive access to all components in the new `FilteredEntityRef`.
        unsafe {
            let mut access = Access::default();
            access.read_all();
            FilteredEntityRef::new(entity.cell, access)
        }
    }
}

impl<'a> From<&'a EntityRef<'_>> for FilteredEntityRef<'a> {
    fn from(entity: &'a EntityRef<'_>) -> Self {
        // SAFETY:
        // - `EntityRef` guarantees exclusive access to all components in the new `FilteredEntityRef`.
        unsafe {
            let mut access = Access::default();
            access.read_all();
            FilteredEntityRef::new(entity.cell, access)
        }
    }
}

impl<'a> From<EntityMut<'a>> for FilteredEntityRef<'a> {
    fn from(entity: EntityMut<'a>) -> Self {
        // SAFETY:
        // - `EntityMut` guarantees exclusive access to all components in the new `FilteredEntityRef`.
        unsafe {
            let mut access = Access::default();
            access.read_all();
            FilteredEntityRef::new(entity.cell, access)
        }
    }
}

impl<'a> From<&'a EntityMut<'_>> for FilteredEntityRef<'a> {
    fn from(entity: &'a EntityMut<'_>) -> Self {
        // SAFETY:
        // - `EntityMut` guarantees exclusive access to all components in the new `FilteredEntityRef`.
        unsafe {
            let mut access = Access::default();
            access.read_all();
            FilteredEntityRef::new(entity.cell, access)
        }
    }
}

impl<'a> From<EntityWorldMut<'a>> for FilteredEntityRef<'a> {
    fn from(entity: EntityWorldMut<'a>) -> Self {
        // SAFETY:
        // - `EntityWorldMut` guarantees exclusive access to the entire world.
        unsafe {
            let mut access = Access::default();
            access.read_all();
            FilteredEntityRef::new(entity.into_unsafe_entity_cell(), access)
        }
    }
}

impl<'a> From<&'a EntityWorldMut<'_>> for FilteredEntityRef<'a> {
    fn from(entity: &'a EntityWorldMut<'_>) -> Self {
        // SAFETY:
        // - `EntityWorldMut` guarantees exclusive access to the entire world.
        unsafe {
            let mut access = Access::default();
            access.read_all();
            FilteredEntityRef::new(entity.as_unsafe_entity_cell_readonly(), access)
        }
    }
}

impl PartialEq for FilteredEntityRef<'_> {
    fn eq(&self, other: &Self) -> bool {
        self.entity() == other.entity()
    }
}

impl Eq for FilteredEntityRef<'_> {}

#[expect(clippy::non_canonical_partial_ord_impl)]
impl PartialOrd for FilteredEntityRef<'_> {
    /// [`FilteredEntityRef`]'s comparison trait implementations match the underlying [`Entity`],
    /// and cannot discern between different worlds.
    fn partial_cmp(&self, other: &Self) -> Option<Ordering> {
        self.entity().partial_cmp(&other.entity())
    }
}

impl Ord for FilteredEntityRef<'_> {
    fn cmp(&self, other: &Self) -> Ordering {
        self.entity().cmp(&other.entity())
    }
}

impl Hash for FilteredEntityRef<'_> {
    fn hash<H: Hasher>(&self, state: &mut H) {
        self.entity().hash(state);
    }
}

impl EntityBorrow for FilteredEntityRef<'_> {
    fn entity(&self) -> Entity {
        self.id()
    }
}

// SAFETY: This type represents one Entity. We implement the comparison traits based on that Entity.
unsafe impl TrustedEntityBorrow for FilteredEntityRef<'_> {}

/// Provides mutable access to a single entity and some of its components defined by the contained [`Access`].
///
/// To define the access when used as a [`QueryData`](crate::query::QueryData),
/// use a [`QueryBuilder`](crate::query::QueryBuilder) or [`QueryParamBuilder`](crate::system::QueryParamBuilder).
/// The `FilteredEntityMut` must be the entire `QueryData`, and not nested inside a tuple with other data.
///
/// ```
/// # use bevy_ecs::{prelude::*, world::FilteredEntityMut};
/// #
/// # #[derive(Component)]
/// # struct A;
/// #
/// # let mut world = World::new();
/// # world.spawn(A);
/// #
/// // This gives the `FilteredEntityMut` access to `&mut A`.
/// let mut query = QueryBuilder::<FilteredEntityMut>::new(&mut world)
///     .data::<&mut A>()
///     .build();
///
/// let mut filtered_entity: FilteredEntityMut = query.single_mut(&mut world);
/// let component: Mut<A> = filtered_entity.get_mut().unwrap();
///
/// // Here `FilteredEntityMut` is nested in a tuple, so it does not have access to `&mut A`.
/// let mut query = QueryBuilder::<(Entity, FilteredEntityMut)>::new(&mut world)
///     .data::<&mut A>()
///     .build();
///
/// let (_, mut filtered_entity) = query.single_mut(&mut world);
/// assert!(filtered_entity.get_mut::<A>().is_none());
/// ```
pub struct FilteredEntityMut<'w> {
    entity: UnsafeEntityCell<'w>,
    access: Access<ComponentId>,
}

impl<'w> FilteredEntityMut<'w> {
    /// # Safety
    /// - No `&mut World` can exist from the underlying `UnsafeWorldCell`
    /// - If `access` takes read access to a component no mutable reference to that
    ///     component can exist at the same time as the returned [`FilteredEntityMut`]
    /// - If `access` takes write access to a component, no reference to that component
    ///     may exist at the same time as the returned [`FilteredEntityMut`]
    /// - If `access` takes any access for a component `entity` must have that component.
    #[inline]
    pub(crate) unsafe fn new(entity: UnsafeEntityCell<'w>, access: Access<ComponentId>) -> Self {
        Self { entity, access }
    }

    /// Returns a new instance with a shorter lifetime.
    /// This is useful if you have `&mut FilteredEntityMut`, but you need `FilteredEntityMut`.
    pub fn reborrow(&mut self) -> FilteredEntityMut<'_> {
        // SAFETY: We have exclusive access to the entire entity and its components.
        unsafe { Self::new(self.entity, self.access.clone()) }
    }

    /// Gets read-only access to all of the entity's components.
    #[inline]
    pub fn as_readonly(&self) -> FilteredEntityRef<'_> {
        FilteredEntityRef::from(self)
    }

    /// Returns the [ID](Entity) of the current entity.
    #[inline]
    #[must_use = "Omit the .id() call if you do not need to store the `Entity` identifier."]
    pub fn id(&self) -> Entity {
        self.entity.id()
    }

    /// Gets metadata indicating the location where the current entity is stored.
    #[inline]
    pub fn location(&self) -> EntityLocation {
        self.entity.location()
    }

    /// Returns the archetype that the current entity belongs to.
    #[inline]
    pub fn archetype(&self) -> &Archetype {
        self.entity.archetype()
    }

    /// Returns a reference to the underlying [`Access`].
    #[inline]
    pub fn access(&self) -> &Access<ComponentId> {
        &self.access
    }

    /// Returns `true` if the current entity has a component of type `T`.
    /// Otherwise, this returns `false`.
    ///
    /// ## Notes
    ///
    /// If you do not know the concrete type of a component, consider using
    /// [`Self::contains_id`] or [`Self::contains_type_id`].
    #[inline]
    pub fn contains<T: Component>(&self) -> bool {
        self.contains_type_id(TypeId::of::<T>())
    }

    /// Returns `true` if the current entity has a component identified by `component_id`.
    /// Otherwise, this returns false.
    ///
    /// ## Notes
    ///
    /// - If you know the concrete type of the component, you should prefer [`Self::contains`].
    /// - If you know the component's [`TypeId`] but not its [`ComponentId`], consider using
    ///     [`Self::contains_type_id`].
    #[inline]
    pub fn contains_id(&self, component_id: ComponentId) -> bool {
        self.entity.contains_id(component_id)
    }

    /// Returns `true` if the current entity has a component with the type identified by `type_id`.
    /// Otherwise, this returns false.
    ///
    /// ## Notes
    ///
    /// - If you know the concrete type of the component, you should prefer [`Self::contains`].
    /// - If you have a [`ComponentId`] instead of a [`TypeId`], consider using [`Self::contains_id`].
    #[inline]
    pub fn contains_type_id(&self, type_id: TypeId) -> bool {
        self.entity.contains_type_id(type_id)
    }

    /// Gets access to the component of type `T` for the current entity.
    /// Returns `None` if the entity does not have a component of type `T`.
    #[inline]
    pub fn get<T: Component>(&self) -> Option<&'_ T> {
        self.as_readonly().get()
    }

    /// Gets access to the component of type `T` for the current entity,
    /// including change detection information as a [`Ref`].
    ///
    /// Returns `None` if the entity does not have a component of type `T`.
    #[inline]
    pub fn get_ref<T: Component>(&self) -> Option<Ref<'_, T>> {
        self.as_readonly().get_ref()
    }

    /// Gets mutable access to the component of type `T` for the current entity.
    /// Returns `None` if the entity does not have a component of type `T`.
    #[inline]
    pub fn get_mut<T: Component<Mutability = Mutable>>(&mut self) -> Option<Mut<'_, T>> {
        let id = self.entity.world().components().get_id(TypeId::of::<T>())?;
        self.access
            .has_component_write(id)
            // SAFETY: We have write access
            .then(|| unsafe { self.entity.get_mut() })
            .flatten()
    }

    /// Consumes self and gets mutable access to the component of type `T`
    /// with the world `'w` lifetime for the current entity.
    /// Returns `None` if the entity does not have a component of type `T`.
    #[inline]
    pub fn into_mut<T: Component<Mutability = Mutable>>(self) -> Option<Mut<'w, T>> {
        // SAFETY:
        // - We have write access
        // - The bound `T: Component<Mutability = Mutable>` ensures the component is mutable
        unsafe { self.into_mut_assume_mutable() }
    }

    /// Consumes self and gets mutable access to the component of type `T`
    /// with the world `'w` lifetime for the current entity.
    /// Returns `None` if the entity does not have a component of type `T`.
    ///
    /// # Safety
    ///
    /// - `T` must be a mutable component
    #[inline]
    pub unsafe fn into_mut_assume_mutable<T: Component>(self) -> Option<Mut<'w, T>> {
        let id = self.entity.world().components().get_id(TypeId::of::<T>())?;
        self.access
            .has_component_write(id)
            // SAFETY:
            // - We have write access
            // - Caller ensures `T` is a mutable component
            .then(|| unsafe { self.entity.get_mut_assume_mutable() })
            .flatten()
    }

    /// Retrieves the change ticks for the given component. This can be useful for implementing change
    /// detection in custom runtimes.
    #[inline]
    pub fn get_change_ticks<T: Component>(&self) -> Option<ComponentTicks> {
        self.as_readonly().get_change_ticks::<T>()
    }

    /// Retrieves the change ticks for the given [`ComponentId`]. This can be useful for implementing change
    /// detection in custom runtimes.
    ///
    /// **You should prefer to use the typed API [`Self::get_change_ticks`] where possible and only
    /// use this in cases where the actual component types are not known at
    /// compile time.**
    #[inline]
    pub fn get_change_ticks_by_id(&self, component_id: ComponentId) -> Option<ComponentTicks> {
        self.as_readonly().get_change_ticks_by_id(component_id)
    }

    /// Gets the component of the given [`ComponentId`] from the entity.
    ///
    /// **You should prefer to use the typed API [`Self::get`] where possible and only
    /// use this in cases where the actual component types are not known at
    /// compile time.**
    ///
    /// Unlike [`FilteredEntityMut::get`], this returns a raw pointer to the component,
    /// which is only valid while the [`FilteredEntityMut`] is alive.
    #[inline]
    pub fn get_by_id(&self, component_id: ComponentId) -> Option<Ptr<'_>> {
        self.as_readonly().get_by_id(component_id)
    }

    /// Gets a [`MutUntyped`] of the component of the given [`ComponentId`] from the entity.
    ///
    /// **You should prefer to use the typed API [`Self::get_mut`] where possible and only
    /// use this in cases where the actual component types are not known at
    /// compile time.**
    ///
    /// Unlike [`FilteredEntityMut::get_mut`], this returns a raw pointer to the component,
    /// which is only valid while the [`FilteredEntityMut`] is alive.
    #[inline]
    pub fn get_mut_by_id(&mut self, component_id: ComponentId) -> Option<MutUntyped<'_>> {
        self.access
            .has_component_write(component_id)
            // SAFETY: We have write access
            .then(|| unsafe { self.entity.get_mut_by_id(component_id).ok() })
            .flatten()
    }

    /// Returns the source code location from which this entity has last been spawned.
    #[cfg(feature = "track_location")]
    pub fn spawned_by(&self) -> &'static Location<'static> {
        self.entity.spawned_by()
    }
}

impl<'a> From<EntityMut<'a>> for FilteredEntityMut<'a> {
    fn from(entity: EntityMut<'a>) -> Self {
        // SAFETY:
        // - `EntityMut` guarantees exclusive access to all components in the new `FilteredEntityMut`.
        unsafe {
            let mut access = Access::default();
            access.read_all();
            access.write_all();
            FilteredEntityMut::new(entity.cell, access)
        }
    }
}

impl<'a> From<&'a mut EntityMut<'_>> for FilteredEntityMut<'a> {
    fn from(entity: &'a mut EntityMut<'_>) -> Self {
        // SAFETY:
        // - `EntityMut` guarantees exclusive access to all components in the new `FilteredEntityMut`.
        unsafe {
            let mut access = Access::default();
            access.read_all();
            access.write_all();
            FilteredEntityMut::new(entity.cell, access)
        }
    }
}

impl<'a> From<EntityWorldMut<'a>> for FilteredEntityMut<'a> {
    fn from(entity: EntityWorldMut<'a>) -> Self {
        // SAFETY:
        // - `EntityWorldMut` guarantees exclusive access to the entire world.
        unsafe {
            let mut access = Access::default();
            access.read_all();
            access.write_all();
            FilteredEntityMut::new(entity.into_unsafe_entity_cell(), access)
        }
    }
}

impl<'a> From<&'a mut EntityWorldMut<'_>> for FilteredEntityMut<'a> {
    fn from(entity: &'a mut EntityWorldMut<'_>) -> Self {
        // SAFETY:
        // - `EntityWorldMut` guarantees exclusive access to the entire world.
        unsafe {
            let mut access = Access::default();
            access.read_all();
            access.write_all();
            FilteredEntityMut::new(entity.as_unsafe_entity_cell(), access)
        }
    }
}

impl PartialEq for FilteredEntityMut<'_> {
    fn eq(&self, other: &Self) -> bool {
        self.entity() == other.entity()
    }
}

impl Eq for FilteredEntityMut<'_> {}

#[expect(clippy::non_canonical_partial_ord_impl)]
impl PartialOrd for FilteredEntityMut<'_> {
    /// [`FilteredEntityMut`]'s comparison trait implementations match the underlying [`Entity`],
    /// and cannot discern between different worlds.
    fn partial_cmp(&self, other: &Self) -> Option<Ordering> {
        self.entity().partial_cmp(&other.entity())
    }
}

impl Ord for FilteredEntityMut<'_> {
    fn cmp(&self, other: &Self) -> Ordering {
        self.entity().cmp(&other.entity())
    }
}

impl Hash for FilteredEntityMut<'_> {
    fn hash<H: Hasher>(&self, state: &mut H) {
        self.entity().hash(state);
    }
}

impl EntityBorrow for FilteredEntityMut<'_> {
    fn entity(&self) -> Entity {
        self.id()
    }
}

// SAFETY: This type represents one Entity. We implement the comparison traits based on that Entity.
unsafe impl TrustedEntityBorrow for FilteredEntityMut<'_> {}

/// Error type returned by [`TryFrom`] conversions from filtered entity types
/// ([`FilteredEntityRef`]/[`FilteredEntityMut`]) to full-access entity types
/// ([`EntityRef`]/[`EntityMut`]).
#[derive(Error, Debug)]
pub enum TryFromFilteredError {
    /// Error indicating that the filtered entity does not have read access to
    /// all components.
    #[error("Conversion failed, filtered entity ref does not have read access to all components")]
    MissingReadAllAccess,
    /// Error indicating that the filtered entity does not have write access to
    /// all components.
    #[error("Conversion failed, filtered entity ref does not have write access to all components")]
    MissingWriteAllAccess,
}

/// Provides read-only access to a single entity and all its components, save
/// for an explicitly-enumerated set.
pub struct EntityRefExcept<'w, B>
where
    B: Bundle,
{
    entity: UnsafeEntityCell<'w>,
    phantom: PhantomData<B>,
}

impl<'w, B> EntityRefExcept<'w, B>
where
    B: Bundle,
{
    /// # Safety
    /// Other users of `UnsafeEntityCell` must only have mutable access to the components in `B`.
    pub(crate) unsafe fn new(entity: UnsafeEntityCell<'w>) -> Self {
        Self {
            entity,
            phantom: PhantomData,
        }
    }

    /// Returns the [ID](Entity) of the current entity.
    #[inline]
    #[must_use = "Omit the .id() call if you do not need to store the `Entity` identifier."]
    pub fn id(&self) -> Entity {
        self.entity.id()
    }

    /// Gets access to the component of type `C` for the current entity. Returns
    /// `None` if the component doesn't have a component of that type or if the
    /// type is one of the excluded components.
    #[inline]
    pub fn get<C>(&self) -> Option<&'w C>
    where
        C: Component,
    {
        let components = self.entity.world().components();
        let id = components.component_id::<C>()?;
        if bundle_contains_component::<B>(components, id) {
            None
        } else {
            // SAFETY: We have read access for all components that weren't
            // covered by the `contains` check above.
            unsafe { self.entity.get() }
        }
    }

    /// Gets access to the component of type `C` for the current entity,
    /// including change detection information. Returns `None` if the component
    /// doesn't have a component of that type or if the type is one of the
    /// excluded components.
    #[inline]
    pub fn get_ref<C>(&self) -> Option<Ref<'w, C>>
    where
        C: Component,
    {
        let components = self.entity.world().components();
        let id = components.component_id::<C>()?;
        if bundle_contains_component::<B>(components, id) {
            None
        } else {
            // SAFETY: We have read access for all components that weren't
            // covered by the `contains` check above.
            unsafe { self.entity.get_ref() }
        }
    }

    /// Returns the source code location from which this entity has been spawned.
    #[cfg(feature = "track_location")]
    pub fn spawned_by(&self) -> &'static Location<'static> {
        self.entity.spawned_by()
    }
}

impl<'a, B> From<&'a EntityMutExcept<'_, B>> for EntityRefExcept<'a, B>
where
    B: Bundle,
{
    fn from(entity: &'a EntityMutExcept<'_, B>) -> Self {
        // SAFETY: All accesses that `EntityRefExcept` provides are also
        // accesses that `EntityMutExcept` provides.
        unsafe { EntityRefExcept::new(entity.entity) }
    }
}

impl<B: Bundle> Clone for EntityRefExcept<'_, B> {
    fn clone(&self) -> Self {
        *self
    }
}

impl<B: Bundle> Copy for EntityRefExcept<'_, B> {}

impl<B: Bundle> PartialEq for EntityRefExcept<'_, B> {
    fn eq(&self, other: &Self) -> bool {
        self.entity() == other.entity()
    }
}

impl<B: Bundle> Eq for EntityRefExcept<'_, B> {}

#[expect(clippy::non_canonical_partial_ord_impl)]
impl<B: Bundle> PartialOrd for EntityRefExcept<'_, B> {
    /// [`EntityRefExcept`]'s comparison trait implementations match the underlying [`Entity`],
    /// and cannot discern between different worlds.
    fn partial_cmp(&self, other: &Self) -> Option<Ordering> {
        self.entity().partial_cmp(&other.entity())
    }
}

impl<B: Bundle> Ord for EntityRefExcept<'_, B> {
    fn cmp(&self, other: &Self) -> Ordering {
        self.entity().cmp(&other.entity())
    }
}

impl<B: Bundle> Hash for EntityRefExcept<'_, B> {
    fn hash<H: Hasher>(&self, state: &mut H) {
        self.entity().hash(state);
    }
}

impl<B: Bundle> EntityBorrow for EntityRefExcept<'_, B> {
    fn entity(&self) -> Entity {
        self.id()
    }
}

// SAFETY: This type represents one Entity. We implement the comparison traits based on that Entity.
unsafe impl<B: Bundle> TrustedEntityBorrow for EntityRefExcept<'_, B> {}

/// Provides mutable access to all components of an entity, with the exception
/// of an explicit set.
///
/// This is a rather niche type that should only be used if you need access to
/// *all* components of an entity, while still allowing you to consult other
/// queries that might match entities that this query also matches. If you don't
/// need access to all components, prefer a standard query with a
/// [`crate::query::Without`] filter.
pub struct EntityMutExcept<'w, B>
where
    B: Bundle,
{
    entity: UnsafeEntityCell<'w>,
    phantom: PhantomData<B>,
}

impl<'w, B> EntityMutExcept<'w, B>
where
    B: Bundle,
{
    /// # Safety
    /// Other users of `UnsafeEntityCell` must not have access to any components not in `B`.
    pub(crate) unsafe fn new(entity: UnsafeEntityCell<'w>) -> Self {
        Self {
            entity,
            phantom: PhantomData,
        }
    }

    /// Returns the [ID](Entity) of the current entity.
    #[inline]
    #[must_use = "Omit the .id() call if you do not need to store the `Entity` identifier."]
    pub fn id(&self) -> Entity {
        self.entity.id()
    }

    /// Returns a new instance with a shorter lifetime.
    ///
    /// This is useful if you have `&mut EntityMutExcept`, but you need
    /// `EntityMutExcept`.
    pub fn reborrow(&mut self) -> EntityMutExcept<'_, B> {
        // SAFETY: We have exclusive access to the entire entity and the
        // applicable components.
        unsafe { Self::new(self.entity) }
    }

    /// Gets read-only access to all of the entity's components, except for the
    /// ones in `CL`.
    #[inline]
    pub fn as_readonly(&self) -> EntityRefExcept<'_, B> {
        EntityRefExcept::from(self)
    }

    /// Gets access to the component of type `C` for the current entity. Returns
    /// `None` if the component doesn't have a component of that type or if the
    /// type is one of the excluded components.
    #[inline]
    pub fn get<C>(&self) -> Option<&'_ C>
    where
        C: Component,
    {
        self.as_readonly().get()
    }

    /// Gets access to the component of type `C` for the current entity,
    /// including change detection information. Returns `None` if the component
    /// doesn't have a component of that type or if the type is one of the
    /// excluded components.
    #[inline]
    pub fn get_ref<C>(&self) -> Option<Ref<'_, C>>
    where
        C: Component,
    {
        self.as_readonly().get_ref()
    }

    /// Gets mutable access to the component of type `C` for the current entity.
    /// Returns `None` if the component doesn't have a component of that type or
    /// if the type is one of the excluded components.
    #[inline]
    pub fn get_mut<C>(&mut self) -> Option<Mut<'_, C>>
    where
        C: Component<Mutability = Mutable>,
    {
        let components = self.entity.world().components();
        let id = components.component_id::<C>()?;
        if bundle_contains_component::<B>(components, id) {
            None
        } else {
            // SAFETY: We have write access for all components that weren't
            // covered by the `contains` check above.
            unsafe { self.entity.get_mut() }
        }
    }

    /// Returns the source code location from which this entity has been spawned.
    #[cfg(feature = "track_location")]
    pub fn spawned_by(&self) -> &'static Location<'static> {
        self.entity.spawned_by()
    }
}

impl<B: Bundle> PartialEq for EntityMutExcept<'_, B> {
    fn eq(&self, other: &Self) -> bool {
        self.entity() == other.entity()
    }
}

impl<B: Bundle> Eq for EntityMutExcept<'_, B> {}

#[expect(clippy::non_canonical_partial_ord_impl)]
impl<B: Bundle> PartialOrd for EntityMutExcept<'_, B> {
    /// [`EntityMutExcept`]'s comparison trait implementations match the underlying [`Entity`],
    /// and cannot discern between different worlds.
    fn partial_cmp(&self, other: &Self) -> Option<Ordering> {
        self.entity().partial_cmp(&other.entity())
    }
}

impl<B: Bundle> Ord for EntityMutExcept<'_, B> {
    fn cmp(&self, other: &Self) -> Ordering {
        self.entity().cmp(&other.entity())
    }
}

impl<B: Bundle> Hash for EntityMutExcept<'_, B> {
    fn hash<H: Hasher>(&self, state: &mut H) {
        self.entity().hash(state);
    }
}

impl<B: Bundle> EntityBorrow for EntityMutExcept<'_, B> {
    fn entity(&self) -> Entity {
        self.id()
    }
}

// SAFETY: This type represents one Entity. We implement the comparison traits based on that Entity.
unsafe impl<B: Bundle> TrustedEntityBorrow for EntityMutExcept<'_, B> {}

fn bundle_contains_component<B>(components: &Components, query_id: ComponentId) -> bool
where
    B: Bundle,
{
    let mut found = false;
    B::get_component_ids(components, &mut |maybe_id| {
        if let Some(id) = maybe_id {
            found = found || id == query_id;
        }
    });
    found
}

/// Inserts a dynamic [`Bundle`] into the entity.
///
/// # Safety
///
/// - [`OwningPtr`] and [`StorageType`] iterators must correspond to the
///     [`BundleInfo`] used to construct [`BundleInserter`]
/// - [`Entity`] must correspond to [`EntityLocation`]
unsafe fn insert_dynamic_bundle<
    'a,
    I: Iterator<Item = OwningPtr<'a>>,
    S: Iterator<Item = StorageType>,
>(
    mut bundle_inserter: BundleInserter<'_>,
    entity: Entity,
    location: EntityLocation,
    components: I,
    storage_types: S,
    #[cfg(feature = "track_location")] caller: &'static Location<'static>,
) -> EntityLocation {
    struct DynamicInsertBundle<'a, I: Iterator<Item = (StorageType, OwningPtr<'a>)>> {
        components: I,
    }

    impl<'a, I: Iterator<Item = (StorageType, OwningPtr<'a>)>> DynamicBundle
        for DynamicInsertBundle<'a, I>
    {
        fn get_components(self, func: &mut impl FnMut(StorageType, OwningPtr<'_>)) {
            self.components.for_each(|(t, ptr)| func(t, ptr));
        }
    }

    let bundle = DynamicInsertBundle {
        components: storage_types.zip(components),
    };

    // SAFETY: location matches current entity.
    unsafe {
        bundle_inserter.insert(
            entity,
            location,
            bundle,
            InsertMode::Replace,
            #[cfg(feature = "track_location")]
            caller,
        )
    }
}

/// Moves component data out of storage.
///
/// This function leaves the underlying memory unchanged, but the component behind
/// returned pointer is semantically owned by the caller and will not be dropped in its original location.
/// Caller is responsible to drop component data behind returned pointer.
///
/// # Safety
/// - `location.table_row` must be in bounds of column of component id `component_id`
/// - `component_id` must be valid
/// - `components` must come from the same world as `self`
/// - The relevant table row **must be removed** by the caller once all components are taken, without dropping the value
#[inline]
pub(crate) unsafe fn take_component<'a>(
    storages: &'a mut Storages,
    components: &Components,
    removed_components: &mut RemovedComponentEvents,
    component_id: ComponentId,
    entity: Entity,
    location: EntityLocation,
) -> OwningPtr<'a> {
    // SAFETY: caller promises component_id to be valid
    let component_info = unsafe { components.get_info_unchecked(component_id) };
    removed_components.send(component_id, entity);
    match component_info.storage_type() {
        StorageType::Table => {
            let table = &mut storages.tables[location.table_id];
            // SAFETY:
            // - archetypes only store valid table_rows
            // - index is in bounds as promised by caller
            // - promote is safe because the caller promises to remove the table row without dropping it immediately afterwards
            unsafe { table.take_component(component_id, location.table_row) }
        }
        StorageType::SparseSet => storages
            .sparse_sets
            .get_mut(component_id)
            .unwrap()
            .remove_and_forget(entity)
            .unwrap(),
    }
}

/// Types that can be used to fetch components from an entity dynamically by
/// [`ComponentId`]s.
///
/// Provided implementations are:
/// - [`ComponentId`]: Returns a single untyped reference.
/// - `[ComponentId; N]` and `&[ComponentId; N]`: Returns a same-sized array of untyped references.
/// - `&[ComponentId]`: Returns a [`Vec`] of untyped references.
/// - [`&HashSet<ComponentId>`](HashSet): Returns a [`HashMap`] of IDs to untyped references.
///
/// # Performance
///
/// - The slice and array implementations perform an aliased mutability check in
///   [`DynamicComponentFetch::fetch_mut`] that is `O(N^2)`.
/// - The [`HashSet`] implementation performs no such check as the type itself
///   guarantees unique IDs.
/// - The single [`ComponentId`] implementation performs no such check as only
///   one reference is returned.
///
/// # Safety
///
/// Implementor must ensure that:
/// - No aliased mutability is caused by the returned references.
/// - [`DynamicComponentFetch::fetch_ref`] returns only read-only references.
pub unsafe trait DynamicComponentFetch {
    /// The read-only reference type returned by [`DynamicComponentFetch::fetch_ref`].
    type Ref<'w>;

    /// The mutable reference type returned by [`DynamicComponentFetch::fetch_mut`].
    type Mut<'w>;

    /// Returns untyped read-only reference(s) to the component(s) with the
    /// given [`ComponentId`]s, as determined by `self`.
    ///
    /// # Safety
    ///
    /// It is the caller's responsibility to ensure that:
    /// - The given [`UnsafeEntityCell`] has read-only access to the fetched components.
    /// - No other mutable references to the fetched components exist at the same time.
    ///
    /// # Errors
    ///
    /// - Returns [`EntityComponentError::MissingComponent`] if a component is missing from the entity.
    unsafe fn fetch_ref(
        self,
        cell: UnsafeEntityCell<'_>,
    ) -> Result<Self::Ref<'_>, EntityComponentError>;

    /// Returns untyped mutable reference(s) to the component(s) with the
    /// given [`ComponentId`]s, as determined by `self`.
    ///
    /// # Safety
    ///
    /// It is the caller's responsibility to ensure that:
    /// - The given [`UnsafeEntityCell`] has mutable access to the fetched components.
    /// - No other references to the fetched components exist at the same time.
    ///
    /// # Errors
    ///
    /// - Returns [`EntityComponentError::MissingComponent`] if a component is missing from the entity.
    /// - Returns [`EntityComponentError::AliasedMutability`] if a component is requested multiple times.
    unsafe fn fetch_mut(
        self,
        cell: UnsafeEntityCell<'_>,
    ) -> Result<Self::Mut<'_>, EntityComponentError>;
}

// SAFETY:
// - No aliased mutability is caused because a single reference is returned.
// - No mutable references are returned by `fetch_ref`.
unsafe impl DynamicComponentFetch for ComponentId {
    type Ref<'w> = Ptr<'w>;
    type Mut<'w> = MutUntyped<'w>;

    unsafe fn fetch_ref(
        self,
        cell: UnsafeEntityCell<'_>,
    ) -> Result<Self::Ref<'_>, EntityComponentError> {
        // SAFETY: caller ensures that the cell has read access to the component.
        unsafe { cell.get_by_id(self) }.ok_or(EntityComponentError::MissingComponent(self))
    }

    unsafe fn fetch_mut(
        self,
        cell: UnsafeEntityCell<'_>,
    ) -> Result<Self::Mut<'_>, EntityComponentError> {
        // SAFETY: caller ensures that the cell has mutable access to the component.
        unsafe { cell.get_mut_by_id(self) }
            .map_err(|_| EntityComponentError::MissingComponent(self))
    }
}

// SAFETY:
// - No aliased mutability is caused because the array is checked for duplicates.
// - No mutable references are returned by `fetch_ref`.
unsafe impl<const N: usize> DynamicComponentFetch for [ComponentId; N] {
    type Ref<'w> = [Ptr<'w>; N];
    type Mut<'w> = [MutUntyped<'w>; N];

    unsafe fn fetch_ref(
        self,
        cell: UnsafeEntityCell<'_>,
    ) -> Result<Self::Ref<'_>, EntityComponentError> {
        <&Self>::fetch_ref(&self, cell)
    }

    unsafe fn fetch_mut(
        self,
        cell: UnsafeEntityCell<'_>,
    ) -> Result<Self::Mut<'_>, EntityComponentError> {
        <&Self>::fetch_mut(&self, cell)
    }
}

// SAFETY:
// - No aliased mutability is caused because the array is checked for duplicates.
// - No mutable references are returned by `fetch_ref`.
unsafe impl<const N: usize> DynamicComponentFetch for &'_ [ComponentId; N] {
    type Ref<'w> = [Ptr<'w>; N];
    type Mut<'w> = [MutUntyped<'w>; N];

    unsafe fn fetch_ref(
        self,
        cell: UnsafeEntityCell<'_>,
    ) -> Result<Self::Ref<'_>, EntityComponentError> {
        let mut ptrs = [const { MaybeUninit::uninit() }; N];
        for (ptr, &id) in core::iter::zip(&mut ptrs, self) {
            *ptr = MaybeUninit::new(
                // SAFETY: caller ensures that the cell has read access to the component.
                unsafe { cell.get_by_id(id) }.ok_or(EntityComponentError::MissingComponent(id))?,
            );
        }

        // SAFETY: Each ptr was initialized in the loop above.
        let ptrs = ptrs.map(|ptr| unsafe { MaybeUninit::assume_init(ptr) });

        Ok(ptrs)
    }

    unsafe fn fetch_mut(
        self,
        cell: UnsafeEntityCell<'_>,
    ) -> Result<Self::Mut<'_>, EntityComponentError> {
        // Check for duplicate component IDs.
        for i in 0..self.len() {
            for j in 0..i {
                if self[i] == self[j] {
                    return Err(EntityComponentError::AliasedMutability(self[i]));
                }
            }
        }

        let mut ptrs = [const { MaybeUninit::uninit() }; N];
        for (ptr, &id) in core::iter::zip(&mut ptrs, self) {
            *ptr = MaybeUninit::new(
                // SAFETY: caller ensures that the cell has mutable access to the component.
                unsafe { cell.get_mut_by_id(id) }
                    .map_err(|_| EntityComponentError::MissingComponent(id))?,
            );
        }

        // SAFETY: Each ptr was initialized in the loop above.
        let ptrs = ptrs.map(|ptr| unsafe { MaybeUninit::assume_init(ptr) });

        Ok(ptrs)
    }
}

// SAFETY:
// - No aliased mutability is caused because the slice is checked for duplicates.
// - No mutable references are returned by `fetch_ref`.
unsafe impl DynamicComponentFetch for &'_ [ComponentId] {
    type Ref<'w> = Vec<Ptr<'w>>;
    type Mut<'w> = Vec<MutUntyped<'w>>;

    unsafe fn fetch_ref(
        self,
        cell: UnsafeEntityCell<'_>,
    ) -> Result<Self::Ref<'_>, EntityComponentError> {
        let mut ptrs = Vec::with_capacity(self.len());
        for &id in self {
            ptrs.push(
                // SAFETY: caller ensures that the cell has read access to the component.
                unsafe { cell.get_by_id(id) }.ok_or(EntityComponentError::MissingComponent(id))?,
            );
        }
        Ok(ptrs)
    }

    unsafe fn fetch_mut(
        self,
        cell: UnsafeEntityCell<'_>,
    ) -> Result<Self::Mut<'_>, EntityComponentError> {
        // Check for duplicate component IDs.
        for i in 0..self.len() {
            for j in 0..i {
                if self[i] == self[j] {
                    return Err(EntityComponentError::AliasedMutability(self[i]));
                }
            }
        }

        let mut ptrs = Vec::with_capacity(self.len());
        for &id in self {
            ptrs.push(
                // SAFETY: caller ensures that the cell has mutable access to the component.
                unsafe { cell.get_mut_by_id(id) }
                    .map_err(|_| EntityComponentError::MissingComponent(id))?,
            );
        }
        Ok(ptrs)
    }
}

// SAFETY:
// - No aliased mutability is caused because `HashSet` guarantees unique elements.
// - No mutable references are returned by `fetch_ref`.
unsafe impl DynamicComponentFetch for &'_ HashSet<ComponentId> {
    type Ref<'w> = HashMap<ComponentId, Ptr<'w>>;
    type Mut<'w> = HashMap<ComponentId, MutUntyped<'w>>;

    unsafe fn fetch_ref(
        self,
        cell: UnsafeEntityCell<'_>,
    ) -> Result<Self::Ref<'_>, EntityComponentError> {
        let mut ptrs = HashMap::with_capacity_and_hasher(self.len(), Default::default());
        for &id in self {
            ptrs.insert(
                id,
                // SAFETY: caller ensures that the cell has read access to the component.
                unsafe { cell.get_by_id(id) }.ok_or(EntityComponentError::MissingComponent(id))?,
            );
        }
        Ok(ptrs)
    }

    unsafe fn fetch_mut(
        self,
        cell: UnsafeEntityCell<'_>,
    ) -> Result<Self::Mut<'_>, EntityComponentError> {
        let mut ptrs = HashMap::with_capacity_and_hasher(self.len(), Default::default());
        for &id in self {
            ptrs.insert(
                id,
                // SAFETY: caller ensures that the cell has mutable access to the component.
                unsafe { cell.get_mut_by_id(id) }
                    .map_err(|_| EntityComponentError::MissingComponent(id))?,
            );
        }
        Ok(ptrs)
    }
}

#[cfg(test)]
mod tests {
    use alloc::{vec, vec::Vec};
    use bevy_ptr::{OwningPtr, Ptr};
    use core::panic::AssertUnwindSafe;

    use core::panic::Location;
    #[cfg(feature = "track_location")]
    use std::sync::OnceLock;

    use crate::{
        self as bevy_ecs,
        change_detection::MutUntyped,
        component::ComponentId,
        prelude::*,
        system::{assert_is_system, RunSystemOnce as _},
        world::{error::EntityComponentError, DeferredWorld, FilteredEntityMut, FilteredEntityRef},
    };

    use super::{EntityMutExcept, EntityRefExcept};

    #[derive(Component, Clone, Copy, Debug, PartialEq)]
    struct TestComponent(u32);

    #[derive(Component, Clone, Copy, Debug, PartialEq)]
    #[component(storage = "SparseSet")]
    struct TestComponent2(u32);

    #[test]
    fn entity_ref_get_by_id() {
        let mut world = World::new();
        let entity = world.spawn(TestComponent(42)).id();
        let component_id = world
            .components()
            .get_id(core::any::TypeId::of::<TestComponent>())
            .unwrap();

        let entity = world.entity(entity);
        let test_component = entity.get_by_id(component_id).unwrap();
        // SAFETY: points to a valid `TestComponent`
        let test_component = unsafe { test_component.deref::<TestComponent>() };

        assert_eq!(test_component.0, 42);
    }

    #[test]
    fn entity_mut_get_by_id() {
        let mut world = World::new();
        let entity = world.spawn(TestComponent(42)).id();
        let component_id = world
            .components()
            .get_id(core::any::TypeId::of::<TestComponent>())
            .unwrap();

        let mut entity_mut = world.entity_mut(entity);
        let mut test_component = entity_mut.get_mut_by_id(component_id).unwrap();
        {
            test_component.set_changed();
            let test_component =
                // SAFETY: `test_component` has unique access of the `EntityWorldMut` and is not used afterwards
                unsafe { test_component.into_inner().deref_mut::<TestComponent>() };
            test_component.0 = 43;
        }

        let entity = world.entity(entity);
        let test_component = entity.get_by_id(component_id).unwrap();
        // SAFETY: `TestComponent` is the correct component type
        let test_component = unsafe { test_component.deref::<TestComponent>() };

        assert_eq!(test_component.0, 43);
    }

    #[test]
    fn entity_ref_get_by_id_invalid_component_id() {
        let invalid_component_id = ComponentId::new(usize::MAX);

        let mut world = World::new();
        let entity = world.spawn_empty().id();
        let entity = world.entity(entity);
        assert!(entity.get_by_id(invalid_component_id).is_err());
    }

    #[test]
    fn entity_mut_get_by_id_invalid_component_id() {
        let invalid_component_id = ComponentId::new(usize::MAX);

        let mut world = World::new();
        let mut entity = world.spawn_empty();
        assert!(entity.get_by_id(invalid_component_id).is_err());
        assert!(entity.get_mut_by_id(invalid_component_id).is_err());
    }

    // regression test for https://github.com/bevyengine/bevy/pull/7387
    #[test]
    fn entity_mut_world_scope_panic() {
        let mut world = World::new();

        let mut entity = world.spawn_empty();
        let old_location = entity.location();
        let id = entity.id();
        let res = std::panic::catch_unwind(AssertUnwindSafe(|| {
            entity.world_scope(|w| {
                // Change the entity's `EntityLocation`, which invalidates the original `EntityWorldMut`.
                // This will get updated at the end of the scope.
                w.entity_mut(id).insert(TestComponent(0));

                // Ensure that the entity location still gets updated even in case of a panic.
                panic!("this should get caught by the outer scope")
            });
        }));
        assert!(res.is_err());

        // Ensure that the location has been properly updated.
        assert_ne!(entity.location(), old_location);
    }

    // regression test for https://github.com/bevyengine/bevy/pull/7805
    #[test]
    fn removing_sparse_updates_archetype_row() {
        #[derive(Component, PartialEq, Debug)]
        struct Dense(u8);

        #[derive(Component)]
        #[component(storage = "SparseSet")]
        struct Sparse;

        let mut world = World::new();
        let e1 = world.spawn((Dense(0), Sparse)).id();
        let e2 = world.spawn((Dense(1), Sparse)).id();

        world.entity_mut(e1).remove::<Sparse>();
        assert_eq!(world.entity(e2).get::<Dense>().unwrap(), &Dense(1));
    }

    // regression test for https://github.com/bevyengine/bevy/pull/7805
    #[test]
    fn removing_dense_updates_table_row() {
        #[derive(Component, PartialEq, Debug)]
        struct Dense(u8);

        #[derive(Component)]
        #[component(storage = "SparseSet")]
        struct Sparse;

        let mut world = World::new();
        let e1 = world.spawn((Dense(0), Sparse)).id();
        let e2 = world.spawn((Dense(1), Sparse)).id();

        world.entity_mut(e1).remove::<Dense>();
        assert_eq!(world.entity(e2).get::<Dense>().unwrap(), &Dense(1));
    }

    // Test that calling retain with `()` removes all components.
    #[test]
    fn retain_nothing() {
        #[derive(Component)]
        struct Marker<const N: usize>;

        let mut world = World::new();
        let ent = world.spawn((Marker::<1>, Marker::<2>, Marker::<3>)).id();

        world.entity_mut(ent).retain::<()>();
        assert_eq!(world.entity(ent).archetype().components().next(), None);
    }

    // Test removing some components with `retain`, including components not on the entity.
    #[test]
    fn retain_some_components() {
        #[derive(Component)]
        struct Marker<const N: usize>;

        let mut world = World::new();
        let ent = world.spawn((Marker::<1>, Marker::<2>, Marker::<3>)).id();

        world.entity_mut(ent).retain::<(Marker<2>, Marker<4>)>();
        // Check that marker 2 was retained.
        assert!(world.entity(ent).get::<Marker<2>>().is_some());
        // Check that only marker 2 was retained.
        assert_eq!(
            world
                .entity(ent)
                .archetype()
                .components()
                .collect::<Vec<_>>()
                .len(),
            1
        );
    }

    // regression test for https://github.com/bevyengine/bevy/pull/7805
    #[test]
    fn inserting_sparse_updates_archetype_row() {
        #[derive(Component, PartialEq, Debug)]
        struct Dense(u8);

        #[derive(Component)]
        #[component(storage = "SparseSet")]
        struct Sparse;

        let mut world = World::new();
        let e1 = world.spawn(Dense(0)).id();
        let e2 = world.spawn(Dense(1)).id();

        world.entity_mut(e1).insert(Sparse);
        assert_eq!(world.entity(e2).get::<Dense>().unwrap(), &Dense(1));
    }

    // regression test for https://github.com/bevyengine/bevy/pull/7805
    #[test]
    fn inserting_dense_updates_archetype_row() {
        #[derive(Component, PartialEq, Debug)]
        struct Dense(u8);

        #[derive(Component)]
        struct Dense2;

        #[derive(Component)]
        #[component(storage = "SparseSet")]
        struct Sparse;

        let mut world = World::new();
        let e1 = world.spawn(Dense(0)).id();
        let e2 = world.spawn(Dense(1)).id();

        world.entity_mut(e1).insert(Sparse).remove::<Sparse>();

        // archetype with [e2, e1]
        // table with [e1, e2]

        world.entity_mut(e2).insert(Dense2);

        assert_eq!(world.entity(e1).get::<Dense>().unwrap(), &Dense(0));
    }

    #[test]
    fn inserting_dense_updates_table_row() {
        #[derive(Component, PartialEq, Debug)]
        struct Dense(u8);

        #[derive(Component)]
        struct Dense2;

        #[derive(Component)]
        #[component(storage = "SparseSet")]
        struct Sparse;

        let mut world = World::new();
        let e1 = world.spawn(Dense(0)).id();
        let e2 = world.spawn(Dense(1)).id();

        world.entity_mut(e1).insert(Sparse).remove::<Sparse>();

        // archetype with [e2, e1]
        // table with [e1, e2]

        world.entity_mut(e1).insert(Dense2);

        assert_eq!(world.entity(e2).get::<Dense>().unwrap(), &Dense(1));
    }

    // regression test for https://github.com/bevyengine/bevy/pull/7805
    #[test]
    fn despawning_entity_updates_archetype_row() {
        #[derive(Component, PartialEq, Debug)]
        struct Dense(u8);

        #[derive(Component)]
        #[component(storage = "SparseSet")]
        struct Sparse;

        let mut world = World::new();
        let e1 = world.spawn(Dense(0)).id();
        let e2 = world.spawn(Dense(1)).id();

        world.entity_mut(e1).insert(Sparse).remove::<Sparse>();

        // archetype with [e2, e1]
        // table with [e1, e2]

        world.entity_mut(e2).despawn();

        assert_eq!(world.entity(e1).get::<Dense>().unwrap(), &Dense(0));
    }

    // regression test for https://github.com/bevyengine/bevy/pull/7805
    #[test]
    fn despawning_entity_updates_table_row() {
        #[derive(Component, PartialEq, Debug)]
        struct Dense(u8);

        #[derive(Component)]
        #[component(storage = "SparseSet")]
        struct Sparse;

        let mut world = World::new();
        let e1 = world.spawn(Dense(0)).id();
        let e2 = world.spawn(Dense(1)).id();

        world.entity_mut(e1).insert(Sparse).remove::<Sparse>();

        // archetype with [e2, e1]
        // table with [e1, e2]

        world.entity_mut(e1).despawn();

        assert_eq!(world.entity(e2).get::<Dense>().unwrap(), &Dense(1));
    }

    #[test]
    fn entity_mut_insert_by_id() {
        let mut world = World::new();
        let test_component_id = world.register_component::<TestComponent>();

        let mut entity = world.spawn_empty();
        OwningPtr::make(TestComponent(42), |ptr| {
            // SAFETY: `ptr` matches the component id
            unsafe { entity.insert_by_id(test_component_id, ptr) };
        });

        let components: Vec<_> = world.query::<&TestComponent>().iter(&world).collect();

        assert_eq!(components, vec![&TestComponent(42)]);

        // Compare with `insert_bundle_by_id`

        let mut entity = world.spawn_empty();
        OwningPtr::make(TestComponent(84), |ptr| {
            // SAFETY: `ptr` matches the component id
            unsafe { entity.insert_by_ids(&[test_component_id], vec![ptr].into_iter()) };
        });

        let components: Vec<_> = world.query::<&TestComponent>().iter(&world).collect();

        assert_eq!(components, vec![&TestComponent(42), &TestComponent(84)]);
    }

    #[test]
    fn entity_mut_insert_bundle_by_id() {
        let mut world = World::new();
        let test_component_id = world.register_component::<TestComponent>();
        let test_component_2_id = world.register_component::<TestComponent2>();

        let component_ids = [test_component_id, test_component_2_id];
        let test_component_value = TestComponent(42);
        let test_component_2_value = TestComponent2(84);

        let mut entity = world.spawn_empty();
        OwningPtr::make(test_component_value, |ptr1| {
            OwningPtr::make(test_component_2_value, |ptr2| {
                // SAFETY: `ptr1` and `ptr2` match the component ids
                unsafe { entity.insert_by_ids(&component_ids, vec![ptr1, ptr2].into_iter()) };
            });
        });

        let dynamic_components: Vec<_> = world
            .query::<(&TestComponent, &TestComponent2)>()
            .iter(&world)
            .collect();

        assert_eq!(
            dynamic_components,
            vec![(&TestComponent(42), &TestComponent2(84))]
        );

        // Compare with `World` generated using static type equivalents
        let mut static_world = World::new();

        static_world.spawn((test_component_value, test_component_2_value));
        let static_components: Vec<_> = static_world
            .query::<(&TestComponent, &TestComponent2)>()
            .iter(&static_world)
            .collect();

        assert_eq!(dynamic_components, static_components);
    }

    #[test]
    fn entity_mut_remove_by_id() {
        let mut world = World::new();
        let test_component_id = world.register_component::<TestComponent>();

        let mut entity = world.spawn(TestComponent(42));
        entity.remove_by_id(test_component_id);

        let components: Vec<_> = world.query::<&TestComponent>().iter(&world).collect();

        assert_eq!(components, vec![] as Vec<&TestComponent>);

        // remove non-existent component does not panic
        world.spawn_empty().remove_by_id(test_component_id);
    }

    /// Tests that components can be accessed through an `EntityRefExcept`.
    #[test]
    fn entity_ref_except() {
        let mut world = World::new();
        world.register_component::<TestComponent>();
        world.register_component::<TestComponent2>();

        world.spawn(TestComponent(0)).insert(TestComponent2(0));

        let mut query = world.query::<EntityRefExcept<TestComponent>>();

        let mut found = false;
        for entity_ref in query.iter_mut(&mut world) {
            found = true;
            assert!(entity_ref.get::<TestComponent>().is_none());
            assert!(entity_ref.get_ref::<TestComponent>().is_none());
            assert!(matches!(
                entity_ref.get::<TestComponent2>(),
                Some(TestComponent2(0))
            ));
        }

        assert!(found);
    }

    // Test that a single query can't both contain a mutable reference to a
    // component C and an `EntityRefExcept` that doesn't include C among its
    // exclusions.
    #[test]
    #[should_panic]
    fn entity_ref_except_conflicts_with_self() {
        let mut world = World::new();
        world.spawn(TestComponent(0)).insert(TestComponent2(0));

        // This should panic, because we have a mutable borrow on
        // `TestComponent` but have a simultaneous indirect immutable borrow on
        // that component via `EntityRefExcept`.
        world.run_system_once(system).unwrap();

        fn system(_: Query<(&mut TestComponent, EntityRefExcept<TestComponent2>)>) {}
    }

    // Test that an `EntityRefExcept` that doesn't include a component C among
    // its exclusions can't coexist with a mutable query for that component.
    #[test]
    #[should_panic]
    fn entity_ref_except_conflicts_with_other() {
        let mut world = World::new();
        world.spawn(TestComponent(0)).insert(TestComponent2(0));

        // This should panic, because we have a mutable borrow on
        // `TestComponent` but have a simultaneous indirect immutable borrow on
        // that component via `EntityRefExcept`.
        world.run_system_once(system).unwrap();

        fn system(_: Query<&mut TestComponent>, _: Query<EntityRefExcept<TestComponent2>>) {}
    }

    // Test that an `EntityRefExcept` with an exception for some component C can
    // coexist with a query for that component C.
    #[test]
    fn entity_ref_except_doesnt_conflict() {
        let mut world = World::new();
        world.spawn(TestComponent(0)).insert(TestComponent2(0));

        world.run_system_once(system).unwrap();

        fn system(_: Query<&mut TestComponent>, query: Query<EntityRefExcept<TestComponent>>) {
            for entity_ref in query.iter() {
                assert!(matches!(
                    entity_ref.get::<TestComponent2>(),
                    Some(TestComponent2(0))
                ));
            }
        }
    }

    /// Tests that components can be mutably accessed through an
    /// `EntityMutExcept`.
    #[test]
    fn entity_mut_except() {
        let mut world = World::new();
        world.spawn(TestComponent(0)).insert(TestComponent2(0));

        let mut query = world.query::<EntityMutExcept<TestComponent>>();

        let mut found = false;
        for mut entity_mut in query.iter_mut(&mut world) {
            found = true;
            assert!(entity_mut.get::<TestComponent>().is_none());
            assert!(entity_mut.get_ref::<TestComponent>().is_none());
            assert!(entity_mut.get_mut::<TestComponent>().is_none());
            assert!(matches!(
                entity_mut.get::<TestComponent2>(),
                Some(TestComponent2(0))
            ));
        }

        assert!(found);
    }

    // Test that a single query can't both contain a mutable reference to a
    // component C and an `EntityMutExcept` that doesn't include C among its
    // exclusions.
    #[test]
    #[should_panic]
    fn entity_mut_except_conflicts_with_self() {
        let mut world = World::new();
        world.spawn(TestComponent(0)).insert(TestComponent2(0));

        // This should panic, because we have a mutable borrow on
        // `TestComponent` but have a simultaneous indirect immutable borrow on
        // that component via `EntityRefExcept`.
        world.run_system_once(system).unwrap();

        fn system(_: Query<(&mut TestComponent, EntityMutExcept<TestComponent2>)>) {}
    }

    // Test that an `EntityMutExcept` that doesn't include a component C among
    // its exclusions can't coexist with a query for that component.
    #[test]
    #[should_panic]
    fn entity_mut_except_conflicts_with_other() {
        let mut world = World::new();
        world.spawn(TestComponent(0)).insert(TestComponent2(0));

        // This should panic, because we have a mutable borrow on
        // `TestComponent` but have a simultaneous indirect immutable borrow on
        // that component via `EntityRefExcept`.
        world.run_system_once(system).unwrap();

        fn system(_: Query<&mut TestComponent>, mut query: Query<EntityMutExcept<TestComponent2>>) {
            for mut entity_mut in query.iter_mut() {
                assert!(entity_mut
                    .get_mut::<TestComponent2>()
                    .is_some_and(|component| component.0 == 0));
            }
        }
    }

    // Test that an `EntityMutExcept` with an exception for some component C can
    // coexist with a query for that component C.
    #[test]
    fn entity_mut_except_doesnt_conflict() {
        let mut world = World::new();
        world.spawn(TestComponent(0)).insert(TestComponent2(0));

        world.run_system_once(system).unwrap();

        fn system(_: Query<&mut TestComponent>, mut query: Query<EntityMutExcept<TestComponent>>) {
            for mut entity_mut in query.iter_mut() {
                assert!(entity_mut
                    .get_mut::<TestComponent2>()
                    .is_some_and(|component| component.0 == 0));
            }
        }
    }

    #[derive(Component)]
    struct A;

    #[derive(Resource)]
    struct R;

    #[test]
    fn disjoint_access() {
        fn disjoint_readonly(_: Query<EntityMut, With<A>>, _: Query<EntityRef, Without<A>>) {}

        fn disjoint_mutable(_: Query<EntityMut, With<A>>, _: Query<EntityMut, Without<A>>) {}

        assert_is_system(disjoint_readonly);
        assert_is_system(disjoint_mutable);
    }

    #[test]
    fn ref_compatible() {
        fn borrow_system(_: Query<(EntityRef, &A)>, _: Query<&A>) {}

        assert_is_system(borrow_system);
    }

    #[test]
    fn ref_compatible_with_resource() {
        fn borrow_system(_: Query<EntityRef>, _: Res<R>) {}

        assert_is_system(borrow_system);
    }

    #[test]
    fn ref_compatible_with_resource_mut() {
        fn borrow_system(_: Query<EntityRef>, _: ResMut<R>) {}

        assert_is_system(borrow_system);
    }

    #[test]
    #[should_panic]
    fn ref_incompatible_with_mutable_component() {
        fn incompatible_system(_: Query<(EntityRef, &mut A)>) {}

        assert_is_system(incompatible_system);
    }

    #[test]
    #[should_panic]
    fn ref_incompatible_with_mutable_query() {
        fn incompatible_system(_: Query<EntityRef>, _: Query<&mut A>) {}

        assert_is_system(incompatible_system);
    }

    #[test]
    fn mut_compatible_with_entity() {
        fn borrow_mut_system(_: Query<(Entity, EntityMut)>) {}

        assert_is_system(borrow_mut_system);
    }

    #[test]
    fn mut_compatible_with_resource() {
        fn borrow_mut_system(_: Res<R>, _: Query<EntityMut>) {}

        assert_is_system(borrow_mut_system);
    }

    #[test]
    fn mut_compatible_with_resource_mut() {
        fn borrow_mut_system(_: ResMut<R>, _: Query<EntityMut>) {}

        assert_is_system(borrow_mut_system);
    }

    #[test]
    #[should_panic]
    fn mut_incompatible_with_read_only_component() {
        fn incompatible_system(_: Query<(EntityMut, &A)>) {}

        assert_is_system(incompatible_system);
    }

    #[test]
    #[should_panic]
    fn mut_incompatible_with_mutable_component() {
        fn incompatible_system(_: Query<(EntityMut, &mut A)>) {}

        assert_is_system(incompatible_system);
    }

    #[test]
    #[should_panic]
    fn mut_incompatible_with_read_only_query() {
        fn incompatible_system(_: Query<EntityMut>, _: Query<&A>) {}

        assert_is_system(incompatible_system);
    }

    #[test]
    #[should_panic]
    fn mut_incompatible_with_mutable_query() {
        fn incompatible_system(_: Query<EntityMut>, _: Query<&mut A>) {}

        assert_is_system(incompatible_system);
    }

    #[test]
    fn filtered_entity_ref_normal() {
        let mut world = World::new();
        let a_id = world.register_component::<A>();

        let e: FilteredEntityRef = world.spawn(A).into();

        assert!(e.get::<A>().is_some());
        assert!(e.get_ref::<A>().is_some());
        assert!(e.get_change_ticks::<A>().is_some());
        assert!(e.get_by_id(a_id).is_some());
        assert!(e.get_change_ticks_by_id(a_id).is_some());
    }

    #[test]
    fn filtered_entity_ref_missing() {
        let mut world = World::new();
        let a_id = world.register_component::<A>();

        let e: FilteredEntityRef = world.spawn(()).into();

        assert!(e.get::<A>().is_none());
        assert!(e.get_ref::<A>().is_none());
        assert!(e.get_change_ticks::<A>().is_none());
        assert!(e.get_by_id(a_id).is_none());
        assert!(e.get_change_ticks_by_id(a_id).is_none());
    }

    #[test]
    fn filtered_entity_mut_normal() {
        let mut world = World::new();
        let a_id = world.register_component::<A>();

        let mut e: FilteredEntityMut = world.spawn(A).into();

        assert!(e.get::<A>().is_some());
        assert!(e.get_ref::<A>().is_some());
        assert!(e.get_mut::<A>().is_some());
        assert!(e.get_change_ticks::<A>().is_some());
        assert!(e.get_by_id(a_id).is_some());
        assert!(e.get_mut_by_id(a_id).is_some());
        assert!(e.get_change_ticks_by_id(a_id).is_some());
    }

    #[test]
    fn filtered_entity_mut_missing() {
        let mut world = World::new();
        let a_id = world.register_component::<A>();

        let mut e: FilteredEntityMut = world.spawn(()).into();

        assert!(e.get::<A>().is_none());
        assert!(e.get_ref::<A>().is_none());
        assert!(e.get_mut::<A>().is_none());
        assert!(e.get_change_ticks::<A>().is_none());
        assert!(e.get_by_id(a_id).is_none());
        assert!(e.get_mut_by_id(a_id).is_none());
        assert!(e.get_change_ticks_by_id(a_id).is_none());
    }

    #[derive(Component, PartialEq, Eq, Debug)]
    struct X(usize);

    #[derive(Component, PartialEq, Eq, Debug)]
    struct Y(usize);

    #[test]
    fn get_components() {
        let mut world = World::default();
        let e1 = world.spawn((X(7), Y(10))).id();
        let e2 = world.spawn(X(8)).id();
        let e3 = world.spawn_empty().id();

        assert_eq!(
            Some((&X(7), &Y(10))),
            world.entity(e1).get_components::<(&X, &Y)>()
        );
        assert_eq!(None, world.entity(e2).get_components::<(&X, &Y)>());
        assert_eq!(None, world.entity(e3).get_components::<(&X, &Y)>());
    }

    #[test]
    fn get_by_id_array() {
        let mut world = World::default();
        let e1 = world.spawn((X(7), Y(10))).id();
        let e2 = world.spawn(X(8)).id();
        let e3 = world.spawn_empty().id();

        let x_id = world.register_component::<X>();
        let y_id = world.register_component::<Y>();

        assert_eq!(
            Ok((&X(7), &Y(10))),
            world
                .entity(e1)
                .get_by_id([x_id, y_id])
                .map(|[x_ptr, y_ptr]| {
                    // SAFETY: components match the id they were fetched with
                    (unsafe { x_ptr.deref::<X>() }, unsafe { y_ptr.deref::<Y>() })
                })
        );
        assert_eq!(
            Err(EntityComponentError::MissingComponent(y_id)),
            world
                .entity(e2)
                .get_by_id([x_id, y_id])
                .map(|[x_ptr, y_ptr]| {
                    // SAFETY: components match the id they were fetched with
                    (unsafe { x_ptr.deref::<X>() }, unsafe { y_ptr.deref::<Y>() })
                })
        );
        assert_eq!(
            Err(EntityComponentError::MissingComponent(x_id)),
            world
                .entity(e3)
                .get_by_id([x_id, y_id])
                .map(|[x_ptr, y_ptr]| {
                    // SAFETY: components match the id they were fetched with
                    (unsafe { x_ptr.deref::<X>() }, unsafe { y_ptr.deref::<Y>() })
                })
        );
    }

    #[test]
    fn get_by_id_vec() {
        let mut world = World::default();
        let e1 = world.spawn((X(7), Y(10))).id();
        let e2 = world.spawn(X(8)).id();
        let e3 = world.spawn_empty().id();

        let x_id = world.register_component::<X>();
        let y_id = world.register_component::<Y>();

        assert_eq!(
            Ok((&X(7), &Y(10))),
            world
                .entity(e1)
                .get_by_id(&[x_id, y_id] as &[ComponentId])
                .map(|ptrs| {
                    let Ok([x_ptr, y_ptr]): Result<[Ptr; 2], _> = ptrs.try_into() else {
                        panic!("get_by_id(slice) didn't return 2 elements")
                    };

                    // SAFETY: components match the id they were fetched with
                    (unsafe { x_ptr.deref::<X>() }, unsafe { y_ptr.deref::<Y>() })
                })
        );
        assert_eq!(
            Err(EntityComponentError::MissingComponent(y_id)),
            world
                .entity(e2)
                .get_by_id(&[x_id, y_id] as &[ComponentId])
                .map(|ptrs| {
                    let Ok([x_ptr, y_ptr]): Result<[Ptr; 2], _> = ptrs.try_into() else {
                        panic!("get_by_id(slice) didn't return 2 elements")
                    };

                    // SAFETY: components match the id they were fetched with
                    (unsafe { x_ptr.deref::<X>() }, unsafe { y_ptr.deref::<Y>() })
                })
        );
        assert_eq!(
            Err(EntityComponentError::MissingComponent(x_id)),
            world
                .entity(e3)
                .get_by_id(&[x_id, y_id] as &[ComponentId])
                .map(|ptrs| {
                    let Ok([x_ptr, y_ptr]): Result<[Ptr; 2], _> = ptrs.try_into() else {
                        panic!("get_by_id(slice) didn't return 2 elements")
                    };

                    // SAFETY: components match the id they were fetched with
                    (unsafe { x_ptr.deref::<X>() }, unsafe { y_ptr.deref::<Y>() })
                })
        );
    }

    #[test]
    fn get_mut_by_id_array() {
        let mut world = World::default();
        let e1 = world.spawn((X(7), Y(10))).id();
        let e2 = world.spawn(X(8)).id();
        let e3 = world.spawn_empty().id();

        let x_id = world.register_component::<X>();
        let y_id = world.register_component::<Y>();

        assert_eq!(
            Ok((&mut X(7), &mut Y(10))),
            world
                .entity_mut(e1)
                .get_mut_by_id([x_id, y_id])
                .map(|[x_ptr, y_ptr]| {
                    // SAFETY: components match the id they were fetched with
                    (unsafe { x_ptr.into_inner().deref_mut::<X>() }, unsafe {
                        y_ptr.into_inner().deref_mut::<Y>()
                    })
                })
        );
        assert_eq!(
            Err(EntityComponentError::MissingComponent(y_id)),
            world
                .entity_mut(e2)
                .get_mut_by_id([x_id, y_id])
                .map(|[x_ptr, y_ptr]| {
                    // SAFETY: components match the id they were fetched with
                    (unsafe { x_ptr.into_inner().deref_mut::<X>() }, unsafe {
                        y_ptr.into_inner().deref_mut::<Y>()
                    })
                })
        );
        assert_eq!(
            Err(EntityComponentError::MissingComponent(x_id)),
            world
                .entity_mut(e3)
                .get_mut_by_id([x_id, y_id])
                .map(|[x_ptr, y_ptr]| {
                    // SAFETY: components match the id they were fetched with
                    (unsafe { x_ptr.into_inner().deref_mut::<X>() }, unsafe {
                        y_ptr.into_inner().deref_mut::<Y>()
                    })
                })
        );

        assert_eq!(
            Err(EntityComponentError::AliasedMutability(x_id)),
            world
                .entity_mut(e1)
                .get_mut_by_id([x_id, x_id])
                .map(|_| { unreachable!() })
        );
        assert_eq!(
            Err(EntityComponentError::AliasedMutability(x_id)),
            world
                .entity_mut(e3)
                .get_mut_by_id([x_id, x_id])
                .map(|_| { unreachable!() })
        );
    }

    #[test]
    fn get_mut_by_id_vec() {
        let mut world = World::default();
        let e1 = world.spawn((X(7), Y(10))).id();
        let e2 = world.spawn(X(8)).id();
        let e3 = world.spawn_empty().id();

        let x_id = world.register_component::<X>();
        let y_id = world.register_component::<Y>();

        assert_eq!(
            Ok((&mut X(7), &mut Y(10))),
            world
                .entity_mut(e1)
                .get_mut_by_id(&[x_id, y_id] as &[ComponentId])
                .map(|ptrs| {
                    let Ok([x_ptr, y_ptr]): Result<[MutUntyped; 2], _> = ptrs.try_into() else {
                        panic!("get_mut_by_id(slice) didn't return 2 elements")
                    };

                    // SAFETY: components match the id they were fetched with
                    (unsafe { x_ptr.into_inner().deref_mut::<X>() }, unsafe {
                        y_ptr.into_inner().deref_mut::<Y>()
                    })
                })
        );
        assert_eq!(
            Err(EntityComponentError::MissingComponent(y_id)),
            world
                .entity_mut(e2)
                .get_mut_by_id(&[x_id, y_id] as &[ComponentId])
                .map(|ptrs| {
                    let Ok([x_ptr, y_ptr]): Result<[MutUntyped; 2], _> = ptrs.try_into() else {
                        panic!("get_mut_by_id(slice) didn't return 2 elements")
                    };

                    // SAFETY: components match the id they were fetched with
                    (unsafe { x_ptr.into_inner().deref_mut::<X>() }, unsafe {
                        y_ptr.into_inner().deref_mut::<Y>()
                    })
                })
        );
        assert_eq!(
            Err(EntityComponentError::MissingComponent(x_id)),
            world
                .entity_mut(e3)
                .get_mut_by_id(&[x_id, y_id] as &[ComponentId])
                .map(|ptrs| {
                    let Ok([x_ptr, y_ptr]): Result<[MutUntyped; 2], _> = ptrs.try_into() else {
                        panic!("get_mut_by_id(slice) didn't return 2 elements")
                    };

                    // SAFETY: components match the id they were fetched with
                    (unsafe { x_ptr.into_inner().deref_mut::<X>() }, unsafe {
                        y_ptr.into_inner().deref_mut::<Y>()
                    })
                })
        );

        assert_eq!(
            Err(EntityComponentError::AliasedMutability(x_id)),
            world
                .entity_mut(e1)
                .get_mut_by_id(&[x_id, x_id])
                .map(|_| { unreachable!() })
        );
        assert_eq!(
            Err(EntityComponentError::AliasedMutability(x_id)),
            world
                .entity_mut(e3)
                .get_mut_by_id(&[x_id, x_id])
                .map(|_| { unreachable!() })
        );
    }

    #[test]
    fn get_mut_by_id_unchecked() {
        let mut world = World::default();
        let e1 = world.spawn((X(7), Y(10))).id();
        let x_id = world.register_component::<X>();
        let y_id = world.register_component::<Y>();

        let e1_mut = &world.get_entity_mut([e1]).unwrap()[0];
        // SAFETY: The entity e1 contains component X.
        let x_ptr = unsafe { e1_mut.get_mut_by_id_unchecked(x_id) }.unwrap();
        // SAFETY: The entity e1 contains component Y, with components X and Y being mutually independent.
        let y_ptr = unsafe { e1_mut.get_mut_by_id_unchecked(y_id) }.unwrap();

        // SAFETY: components match the id they were fetched with
        let x_component = unsafe { x_ptr.into_inner().deref_mut::<X>() };
        x_component.0 += 1;
        // SAFETY: components match the id they were fetched with
        let y_component = unsafe { y_ptr.into_inner().deref_mut::<Y>() };
        y_component.0 -= 1;

        assert_eq!((&mut X(8), &mut Y(9)), (x_component, y_component));
    }

    #[derive(Event)]
    struct TestEvent;

    #[test]
    fn adding_observer_updates_location() {
        let mut world = World::new();
        let entity = world
            .spawn_empty()
            .observe(|trigger: Trigger<TestEvent>, mut commands: Commands| {
                commands.entity(trigger.target()).insert(TestComponent(0));
            })
            .id();

        // this should not be needed, but is currently required to tease out the bug
        world.flush();

        let mut a = world.entity_mut(entity);
        a.trigger(TestEvent); // this adds command to change entity archetype
        a.observe(|_: Trigger<TestEvent>| {}); // this flushes commands implicitly by spawning
        let location = a.location();
        assert_eq!(world.entities().get(entity), Some(location));
    }

    #[test]
    #[should_panic]
    fn location_on_despawned_entity_panics() {
        let mut world = World::new();
        world.add_observer(
            |trigger: Trigger<OnAdd, TestComponent>, mut commands: Commands| {
                commands.entity(trigger.target()).despawn();
            },
        );
        let entity = world.spawn_empty().id();
        let mut a = world.entity_mut(entity);
        a.insert(TestComponent(0));
        a.location();
    }

    #[derive(Resource)]
    struct TestFlush(usize);

    fn count_flush(world: &mut World) {
        world.resource_mut::<TestFlush>().0 += 1;
    }

    #[test]
    fn archetype_modifications_trigger_flush() {
        let mut world = World::new();
        world.insert_resource(TestFlush(0));
        world.add_observer(|_: Trigger<OnAdd, TestComponent>, mut commands: Commands| {
            commands.queue(count_flush);
        });
        world.add_observer(
            |_: Trigger<OnRemove, TestComponent>, mut commands: Commands| {
                commands.queue(count_flush);
            },
        );
        world.commands().queue(count_flush);
        let entity = world.spawn_empty().id();
        assert_eq!(world.resource::<TestFlush>().0, 1);
        world.commands().queue(count_flush);
        let mut a = world.entity_mut(entity);
        a.trigger(TestEvent);
        assert_eq!(a.world().resource::<TestFlush>().0, 2);
        a.insert(TestComponent(0));
        assert_eq!(a.world().resource::<TestFlush>().0, 3);
        a.remove::<TestComponent>();
        assert_eq!(a.world().resource::<TestFlush>().0, 4);
        a.insert(TestComponent(0));
        assert_eq!(a.world().resource::<TestFlush>().0, 5);
        let _ = a.take::<TestComponent>();
        assert_eq!(a.world().resource::<TestFlush>().0, 6);
        a.insert(TestComponent(0));
        assert_eq!(a.world().resource::<TestFlush>().0, 7);
        a.retain::<()>();
        assert_eq!(a.world().resource::<TestFlush>().0, 8);
        a.insert(TestComponent(0));
        assert_eq!(a.world().resource::<TestFlush>().0, 9);
        a.clear();
        assert_eq!(a.world().resource::<TestFlush>().0, 10);
        a.insert(TestComponent(0));
        assert_eq!(a.world().resource::<TestFlush>().0, 11);
        a.despawn();
        assert_eq!(world.resource::<TestFlush>().0, 12);
    }

    #[derive(Resource)]
    struct TestVec(Vec<&'static str>);

    #[derive(Component)]
    #[component(on_add = ord_a_hook_on_add, on_insert = ord_a_hook_on_insert, on_replace = ord_a_hook_on_replace, on_remove = ord_a_hook_on_remove)]
    struct OrdA;

    fn ord_a_hook_on_add(
        mut world: DeferredWorld,
        entity: Entity,
        _id: ComponentId,
        _caller: Option<&'static Location<'static>>,
    ) {
        world.resource_mut::<TestVec>().0.push("OrdA hook on_add");
        world.commands().entity(entity).insert(OrdB);
    }

    fn ord_a_hook_on_insert(
        mut world: DeferredWorld,
        entity: Entity,
        _id: ComponentId,
        _caller: Option<&'static Location<'static>>,
    ) {
        world
            .resource_mut::<TestVec>()
            .0
            .push("OrdA hook on_insert");
        world.commands().entity(entity).despawn();
    }

    fn ord_a_hook_on_replace(
        mut world: DeferredWorld,
        _entity: Entity,
        _id: ComponentId,
        _caller: Option<&'static Location<'static>>,
    ) {
        world
            .resource_mut::<TestVec>()
            .0
            .push("OrdA hook on_replace");
    }

    fn ord_a_hook_on_remove(
        mut world: DeferredWorld,
        _entity: Entity,
        _id: ComponentId,
        _caller: Option<&'static Location<'static>>,
    ) {
        world
            .resource_mut::<TestVec>()
            .0
            .push("OrdA hook on_remove");
    }

    fn ord_a_observer_on_add(_trigger: Trigger<OnAdd, OrdA>, mut res: ResMut<TestVec>) {
        res.0.push("OrdA observer on_add");
    }

    fn ord_a_observer_on_insert(_trigger: Trigger<OnInsert, OrdA>, mut res: ResMut<TestVec>) {
        res.0.push("OrdA observer on_insert");
    }

    fn ord_a_observer_on_replace(_trigger: Trigger<OnReplace, OrdA>, mut res: ResMut<TestVec>) {
        res.0.push("OrdA observer on_replace");
    }

    fn ord_a_observer_on_remove(_trigger: Trigger<OnRemove, OrdA>, mut res: ResMut<TestVec>) {
        res.0.push("OrdA observer on_remove");
    }

    #[derive(Component)]
    #[component(on_add = ord_b_hook_on_add, on_insert = ord_b_hook_on_insert, on_replace = ord_b_hook_on_replace, on_remove = ord_b_hook_on_remove)]
    struct OrdB;

    fn ord_b_hook_on_add(
        mut world: DeferredWorld,
        _entity: Entity,
        _id: ComponentId,
        _caller: Option<&'static Location<'static>>,
    ) {
        world.resource_mut::<TestVec>().0.push("OrdB hook on_add");
        world.commands().queue(|world: &mut World| {
            world
                .resource_mut::<TestVec>()
                .0
                .push("OrdB command on_add");
        });
    }

    fn ord_b_hook_on_insert(
        mut world: DeferredWorld,
        _entity: Entity,
        _id: ComponentId,
        _caller: Option<&'static Location<'static>>,
    ) {
        world
            .resource_mut::<TestVec>()
            .0
            .push("OrdB hook on_insert");
    }

    fn ord_b_hook_on_replace(
        mut world: DeferredWorld,
        _entity: Entity,
        _id: ComponentId,
        _caller: Option<&'static Location<'static>>,
    ) {
        world
            .resource_mut::<TestVec>()
            .0
            .push("OrdB hook on_replace");
    }

    fn ord_b_hook_on_remove(
        mut world: DeferredWorld,
        _entity: Entity,
        _id: ComponentId,
        _caller: Option<&'static Location<'static>>,
    ) {
        world
            .resource_mut::<TestVec>()
            .0
            .push("OrdB hook on_remove");
    }

    fn ord_b_observer_on_add(_trigger: Trigger<OnAdd, OrdB>, mut res: ResMut<TestVec>) {
        res.0.push("OrdB observer on_add");
    }

    fn ord_b_observer_on_insert(_trigger: Trigger<OnInsert, OrdB>, mut res: ResMut<TestVec>) {
        res.0.push("OrdB observer on_insert");
    }

    fn ord_b_observer_on_replace(_trigger: Trigger<OnReplace, OrdB>, mut res: ResMut<TestVec>) {
        res.0.push("OrdB observer on_replace");
    }

    fn ord_b_observer_on_remove(_trigger: Trigger<OnRemove, OrdB>, mut res: ResMut<TestVec>) {
        res.0.push("OrdB observer on_remove");
    }

    #[test]
    fn command_ordering_is_correct() {
        let mut world = World::new();
        world.insert_resource(TestVec(Vec::new()));
        world.add_observer(ord_a_observer_on_add);
        world.add_observer(ord_a_observer_on_insert);
        world.add_observer(ord_a_observer_on_replace);
        world.add_observer(ord_a_observer_on_remove);
        world.add_observer(ord_b_observer_on_add);
        world.add_observer(ord_b_observer_on_insert);
        world.add_observer(ord_b_observer_on_replace);
        world.add_observer(ord_b_observer_on_remove);
        let _entity = world.spawn(OrdA).id();
        let expected = [
            "OrdA hook on_add", // adds command to insert OrdB
            "OrdA observer on_add",
            "OrdA hook on_insert", // adds command to despawn entity
            "OrdA observer on_insert",
            "OrdB hook on_add", // adds command to just add to this log
            "OrdB observer on_add",
            "OrdB hook on_insert",
            "OrdB observer on_insert",
            "OrdB command on_add", // command added by OrdB hook on_add, needs to run before despawn command
            "OrdA observer on_replace", // start of despawn
            "OrdB observer on_replace",
            "OrdA hook on_replace",
            "OrdB hook on_replace",
            "OrdA observer on_remove",
            "OrdB observer on_remove",
            "OrdA hook on_remove",
            "OrdB hook on_remove",
        ];
        world.flush();
        assert_eq!(world.resource_mut::<TestVec>().0.as_slice(), &expected[..]);
    }

    #[test]
    fn entity_world_mut_clone_and_move_components() {
        #[derive(Component, Clone, PartialEq, Debug)]
        struct A;

        #[derive(Component, Clone, PartialEq, Debug)]
        struct B;

        #[derive(Component, Clone, PartialEq, Debug)]
        struct C(u32);

        #[derive(Component, Clone, PartialEq, Debug, Default)]
        struct D;

        let mut world = World::new();
        let entity_a = world.spawn((A, B, C(5))).id();
        let entity_b = world.spawn((A, C(4))).id();

        world.entity_mut(entity_a).clone_components::<B>(entity_b);
        assert_eq!(world.entity(entity_a).get::<B>(), Some(&B));
        assert_eq!(world.entity(entity_b).get::<B>(), Some(&B));

        world.entity_mut(entity_a).move_components::<C>(entity_b);
        assert_eq!(world.entity(entity_a).get::<C>(), None);
        assert_eq!(world.entity(entity_b).get::<C>(), Some(&C(5)));

        assert_eq!(world.entity(entity_a).get::<A>(), Some(&A));
        assert_eq!(world.entity(entity_b).get::<A>(), Some(&A));
    }

    #[test]
    fn entity_world_mut_clone_with_move_and_require() {
        #[derive(Component, Clone, PartialEq, Debug)]
        #[require(B)]
        struct A;

        #[derive(Component, Clone, PartialEq, Debug, Default)]
        #[require(C(|| C(3)))]
        struct B;

        #[derive(Component, Clone, PartialEq, Debug, Default)]
        #[require(D)]
        struct C(u32);

        #[derive(Component, Clone, PartialEq, Debug, Default)]
        struct D;

        let mut world = World::new();
        let entity_a = world.spawn(A).id();
        let entity_b = world.spawn_empty().id();

        world.entity_mut(entity_a).clone_with(entity_b, |builder| {
            builder.move_components(true);
            builder.without_required_components(|builder| {
                builder.deny::<A>();
            });
        });

        assert_eq!(world.entity(entity_a).get::<A>(), Some(&A));
        assert_eq!(world.entity(entity_b).get::<A>(), None);

        assert_eq!(world.entity(entity_a).get::<B>(), None);
        assert_eq!(world.entity(entity_b).get::<B>(), Some(&B));

        assert_eq!(world.entity(entity_a).get::<C>(), None);
        assert_eq!(world.entity(entity_b).get::<C>(), Some(&C(3)));

        assert_eq!(world.entity(entity_a).get::<D>(), None);
        assert_eq!(world.entity(entity_b).get::<D>(), Some(&D));
    }

    #[test]
    #[cfg(feature = "track_location")]
    fn update_despawned_by_after_observers() {
        let mut world = World::new();

        #[derive(Component)]
        #[component(on_remove = get_tracked)]
        struct C;

        static TRACKED: OnceLock<&'static Location<'static>> = OnceLock::new();
        fn get_tracked(world: DeferredWorld, entity: Entity, _: ComponentId, _: Option<&Location>) {
            TRACKED.get_or_init(|| {
                world
                    .entities
                    .entity_get_spawned_or_despawned_by(entity)
                    .unwrap()
            });
        }

        #[track_caller]
        fn caller_spawn(world: &mut World) -> (Entity, &'static Location<'static>) {
            let caller = Location::caller();
            (world.spawn(C).id(), caller)
        }
        let (entity, spawner) = caller_spawn(&mut world);

        assert_eq!(
            spawner,
            world
                .entities()
                .entity_get_spawned_or_despawned_by(entity)
                .unwrap()
        );

        #[track_caller]
        fn caller_despawn(world: &mut World, entity: Entity) -> &'static Location<'static> {
            world.despawn(entity);
            Location::caller()
        }
        let despawner = caller_despawn(&mut world, entity);

        assert_eq!(spawner, *TRACKED.get().unwrap());
        assert_eq!(
            despawner,
            world
                .entities()
                .entity_get_spawned_or_despawned_by(entity)
                .unwrap()
        );
    }

    #[test]
    fn with_component_activates_hooks() {
        use core::sync::atomic::{AtomicBool, AtomicU8, Ordering};

        #[derive(Component, PartialEq, Eq, Debug)]
        #[component(immutable)]
        struct Foo(bool);

        static EXPECTED_VALUE: AtomicBool = AtomicBool::new(false);

        static ADD_COUNT: AtomicU8 = AtomicU8::new(0);
        static REMOVE_COUNT: AtomicU8 = AtomicU8::new(0);
        static REPLACE_COUNT: AtomicU8 = AtomicU8::new(0);
        static INSERT_COUNT: AtomicU8 = AtomicU8::new(0);

        let mut world = World::default();

        world.register_component::<Foo>();
        world
            .register_component_hooks::<Foo>()
            .on_add(|world, entity, _, _| {
                ADD_COUNT.fetch_add(1, Ordering::Relaxed);

                assert_eq!(
                    world.get(entity),
                    Some(&Foo(EXPECTED_VALUE.load(Ordering::Relaxed)))
                );
            })
            .on_remove(|world, entity, _, _| {
                REMOVE_COUNT.fetch_add(1, Ordering::Relaxed);

                assert_eq!(
                    world.get(entity),
                    Some(&Foo(EXPECTED_VALUE.load(Ordering::Relaxed)))
                );
            })
            .on_replace(|world, entity, _, _| {
                REPLACE_COUNT.fetch_add(1, Ordering::Relaxed);

                assert_eq!(
                    world.get(entity),
                    Some(&Foo(EXPECTED_VALUE.load(Ordering::Relaxed)))
                );
            })
            .on_insert(|world, entity, _, _| {
                INSERT_COUNT.fetch_add(1, Ordering::Relaxed);

                assert_eq!(
                    world.get(entity),
                    Some(&Foo(EXPECTED_VALUE.load(Ordering::Relaxed)))
                );
            });

        let entity = world.spawn(Foo(false)).id();

        assert_eq!(ADD_COUNT.load(Ordering::Relaxed), 1);
        assert_eq!(REMOVE_COUNT.load(Ordering::Relaxed), 0);
        assert_eq!(REPLACE_COUNT.load(Ordering::Relaxed), 0);
        assert_eq!(INSERT_COUNT.load(Ordering::Relaxed), 1);

        let mut entity = world.entity_mut(entity);

        let archetype_pointer_before = &raw const *entity.archetype();

        assert_eq!(entity.get::<Foo>(), Some(&Foo(false)));

        entity.modify_component(|foo: &mut Foo| {
            foo.0 = true;
            EXPECTED_VALUE.store(foo.0, Ordering::Relaxed);
        });

        let archetype_pointer_after = &raw const *entity.archetype();

        assert_eq!(entity.get::<Foo>(), Some(&Foo(true)));

        assert_eq!(ADD_COUNT.load(Ordering::Relaxed), 1);
        assert_eq!(REMOVE_COUNT.load(Ordering::Relaxed), 0);
        assert_eq!(REPLACE_COUNT.load(Ordering::Relaxed), 1);
        assert_eq!(INSERT_COUNT.load(Ordering::Relaxed), 2);

        assert_eq!(archetype_pointer_before, archetype_pointer_after);
    }
}<|MERGE_RESOLUTION|>--- conflicted
+++ resolved
@@ -1849,16 +1849,11 @@
     ///
     /// # Safety
     /// - A `BundleInfo` with the corresponding `BundleId` must have been initialized.
-<<<<<<< HEAD
-    #[allow(clippy::too_many_arguments)]
     unsafe fn remove_bundle(
         &mut self,
         bundle: BundleId,
         #[cfg(feature = "track_location")] caller: &'static Location<'static>,
     ) -> EntityLocation {
-=======
-    unsafe fn remove_bundle(&mut self, bundle: BundleId) -> EntityLocation {
->>>>>>> 0a9740c1
         let entity = self.entity;
         let world = &mut self.world;
         let location = self.location;
