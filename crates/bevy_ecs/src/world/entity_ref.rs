--- conflicted
+++ resolved
@@ -468,11 +468,7 @@
         let old_archetype = &mut archetypes[old_archetype_id];
         let remove_result = old_archetype.swap_remove(old_location.archetype_row);
         if let Some(swapped_entity) = remove_result.swapped_entity {
-<<<<<<< HEAD
-            entities.meta[swapped_entity.index as usize].location = Some(old_location);
-=======
             entities.set(swapped_entity.index(), old_location);
->>>>>>> 85743ce4
         }
         let old_table_row = remove_result.table_row;
         let old_table_id = old_archetype.table_id();
@@ -506,20 +502,8 @@
         };
 
         *self_location = new_location;
-<<<<<<< HEAD
-        entities.meta[entity.index as usize].location = Some(new_location);
-    }
-
-    #[deprecated(
-        since = "0.9.0",
-        note = "Use `remove_intersection` instead, which now accepts bundles, components, and tuples of bundles and components."
-    )]
-    pub fn remove_bundle_intersection<T: Bundle>(&mut self) {
-        self.remove_intersection::<T>();
-=======
         // SAFETY: The entity is valid and has been moved to the new location already.
         entities.set(entity.index(), new_location);
->>>>>>> 85743ce4
     }
 
     // TODO: move to BundleInfo
@@ -607,15 +591,11 @@
             }
             let remove_result = archetype.swap_remove(location.archetype_row);
             if let Some(swapped_entity) = remove_result.swapped_entity {
-<<<<<<< HEAD
-                world.entities.meta[swapped_entity.index as usize].location = Some(location);
-=======
                 // SAFETY: swapped_entity is valid and the swapped entity's components are
                 // moved to the new location immediately after.
                 unsafe {
                     world.entities.set(swapped_entity.index(), location);
                 }
->>>>>>> 85743ce4
             }
             table_row = remove_result.table_row;
 
