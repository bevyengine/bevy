--- conflicted
+++ resolved
@@ -1752,15 +1752,8 @@
             })
         };
 
-<<<<<<< HEAD
         // SAFETY: `new_archetype_id` has a subset of the components in the entity's current archetype
         // because it was created by removing a bundle from that archetype.
-=======
-        #[expect(
-            clippy::undocumented_unsafe_blocks,
-            reason = "Needs to be documented; see #17345."
-        )]
->>>>>>> 0756a19f
         unsafe {
             self.move_entity_from_remove::<false>(new_archetype_id);
         }
