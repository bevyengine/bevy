--- conflicted
+++ resolved
@@ -1636,13 +1636,9 @@
         self.insert_by_id_with_caller(
             component_id,
             component,
-<<<<<<< HEAD
+            InsertMode::Replace,
             MaybeLocation::caller(),
             RelationshipInsertHookMode::Run,
-=======
-            InsertMode::Replace,
-            MaybeLocation::caller(),
->>>>>>> 058497e0
         )
     }
 
@@ -4257,18 +4253,14 @@
     // SAFETY: location matches current entity.
     unsafe {
         bundle_inserter
-<<<<<<< HEAD
             .insert(
                 entity,
                 location,
                 bundle,
-                InsertMode::Replace,
+                mode,
                 caller,
                 relationship_hook_insert_mode,
             )
-=======
-            .insert(entity, location, bundle, mode, caller)
->>>>>>> 058497e0
             .0
     }
 }
