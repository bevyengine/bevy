use crate::{
    archetype::Archetype,
    bundle::{
        Bundle, BundleEffect, BundleFromComponents, BundleInserter, BundleRemover, DynamicBundle,
        InsertMode,
    },
    change_detection::{MaybeLocation, MutUntyped},
    component::{
        Component, ComponentId, ComponentTicks, Components, ComponentsRegistrator, Mutable,
        StorageType, Tick,
    },
    entity::{
        ContainsEntity, Entity, EntityCloner, EntityClonerBuilder, EntityEquivalent,
        EntityIdLocation, EntityLocation,
    },
    event::Event,
    observer::Observer,
<<<<<<< HEAD
    query::{Access, ReadOnlyQueryData, ReleaseStateQueryData},
    relationship::RelationshipInsertHookMode,
    removal_detection::RemovedComponentEvents,
=======
    query::{Access, DebugCheckedUnwrap, ReadOnlyQueryData},
    relationship::RelationshipHookMode,
>>>>>>> 06bb57c3
    resource::Resource,
    system::IntoObserverSystem,
    world::{
        error::EntityComponentError, unsafe_world_cell::UnsafeEntityCell, Mut, Ref, World,
        ON_DESPAWN, ON_REMOVE, ON_REPLACE,
    },
};
use alloc::vec::Vec;
use bevy_platform::collections::{HashMap, HashSet};
use bevy_ptr::{OwningPtr, Ptr};
use core::{
    any::TypeId,
    cmp::Ordering,
    hash::{Hash, Hasher},
    marker::PhantomData,
    mem::MaybeUninit,
};
use thiserror::Error;

/// A read-only reference to a particular [`Entity`] and all of its components.
///
/// # Examples
///
/// Read-only access disjoint with mutable access.
///
/// ```
/// # use bevy_ecs::prelude::*;
/// # #[derive(Component)] pub struct A;
/// # #[derive(Component)] pub struct B;
/// fn disjoint_system(
///     query1: Query<&mut A>,
///     query2: Query<EntityRef, Without<A>>,
/// ) {
///     // ...
/// }
/// # bevy_ecs::system::assert_is_system(disjoint_system);
/// ```
#[derive(Copy, Clone)]
pub struct EntityRef<'w> {
    cell: UnsafeEntityCell<'w>,
}

impl<'w> EntityRef<'w> {
    /// # Safety
    /// - `cell` must have permission to read every component of the entity.
    /// - No mutable accesses to any of the entity's components may exist
    ///   at the same time as the returned [`EntityRef`].
    #[inline]
    pub(crate) unsafe fn new(cell: UnsafeEntityCell<'w>) -> Self {
        Self { cell }
    }

    /// Returns the [ID](Entity) of the current entity.
    #[inline]
    #[must_use = "Omit the .id() call if you do not need to store the `Entity` identifier."]
    pub fn id(&self) -> Entity {
        self.cell.id()
    }

    /// Gets metadata indicating the location where the current entity is stored.
    #[inline]
    pub fn location(&self) -> EntityLocation {
        self.cell.location()
    }

    /// Returns the archetype that the current entity belongs to.
    #[inline]
    pub fn archetype(&self) -> &Archetype {
        self.cell.archetype()
    }

    /// Returns `true` if the current entity has a component of type `T`.
    /// Otherwise, this returns `false`.
    ///
    /// ## Notes
    ///
    /// If you do not know the concrete type of a component, consider using
    /// [`Self::contains_id`] or [`Self::contains_type_id`].
    #[inline]
    pub fn contains<T: Component>(&self) -> bool {
        self.contains_type_id(TypeId::of::<T>())
    }

    /// Returns `true` if the current entity has a component identified by `component_id`.
    /// Otherwise, this returns false.
    ///
    /// ## Notes
    ///
    /// - If you know the concrete type of the component, you should prefer [`Self::contains`].
    /// - If you know the component's [`TypeId`] but not its [`ComponentId`], consider using
    ///   [`Self::contains_type_id`].
    #[inline]
    pub fn contains_id(&self, component_id: ComponentId) -> bool {
        self.cell.contains_id(component_id)
    }

    /// Returns `true` if the current entity has a component with the type identified by `type_id`.
    /// Otherwise, this returns false.
    ///
    /// ## Notes
    ///
    /// - If you know the concrete type of the component, you should prefer [`Self::contains`].
    /// - If you have a [`ComponentId`] instead of a [`TypeId`], consider using [`Self::contains_id`].
    #[inline]
    pub fn contains_type_id(&self, type_id: TypeId) -> bool {
        self.cell.contains_type_id(type_id)
    }

    /// Gets access to the component of type `T` for the current entity.
    /// Returns `None` if the entity does not have a component of type `T`.
    #[inline]
    pub fn get<T: Component>(&self) -> Option<&'w T> {
        // SAFETY: We have read-only access to all components of this entity.
        unsafe { self.cell.get::<T>() }
    }

    /// Gets access to the component of type `T` for the current entity,
    /// including change detection information as a [`Ref`].
    ///
    /// Returns `None` if the entity does not have a component of type `T`.
    #[inline]
    pub fn get_ref<T: Component>(&self) -> Option<Ref<'w, T>> {
        // SAFETY: We have read-only access to all components of this entity.
        unsafe { self.cell.get_ref::<T>() }
    }

    /// Retrieves the change ticks for the given component. This can be useful for implementing change
    /// detection in custom runtimes.
    #[inline]
    pub fn get_change_ticks<T: Component>(&self) -> Option<ComponentTicks> {
        // SAFETY: We have read-only access to all components of this entity.
        unsafe { self.cell.get_change_ticks::<T>() }
    }

    /// Retrieves the change ticks for the given [`ComponentId`]. This can be useful for implementing change
    /// detection in custom runtimes.
    ///
    /// **You should prefer to use the typed API [`EntityRef::get_change_ticks`] where possible and only
    /// use this in cases where the actual component types are not known at
    /// compile time.**
    #[inline]
    pub fn get_change_ticks_by_id(&self, component_id: ComponentId) -> Option<ComponentTicks> {
        // SAFETY: We have read-only access to all components of this entity.
        unsafe { self.cell.get_change_ticks_by_id(component_id) }
    }

    /// Returns [untyped read-only reference(s)](Ptr) to component(s) for the
    /// current entity, based on the given [`ComponentId`]s.
    ///
    /// **You should prefer to use the typed API [`EntityRef::get`] where
    /// possible and only use this in cases where the actual component types
    /// are not known at compile time.**
    ///
    /// Unlike [`EntityRef::get`], this returns untyped reference(s) to
    /// component(s), and it's the job of the caller to ensure the correct
    /// type(s) are dereferenced (if necessary).
    ///
    /// # Errors
    ///
    /// Returns [`EntityComponentError::MissingComponent`] if the entity does
    /// not have a component.
    ///
    /// # Examples
    ///
    /// ## Single [`ComponentId`]
    ///
    /// ```
    /// # use bevy_ecs::prelude::*;
    /// #
    /// # #[derive(Component, PartialEq, Debug)]
    /// # pub struct Foo(i32);
    /// # let mut world = World::new();
    /// let entity = world.spawn(Foo(42)).id();
    ///
    /// // Grab the component ID for `Foo` in whatever way you like.
    /// let component_id = world.register_component::<Foo>();
    ///
    /// // Then, get the component by ID.
    /// let ptr = world.entity(entity).get_by_id(component_id);
    /// # assert_eq!(unsafe { ptr.unwrap().deref::<Foo>() }, &Foo(42));
    /// ```
    ///
    /// ## Array of [`ComponentId`]s
    ///
    /// ```
    /// # use bevy_ecs::prelude::*;
    /// #
    /// # #[derive(Component, PartialEq, Debug)]
    /// # pub struct X(i32);
    /// # #[derive(Component, PartialEq, Debug)]
    /// # pub struct Y(i32);
    /// # let mut world = World::new();
    /// let entity = world.spawn((X(42), Y(10))).id();
    ///
    /// // Grab the component IDs for `X` and `Y` in whatever way you like.
    /// let x_id = world.register_component::<X>();
    /// let y_id = world.register_component::<Y>();
    ///
    /// // Then, get the components by ID. You'll receive a same-sized array.
    /// let Ok([x_ptr, y_ptr]) = world.entity(entity).get_by_id([x_id, y_id]) else {
    ///     // Up to you to handle if a component is missing from the entity.
    /// #   unreachable!();
    /// };
    /// # assert_eq!((unsafe { x_ptr.deref::<X>() }, unsafe { y_ptr.deref::<Y>() }), (&X(42), &Y(10)));
    /// ```
    ///
    /// ## Slice of [`ComponentId`]s
    ///
    /// ```
    /// # use bevy_ecs::{prelude::*, component::ComponentId};
    /// #
    /// # #[derive(Component, PartialEq, Debug)]
    /// # pub struct X(i32);
    /// # #[derive(Component, PartialEq, Debug)]
    /// # pub struct Y(i32);
    /// # let mut world = World::new();
    /// let entity = world.spawn((X(42), Y(10))).id();
    ///
    /// // Grab the component IDs for `X` and `Y` in whatever way you like.
    /// let x_id = world.register_component::<X>();
    /// let y_id = world.register_component::<Y>();
    ///
    /// // Then, get the components by ID. You'll receive a vec of ptrs.
    /// let ptrs = world.entity(entity).get_by_id(&[x_id, y_id] as &[ComponentId]);
    /// # let ptrs = ptrs.unwrap();
    /// # assert_eq!((unsafe { ptrs[0].deref::<X>() }, unsafe { ptrs[1].deref::<Y>() }), (&X(42), &Y(10)));
    /// ```
    ///
    /// ## [`HashSet`] of [`ComponentId`]s
    ///
    /// ```
    /// # use bevy_platform::collections::HashSet;
    /// # use bevy_ecs::{prelude::*, component::ComponentId};
    /// #
    /// # #[derive(Component, PartialEq, Debug)]
    /// # pub struct X(i32);
    /// # #[derive(Component, PartialEq, Debug)]
    /// # pub struct Y(i32);
    /// # let mut world = World::new();
    /// let entity = world.spawn((X(42), Y(10))).id();
    ///
    /// // Grab the component IDs for `X` and `Y` in whatever way you like.
    /// let x_id = world.register_component::<X>();
    /// let y_id = world.register_component::<Y>();
    ///
    /// // Then, get the components by ID. You'll receive a vec of ptrs.
    /// let ptrs = world.entity(entity).get_by_id(&HashSet::from_iter([x_id, y_id]));
    /// # let ptrs = ptrs.unwrap();
    /// # assert_eq!((unsafe { ptrs[&x_id].deref::<X>() }, unsafe { ptrs[&y_id].deref::<Y>() }), (&X(42), &Y(10)));
    /// ```
    #[inline]
    pub fn get_by_id<F: DynamicComponentFetch>(
        &self,
        component_ids: F,
    ) -> Result<F::Ref<'w>, EntityComponentError> {
        // SAFETY: We have read-only access to all components of this entity.
        unsafe { component_ids.fetch_ref(self.cell) }
    }

    /// Returns read-only components for the current entity that match the query `Q`.
    ///
    /// # Panics
    ///
    /// If the entity does not have the components required by the query `Q`.
    pub fn components<Q: ReadOnlyQueryData + ReleaseStateQueryData>(&self) -> Q::Item<'w, 'static> {
        self.get_components::<Q>()
            .expect("Query does not match the current entity")
    }

    /// Returns read-only components for the current entity that match the query `Q`,
    /// or `None` if the entity does not have the components required by the query `Q`.
    pub fn get_components<Q: ReadOnlyQueryData + ReleaseStateQueryData>(
        &self,
    ) -> Option<Q::Item<'w, 'static>> {
        // SAFETY: We have read-only access to all components of this entity.
        unsafe { self.cell.get_components::<Q>() }
    }

    /// Returns the source code location from which this entity has been spawned.
    pub fn spawned_by(&self) -> MaybeLocation {
        self.cell.spawned_by()
    }

    /// Returns the [`Tick`] at which this entity has been spawned.
    pub fn spawned_at(&self) -> Tick {
        self.cell.spawned_at()
    }
}

impl<'w> From<EntityWorldMut<'w>> for EntityRef<'w> {
    fn from(entity: EntityWorldMut<'w>) -> EntityRef<'w> {
        // SAFETY:
        // - `EntityWorldMut` guarantees exclusive access to the entire world.
        unsafe { EntityRef::new(entity.into_unsafe_entity_cell()) }
    }
}

impl<'a> From<&'a EntityWorldMut<'_>> for EntityRef<'a> {
    fn from(entity: &'a EntityWorldMut<'_>) -> Self {
        // SAFETY:
        // - `EntityWorldMut` guarantees exclusive access to the entire world.
        // - `&entity` ensures no mutable accesses are active.
        unsafe { EntityRef::new(entity.as_unsafe_entity_cell_readonly()) }
    }
}

impl<'w> From<EntityMut<'w>> for EntityRef<'w> {
    fn from(entity: EntityMut<'w>) -> Self {
        // SAFETY:
        // - `EntityMut` guarantees exclusive access to all of the entity's components.
        unsafe { EntityRef::new(entity.cell) }
    }
}

impl<'a> From<&'a EntityMut<'_>> for EntityRef<'a> {
    fn from(entity: &'a EntityMut<'_>) -> Self {
        // SAFETY:
        // - `EntityMut` guarantees exclusive access to all of the entity's components.
        // - `&entity` ensures there are no mutable accesses.
        unsafe { EntityRef::new(entity.cell) }
    }
}

impl<'a> TryFrom<FilteredEntityRef<'a>> for EntityRef<'a> {
    type Error = TryFromFilteredError;

    fn try_from(entity: FilteredEntityRef<'a>) -> Result<Self, Self::Error> {
        if !entity.access.has_read_all() {
            Err(TryFromFilteredError::MissingReadAllAccess)
        } else {
            // SAFETY: check above guarantees read-only access to all components of the entity.
            Ok(unsafe { EntityRef::new(entity.entity) })
        }
    }
}

impl<'a> TryFrom<&'a FilteredEntityRef<'_>> for EntityRef<'a> {
    type Error = TryFromFilteredError;

    fn try_from(entity: &'a FilteredEntityRef<'_>) -> Result<Self, Self::Error> {
        if !entity.access.has_read_all() {
            Err(TryFromFilteredError::MissingReadAllAccess)
        } else {
            // SAFETY: check above guarantees read-only access to all components of the entity.
            Ok(unsafe { EntityRef::new(entity.entity) })
        }
    }
}

impl<'a> TryFrom<FilteredEntityMut<'a>> for EntityRef<'a> {
    type Error = TryFromFilteredError;

    fn try_from(entity: FilteredEntityMut<'a>) -> Result<Self, Self::Error> {
        if !entity.access.has_read_all() {
            Err(TryFromFilteredError::MissingReadAllAccess)
        } else {
            // SAFETY: check above guarantees read-only access to all components of the entity.
            Ok(unsafe { EntityRef::new(entity.entity) })
        }
    }
}

impl<'a> TryFrom<&'a FilteredEntityMut<'_>> for EntityRef<'a> {
    type Error = TryFromFilteredError;

    fn try_from(entity: &'a FilteredEntityMut<'_>) -> Result<Self, Self::Error> {
        if !entity.access.has_read_all() {
            Err(TryFromFilteredError::MissingReadAllAccess)
        } else {
            // SAFETY: check above guarantees read-only access to all components of the entity.
            Ok(unsafe { EntityRef::new(entity.entity) })
        }
    }
}

impl PartialEq for EntityRef<'_> {
    fn eq(&self, other: &Self) -> bool {
        self.entity() == other.entity()
    }
}

impl Eq for EntityRef<'_> {}

impl PartialOrd for EntityRef<'_> {
    /// [`EntityRef`]'s comparison trait implementations match the underlying [`Entity`],
    /// and cannot discern between different worlds.
    fn partial_cmp(&self, other: &Self) -> Option<Ordering> {
        Some(self.cmp(other))
    }
}

impl Ord for EntityRef<'_> {
    fn cmp(&self, other: &Self) -> Ordering {
        self.entity().cmp(&other.entity())
    }
}

impl Hash for EntityRef<'_> {
    fn hash<H: Hasher>(&self, state: &mut H) {
        self.entity().hash(state);
    }
}

impl ContainsEntity for EntityRef<'_> {
    fn entity(&self) -> Entity {
        self.id()
    }
}

// SAFETY: This type represents one Entity. We implement the comparison traits based on that Entity.
unsafe impl EntityEquivalent for EntityRef<'_> {}

/// Provides mutable access to a single entity and all of its components.
///
/// Contrast with [`EntityWorldMut`], which allows adding and removing components,
/// despawning the entity, and provides mutable access to the entire world.
/// Because of this, `EntityWorldMut` cannot coexist with any other world accesses.
///
/// # Examples
///
/// Disjoint mutable access.
///
/// ```
/// # use bevy_ecs::prelude::*;
/// # #[derive(Component)] pub struct A;
/// fn disjoint_system(
///     query1: Query<EntityMut, With<A>>,
///     query2: Query<EntityMut, Without<A>>,
/// ) {
///     // ...
/// }
/// # bevy_ecs::system::assert_is_system(disjoint_system);
/// ```
pub struct EntityMut<'w> {
    cell: UnsafeEntityCell<'w>,
}

impl<'w> EntityMut<'w> {
    /// # Safety
    /// - `cell` must have permission to mutate every component of the entity.
    /// - No accesses to any of the entity's components may exist
    ///   at the same time as the returned [`EntityMut`].
    #[inline]
    pub(crate) unsafe fn new(cell: UnsafeEntityCell<'w>) -> Self {
        Self { cell }
    }

    /// Returns a new instance with a shorter lifetime.
    /// This is useful if you have `&mut EntityMut`, but you need `EntityMut`.
    pub fn reborrow(&mut self) -> EntityMut<'_> {
        // SAFETY: We have exclusive access to the entire entity and its components.
        unsafe { Self::new(self.cell) }
    }

    /// Consumes `self` and returns read-only access to all of the entity's
    /// components, with the world `'w` lifetime.
    pub fn into_readonly(self) -> EntityRef<'w> {
        EntityRef::from(self)
    }

    /// Gets read-only access to all of the entity's components.
    pub fn as_readonly(&self) -> EntityRef<'_> {
        EntityRef::from(self)
    }

    /// Returns the [ID](Entity) of the current entity.
    #[inline]
    #[must_use = "Omit the .id() call if you do not need to store the `Entity` identifier."]
    pub fn id(&self) -> Entity {
        self.cell.id()
    }

    /// Gets metadata indicating the location where the current entity is stored.
    #[inline]
    pub fn location(&self) -> EntityLocation {
        self.cell.location()
    }

    /// Returns the archetype that the current entity belongs to.
    #[inline]
    pub fn archetype(&self) -> &Archetype {
        self.cell.archetype()
    }

    /// Returns `true` if the current entity has a component of type `T`.
    /// Otherwise, this returns `false`.
    ///
    /// ## Notes
    ///
    /// If you do not know the concrete type of a component, consider using
    /// [`Self::contains_id`] or [`Self::contains_type_id`].
    #[inline]
    pub fn contains<T: Component>(&self) -> bool {
        self.contains_type_id(TypeId::of::<T>())
    }

    /// Returns `true` if the current entity has a component identified by `component_id`.
    /// Otherwise, this returns false.
    ///
    /// ## Notes
    ///
    /// - If you know the concrete type of the component, you should prefer [`Self::contains`].
    /// - If you know the component's [`TypeId`] but not its [`ComponentId`], consider using
    ///   [`Self::contains_type_id`].
    #[inline]
    pub fn contains_id(&self, component_id: ComponentId) -> bool {
        self.cell.contains_id(component_id)
    }

    /// Returns `true` if the current entity has a component with the type identified by `type_id`.
    /// Otherwise, this returns false.
    ///
    /// ## Notes
    ///
    /// - If you know the concrete type of the component, you should prefer [`Self::contains`].
    /// - If you have a [`ComponentId`] instead of a [`TypeId`], consider using [`Self::contains_id`].
    #[inline]
    pub fn contains_type_id(&self, type_id: TypeId) -> bool {
        self.cell.contains_type_id(type_id)
    }

    /// Gets access to the component of type `T` for the current entity.
    /// Returns `None` if the entity does not have a component of type `T`.
    #[inline]
    pub fn get<T: Component>(&self) -> Option<&'_ T> {
        self.as_readonly().get()
    }

    /// Returns read-only components for the current entity that match the query `Q`.
    ///
    /// # Panics
    ///
    /// If the entity does not have the components required by the query `Q`.
    pub fn components<Q: ReadOnlyQueryData + ReleaseStateQueryData>(&self) -> Q::Item<'_, 'static> {
        self.as_readonly().components::<Q>()
    }

    /// Returns read-only components for the current entity that match the query `Q`,
    /// or `None` if the entity does not have the components required by the query `Q`.
    pub fn get_components<Q: ReadOnlyQueryData + ReleaseStateQueryData>(
        &self,
    ) -> Option<Q::Item<'_, 'static>> {
        self.as_readonly().get_components::<Q>()
    }

    /// Consumes `self` and gets access to the component of type `T` with the
    /// world `'w` lifetime for the current entity.
    ///
    /// Returns `None` if the entity does not have a component of type `T`.
    #[inline]
    pub fn into_borrow<T: Component>(self) -> Option<&'w T> {
        self.into_readonly().get()
    }

    /// Gets access to the component of type `T` for the current entity,
    /// including change detection information as a [`Ref`].
    ///
    /// Returns `None` if the entity does not have a component of type `T`.
    #[inline]
    pub fn get_ref<T: Component>(&self) -> Option<Ref<'_, T>> {
        self.as_readonly().get_ref()
    }

    /// Consumes `self` and gets access to the component of type `T` with world
    /// `'w` lifetime for the current entity, including change detection information
    /// as a [`Ref<'w>`].
    ///
    /// Returns `None` if the entity does not have a component of type `T`.
    #[inline]
    pub fn into_ref<T: Component>(self) -> Option<Ref<'w, T>> {
        self.into_readonly().get_ref()
    }

    /// Gets mutable access to the component of type `T` for the current entity.
    /// Returns `None` if the entity does not have a component of type `T`.
    #[inline]
    pub fn get_mut<T: Component<Mutability = Mutable>>(&mut self) -> Option<Mut<'_, T>> {
        // SAFETY: &mut self implies exclusive access for duration of returned value
        unsafe { self.cell.get_mut() }
    }

    /// Gets mutable access to the component of type `T` for the current entity.
    /// Returns `None` if the entity does not have a component of type `T`.
    ///
    /// # Safety
    ///
    /// - `T` must be a mutable component
    #[inline]
    pub unsafe fn get_mut_assume_mutable<T: Component>(&mut self) -> Option<Mut<'_, T>> {
        // SAFETY:
        // - &mut self implies exclusive access for duration of returned value
        // - Caller ensures `T` is a mutable component
        unsafe { self.cell.get_mut_assume_mutable() }
    }

    /// Consumes self and gets mutable access to the component of type `T`
    /// with the world `'w` lifetime for the current entity.
    /// Returns `None` if the entity does not have a component of type `T`.
    #[inline]
    pub fn into_mut<T: Component<Mutability = Mutable>>(self) -> Option<Mut<'w, T>> {
        // SAFETY: consuming `self` implies exclusive access
        unsafe { self.cell.get_mut() }
    }

    /// Gets mutable access to the component of type `T` for the current entity.
    /// Returns `None` if the entity does not have a component of type `T`.
    ///
    /// # Safety
    ///
    /// - `T` must be a mutable component
    #[inline]
    pub unsafe fn into_mut_assume_mutable<T: Component>(self) -> Option<Mut<'w, T>> {
        // SAFETY:
        // - Consuming `self` implies exclusive access
        // - Caller ensures `T` is a mutable component
        unsafe { self.cell.get_mut_assume_mutable() }
    }

    /// Retrieves the change ticks for the given component. This can be useful for implementing change
    /// detection in custom runtimes.
    #[inline]
    pub fn get_change_ticks<T: Component>(&self) -> Option<ComponentTicks> {
        self.as_readonly().get_change_ticks::<T>()
    }

    /// Retrieves the change ticks for the given [`ComponentId`]. This can be useful for implementing change
    /// detection in custom runtimes.
    ///
    /// **You should prefer to use the typed API [`EntityWorldMut::get_change_ticks`] where possible and only
    /// use this in cases where the actual component types are not known at
    /// compile time.**
    #[inline]
    pub fn get_change_ticks_by_id(&self, component_id: ComponentId) -> Option<ComponentTicks> {
        self.as_readonly().get_change_ticks_by_id(component_id)
    }

    /// Returns [untyped read-only reference(s)](Ptr) to component(s) for the
    /// current entity, based on the given [`ComponentId`]s.
    ///
    /// **You should prefer to use the typed API [`EntityMut::get`] where
    /// possible and only use this in cases where the actual component types
    /// are not known at compile time.**
    ///
    /// Unlike [`EntityMut::get`], this returns untyped reference(s) to
    /// component(s), and it's the job of the caller to ensure the correct
    /// type(s) are dereferenced (if necessary).
    ///
    /// # Errors
    ///
    /// Returns [`EntityComponentError::MissingComponent`] if the entity does
    /// not have a component.
    ///
    /// # Examples
    ///
    /// For examples on how to use this method, see [`EntityRef::get_by_id`].
    #[inline]
    pub fn get_by_id<F: DynamicComponentFetch>(
        &self,
        component_ids: F,
    ) -> Result<F::Ref<'_>, EntityComponentError> {
        self.as_readonly().get_by_id(component_ids)
    }

    /// Consumes `self` and returns [untyped read-only reference(s)](Ptr) to
    /// component(s) with lifetime `'w` for the current entity, based on the
    /// given [`ComponentId`]s.
    ///
    /// **You should prefer to use the typed API [`EntityMut::into_borrow`]
    /// where possible and only use this in cases where the actual component
    /// types are not known at compile time.**
    ///
    /// Unlike [`EntityMut::into_borrow`], this returns untyped reference(s) to
    /// component(s), and it's the job of the caller to ensure the correct
    /// type(s) are dereferenced (if necessary).
    ///
    /// # Errors
    ///
    /// Returns [`EntityComponentError::MissingComponent`] if the entity does
    /// not have a component.
    ///
    /// # Examples
    ///
    /// For examples on how to use this method, see [`EntityRef::get_by_id`].
    #[inline]
    pub fn into_borrow_by_id<F: DynamicComponentFetch>(
        self,
        component_ids: F,
    ) -> Result<F::Ref<'w>, EntityComponentError> {
        self.into_readonly().get_by_id(component_ids)
    }

    /// Returns [untyped mutable reference(s)](MutUntyped) to component(s) for
    /// the current entity, based on the given [`ComponentId`]s.
    ///
    /// **You should prefer to use the typed API [`EntityMut::get_mut`] where
    /// possible and only use this in cases where the actual component types
    /// are not known at compile time.**
    ///
    /// Unlike [`EntityMut::get_mut`], this returns untyped reference(s) to
    /// component(s), and it's the job of the caller to ensure the correct
    /// type(s) are dereferenced (if necessary).
    ///
    /// # Errors
    ///
    /// - Returns [`EntityComponentError::MissingComponent`] if the entity does
    ///   not have a component.
    /// - Returns [`EntityComponentError::AliasedMutability`] if a component
    ///   is requested multiple times.
    ///
    /// # Examples
    ///
    /// ## Single [`ComponentId`]
    ///
    /// ```
    /// # use bevy_ecs::prelude::*;
    /// #
    /// # #[derive(Component, PartialEq, Debug)]
    /// # pub struct Foo(i32);
    /// # let mut world = World::new();
    /// let entity = world.spawn(Foo(42)).id();
    ///
    /// // Grab the component ID for `Foo` in whatever way you like.
    /// let component_id = world.register_component::<Foo>();
    ///
    /// // Then, get the component by ID.
    /// let mut entity_mut = world.entity_mut(entity);
    /// let mut ptr = entity_mut.get_mut_by_id(component_id)
    /// #   .unwrap();
    /// # assert_eq!(unsafe { ptr.as_mut().deref_mut::<Foo>() }, &mut Foo(42));
    /// ```
    ///
    /// ## Array of [`ComponentId`]s
    ///
    /// ```
    /// # use bevy_ecs::prelude::*;
    /// #
    /// # #[derive(Component, PartialEq, Debug)]
    /// # pub struct X(i32);
    /// # #[derive(Component, PartialEq, Debug)]
    /// # pub struct Y(i32);
    /// # let mut world = World::new();
    /// let entity = world.spawn((X(42), Y(10))).id();
    ///
    /// // Grab the component IDs for `X` and `Y` in whatever way you like.
    /// let x_id = world.register_component::<X>();
    /// let y_id = world.register_component::<Y>();
    ///
    /// // Then, get the components by ID. You'll receive a same-sized array.
    /// let mut entity_mut = world.entity_mut(entity);
    /// let Ok([mut x_ptr, mut y_ptr]) = entity_mut.get_mut_by_id([x_id, y_id]) else {
    ///     // Up to you to handle if a component is missing from the entity.
    /// #   unreachable!();
    /// };
    /// # assert_eq!((unsafe { x_ptr.as_mut().deref_mut::<X>() }, unsafe { y_ptr.as_mut().deref_mut::<Y>() }), (&mut X(42), &mut Y(10)));
    /// ```
    ///
    /// ## Slice of [`ComponentId`]s
    ///
    /// ```
    /// # use bevy_ecs::{prelude::*, component::ComponentId, change_detection::MutUntyped};
    /// #
    /// # #[derive(Component, PartialEq, Debug)]
    /// # pub struct X(i32);
    /// # #[derive(Component, PartialEq, Debug)]
    /// # pub struct Y(i32);
    /// # let mut world = World::new();
    /// let entity = world.spawn((X(42), Y(10))).id();
    ///
    /// // Grab the component IDs for `X` and `Y` in whatever way you like.
    /// let x_id = world.register_component::<X>();
    /// let y_id = world.register_component::<Y>();
    ///
    /// // Then, get the components by ID. You'll receive a vec of ptrs.
    /// let mut entity_mut = world.entity_mut(entity);
    /// let ptrs = entity_mut.get_mut_by_id(&[x_id, y_id] as &[ComponentId])
    /// #   .unwrap();
    /// # let [mut x_ptr, mut y_ptr]: [MutUntyped; 2] = ptrs.try_into().unwrap();
    /// # assert_eq!((unsafe { x_ptr.as_mut().deref_mut::<X>() }, unsafe { y_ptr.as_mut().deref_mut::<Y>() }), (&mut X(42), &mut Y(10)));
    /// ```
    ///
    /// ## [`HashSet`] of [`ComponentId`]s
    ///
    /// ```
    /// # use bevy_platform::collections::HashSet;
    /// # use bevy_ecs::{prelude::*, component::ComponentId};
    /// #
    /// # #[derive(Component, PartialEq, Debug)]
    /// # pub struct X(i32);
    /// # #[derive(Component, PartialEq, Debug)]
    /// # pub struct Y(i32);
    /// # let mut world = World::new();
    /// let entity = world.spawn((X(42), Y(10))).id();
    ///
    /// // Grab the component IDs for `X` and `Y` in whatever way you like.
    /// let x_id = world.register_component::<X>();
    /// let y_id = world.register_component::<Y>();
    ///
    /// // Then, get the components by ID. You'll receive a `HashMap` of ptrs.
    /// let mut entity_mut = world.entity_mut(entity);
    /// let mut ptrs = entity_mut.get_mut_by_id(&HashSet::from_iter([x_id, y_id]))
    /// #   .unwrap();
    /// # let [Some(mut x_ptr), Some(mut y_ptr)] = ptrs.get_many_mut([&x_id, &y_id]) else { unreachable!() };
    /// # assert_eq!((unsafe { x_ptr.as_mut().deref_mut::<X>() }, unsafe { y_ptr.as_mut().deref_mut::<Y>() }), (&mut X(42), &mut Y(10)));
    /// ```
    #[inline]
    pub fn get_mut_by_id<F: DynamicComponentFetch>(
        &mut self,
        component_ids: F,
    ) -> Result<F::Mut<'_>, EntityComponentError> {
        // SAFETY:
        // - `&mut self` ensures that no references exist to this entity's components.
        // - We have exclusive access to all components of this entity.
        unsafe { component_ids.fetch_mut(self.cell) }
    }

    /// Returns [untyped mutable reference(s)](MutUntyped) to component(s) for
    /// the current entity, based on the given [`ComponentId`]s.
    /// Assumes the given [`ComponentId`]s refer to mutable components.
    ///
    /// **You should prefer to use the typed API [`EntityMut::get_mut_assume_mutable`] where
    /// possible and only use this in cases where the actual component types
    /// are not known at compile time.**
    ///
    /// Unlike [`EntityMut::get_mut_assume_mutable`], this returns untyped reference(s) to
    /// component(s), and it's the job of the caller to ensure the correct
    /// type(s) are dereferenced (if necessary).
    ///
    /// # Errors
    ///
    /// - Returns [`EntityComponentError::MissingComponent`] if the entity does
    ///   not have a component.
    /// - Returns [`EntityComponentError::AliasedMutability`] if a component
    ///   is requested multiple times.
    ///
    /// # Safety
    /// It is the callers responsibility to ensure that
    /// - the provided [`ComponentId`]s must refer to mutable components.
    #[inline]
    pub unsafe fn get_mut_assume_mutable_by_id<F: DynamicComponentFetch>(
        &mut self,
        component_ids: F,
    ) -> Result<F::Mut<'_>, EntityComponentError> {
        // SAFETY:
        // - `&mut self` ensures that no references exist to this entity's components.
        // - We have exclusive access to all components of this entity.
        unsafe { component_ids.fetch_mut_assume_mutable(self.cell) }
    }

    /// Returns [untyped mutable reference](MutUntyped) to component for
    /// the current entity, based on the given [`ComponentId`].
    ///
    /// Unlike [`EntityMut::get_mut_by_id`], this method borrows &self instead of
    /// &mut self, allowing the caller to access multiple components simultaneously.
    ///
    /// # Errors
    ///
    /// - Returns [`EntityComponentError::MissingComponent`] if the entity does
    ///   not have a component.
    /// - Returns [`EntityComponentError::AliasedMutability`] if a component
    ///   is requested multiple times.
    ///
    /// # Safety
    /// It is the callers responsibility to ensure that
    /// - the [`UnsafeEntityCell`] has permission to access the component mutably
    /// - no other references to the component exist at the same time
    #[inline]
    pub unsafe fn get_mut_by_id_unchecked<F: DynamicComponentFetch>(
        &self,
        component_ids: F,
    ) -> Result<F::Mut<'_>, EntityComponentError> {
        // SAFETY:
        // - The caller must ensure simultaneous access is limited
        // - to components that are mutually independent.
        unsafe { component_ids.fetch_mut(self.cell) }
    }

    /// Returns [untyped mutable reference](MutUntyped) to component for
    /// the current entity, based on the given [`ComponentId`].
    /// Assumes the given [`ComponentId`]s refer to mutable components.
    ///
    /// Unlike [`EntityMut::get_mut_assume_mutable_by_id`], this method borrows &self instead of
    /// &mut self, allowing the caller to access multiple components simultaneously.
    ///
    /// # Errors
    ///
    /// - Returns [`EntityComponentError::MissingComponent`] if the entity does
    ///   not have a component.
    /// - Returns [`EntityComponentError::AliasedMutability`] if a component
    ///   is requested multiple times.
    ///
    /// # Safety
    /// It is the callers responsibility to ensure that
    /// - the [`UnsafeEntityCell`] has permission to access the component mutably
    /// - no other references to the component exist at the same time
    /// - the provided [`ComponentId`]s must refer to mutable components.
    #[inline]
    pub unsafe fn get_mut_assume_mutable_by_id_unchecked<F: DynamicComponentFetch>(
        &self,
        component_ids: F,
    ) -> Result<F::Mut<'_>, EntityComponentError> {
        // SAFETY:
        // - The caller must ensure simultaneous access is limited
        // - to components that are mutually independent.
        unsafe { component_ids.fetch_mut_assume_mutable(self.cell) }
    }

    /// Consumes `self` and returns [untyped mutable reference(s)](MutUntyped)
    /// to component(s) with lifetime `'w` for the current entity, based on the
    /// given [`ComponentId`]s.
    ///
    /// **You should prefer to use the typed API [`EntityMut::into_mut`] where
    /// possible and only use this in cases where the actual component types
    /// are not known at compile time.**
    ///
    /// Unlike [`EntityMut::into_mut`], this returns untyped reference(s) to
    /// component(s), and it's the job of the caller to ensure the correct
    /// type(s) are dereferenced (if necessary).
    ///
    /// # Errors
    ///
    /// - Returns [`EntityComponentError::MissingComponent`] if the entity does
    ///   not have a component.
    /// - Returns [`EntityComponentError::AliasedMutability`] if a component
    ///   is requested multiple times.
    ///
    /// # Examples
    ///
    /// For examples on how to use this method, see [`EntityMut::get_mut_by_id`].
    #[inline]
    pub fn into_mut_by_id<F: DynamicComponentFetch>(
        self,
        component_ids: F,
    ) -> Result<F::Mut<'w>, EntityComponentError> {
        // SAFETY:
        // - consuming `self` ensures that no references exist to this entity's components.
        // - We have exclusive access to all components of this entity.
        unsafe { component_ids.fetch_mut(self.cell) }
    }

    /// Consumes `self` and returns [untyped mutable reference(s)](MutUntyped)
    /// to component(s) with lifetime `'w` for the current entity, based on the
    /// given [`ComponentId`]s.
    /// Assumes the given [`ComponentId`]s refer to mutable components.
    ///
    /// **You should prefer to use the typed API [`EntityMut::into_mut_assume_mutable`] where
    /// possible and only use this in cases where the actual component types
    /// are not known at compile time.**
    ///
    /// Unlike [`EntityMut::into_mut_assume_mutable`], this returns untyped reference(s) to
    /// component(s), and it's the job of the caller to ensure the correct
    /// type(s) are dereferenced (if necessary).
    ///
    /// # Errors
    ///
    /// - Returns [`EntityComponentError::MissingComponent`] if the entity does
    ///   not have a component.
    /// - Returns [`EntityComponentError::AliasedMutability`] if a component
    ///   is requested multiple times.
    ///
    /// # Safety
    /// It is the callers responsibility to ensure that
    /// - the provided [`ComponentId`]s must refer to mutable components.
    #[inline]
    pub unsafe fn into_mut_assume_mutable_by_id<F: DynamicComponentFetch>(
        self,
        component_ids: F,
    ) -> Result<F::Mut<'w>, EntityComponentError> {
        // SAFETY:
        // - consuming `self` ensures that no references exist to this entity's components.
        // - We have exclusive access to all components of this entity.
        unsafe { component_ids.fetch_mut_assume_mutable(self.cell) }
    }

    /// Returns the source code location from which this entity has been spawned.
    pub fn spawned_by(&self) -> MaybeLocation {
        self.cell.spawned_by()
    }

    /// Returns the [`Tick`] at which this entity has been spawned.
    pub fn spawned_at(&self) -> Tick {
        self.cell.spawned_at()
    }
}

impl<'w> From<&'w mut EntityMut<'_>> for EntityMut<'w> {
    fn from(entity: &'w mut EntityMut<'_>) -> Self {
        entity.reborrow()
    }
}

impl<'w> From<EntityWorldMut<'w>> for EntityMut<'w> {
    fn from(entity: EntityWorldMut<'w>) -> Self {
        // SAFETY: `EntityWorldMut` guarantees exclusive access to the entire world.
        unsafe { EntityMut::new(entity.into_unsafe_entity_cell()) }
    }
}

impl<'a> From<&'a mut EntityWorldMut<'_>> for EntityMut<'a> {
    #[inline]
    fn from(entity: &'a mut EntityWorldMut<'_>) -> Self {
        // SAFETY: `EntityWorldMut` guarantees exclusive access to the entire world.
        unsafe { EntityMut::new(entity.as_unsafe_entity_cell()) }
    }
}

impl<'a> TryFrom<FilteredEntityMut<'a>> for EntityMut<'a> {
    type Error = TryFromFilteredError;

    fn try_from(entity: FilteredEntityMut<'a>) -> Result<Self, Self::Error> {
        if !entity.access.has_read_all() {
            Err(TryFromFilteredError::MissingReadAllAccess)
        } else if !entity.access.has_write_all() {
            Err(TryFromFilteredError::MissingWriteAllAccess)
        } else {
            // SAFETY: check above guarantees exclusive access to all components of the entity.
            Ok(unsafe { EntityMut::new(entity.entity) })
        }
    }
}

impl<'a> TryFrom<&'a mut FilteredEntityMut<'_>> for EntityMut<'a> {
    type Error = TryFromFilteredError;

    fn try_from(entity: &'a mut FilteredEntityMut<'_>) -> Result<Self, Self::Error> {
        if !entity.access.has_read_all() {
            Err(TryFromFilteredError::MissingReadAllAccess)
        } else if !entity.access.has_write_all() {
            Err(TryFromFilteredError::MissingWriteAllAccess)
        } else {
            // SAFETY: check above guarantees exclusive access to all components of the entity.
            Ok(unsafe { EntityMut::new(entity.entity) })
        }
    }
}

impl PartialEq for EntityMut<'_> {
    fn eq(&self, other: &Self) -> bool {
        self.entity() == other.entity()
    }
}

impl Eq for EntityMut<'_> {}

impl PartialOrd for EntityMut<'_> {
    /// [`EntityMut`]'s comparison trait implementations match the underlying [`Entity`],
    /// and cannot discern between different worlds.
    fn partial_cmp(&self, other: &Self) -> Option<Ordering> {
        Some(self.cmp(other))
    }
}

impl Ord for EntityMut<'_> {
    fn cmp(&self, other: &Self) -> Ordering {
        self.entity().cmp(&other.entity())
    }
}

impl Hash for EntityMut<'_> {
    fn hash<H: Hasher>(&self, state: &mut H) {
        self.entity().hash(state);
    }
}

impl ContainsEntity for EntityMut<'_> {
    fn entity(&self) -> Entity {
        self.id()
    }
}

// SAFETY: This type represents one Entity. We implement the comparison traits based on that Entity.
unsafe impl EntityEquivalent for EntityMut<'_> {}

/// A mutable reference to a particular [`Entity`], and the entire world.
///
/// This is essentially a performance-optimized `(Entity, &mut World)` tuple,
/// which caches the [`EntityLocation`] to reduce duplicate lookups.
///
/// Since this type provides mutable access to the entire world, only one
/// [`EntityWorldMut`] can exist at a time for a given world.
///
/// See also [`EntityMut`], which allows disjoint mutable access to multiple
/// entities at once.  Unlike `EntityMut`, this type allows adding and
/// removing components, and despawning the entity.
pub struct EntityWorldMut<'w> {
    world: &'w mut World,
    entity: Entity,
    location: EntityIdLocation,
}

impl<'w> EntityWorldMut<'w> {
    #[track_caller]
    #[inline(never)]
    #[cold]
    fn panic_despawned(&self) -> ! {
        panic!(
            "Entity {} {}",
            self.entity,
            self.world
                .entities()
                .entity_does_not_exist_error_details(self.entity)
        );
    }

    #[inline(always)]
    #[track_caller]
    pub(crate) fn assert_not_despawned(&self) {
        if self.location.is_none() {
            self.panic_despawned()
        }
    }

    #[inline(always)]
    fn as_unsafe_entity_cell_readonly(&self) -> UnsafeEntityCell<'_> {
        let location = self.location();
        let last_change_tick = self.world.last_change_tick;
        let change_tick = self.world.read_change_tick();
        UnsafeEntityCell::new(
            self.world.as_unsafe_world_cell_readonly(),
            self.entity,
            location,
            last_change_tick,
            change_tick,
        )
    }

    #[inline(always)]
    fn as_unsafe_entity_cell(&mut self) -> UnsafeEntityCell<'_> {
        let location = self.location();
        let last_change_tick = self.world.last_change_tick;
        let change_tick = self.world.change_tick();
        UnsafeEntityCell::new(
            self.world.as_unsafe_world_cell(),
            self.entity,
            location,
            last_change_tick,
            change_tick,
        )
    }

    #[inline(always)]
    fn into_unsafe_entity_cell(self) -> UnsafeEntityCell<'w> {
        let location = self.location();
        let last_change_tick = self.world.last_change_tick;
        let change_tick = self.world.change_tick();
        UnsafeEntityCell::new(
            self.world.as_unsafe_world_cell(),
            self.entity,
            location,
            last_change_tick,
            change_tick,
        )
    }

    /// # Safety
    ///
    ///  - `entity` must be valid for `world`: the generation should match that of the entity at the same index.
    ///  - `location` must be sourced from `world`'s `Entities` and must exactly match the location for `entity`
    ///
    ///  The above is trivially satisfied if `location` was sourced from `world.entities().get(entity)`.
    #[inline]
    pub(crate) unsafe fn new(
        world: &'w mut World,
        entity: Entity,
        location: Option<EntityLocation>,
    ) -> Self {
        debug_assert!(world.entities().contains(entity));
        debug_assert_eq!(world.entities().get(entity), location);

        EntityWorldMut {
            world,
            entity,
            location,
        }
    }

    /// Consumes `self` and returns read-only access to all of the entity's
    /// components, with the world `'w` lifetime.
    pub fn into_readonly(self) -> EntityRef<'w> {
        EntityRef::from(self)
    }

    /// Gets read-only access to all of the entity's components.
    #[inline]
    pub fn as_readonly(&self) -> EntityRef<'_> {
        EntityRef::from(self)
    }

    /// Consumes `self` and returns non-structural mutable access to all of the
    /// entity's components, with the world `'w` lifetime.
    pub fn into_mutable(self) -> EntityMut<'w> {
        EntityMut::from(self)
    }

    /// Gets non-structural mutable access to all of the entity's components.
    #[inline]
    pub fn as_mutable(&mut self) -> EntityMut<'_> {
        EntityMut::from(self)
    }

    /// Returns the [ID](Entity) of the current entity.
    #[inline]
    #[must_use = "Omit the .id() call if you do not need to store the `Entity` identifier."]
    pub fn id(&self) -> Entity {
        self.entity
    }

    /// Gets metadata indicating the location where the current entity is stored.
    ///
    /// # Panics
    ///
    /// If the entity has been despawned while this `EntityWorldMut` is still alive.
    #[inline]
    pub fn location(&self) -> EntityLocation {
        match self.location {
            Some(loc) => loc,
            None => self.panic_despawned(),
        }
    }

    /// Returns the archetype that the current entity belongs to.
    ///
    /// # Panics
    ///
    /// If the entity has been despawned while this `EntityWorldMut` is still alive.
    #[inline]
    pub fn archetype(&self) -> &Archetype {
        let location = self.location();
        &self.world.archetypes[location.archetype_id]
    }

    /// Returns `true` if the current entity has a component of type `T`.
    /// Otherwise, this returns `false`.
    ///
    /// ## Notes
    ///
    /// If you do not know the concrete type of a component, consider using
    /// [`Self::contains_id`] or [`Self::contains_type_id`].
    ///
    /// # Panics
    ///
    /// If the entity has been despawned while this `EntityWorldMut` is still alive.
    #[inline]
    pub fn contains<T: Component>(&self) -> bool {
        self.contains_type_id(TypeId::of::<T>())
    }

    /// Returns `true` if the current entity has a component identified by `component_id`.
    /// Otherwise, this returns false.
    ///
    /// ## Notes
    ///
    /// - If you know the concrete type of the component, you should prefer [`Self::contains`].
    /// - If you know the component's [`TypeId`] but not its [`ComponentId`], consider using
    ///   [`Self::contains_type_id`].
    ///
    /// # Panics
    ///
    /// If the entity has been despawned while this `EntityWorldMut` is still alive.
    #[inline]
    pub fn contains_id(&self, component_id: ComponentId) -> bool {
        self.as_unsafe_entity_cell_readonly()
            .contains_id(component_id)
    }

    /// Returns `true` if the current entity has a component with the type identified by `type_id`.
    /// Otherwise, this returns false.
    ///
    /// ## Notes
    ///
    /// - If you know the concrete type of the component, you should prefer [`Self::contains`].
    /// - If you have a [`ComponentId`] instead of a [`TypeId`], consider using [`Self::contains_id`].
    ///
    /// # Panics
    ///
    /// If the entity has been despawned while this `EntityWorldMut` is still alive.
    #[inline]
    pub fn contains_type_id(&self, type_id: TypeId) -> bool {
        self.as_unsafe_entity_cell_readonly()
            .contains_type_id(type_id)
    }

    /// Gets access to the component of type `T` for the current entity.
    /// Returns `None` if the entity does not have a component of type `T`.
    ///
    /// # Panics
    ///
    /// If the entity has been despawned while this `EntityWorldMut` is still alive.
    #[inline]
    pub fn get<T: Component>(&self) -> Option<&'_ T> {
        self.as_readonly().get()
    }

    /// Returns read-only components for the current entity that match the query `Q`.
    ///
    /// # Panics
    ///
    /// If the entity does not have the components required by the query `Q` or if the entity
    /// has been despawned while this `EntityWorldMut` is still alive.
    #[inline]
    pub fn components<Q: ReadOnlyQueryData + ReleaseStateQueryData>(&self) -> Q::Item<'_, 'static> {
        self.as_readonly().components::<Q>()
    }

    /// Returns read-only components for the current entity that match the query `Q`,
    /// or `None` if the entity does not have the components required by the query `Q`.
    ///
    /// # Panics
    ///
    /// If the entity has been despawned while this `EntityWorldMut` is still alive.
    #[inline]
    pub fn get_components<Q: ReadOnlyQueryData + ReleaseStateQueryData>(
        &self,
    ) -> Option<Q::Item<'_, 'static>> {
        self.as_readonly().get_components::<Q>()
    }

    /// Consumes `self` and gets access to the component of type `T` with
    /// the world `'w` lifetime for the current entity.
    /// Returns `None` if the entity does not have a component of type `T`.
    ///
    /// # Panics
    ///
    /// If the entity has been despawned while this `EntityWorldMut` is still alive.
    #[inline]
    pub fn into_borrow<T: Component>(self) -> Option<&'w T> {
        self.into_readonly().get()
    }

    /// Gets access to the component of type `T` for the current entity,
    /// including change detection information as a [`Ref`].
    ///
    /// Returns `None` if the entity does not have a component of type `T`.
    ///
    /// # Panics
    ///
    /// If the entity has been despawned while this `EntityWorldMut` is still alive.
    #[inline]
    pub fn get_ref<T: Component>(&self) -> Option<Ref<'_, T>> {
        self.as_readonly().get_ref()
    }

    /// Consumes `self` and gets access to the component of type `T`
    /// with the world `'w` lifetime for the current entity,
    /// including change detection information as a [`Ref`].
    ///
    /// Returns `None` if the entity does not have a component of type `T`.
    ///
    /// # Panics
    ///
    /// If the entity has been despawned while this `EntityWorldMut` is still alive.
    #[inline]
    pub fn into_ref<T: Component>(self) -> Option<Ref<'w, T>> {
        self.into_readonly().get_ref()
    }

    /// Gets mutable access to the component of type `T` for the current entity.
    /// Returns `None` if the entity does not have a component of type `T`.
    ///
    /// # Panics
    ///
    /// If the entity has been despawned while this `EntityWorldMut` is still alive.
    #[inline]
    pub fn get_mut<T: Component<Mutability = Mutable>>(&mut self) -> Option<Mut<'_, T>> {
        self.as_mutable().into_mut()
    }

    /// Temporarily removes a [`Component`] `T` from this [`Entity`] and runs the
    /// provided closure on it, returning the result if `T` was available.
    /// This will trigger the `OnRemove` and `OnReplace` component hooks without
    /// causing an archetype move.
    ///
    /// This is most useful with immutable components, where removal and reinsertion
    /// is the only way to modify a value.
    ///
    /// If you do not need to ensure the above hooks are triggered, and your component
    /// is mutable, prefer using [`get_mut`](EntityWorldMut::get_mut).
    ///
    /// # Examples
    ///
    /// ```rust
    /// # use bevy_ecs::prelude::*;
    /// #
    /// #[derive(Component, PartialEq, Eq, Debug)]
    /// #[component(immutable)]
    /// struct Foo(bool);
    ///
    /// # let mut world = World::default();
    /// # world.register_component::<Foo>();
    /// #
    /// # let entity = world.spawn(Foo(false)).id();
    /// #
    /// # let mut entity = world.entity_mut(entity);
    /// #
    /// # assert_eq!(entity.get::<Foo>(), Some(&Foo(false)));
    /// #
    /// entity.modify_component(|foo: &mut Foo| {
    ///     foo.0 = true;
    /// });
    /// #
    /// # assert_eq!(entity.get::<Foo>(), Some(&Foo(true)));
    /// ```
    ///
    /// # Panics
    ///
    /// If the entity has been despawned while this `EntityWorldMut` is still alive.
    #[inline]
    pub fn modify_component<T: Component, R>(&mut self, f: impl FnOnce(&mut T) -> R) -> Option<R> {
        self.assert_not_despawned();

        let result = self
            .world
            .modify_component(self.entity, f)
            .expect("entity access must be valid")?;

        self.update_location();

        Some(result)
    }

    /// Temporarily removes a [`Component`] `T` from this [`Entity`] and runs the
    /// provided closure on it, returning the result if `T` was available.
    /// This will trigger the `OnRemove` and `OnReplace` component hooks without
    /// causing an archetype move.
    ///
    /// This is most useful with immutable components, where removal and reinsertion
    /// is the only way to modify a value.
    ///
    /// If you do not need to ensure the above hooks are triggered, and your component
    /// is mutable, prefer using [`get_mut`](EntityWorldMut::get_mut).
    ///
    /// # Panics
    ///
    /// If the entity has been despawned while this `EntityWorldMut` is still alive.
    #[inline]
    pub fn modify_component_by_id<R>(
        &mut self,
        component_id: ComponentId,
        f: impl for<'a> FnOnce(MutUntyped<'a>) -> R,
    ) -> Option<R> {
        self.assert_not_despawned();

        let result = self
            .world
            .modify_component_by_id(self.entity, component_id, f)
            .expect("entity access must be valid")?;

        self.update_location();

        Some(result)
    }

    /// Gets mutable access to the component of type `T` for the current entity.
    /// Returns `None` if the entity does not have a component of type `T`.
    ///
    /// # Safety
    ///
    /// - `T` must be a mutable component
    #[inline]
    pub unsafe fn get_mut_assume_mutable<T: Component>(&mut self) -> Option<Mut<'_, T>> {
        self.as_mutable().into_mut_assume_mutable()
    }

    /// Consumes `self` and gets mutable access to the component of type `T`
    /// with the world `'w` lifetime for the current entity.
    /// Returns `None` if the entity does not have a component of type `T`.
    ///
    /// # Panics
    ///
    /// If the entity has been despawned while this `EntityWorldMut` is still alive.
    #[inline]
    pub fn into_mut<T: Component<Mutability = Mutable>>(self) -> Option<Mut<'w, T>> {
        // SAFETY: consuming `self` implies exclusive access
        unsafe { self.into_unsafe_entity_cell().get_mut() }
    }

    /// Consumes `self` and gets mutable access to the component of type `T`
    /// with the world `'w` lifetime for the current entity.
    /// Returns `None` if the entity does not have a component of type `T`.
    ///
    /// # Panics
    ///
    /// If the entity has been despawned while this `EntityWorldMut` is still alive.
    ///
    /// # Safety
    ///
    /// - `T` must be a mutable component
    #[inline]
    pub unsafe fn into_mut_assume_mutable<T: Component>(self) -> Option<Mut<'w, T>> {
        // SAFETY: consuming `self` implies exclusive access
        unsafe { self.into_unsafe_entity_cell().get_mut_assume_mutable() }
    }

    /// Gets a reference to the resource of the given type
    ///
    /// # Panics
    ///
    /// Panics if the resource does not exist.
    /// Use [`get_resource`](EntityWorldMut::get_resource) instead if you want to handle this case.
    #[inline]
    #[track_caller]
    pub fn resource<R: Resource>(&self) -> &R {
        self.world.resource::<R>()
    }

    /// Gets a mutable reference to the resource of the given type
    ///
    /// # Panics
    ///
    /// Panics if the resource does not exist.
    /// Use [`get_resource_mut`](World::get_resource_mut) instead if you want to handle this case.
    ///
    /// If you want to instead insert a value if the resource does not exist,
    /// use [`get_resource_or_insert_with`](World::get_resource_or_insert_with).
    #[inline]
    #[track_caller]
    pub fn resource_mut<R: Resource>(&mut self) -> Mut<'_, R> {
        self.world.resource_mut::<R>()
    }

    /// Gets a reference to the resource of the given type if it exists
    #[inline]
    pub fn get_resource<R: Resource>(&self) -> Option<&R> {
        self.world.get_resource()
    }

    /// Gets a mutable reference to the resource of the given type if it exists
    #[inline]
    pub fn get_resource_mut<R: Resource>(&mut self) -> Option<Mut<'_, R>> {
        self.world.get_resource_mut()
    }

    /// Retrieves the change ticks for the given component. This can be useful for implementing change
    /// detection in custom runtimes.
    ///
    /// # Panics
    ///
    /// If the entity has been despawned while this `EntityWorldMut` is still alive.
    #[inline]
    pub fn get_change_ticks<T: Component>(&self) -> Option<ComponentTicks> {
        self.as_readonly().get_change_ticks::<T>()
    }

    /// Retrieves the change ticks for the given [`ComponentId`]. This can be useful for implementing change
    /// detection in custom runtimes.
    ///
    /// **You should prefer to use the typed API [`EntityWorldMut::get_change_ticks`] where possible and only
    /// use this in cases where the actual component types are not known at
    /// compile time.**
    ///
    /// # Panics
    ///
    /// If the entity has been despawned while this `EntityWorldMut` is still alive.
    #[inline]
    pub fn get_change_ticks_by_id(&self, component_id: ComponentId) -> Option<ComponentTicks> {
        self.as_readonly().get_change_ticks_by_id(component_id)
    }

    /// Returns [untyped read-only reference(s)](Ptr) to component(s) for the
    /// current entity, based on the given [`ComponentId`]s.
    ///
    /// **You should prefer to use the typed API [`EntityWorldMut::get`] where
    /// possible and only use this in cases where the actual component types
    /// are not known at compile time.**
    ///
    /// Unlike [`EntityWorldMut::get`], this returns untyped reference(s) to
    /// component(s), and it's the job of the caller to ensure the correct
    /// type(s) are dereferenced (if necessary).
    ///
    /// # Errors
    ///
    /// Returns [`EntityComponentError::MissingComponent`] if the entity does
    /// not have a component.
    ///
    /// # Examples
    ///
    /// For examples on how to use this method, see [`EntityRef::get_by_id`].
    ///
    /// # Panics
    ///
    /// If the entity has been despawned while this `EntityWorldMut` is still alive.
    #[inline]
    pub fn get_by_id<F: DynamicComponentFetch>(
        &self,
        component_ids: F,
    ) -> Result<F::Ref<'_>, EntityComponentError> {
        self.as_readonly().get_by_id(component_ids)
    }

    /// Consumes `self` and returns [untyped read-only reference(s)](Ptr) to
    /// component(s) with lifetime `'w` for the current entity, based on the
    /// given [`ComponentId`]s.
    ///
    /// **You should prefer to use the typed API [`EntityWorldMut::into_borrow`]
    /// where possible and only use this in cases where the actual component
    /// types are not known at compile time.**
    ///
    /// Unlike [`EntityWorldMut::into_borrow`], this returns untyped reference(s) to
    /// component(s), and it's the job of the caller to ensure the correct
    /// type(s) are dereferenced (if necessary).
    ///
    /// # Errors
    ///
    /// Returns [`EntityComponentError::MissingComponent`] if the entity does
    /// not have a component.
    ///
    /// # Examples
    ///
    /// For examples on how to use this method, see [`EntityRef::get_by_id`].
    ///
    /// # Panics
    ///
    /// If the entity has been despawned while this `EntityWorldMut` is still alive.
    #[inline]
    pub fn into_borrow_by_id<F: DynamicComponentFetch>(
        self,
        component_ids: F,
    ) -> Result<F::Ref<'w>, EntityComponentError> {
        self.into_readonly().get_by_id(component_ids)
    }

    /// Returns [untyped mutable reference(s)](MutUntyped) to component(s) for
    /// the current entity, based on the given [`ComponentId`]s.
    ///
    /// **You should prefer to use the typed API [`EntityWorldMut::get_mut`] where
    /// possible and only use this in cases where the actual component types
    /// are not known at compile time.**
    ///
    /// Unlike [`EntityWorldMut::get_mut`], this returns untyped reference(s) to
    /// component(s), and it's the job of the caller to ensure the correct
    /// type(s) are dereferenced (if necessary).
    ///
    /// # Errors
    ///
    /// - Returns [`EntityComponentError::MissingComponent`] if the entity does
    ///   not have a component.
    /// - Returns [`EntityComponentError::AliasedMutability`] if a component
    ///   is requested multiple times.
    ///
    /// # Examples
    ///
    /// For examples on how to use this method, see [`EntityMut::get_mut_by_id`].
    ///
    /// # Panics
    ///
    /// If the entity has been despawned while this `EntityWorldMut` is still alive.
    #[inline]
    pub fn get_mut_by_id<F: DynamicComponentFetch>(
        &mut self,
        component_ids: F,
    ) -> Result<F::Mut<'_>, EntityComponentError> {
        self.as_mutable().into_mut_by_id(component_ids)
    }

    /// Returns [untyped mutable reference(s)](MutUntyped) to component(s) for
    /// the current entity, based on the given [`ComponentId`]s.
    /// Assumes the given [`ComponentId`]s refer to mutable components.
    ///
    /// **You should prefer to use the typed API [`EntityWorldMut::get_mut_assume_mutable`] where
    /// possible and only use this in cases where the actual component types
    /// are not known at compile time.**
    ///
    /// Unlike [`EntityWorldMut::get_mut_assume_mutable`], this returns untyped reference(s) to
    /// component(s), and it's the job of the caller to ensure the correct
    /// type(s) are dereferenced (if necessary).
    ///
    /// # Errors
    ///
    /// - Returns [`EntityComponentError::MissingComponent`] if the entity does
    ///   not have a component.
    /// - Returns [`EntityComponentError::AliasedMutability`] if a component
    ///   is requested multiple times.
    ///
    /// # Panics
    ///
    /// If the entity has been despawned while this `EntityWorldMut` is still alive.
    ///
    /// # Safety
    /// It is the callers responsibility to ensure that
    /// - the provided [`ComponentId`]s must refer to mutable components.
    #[inline]
    pub unsafe fn get_mut_assume_mutable_by_id<F: DynamicComponentFetch>(
        &mut self,
        component_ids: F,
    ) -> Result<F::Mut<'_>, EntityComponentError> {
        self.as_mutable()
            .into_mut_assume_mutable_by_id(component_ids)
    }

    /// Consumes `self` and returns [untyped mutable reference(s)](MutUntyped)
    /// to component(s) with lifetime `'w` for the current entity, based on the
    /// given [`ComponentId`]s.
    ///
    /// **You should prefer to use the typed API [`EntityWorldMut::into_mut`] where
    /// possible and only use this in cases where the actual component types
    /// are not known at compile time.**
    ///
    /// Unlike [`EntityWorldMut::into_mut`], this returns untyped reference(s) to
    /// component(s), and it's the job of the caller to ensure the correct
    /// type(s) are dereferenced (if necessary).
    ///
    /// # Errors
    ///
    /// - Returns [`EntityComponentError::MissingComponent`] if the entity does
    ///   not have a component.
    /// - Returns [`EntityComponentError::AliasedMutability`] if a component
    ///   is requested multiple times.
    ///
    /// # Examples
    ///
    /// For examples on how to use this method, see [`EntityMut::get_mut_by_id`].
    ///
    /// # Panics
    ///
    /// If the entity has been despawned while this `EntityWorldMut` is still alive.
    #[inline]
    pub fn into_mut_by_id<F: DynamicComponentFetch>(
        self,
        component_ids: F,
    ) -> Result<F::Mut<'w>, EntityComponentError> {
        self.into_mutable().into_mut_by_id(component_ids)
    }

    /// Consumes `self` and returns [untyped mutable reference(s)](MutUntyped)
    /// to component(s) with lifetime `'w` for the current entity, based on the
    /// given [`ComponentId`]s.
    /// Assumes the given [`ComponentId`]s refer to mutable components.
    ///
    /// **You should prefer to use the typed API [`EntityWorldMut::into_mut_assume_mutable`] where
    /// possible and only use this in cases where the actual component types
    /// are not known at compile time.**
    ///
    /// Unlike [`EntityWorldMut::into_mut_assume_mutable`], this returns untyped reference(s) to
    /// component(s), and it's the job of the caller to ensure the correct
    /// type(s) are dereferenced (if necessary).
    ///
    /// # Errors
    ///
    /// - Returns [`EntityComponentError::MissingComponent`] if the entity does
    ///   not have a component.
    /// - Returns [`EntityComponentError::AliasedMutability`] if a component
    ///   is requested multiple times.
    ///
    /// # Panics
    ///
    /// If the entity has been despawned while this `EntityWorldMut` is still alive.
    ///
    /// # Safety
    /// It is the callers responsibility to ensure that
    /// - the provided [`ComponentId`]s must refer to mutable components.
    #[inline]
    pub unsafe fn into_mut_assume_mutable_by_id<F: DynamicComponentFetch>(
        self,
        component_ids: F,
    ) -> Result<F::Mut<'w>, EntityComponentError> {
        self.into_mutable()
            .into_mut_assume_mutable_by_id(component_ids)
    }

    /// Adds a [`Bundle`] of components to the entity.
    ///
    /// This will overwrite any previous value(s) of the same component type.
    ///
    /// # Panics
    ///
    /// If the entity has been despawned while this `EntityWorldMut` is still alive.
    #[track_caller]
    pub fn insert<T: Bundle>(&mut self, bundle: T) -> &mut Self {
        self.insert_with_caller(
            bundle,
            InsertMode::Replace,
            MaybeLocation::caller(),
            RelationshipHookMode::Run,
        )
    }

    /// Adds a [`Bundle`] of components to the entity.
    /// [`Relationship`](crate::relationship::Relationship) components in the bundle will follow the configuration
    /// in `relationship_hook_mode`.
    ///
    /// This will overwrite any previous value(s) of the same component type.
    ///
    /// # Warning
    ///
    /// This can easily break the integrity of relationships. This is intended to be used for cloning and spawning code internals,
    /// not most user-facing scenarios.
    ///
    /// # Panics
    ///
    /// If the entity has been despawned while this `EntityWorldMut` is still alive.
    #[track_caller]
    pub fn insert_with_relationship_hook_mode<T: Bundle>(
        &mut self,
        bundle: T,
        relationship_hook_mode: RelationshipHookMode,
    ) -> &mut Self {
        self.insert_with_caller(
            bundle,
            InsertMode::Replace,
            MaybeLocation::caller(),
            relationship_hook_mode,
        )
    }

    /// Adds a [`Bundle`] of components to the entity without overwriting.
    ///
    /// This will leave any previous value(s) of the same component type
    /// unchanged.
    ///
    /// # Panics
    ///
    /// If the entity has been despawned while this `EntityWorldMut` is still alive.
    #[track_caller]
    pub fn insert_if_new<T: Bundle>(&mut self, bundle: T) -> &mut Self {
        self.insert_with_caller(
            bundle,
            InsertMode::Keep,
            MaybeLocation::caller(),
            RelationshipHookMode::Run,
        )
    }

    /// Split into a new function so we can pass the calling location into the function when using
    /// as a command.
    #[inline]
    pub(crate) fn insert_with_caller<T: Bundle>(
        &mut self,
        bundle: T,
        mode: InsertMode,
        caller: MaybeLocation,
        relationship_hook_mode: RelationshipHookMode,
    ) -> &mut Self {
        let location = self.location();
        let change_tick = self.world.change_tick();
        let mut bundle_inserter =
            BundleInserter::new::<T>(self.world, location.archetype_id, change_tick);
        // SAFETY: location matches current entity. `T` matches `bundle_info`
        let (location, after_effect) = unsafe {
            bundle_inserter.insert(
                self.entity,
                location,
                bundle,
                mode,
                caller,
                relationship_hook_mode,
            )
        };
        self.location = Some(location);
        self.world.flush();
        self.update_location();
        after_effect.apply(self);
        self
    }

    /// Inserts a dynamic [`Component`] into the entity.
    ///
    /// This will overwrite any previous value(s) of the same component type.
    ///
    /// You should prefer to use the typed API [`EntityWorldMut::insert`] where possible.
    ///
    /// # Safety
    ///
    /// - [`ComponentId`] must be from the same world as [`EntityWorldMut`]
    /// - [`OwningPtr`] must be a valid reference to the type represented by [`ComponentId`]
    ///
    /// # Panics
    ///
    /// If the entity has been despawned while this `EntityWorldMut` is still alive.
    #[track_caller]
    pub unsafe fn insert_by_id(
        &mut self,
        component_id: ComponentId,
        component: OwningPtr<'_>,
    ) -> &mut Self {
        self.insert_by_id_with_caller(
            component_id,
            component,
            InsertMode::Replace,
            MaybeLocation::caller(),
            RelationshipHookMode::Run,
        )
    }

    /// # Safety
    ///
    /// - [`ComponentId`] must be from the same world as [`EntityWorldMut`]
    /// - [`OwningPtr`] must be a valid reference to the type represented by [`ComponentId`]
    #[inline]
    pub(crate) unsafe fn insert_by_id_with_caller(
        &mut self,
        component_id: ComponentId,
        component: OwningPtr<'_>,
        mode: InsertMode,
        caller: MaybeLocation,
        relationship_hook_insert_mode: RelationshipHookMode,
    ) -> &mut Self {
        let location = self.location();
        let change_tick = self.world.change_tick();
        let bundle_id = self.world.bundles.init_component_info(
            &mut self.world.storages,
            &self.world.components,
            component_id,
        );
        let storage_type = self.world.bundles.get_storage_unchecked(bundle_id);

        let bundle_inserter =
            BundleInserter::new_with_id(self.world, location.archetype_id, bundle_id, change_tick);

        self.location = Some(insert_dynamic_bundle(
            bundle_inserter,
            self.entity,
            location,
            Some(component).into_iter(),
            Some(storage_type).iter().cloned(),
            mode,
            caller,
            relationship_hook_insert_mode,
        ));
        self.world.flush();
        self.update_location();
        self
    }

    /// Inserts a dynamic [`Bundle`] into the entity.
    ///
    /// This will overwrite any previous value(s) of the same component type.
    ///
    /// You should prefer to use the typed API [`EntityWorldMut::insert`] where possible.
    /// If your [`Bundle`] only has one component, use the cached API [`EntityWorldMut::insert_by_id`].
    ///
    /// If possible, pass a sorted slice of `ComponentId` to maximize caching potential.
    ///
    /// # Safety
    /// - Each [`ComponentId`] must be from the same world as [`EntityWorldMut`]
    /// - Each [`OwningPtr`] must be a valid reference to the type represented by [`ComponentId`]
    ///
    /// # Panics
    ///
    /// If the entity has been despawned while this `EntityWorldMut` is still alive.
    #[track_caller]
    pub unsafe fn insert_by_ids<'a, I: Iterator<Item = OwningPtr<'a>>>(
        &mut self,
        component_ids: &[ComponentId],
        iter_components: I,
    ) -> &mut Self {
        self.insert_by_ids_internal(component_ids, iter_components, RelationshipHookMode::Run)
    }

    #[track_caller]
    pub(crate) unsafe fn insert_by_ids_internal<'a, I: Iterator<Item = OwningPtr<'a>>>(
        &mut self,
        component_ids: &[ComponentId],
        iter_components: I,
        relationship_hook_insert_mode: RelationshipHookMode,
    ) -> &mut Self {
        let location = self.location();
        let change_tick = self.world.change_tick();
        let bundle_id = self.world.bundles.init_dynamic_info(
            &mut self.world.storages,
            &self.world.components,
            component_ids,
        );
        let mut storage_types =
            core::mem::take(self.world.bundles.get_storages_unchecked(bundle_id));
        let bundle_inserter =
            BundleInserter::new_with_id(self.world, location.archetype_id, bundle_id, change_tick);

        self.location = Some(insert_dynamic_bundle(
            bundle_inserter,
            self.entity,
            location,
            iter_components,
            (*storage_types).iter().cloned(),
            InsertMode::Replace,
            MaybeLocation::caller(),
            relationship_hook_insert_mode,
        ));
        *self.world.bundles.get_storages_unchecked(bundle_id) = core::mem::take(&mut storage_types);
        self.world.flush();
        self.update_location();
        self
    }

    /// Removes all components in the [`Bundle`] from the entity and returns their previous values.
    ///
    /// **Note:** If the entity does not have every component in the bundle, this method will not
    /// remove any of them.
    ///
    /// # Panics
    ///
    /// If the entity has been despawned while this `EntityWorldMut` is still alive.
    #[must_use]
    #[track_caller]
    pub fn take<T: Bundle + BundleFromComponents>(&mut self) -> Option<T> {
        let location = self.location();
        let entity = self.entity;

        let mut remover =
            // SAFETY: The archetype id must be valid since this entity is in it.
            unsafe { BundleRemover::new::<T>(self.world, location.archetype_id, true) }?;
        // SAFETY: The passed location has the sane archetype as the remover, since they came from the same location.
        let (new_location, result) = unsafe {
            remover.remove(
                entity,
                location,
                MaybeLocation::caller(),
                |sets, table, components, bundle_components| {
                    let mut bundle_components = bundle_components.iter().copied();
                    (
                        false,
                        T::from_components(&mut (sets, table), &mut |(sets, table)| {
                            let component_id = bundle_components.next().unwrap();
                            // SAFETY: the component existed to be removed, so its id must be valid.
                            let component_info = components.get_info_unchecked(component_id);
                            match component_info.storage_type() {
                                StorageType::Table => {
                                    table
                                        .as_mut()
                                        // SAFETY: The table must be valid if the component is in it.
                                        .debug_checked_unwrap()
                                        // SAFETY: The remover is cleaning this up.
                                        .take_component(component_id, location.table_row)
                                }
                                StorageType::SparseSet => sets
                                    .get_mut(component_id)
                                    .unwrap()
                                    .remove_and_forget(entity)
                                    .unwrap(),
                            }
                        }),
                    )
                },
            )
        };
        self.location = Some(new_location);

        self.world.flush();
        self.update_location();
        Some(result)
    }

    /// Removes any components in the [`Bundle`] from the entity.
    ///
    /// See [`EntityCommands::remove`](crate::system::EntityCommands::remove) for more details.
    ///
    /// # Panics
    ///
    /// If the entity has been despawned while this `EntityWorldMut` is still alive.
    #[track_caller]
    pub fn remove<T: Bundle>(&mut self) -> &mut Self {
        self.remove_with_caller::<T>(MaybeLocation::caller())
    }

    #[inline]
    pub(crate) fn remove_with_caller<T: Bundle>(&mut self, caller: MaybeLocation) -> &mut Self {
        let location = self.location();

        let Some(mut remover) =
            // SAFETY: The archetype id must be valid since this entity is in it.
            (unsafe { BundleRemover::new::<T>(self.world, location.archetype_id, false) })
        else {
            return self;
        };
        // SAFETY: The remover archetype came from the passed location and the removal can not fail.
        let new_location = unsafe {
            remover.remove(
                self.entity,
                location,
                caller,
                BundleRemover::empty_pre_remove,
            )
        }
        .0;

        self.location = Some(new_location);
        self.world.flush();
        self.update_location();
        self
    }

    /// Removes all components in the [`Bundle`] and remove all required components for each component in the bundle
    ///
    /// # Panics
    ///
    /// If the entity has been despawned while this `EntityWorldMut` is still alive.
    #[track_caller]
    pub fn remove_with_requires<T: Bundle>(&mut self) -> &mut Self {
        self.remove_with_requires_with_caller::<T>(MaybeLocation::caller())
    }

    pub(crate) fn remove_with_requires_with_caller<T: Bundle>(
        &mut self,
        caller: MaybeLocation,
    ) -> &mut Self {
        let location = self.location();
        let storages = &mut self.world.storages;
        let bundles = &mut self.world.bundles;
        // SAFETY: These come from the same world.
        let mut registrator = unsafe {
            ComponentsRegistrator::new(&mut self.world.components, &mut self.world.component_ids)
        };
        let bundle_id = bundles.register_contributed_bundle_info::<T>(&mut registrator, storages);

        // SAFETY: We just created the bundle, and the archetype is valid, since we are in it.
        let Some(mut remover) = (unsafe {
            BundleRemover::new_with_id(self.world, location.archetype_id, bundle_id, false)
        }) else {
            return self;
        };
        // SAFETY: The remover archetype came from the passed location and the removal can not fail.
        let new_location = unsafe {
            remover.remove(
                self.entity,
                location,
                caller,
                BundleRemover::empty_pre_remove,
            )
        }
        .0;

        self.location = Some(new_location);
        self.world.flush();
        self.update_location();
        self
    }

    /// Removes any components except those in the [`Bundle`] (and its Required Components) from the entity.
    ///
    /// See [`EntityCommands::retain`](crate::system::EntityCommands::retain) for more details.
    ///
    /// # Panics
    ///
    /// If the entity has been despawned while this `EntityWorldMut` is still alive.
    #[track_caller]
    pub fn retain<T: Bundle>(&mut self) -> &mut Self {
        self.retain_with_caller::<T>(MaybeLocation::caller())
    }

    #[inline]
    pub(crate) fn retain_with_caller<T: Bundle>(&mut self, caller: MaybeLocation) -> &mut Self {
        let old_location = self.location();
        let archetypes = &mut self.world.archetypes;
        let storages = &mut self.world.storages;
        // SAFETY: These come from the same world.
        let mut registrator = unsafe {
            ComponentsRegistrator::new(&mut self.world.components, &mut self.world.component_ids)
        };

        let retained_bundle = self
            .world
            .bundles
            .register_info::<T>(&mut registrator, storages);
        // SAFETY: `retained_bundle` exists as we just initialized it.
        let retained_bundle_info = unsafe { self.world.bundles.get_unchecked(retained_bundle) };
        let old_archetype = &mut archetypes[old_location.archetype_id];

        // PERF: this could be stored in an Archetype Edge
        let to_remove = &old_archetype
            .components()
            .filter(|c| !retained_bundle_info.contributed_components().contains(c))
            .collect::<Vec<_>>();
        let remove_bundle =
            self.world
                .bundles
                .init_dynamic_info(&mut self.world.storages, &registrator, to_remove);

        // SAFETY: We just created the bundle, and the archetype is valid, since we are in it.
        let Some(mut remover) = (unsafe {
            BundleRemover::new_with_id(self.world, old_location.archetype_id, remove_bundle, false)
        }) else {
            return self;
        };
        // SAFETY: The remover archetype came from the passed location and the removal can not fail.
        let new_location = unsafe {
            remover.remove(
                self.entity,
                old_location,
                caller,
                BundleRemover::empty_pre_remove,
            )
        }
        .0;

        self.location = Some(new_location);
        self.world.flush();
        self.update_location();
        self
    }

    /// Removes a dynamic [`Component`] from the entity if it exists.
    ///
    /// You should prefer to use the typed API [`EntityWorldMut::remove`] where possible.
    ///
    /// # Panics
    ///
    /// Panics if the provided [`ComponentId`] does not exist in the [`World`] or if the
    /// entity has been despawned while this `EntityWorldMut` is still alive.
    #[track_caller]
    pub fn remove_by_id(&mut self, component_id: ComponentId) -> &mut Self {
        self.remove_by_id_with_caller(component_id, MaybeLocation::caller())
    }

    #[inline]
    pub(crate) fn remove_by_id_with_caller(
        &mut self,
        component_id: ComponentId,
        caller: MaybeLocation,
    ) -> &mut Self {
        let location = self.location();
        let components = &mut self.world.components;

        let bundle_id = self.world.bundles.init_component_info(
            &mut self.world.storages,
            components,
            component_id,
        );

        // SAFETY: We just created the bundle, and the archetype is valid, since we are in it.
        let Some(mut remover) = (unsafe {
            BundleRemover::new_with_id(self.world, location.archetype_id, bundle_id, false)
        }) else {
            return self;
        };
        // SAFETY: The remover archetype came from the passed location and the removal can not fail.
        let new_location = unsafe {
            remover.remove(
                self.entity,
                location,
                caller,
                BundleRemover::empty_pre_remove,
            )
        }
        .0;

        self.location = Some(new_location);
        self.world.flush();
        self.update_location();
        self
    }

    /// Removes a dynamic bundle from the entity if it exists.
    ///
    /// You should prefer to use the typed API [`EntityWorldMut::remove`] where possible.
    ///
    /// # Panics
    ///
    /// Panics if any of the provided [`ComponentId`]s do not exist in the [`World`] or if the
    /// entity has been despawned while this `EntityWorldMut` is still alive.
    #[track_caller]
    pub fn remove_by_ids(&mut self, component_ids: &[ComponentId]) -> &mut Self {
        let location = self.location();
        let components = &mut self.world.components;

        let bundle_id = self.world.bundles.init_dynamic_info(
            &mut self.world.storages,
            components,
            component_ids,
        );

        // SAFETY: We just created the bundle, and the archetype is valid, since we are in it.
        let Some(mut remover) = (unsafe {
            BundleRemover::new_with_id(self.world, location.archetype_id, bundle_id, false)
        }) else {
            return self;
        };
        // SAFETY: The remover archetype came from the passed location and the removal can not fail.
        let new_location = unsafe {
            remover.remove(
                self.entity,
                location,
                MaybeLocation::caller(),
                BundleRemover::empty_pre_remove,
            )
        }
        .0;

        self.location = Some(new_location);
        self.world.flush();
        self.update_location();
        self
    }

    /// Removes all components associated with the entity.
    ///
    /// # Panics
    ///
    /// If the entity has been despawned while this `EntityWorldMut` is still alive.
    #[track_caller]
    pub fn clear(&mut self) -> &mut Self {
        self.clear_with_caller(MaybeLocation::caller())
    }

    #[inline]
    pub(crate) fn clear_with_caller(&mut self, caller: MaybeLocation) -> &mut Self {
        let location = self.location();
        let component_ids: Vec<ComponentId> = self.archetype().components().collect();
        let components = &mut self.world.components;

        let bundle_id = self.world.bundles.init_dynamic_info(
            &mut self.world.storages,
            components,
            component_ids.as_slice(),
        );

        // SAFETY: We just created the bundle, and the archetype is valid, since we are in it.
        let Some(mut remover) = (unsafe {
            BundleRemover::new_with_id(self.world, location.archetype_id, bundle_id, false)
        }) else {
            return self;
        };
        // SAFETY: The remover archetype came from the passed location and the removal can not fail.
        let new_location = unsafe {
            remover.remove(
                self.entity,
                location,
                caller,
                BundleRemover::empty_pre_remove,
            )
        }
        .0;

        self.location = Some(new_location);
        self.world.flush();
        self.update_location();
        self
    }

    /// Despawns the current entity.
    ///
    /// See [`World::despawn`] for more details.
    ///
    /// # Note
    ///
    /// This will also despawn any [`Children`](crate::hierarchy::Children) entities, and any other [`RelationshipTarget`](crate::relationship::RelationshipTarget) that is configured
    /// to despawn descendants. This results in "recursive despawn" behavior.
    ///
    /// # Panics
    ///
    /// If the entity has been despawned while this `EntityWorldMut` is still alive.
    #[track_caller]
    pub fn despawn(self) {
        self.despawn_with_caller(MaybeLocation::caller());
    }

    pub(crate) fn despawn_with_caller(self, caller: MaybeLocation) {
        let location = self.location();
        let world = self.world;
        let archetype = &world.archetypes[location.archetype_id];

        // SAFETY: Archetype cannot be mutably aliased by DeferredWorld
        let (archetype, mut deferred_world) = unsafe {
            let archetype: *const Archetype = archetype;
            let world = world.as_unsafe_world_cell();
            (&*archetype, world.into_deferred())
        };

        // SAFETY: All components in the archetype exist in world
        unsafe {
            if archetype.has_despawn_observer() {
                deferred_world.trigger_observers(
                    ON_DESPAWN,
                    Some(self.entity),
                    archetype.components(),
                    caller,
                );
            }
            deferred_world.trigger_on_despawn(
                archetype,
                self.entity,
                archetype.components(),
                caller,
            );
            if archetype.has_replace_observer() {
                deferred_world.trigger_observers(
                    ON_REPLACE,
                    Some(self.entity),
                    archetype.components(),
                    caller,
                );
            }
            deferred_world.trigger_on_replace(
                archetype,
                self.entity,
                archetype.components(),
                caller,
                RelationshipHookMode::Run,
            );
            if archetype.has_remove_observer() {
                deferred_world.trigger_observers(
                    ON_REMOVE,
                    Some(self.entity),
                    archetype.components(),
                    caller,
                );
            }
            deferred_world.trigger_on_remove(
                archetype,
                self.entity,
                archetype.components(),
                caller,
            );
        }

        for component_id in archetype.components() {
            world.removed_components.send(component_id, self.entity);
        }

        // Observers and on_remove hooks may reserve new entities, which
        // requires a flush before Entities::free may be called.
        world.flush_entities();

        let location = world
            .entities
            .free(self.entity)
            .flatten()
            .expect("entity should exist at this point.");
        let table_row;
        let moved_entity;
        let change_tick = world.change_tick();

        {
            let archetype = &mut world.archetypes[location.archetype_id];
            let remove_result = archetype.swap_remove(location.archetype_row);
            if let Some(swapped_entity) = remove_result.swapped_entity {
                let swapped_location = world.entities.get(swapped_entity).unwrap();
                // SAFETY: swapped_entity is valid and the swapped entity's components are
                // moved to the new location immediately after.
                unsafe {
                    world.entities.set(
                        swapped_entity.index(),
                        Some(EntityLocation {
                            archetype_id: swapped_location.archetype_id,
                            archetype_row: location.archetype_row,
                            table_id: swapped_location.table_id,
                            table_row: swapped_location.table_row,
                        }),
                    );
                    world
                        .entities
                        .mark_spawn_despawn(swapped_entity.index(), caller, change_tick);
                }
            }
            table_row = remove_result.table_row;

            for component_id in archetype.sparse_set_components() {
                // set must have existed for the component to be added.
                let sparse_set = world.storages.sparse_sets.get_mut(component_id).unwrap();
                sparse_set.remove(self.entity);
            }
            // SAFETY: table rows stored in archetypes always exist
            moved_entity = unsafe {
                world.storages.tables[archetype.table_id()].swap_remove_unchecked(table_row)
            };
        };

        if let Some(moved_entity) = moved_entity {
            let moved_location = world.entities.get(moved_entity).unwrap();
            // SAFETY: `moved_entity` is valid and the provided `EntityLocation` accurately reflects
            //         the current location of the entity and its component data.
            unsafe {
                world.entities.set(
                    moved_entity.index(),
                    Some(EntityLocation {
                        archetype_id: moved_location.archetype_id,
                        archetype_row: moved_location.archetype_row,
                        table_id: moved_location.table_id,
                        table_row,
                    }),
                );
                world
                    .entities
                    .mark_spawn_despawn(moved_entity.index(), caller, change_tick);
            }
            world.archetypes[moved_location.archetype_id]
                .set_entity_table_row(moved_location.archetype_row, table_row);
        }
        world.flush();
    }

    /// Ensures any commands triggered by the actions of Self are applied, equivalent to [`World::flush`]
    pub fn flush(self) -> Entity {
        self.world.flush();
        self.entity
    }

    /// Gets read-only access to the world that the current entity belongs to.
    #[inline]
    pub fn world(&self) -> &World {
        self.world
    }

    /// Returns this entity's world.
    ///
    /// See [`EntityWorldMut::world_scope`] or [`EntityWorldMut::into_world_mut`] for a safe alternative.
    ///
    /// # Safety
    /// Caller must not modify the world in a way that changes the current entity's location
    /// If the caller _does_ do something that could change the location, `self.update_location()`
    /// must be called before using any other methods on this [`EntityWorldMut`].
    #[inline]
    pub unsafe fn world_mut(&mut self) -> &mut World {
        self.world
    }

    /// Returns this entity's [`World`], consuming itself.
    #[inline]
    pub fn into_world_mut(self) -> &'w mut World {
        self.world
    }

    /// Gives mutable access to this entity's [`World`] in a temporary scope.
    /// This is a safe alternative to using [`EntityWorldMut::world_mut`].
    ///
    /// # Examples
    ///
    /// ```
    /// # use bevy_ecs::prelude::*;
    /// #[derive(Resource, Default, Clone, Copy)]
    /// struct R(u32);
    ///
    /// # let mut world = World::new();
    /// # world.init_resource::<R>();
    /// # let mut entity = world.spawn_empty();
    /// // This closure gives us temporary access to the world.
    /// let new_r = entity.world_scope(|world: &mut World| {
    ///     // Mutate the world while we have access to it.
    ///     let mut r = world.resource_mut::<R>();
    ///     r.0 += 1;
    ///
    ///     // Return a value from the world before giving it back to the `EntityWorldMut`.
    ///     *r
    /// });
    /// # assert_eq!(new_r.0, 1);
    /// ```
    pub fn world_scope<U>(&mut self, f: impl FnOnce(&mut World) -> U) -> U {
        struct Guard<'w, 'a> {
            entity_mut: &'a mut EntityWorldMut<'w>,
        }

        impl Drop for Guard<'_, '_> {
            #[inline]
            fn drop(&mut self) {
                self.entity_mut.update_location();
            }
        }

        // When `guard` is dropped at the end of this scope,
        // it will update the cached `EntityLocation` for this instance.
        // This will run even in case the closure `f` unwinds.
        let guard = Guard { entity_mut: self };
        f(guard.entity_mut.world)
    }

    /// Updates the internal entity location to match the current location in the internal
    /// [`World`].
    ///
    /// This is *only* required when using the unsafe function [`EntityWorldMut::world_mut`],
    /// which enables the location to change.
    pub fn update_location(&mut self) {
        self.location = self.world.entities().get(self.entity);
    }

    /// Returns if the entity has been despawned.
    ///
    /// Normally it shouldn't be needed to explicitly check if the entity has been despawned
    /// between commands as this shouldn't happen. However, for some special cases where it
    /// is known that a hook or an observer might despawn the entity while a [`EntityWorldMut`]
    /// reference is still held, this method can be used to check if the entity is still alive
    /// to avoid panicking when calling further methods.
    #[inline]
    pub fn is_despawned(&self) -> bool {
        self.location.is_none()
    }

    /// Gets an Entry into the world for this entity and component for in-place manipulation.
    ///
    /// The type parameter specifies which component to get.
    ///
    /// # Examples
    ///
    /// ```
    /// # use bevy_ecs::prelude::*;
    /// #[derive(Component, Default, Clone, Copy, Debug, PartialEq)]
    /// struct Comp(u32);
    ///
    /// # let mut world = World::new();
    /// let mut entity = world.spawn_empty();
    /// entity.entry().or_insert_with(|| Comp(4));
    /// # let entity_id = entity.id();
    /// assert_eq!(world.query::<&Comp>().single(&world).unwrap().0, 4);
    ///
    /// # let mut entity = world.get_entity_mut(entity_id).unwrap();
    /// entity.entry::<Comp>().and_modify(|mut c| c.0 += 1);
    /// assert_eq!(world.query::<&Comp>().single(&world).unwrap().0, 5);
    /// ```
    ///
    /// # Panics
    ///
    /// If the entity has been despawned while this `EntityWorldMut` is still alive.
    pub fn entry<'a, T: Component>(&'a mut self) -> Entry<'w, 'a, T> {
        if self.contains::<T>() {
            Entry::Occupied(OccupiedEntry {
                entity_world: self,
                _marker: PhantomData,
            })
        } else {
            Entry::Vacant(VacantEntry {
                entity_world: self,
                _marker: PhantomData,
            })
        }
    }

    /// Triggers the given `event` for this entity, which will run any observers watching for it.
    ///
    /// # Panics
    ///
    /// If the entity has been despawned while this `EntityWorldMut` is still alive.
    pub fn trigger(&mut self, event: impl Event) -> &mut Self {
        self.assert_not_despawned();
        self.world.trigger_targets(event, self.entity);
        self.world.flush();
        self.update_location();
        self
    }

    /// Creates an [`Observer`] listening for events of type `E` targeting this entity.
    /// In order to trigger the callback the entity must also match the query when the event is fired.
    ///
    /// # Panics
    ///
    /// If the entity has been despawned while this `EntityWorldMut` is still alive.
    ///
    /// Panics if the given system is an exclusive system.
    #[track_caller]
    pub fn observe<E: Event, B: Bundle, M>(
        &mut self,
        observer: impl IntoObserverSystem<E, B, M>,
    ) -> &mut Self {
        self.observe_with_caller(observer, MaybeLocation::caller())
    }

    pub(crate) fn observe_with_caller<E: Event, B: Bundle, M>(
        &mut self,
        observer: impl IntoObserverSystem<E, B, M>,
        caller: MaybeLocation,
    ) -> &mut Self {
        self.assert_not_despawned();
        self.world
            .spawn_with_caller(Observer::new(observer).with_entity(self.entity), caller);
        self.world.flush();
        self.update_location();
        self
    }

    /// Clones parts of an entity (components, observers, etc.) onto another entity,
    /// configured through [`EntityClonerBuilder`].
    ///
    /// By default, the other entity will receive all the components of the original that implement
    /// [`Clone`] or [`Reflect`](bevy_reflect::Reflect).
    ///
    /// Configure through [`EntityClonerBuilder`] as follows:
    /// ```
    /// # use bevy_ecs::prelude::*;
    /// # #[derive(Component, Clone, PartialEq, Debug)]
    /// # struct ComponentA;
    /// # #[derive(Component, Clone, PartialEq, Debug)]
    /// # struct ComponentB;
    /// # let mut world = World::new();
    /// # let entity = world.spawn((ComponentA, ComponentB)).id();
    /// # let target = world.spawn_empty().id();
    /// world.entity_mut(entity).clone_with(target, |builder| {
    ///     builder.deny::<ComponentB>();
    /// });
    /// # assert_eq!(world.get::<ComponentA>(target), Some(&ComponentA));
    /// # assert_eq!(world.get::<ComponentB>(target), None);
    /// ```
    ///
    /// See [`EntityClonerBuilder`] for more options.
    ///
    /// # Panics
    ///
    /// - If this entity has been despawned while this `EntityWorldMut` is still alive.
    /// - If the target entity does not exist.
    pub fn clone_with(
        &mut self,
        target: Entity,
        config: impl FnOnce(&mut EntityClonerBuilder) + Send + Sync + 'static,
    ) -> &mut Self {
        self.assert_not_despawned();

        let mut builder = EntityCloner::build(self.world);
        config(&mut builder);
        builder.clone_entity(self.entity, target);

        self.world.flush();
        self.update_location();
        self
    }

    /// Spawns a clone of this entity and returns the [`Entity`] of the clone.
    ///
    /// The clone will receive all the components of the original that implement
    /// [`Clone`] or [`Reflect`](bevy_reflect::Reflect).
    ///
    /// To configure cloning behavior (such as only cloning certain components),
    /// use [`EntityWorldMut::clone_and_spawn_with`].
    ///
    /// # Panics
    ///
    /// If this entity has been despawned while this `EntityWorldMut` is still alive.
    pub fn clone_and_spawn(&mut self) -> Entity {
        self.clone_and_spawn_with(|_| {})
    }

    /// Spawns a clone of this entity and allows configuring cloning behavior
    /// using [`EntityClonerBuilder`], returning the [`Entity`] of the clone.
    ///
    /// By default, the clone will receive all the components of the original that implement
    /// [`Clone`] or [`Reflect`](bevy_reflect::Reflect).
    ///
    /// Configure through [`EntityClonerBuilder`] as follows:
    /// ```
    /// # use bevy_ecs::prelude::*;
    /// # #[derive(Component, Clone, PartialEq, Debug)]
    /// # struct ComponentA;
    /// # #[derive(Component, Clone, PartialEq, Debug)]
    /// # struct ComponentB;
    /// # let mut world = World::new();
    /// # let entity = world.spawn((ComponentA, ComponentB)).id();
    /// let entity_clone = world.entity_mut(entity).clone_and_spawn_with(|builder| {
    ///     builder.deny::<ComponentB>();
    /// });
    /// # assert_eq!(world.get::<ComponentA>(entity_clone), Some(&ComponentA));
    /// # assert_eq!(world.get::<ComponentB>(entity_clone), None);
    /// ```
    ///
    /// See [`EntityClonerBuilder`] for more options.
    ///
    /// # Panics
    ///
    /// If this entity has been despawned while this `EntityWorldMut` is still alive.
    pub fn clone_and_spawn_with(
        &mut self,
        config: impl FnOnce(&mut EntityClonerBuilder) + Send + Sync + 'static,
    ) -> Entity {
        self.assert_not_despawned();

        let entity_clone = self.world.entities.reserve_entity();
        self.world.flush();

        let mut builder = EntityCloner::build(self.world);
        config(&mut builder);
        builder.clone_entity(self.entity, entity_clone);

        self.world.flush();
        self.update_location();
        entity_clone
    }

    /// Clones the specified components of this entity and inserts them into another entity.
    ///
    /// Components can only be cloned if they implement
    /// [`Clone`] or [`Reflect`](bevy_reflect::Reflect).
    ///
    /// # Panics
    ///
    /// - If this entity has been despawned while this `EntityWorldMut` is still alive.
    /// - If the target entity does not exist.
    pub fn clone_components<B: Bundle>(&mut self, target: Entity) -> &mut Self {
        self.assert_not_despawned();

        EntityCloner::build(self.world)
            .deny_all()
            .allow::<B>()
            .clone_entity(self.entity, target);

        self.world.flush();
        self.update_location();
        self
    }

    /// Clones the specified components of this entity and inserts them into another entity,
    /// then removes the components from this entity.
    ///
    /// Components can only be cloned if they implement
    /// [`Clone`] or [`Reflect`](bevy_reflect::Reflect).
    ///
    /// # Panics
    ///
    /// - If this entity has been despawned while this `EntityWorldMut` is still alive.
    /// - If the target entity does not exist.
    pub fn move_components<B: Bundle>(&mut self, target: Entity) -> &mut Self {
        self.assert_not_despawned();

        EntityCloner::build(self.world)
            .deny_all()
            .allow::<B>()
            .move_components(true)
            .clone_entity(self.entity, target);

        self.world.flush();
        self.update_location();
        self
    }

    /// Returns the source code location from which this entity has last been spawned.
    pub fn spawned_by(&self) -> MaybeLocation {
        self.world()
            .entities()
            .entity_get_spawned_or_despawned_by(self.entity)
            .map(|location| location.unwrap())
    }

    /// Returns the [`Tick`] at which this entity has last been spawned.
    pub fn spawned_at(&self) -> Tick {
        self.assert_not_despawned();

        // SAFETY: entity being alive was asserted
        unsafe {
            self.world()
                .entities()
                .entity_get_spawned_or_despawned_unchecked(self.entity)
                .1
        }
    }

    /// Reborrows this entity in a temporary scope.
    /// This is useful for executing a function that requires a `EntityWorldMut`
    /// but you do not want to move out the entity ownership.
    pub fn reborrow_scope<U>(&mut self, f: impl FnOnce(EntityWorldMut) -> U) -> U {
        let Self {
            entity, location, ..
        } = *self;
        self.world_scope(move |world| {
            f(EntityWorldMut {
                world,
                entity,
                location,
            })
        })
    }
}

/// A view into a single entity and component in a world, which may either be vacant or occupied.
///
/// This `enum` can only be constructed from the [`entry`] method on [`EntityWorldMut`].
///
/// [`entry`]: EntityWorldMut::entry
pub enum Entry<'w, 'a, T: Component> {
    /// An occupied entry.
    Occupied(OccupiedEntry<'w, 'a, T>),
    /// A vacant entry.
    Vacant(VacantEntry<'w, 'a, T>),
}

impl<'w, 'a, T: Component<Mutability = Mutable>> Entry<'w, 'a, T> {
    /// Provides in-place mutable access to an occupied entry.
    ///
    /// # Examples
    ///
    /// ```
    /// # use bevy_ecs::prelude::*;
    /// #[derive(Component, Default, Clone, Copy, Debug, PartialEq)]
    /// struct Comp(u32);
    ///
    /// # let mut world = World::new();
    /// let mut entity = world.spawn(Comp(0));
    ///
    /// entity.entry::<Comp>().and_modify(|mut c| c.0 += 1);
    /// assert_eq!(world.query::<&Comp>().single(&world).unwrap().0, 1);
    /// ```
    #[inline]
    pub fn and_modify<F: FnOnce(Mut<'_, T>)>(self, f: F) -> Self {
        match self {
            Entry::Occupied(mut entry) => {
                f(entry.get_mut());
                Entry::Occupied(entry)
            }
            Entry::Vacant(entry) => Entry::Vacant(entry),
        }
    }
}

impl<'w, 'a, T: Component> Entry<'w, 'a, T> {
    /// Replaces the component of the entry, and returns an [`OccupiedEntry`].
    ///
    /// # Examples
    ///
    /// ```
    /// # use bevy_ecs::prelude::*;
    /// #[derive(Component, Default, Clone, Copy, Debug, PartialEq)]
    /// struct Comp(u32);
    ///
    /// # let mut world = World::new();
    /// let mut entity = world.spawn_empty();
    ///
    /// let entry = entity.entry().insert_entry(Comp(4));
    /// assert_eq!(entry.get(), &Comp(4));
    ///
    /// let entry = entity.entry().insert_entry(Comp(2));
    /// assert_eq!(entry.get(), &Comp(2));
    /// ```
    #[inline]
    pub fn insert_entry(self, component: T) -> OccupiedEntry<'w, 'a, T> {
        match self {
            Entry::Occupied(mut entry) => {
                entry.insert(component);
                entry
            }
            Entry::Vacant(entry) => entry.insert(component),
        }
    }

    /// Ensures the entry has this component by inserting the given default if empty, and
    /// returns a mutable reference to this component in the entry.
    ///
    /// # Examples
    ///
    /// ```
    /// # use bevy_ecs::prelude::*;
    /// #[derive(Component, Default, Clone, Copy, Debug, PartialEq)]
    /// struct Comp(u32);
    ///
    /// # let mut world = World::new();
    /// let mut entity = world.spawn_empty();
    ///
    /// entity.entry().or_insert(Comp(4));
    /// # let entity_id = entity.id();
    /// assert_eq!(world.query::<&Comp>().single(&world).unwrap().0, 4);
    ///
    /// # let mut entity = world.get_entity_mut(entity_id).unwrap();
    /// entity.entry().or_insert(Comp(15)).into_mut().0 *= 2;
    /// assert_eq!(world.query::<&Comp>().single(&world).unwrap().0, 8);
    /// ```
    #[inline]
    pub fn or_insert(self, default: T) -> OccupiedEntry<'w, 'a, T> {
        match self {
            Entry::Occupied(entry) => entry,
            Entry::Vacant(entry) => entry.insert(default),
        }
    }

    /// Ensures the entry has this component by inserting the result of the default function if
    /// empty, and returns a mutable reference to this component in the entry.
    ///
    /// # Examples
    ///
    /// ```
    /// # use bevy_ecs::prelude::*;
    /// #[derive(Component, Default, Clone, Copy, Debug, PartialEq)]
    /// struct Comp(u32);
    ///
    /// # let mut world = World::new();
    /// let mut entity = world.spawn_empty();
    ///
    /// entity.entry().or_insert_with(|| Comp(4));
    /// assert_eq!(world.query::<&Comp>().single(&world).unwrap().0, 4);
    /// ```
    #[inline]
    pub fn or_insert_with<F: FnOnce() -> T>(self, default: F) -> OccupiedEntry<'w, 'a, T> {
        match self {
            Entry::Occupied(entry) => entry,
            Entry::Vacant(entry) => entry.insert(default()),
        }
    }
}

impl<'w, 'a, T: Component + Default> Entry<'w, 'a, T> {
    /// Ensures the entry has this component by inserting the default value if empty, and
    /// returns a mutable reference to this component in the entry.
    ///
    /// # Examples
    ///
    /// ```
    /// # use bevy_ecs::prelude::*;
    /// #[derive(Component, Default, Clone, Copy, Debug, PartialEq)]
    /// struct Comp(u32);
    ///
    /// # let mut world = World::new();
    /// let mut entity = world.spawn_empty();
    ///
    /// entity.entry::<Comp>().or_default();
    /// assert_eq!(world.query::<&Comp>().single(&world).unwrap().0, 0);
    /// ```
    #[inline]
    pub fn or_default(self) -> OccupiedEntry<'w, 'a, T> {
        match self {
            Entry::Occupied(entry) => entry,
            Entry::Vacant(entry) => entry.insert(Default::default()),
        }
    }
}

/// A view into an occupied entry in a [`EntityWorldMut`]. It is part of the [`Entry`] enum.
///
/// The contained entity must have the component type parameter if we have this struct.
pub struct OccupiedEntry<'w, 'a, T: Component> {
    entity_world: &'a mut EntityWorldMut<'w>,
    _marker: PhantomData<T>,
}

impl<'w, 'a, T: Component> OccupiedEntry<'w, 'a, T> {
    /// Gets a reference to the component in the entry.
    ///
    /// # Examples
    ///
    /// ```
    /// # use bevy_ecs::{prelude::*, world::Entry};
    /// #[derive(Component, Default, Clone, Copy, Debug, PartialEq)]
    /// struct Comp(u32);
    ///
    /// # let mut world = World::new();
    /// let mut entity = world.spawn(Comp(5));
    ///
    /// if let Entry::Occupied(o) = entity.entry::<Comp>() {
    ///     assert_eq!(o.get().0, 5);
    /// }
    /// ```
    #[inline]
    pub fn get(&self) -> &T {
        // This shouldn't panic because if we have an OccupiedEntry the component must exist.
        self.entity_world.get::<T>().unwrap()
    }

    /// Replaces the component of the entry.
    ///
    /// # Examples
    ///
    /// ```
    /// # use bevy_ecs::{prelude::*, world::Entry};
    /// #[derive(Component, Default, Clone, Copy, Debug, PartialEq)]
    /// struct Comp(u32);
    ///
    /// # let mut world = World::new();
    /// let mut entity = world.spawn(Comp(5));
    ///
    /// if let Entry::Occupied(mut o) = entity.entry::<Comp>() {
    ///     o.insert(Comp(10));
    /// }
    ///
    /// assert_eq!(world.query::<&Comp>().single(&world).unwrap().0, 10);
    /// ```
    #[inline]
    pub fn insert(&mut self, component: T) {
        self.entity_world.insert(component);
    }

    /// Removes the component from the entry and returns it.
    ///
    /// # Examples
    ///
    /// ```
    /// # use bevy_ecs::{prelude::*, world::Entry};
    /// #[derive(Component, Default, Clone, Copy, Debug, PartialEq)]
    /// struct Comp(u32);
    ///
    /// # let mut world = World::new();
    /// let mut entity = world.spawn(Comp(5));
    ///
    /// if let Entry::Occupied(o) = entity.entry::<Comp>() {
    ///     assert_eq!(o.take(), Comp(5));
    /// }
    ///
    /// assert_eq!(world.query::<&Comp>().iter(&world).len(), 0);
    /// ```
    #[inline]
    pub fn take(self) -> T {
        // This shouldn't panic because if we have an OccupiedEntry the component must exist.
        self.entity_world.take().unwrap()
    }
}

impl<'w, 'a, T: Component<Mutability = Mutable>> OccupiedEntry<'w, 'a, T> {
    /// Gets a mutable reference to the component in the entry.
    ///
    /// If you need a reference to the `OccupiedEntry` which may outlive the destruction of
    /// the `Entry` value, see [`into_mut`].
    ///
    /// [`into_mut`]: Self::into_mut
    ///
    /// # Examples
    ///
    /// ```
    /// # use bevy_ecs::{prelude::*, world::Entry};
    /// #[derive(Component, Default, Clone, Copy, Debug, PartialEq)]
    /// struct Comp(u32);
    ///
    /// # let mut world = World::new();
    /// let mut entity = world.spawn(Comp(5));
    ///
    /// if let Entry::Occupied(mut o) = entity.entry::<Comp>() {
    ///     o.get_mut().0 += 10;
    ///     assert_eq!(o.get().0, 15);
    ///
    ///     // We can use the same Entry multiple times.
    ///     o.get_mut().0 += 2
    /// }
    ///
    /// assert_eq!(world.query::<&Comp>().single(&world).unwrap().0, 17);
    /// ```
    #[inline]
    pub fn get_mut(&mut self) -> Mut<'_, T> {
        // This shouldn't panic because if we have an OccupiedEntry the component must exist.
        self.entity_world.get_mut::<T>().unwrap()
    }

    /// Converts the `OccupiedEntry` into a mutable reference to the value in the entry with
    /// a lifetime bound to the `EntityWorldMut`.
    ///
    /// If you need multiple references to the `OccupiedEntry`, see [`get_mut`].
    ///
    /// [`get_mut`]: Self::get_mut
    ///
    /// # Examples
    ///
    /// ```
    /// # use bevy_ecs::{prelude::*, world::Entry};
    /// #[derive(Component, Default, Clone, Copy, Debug, PartialEq)]
    /// struct Comp(u32);
    ///
    /// # let mut world = World::new();
    /// let mut entity = world.spawn(Comp(5));
    ///
    /// if let Entry::Occupied(o) = entity.entry::<Comp>() {
    ///     o.into_mut().0 += 10;
    /// }
    ///
    /// assert_eq!(world.query::<&Comp>().single(&world).unwrap().0, 15);
    /// ```
    #[inline]
    pub fn into_mut(self) -> Mut<'a, T> {
        // This shouldn't panic because if we have an OccupiedEntry the component must exist.
        self.entity_world.get_mut().unwrap()
    }
}

/// A view into a vacant entry in a [`EntityWorldMut`]. It is part of the [`Entry`] enum.
pub struct VacantEntry<'w, 'a, T: Component> {
    entity_world: &'a mut EntityWorldMut<'w>,
    _marker: PhantomData<T>,
}

impl<'w, 'a, T: Component> VacantEntry<'w, 'a, T> {
    /// Inserts the component into the `VacantEntry` and returns an `OccupiedEntry`.
    ///
    /// # Examples
    ///
    /// ```
    /// # use bevy_ecs::{prelude::*, world::Entry};
    /// #[derive(Component, Default, Clone, Copy, Debug, PartialEq)]
    /// struct Comp(u32);
    ///
    /// # let mut world = World::new();
    /// let mut entity = world.spawn_empty();
    ///
    /// if let Entry::Vacant(v) = entity.entry::<Comp>() {
    ///     v.insert(Comp(10));
    /// }
    ///
    /// assert_eq!(world.query::<&Comp>().single(&world).unwrap().0, 10);
    /// ```
    #[inline]
    pub fn insert(self, component: T) -> OccupiedEntry<'w, 'a, T> {
        self.entity_world.insert(component);
        OccupiedEntry {
            entity_world: self.entity_world,
            _marker: PhantomData,
        }
    }
}

/// Provides read-only access to a single entity and some of its components defined by the contained [`Access`].
///
/// To define the access when used as a [`QueryData`](crate::query::QueryData),
/// use a [`QueryBuilder`](crate::query::QueryBuilder) or [`QueryParamBuilder`](crate::system::QueryParamBuilder).
/// The `FilteredEntityRef` must be the entire `QueryData`, and not nested inside a tuple with other data.
///
/// ```
/// # use bevy_ecs::{prelude::*, world::FilteredEntityRef};
/// #
/// # #[derive(Component)]
/// # struct A;
/// #
/// # let mut world = World::new();
/// # world.spawn(A);
/// #
/// // This gives the `FilteredEntityRef` access to `&A`.
/// let mut query = QueryBuilder::<FilteredEntityRef>::new(&mut world)
///     .data::<&A>()
///     .build();
///
/// let filtered_entity: FilteredEntityRef = query.single(&mut world).unwrap();
/// let component: &A = filtered_entity.get().unwrap();
/// ```
#[derive(Clone)]
pub struct FilteredEntityRef<'w> {
    entity: UnsafeEntityCell<'w>,
    access: Access<ComponentId>,
}

impl<'w> FilteredEntityRef<'w> {
    /// # Safety
    /// - No `&mut World` can exist from the underlying `UnsafeWorldCell`
    /// - If `access` takes read access to a component no mutable reference to that
    ///   component can exist at the same time as the returned [`FilteredEntityMut`]
    /// - If `access` takes any access for a component `entity` must have that component.
    #[inline]
    pub(crate) unsafe fn new(entity: UnsafeEntityCell<'w>, access: Access<ComponentId>) -> Self {
        Self { entity, access }
    }

    /// Returns the [ID](Entity) of the current entity.
    #[inline]
    #[must_use = "Omit the .id() call if you do not need to store the `Entity` identifier."]
    pub fn id(&self) -> Entity {
        self.entity.id()
    }

    /// Gets metadata indicating the location where the current entity is stored.
    #[inline]
    pub fn location(&self) -> EntityLocation {
        self.entity.location()
    }

    /// Returns the archetype that the current entity belongs to.
    #[inline]
    pub fn archetype(&self) -> &Archetype {
        self.entity.archetype()
    }

    /// Returns a reference to the underlying [`Access`].
    #[inline]
    pub fn access(&self) -> &Access<ComponentId> {
        &self.access
    }

    /// Returns `true` if the current entity has a component of type `T`.
    /// Otherwise, this returns `false`.
    ///
    /// ## Notes
    ///
    /// If you do not know the concrete type of a component, consider using
    /// [`Self::contains_id`] or [`Self::contains_type_id`].
    #[inline]
    pub fn contains<T: Component>(&self) -> bool {
        self.contains_type_id(TypeId::of::<T>())
    }

    /// Returns `true` if the current entity has a component identified by `component_id`.
    /// Otherwise, this returns false.
    ///
    /// ## Notes
    ///
    /// - If you know the concrete type of the component, you should prefer [`Self::contains`].
    /// - If you know the component's [`TypeId`] but not its [`ComponentId`], consider using
    ///   [`Self::contains_type_id`].
    #[inline]
    pub fn contains_id(&self, component_id: ComponentId) -> bool {
        self.entity.contains_id(component_id)
    }

    /// Returns `true` if the current entity has a component with the type identified by `type_id`.
    /// Otherwise, this returns false.
    ///
    /// ## Notes
    ///
    /// - If you know the concrete type of the component, you should prefer [`Self::contains`].
    /// - If you have a [`ComponentId`] instead of a [`TypeId`], consider using [`Self::contains_id`].
    #[inline]
    pub fn contains_type_id(&self, type_id: TypeId) -> bool {
        self.entity.contains_type_id(type_id)
    }

    /// Gets access to the component of type `T` for the current entity.
    /// Returns `None` if the entity does not have a component of type `T`.
    #[inline]
    pub fn get<T: Component>(&self) -> Option<&'w T> {
        let id = self
            .entity
            .world()
            .components()
            .get_valid_id(TypeId::of::<T>())?;
        self.access
            .has_component_read(id)
            // SAFETY: We have read access
            .then(|| unsafe { self.entity.get() })
            .flatten()
    }

    /// Gets access to the component of type `T` for the current entity,
    /// including change detection information as a [`Ref`].
    ///
    /// Returns `None` if the entity does not have a component of type `T`.
    #[inline]
    pub fn get_ref<T: Component>(&self) -> Option<Ref<'w, T>> {
        let id = self
            .entity
            .world()
            .components()
            .get_valid_id(TypeId::of::<T>())?;
        self.access
            .has_component_read(id)
            // SAFETY: We have read access
            .then(|| unsafe { self.entity.get_ref() })
            .flatten()
    }

    /// Retrieves the change ticks for the given component. This can be useful for implementing change
    /// detection in custom runtimes.
    #[inline]
    pub fn get_change_ticks<T: Component>(&self) -> Option<ComponentTicks> {
        let id = self
            .entity
            .world()
            .components()
            .get_valid_id(TypeId::of::<T>())?;
        self.access
            .has_component_read(id)
            // SAFETY: We have read access
            .then(|| unsafe { self.entity.get_change_ticks::<T>() })
            .flatten()
    }

    /// Retrieves the change ticks for the given [`ComponentId`]. This can be useful for implementing change
    /// detection in custom runtimes.
    ///
    /// **You should prefer to use the typed API [`Self::get_change_ticks`] where possible and only
    /// use this in cases where the actual component types are not known at
    /// compile time.**
    #[inline]
    pub fn get_change_ticks_by_id(&self, component_id: ComponentId) -> Option<ComponentTicks> {
        self.access
            .has_component_read(component_id)
            // SAFETY: We have read access
            .then(|| unsafe { self.entity.get_change_ticks_by_id(component_id) })
            .flatten()
    }

    /// Gets the component of the given [`ComponentId`] from the entity.
    ///
    /// **You should prefer to use the typed API [`Self::get`] where possible and only
    /// use this in cases where the actual component types are not known at
    /// compile time.**
    ///
    /// Unlike [`FilteredEntityRef::get`], this returns a raw pointer to the component,
    /// which is only valid while the [`FilteredEntityRef`] is alive.
    #[inline]
    pub fn get_by_id(&self, component_id: ComponentId) -> Option<Ptr<'w>> {
        self.access
            .has_component_read(component_id)
            // SAFETY: We have read access
            .then(|| unsafe { self.entity.get_by_id(component_id) })
            .flatten()
    }

    /// Returns the source code location from which this entity has been spawned.
    pub fn spawned_by(&self) -> MaybeLocation {
        self.entity.spawned_by()
    }

    /// Returns the [`Tick`] at which this entity has been spawned.
    pub fn spawned_at(&self) -> Tick {
        self.entity.spawned_at()
    }
}

impl<'w> From<FilteredEntityMut<'w>> for FilteredEntityRef<'w> {
    #[inline]
    fn from(entity: FilteredEntityMut<'w>) -> Self {
        // SAFETY:
        // - `FilteredEntityMut` guarantees exclusive access to all components in the new `FilteredEntityRef`.
        unsafe { FilteredEntityRef::new(entity.entity, entity.access) }
    }
}

impl<'a> From<&'a FilteredEntityMut<'_>> for FilteredEntityRef<'a> {
    #[inline]
    fn from(entity: &'a FilteredEntityMut<'_>) -> Self {
        // SAFETY:
        // - `FilteredEntityMut` guarantees exclusive access to all components in the new `FilteredEntityRef`.
        unsafe { FilteredEntityRef::new(entity.entity, entity.access.clone()) }
    }
}

impl<'a> From<EntityRef<'a>> for FilteredEntityRef<'a> {
    fn from(entity: EntityRef<'a>) -> Self {
        // SAFETY:
        // - `EntityRef` guarantees exclusive access to all components in the new `FilteredEntityRef`.
        unsafe {
            let mut access = Access::default();
            access.read_all();
            FilteredEntityRef::new(entity.cell, access)
        }
    }
}

impl<'a> From<&'a EntityRef<'_>> for FilteredEntityRef<'a> {
    fn from(entity: &'a EntityRef<'_>) -> Self {
        // SAFETY:
        // - `EntityRef` guarantees exclusive access to all components in the new `FilteredEntityRef`.
        unsafe {
            let mut access = Access::default();
            access.read_all();
            FilteredEntityRef::new(entity.cell, access)
        }
    }
}

impl<'a> From<EntityMut<'a>> for FilteredEntityRef<'a> {
    fn from(entity: EntityMut<'a>) -> Self {
        // SAFETY:
        // - `EntityMut` guarantees exclusive access to all components in the new `FilteredEntityRef`.
        unsafe {
            let mut access = Access::default();
            access.read_all();
            FilteredEntityRef::new(entity.cell, access)
        }
    }
}

impl<'a> From<&'a EntityMut<'_>> for FilteredEntityRef<'a> {
    fn from(entity: &'a EntityMut<'_>) -> Self {
        // SAFETY:
        // - `EntityMut` guarantees exclusive access to all components in the new `FilteredEntityRef`.
        unsafe {
            let mut access = Access::default();
            access.read_all();
            FilteredEntityRef::new(entity.cell, access)
        }
    }
}

impl<'a> From<EntityWorldMut<'a>> for FilteredEntityRef<'a> {
    fn from(entity: EntityWorldMut<'a>) -> Self {
        // SAFETY:
        // - `EntityWorldMut` guarantees exclusive access to the entire world.
        unsafe {
            let mut access = Access::default();
            access.read_all();
            FilteredEntityRef::new(entity.into_unsafe_entity_cell(), access)
        }
    }
}

impl<'a> From<&'a EntityWorldMut<'_>> for FilteredEntityRef<'a> {
    fn from(entity: &'a EntityWorldMut<'_>) -> Self {
        // SAFETY:
        // - `EntityWorldMut` guarantees exclusive access to the entire world.
        unsafe {
            let mut access = Access::default();
            access.read_all();
            FilteredEntityRef::new(entity.as_unsafe_entity_cell_readonly(), access)
        }
    }
}

impl<'a, B: Bundle> From<&'a EntityRefExcept<'_, B>> for FilteredEntityRef<'a> {
    fn from(value: &'a EntityRefExcept<'_, B>) -> Self {
        // SAFETY:
        // - The FilteredEntityRef has the same component access as the given EntityRefExcept.
        unsafe {
            let mut access = Access::default();
            access.read_all();
            let components = value.entity.world().components();
            B::get_component_ids(components, &mut |maybe_id| {
                if let Some(id) = maybe_id {
                    access.remove_component_read(id);
                }
            });
            FilteredEntityRef::new(value.entity, access)
        }
    }
}

impl PartialEq for FilteredEntityRef<'_> {
    fn eq(&self, other: &Self) -> bool {
        self.entity() == other.entity()
    }
}

impl Eq for FilteredEntityRef<'_> {}

impl PartialOrd for FilteredEntityRef<'_> {
    /// [`FilteredEntityRef`]'s comparison trait implementations match the underlying [`Entity`],
    /// and cannot discern between different worlds.
    fn partial_cmp(&self, other: &Self) -> Option<Ordering> {
        Some(self.cmp(other))
    }
}

impl Ord for FilteredEntityRef<'_> {
    fn cmp(&self, other: &Self) -> Ordering {
        self.entity().cmp(&other.entity())
    }
}

impl Hash for FilteredEntityRef<'_> {
    fn hash<H: Hasher>(&self, state: &mut H) {
        self.entity().hash(state);
    }
}

impl ContainsEntity for FilteredEntityRef<'_> {
    fn entity(&self) -> Entity {
        self.id()
    }
}

// SAFETY: This type represents one Entity. We implement the comparison traits based on that Entity.
unsafe impl EntityEquivalent for FilteredEntityRef<'_> {}

/// Provides mutable access to a single entity and some of its components defined by the contained [`Access`].
///
/// To define the access when used as a [`QueryData`](crate::query::QueryData),
/// use a [`QueryBuilder`](crate::query::QueryBuilder) or [`QueryParamBuilder`](crate::system::QueryParamBuilder).
/// The `FilteredEntityMut` must be the entire `QueryData`, and not nested inside a tuple with other data.
///
/// ```
/// # use bevy_ecs::{prelude::*, world::FilteredEntityMut};
/// #
/// # #[derive(Component)]
/// # struct A;
/// #
/// # let mut world = World::new();
/// # world.spawn(A);
/// #
/// // This gives the `FilteredEntityMut` access to `&mut A`.
/// let mut query = QueryBuilder::<FilteredEntityMut>::new(&mut world)
///     .data::<&mut A>()
///     .build();
///
/// let mut filtered_entity: FilteredEntityMut = query.single_mut(&mut world).unwrap();
/// let component: Mut<A> = filtered_entity.get_mut().unwrap();
/// ```
pub struct FilteredEntityMut<'w> {
    entity: UnsafeEntityCell<'w>,
    access: Access<ComponentId>,
}

impl<'w> FilteredEntityMut<'w> {
    /// # Safety
    /// - No `&mut World` can exist from the underlying `UnsafeWorldCell`
    /// - If `access` takes read access to a component no mutable reference to that
    ///   component can exist at the same time as the returned [`FilteredEntityMut`]
    /// - If `access` takes write access to a component, no reference to that component
    ///   may exist at the same time as the returned [`FilteredEntityMut`]
    /// - If `access` takes any access for a component `entity` must have that component.
    #[inline]
    pub(crate) unsafe fn new(entity: UnsafeEntityCell<'w>, access: Access<ComponentId>) -> Self {
        Self { entity, access }
    }

    /// Returns a new instance with a shorter lifetime.
    /// This is useful if you have `&mut FilteredEntityMut`, but you need `FilteredEntityMut`.
    pub fn reborrow(&mut self) -> FilteredEntityMut<'_> {
        // SAFETY: We have exclusive access to the entire entity and its components.
        unsafe { Self::new(self.entity, self.access.clone()) }
    }

    /// Gets read-only access to all of the entity's components.
    #[inline]
    pub fn as_readonly(&self) -> FilteredEntityRef<'_> {
        FilteredEntityRef::from(self)
    }

    /// Returns the [ID](Entity) of the current entity.
    #[inline]
    #[must_use = "Omit the .id() call if you do not need to store the `Entity` identifier."]
    pub fn id(&self) -> Entity {
        self.entity.id()
    }

    /// Gets metadata indicating the location where the current entity is stored.
    #[inline]
    pub fn location(&self) -> EntityLocation {
        self.entity.location()
    }

    /// Returns the archetype that the current entity belongs to.
    #[inline]
    pub fn archetype(&self) -> &Archetype {
        self.entity.archetype()
    }

    /// Returns a reference to the underlying [`Access`].
    #[inline]
    pub fn access(&self) -> &Access<ComponentId> {
        &self.access
    }

    /// Returns `true` if the current entity has a component of type `T`.
    /// Otherwise, this returns `false`.
    ///
    /// ## Notes
    ///
    /// If you do not know the concrete type of a component, consider using
    /// [`Self::contains_id`] or [`Self::contains_type_id`].
    #[inline]
    pub fn contains<T: Component>(&self) -> bool {
        self.contains_type_id(TypeId::of::<T>())
    }

    /// Returns `true` if the current entity has a component identified by `component_id`.
    /// Otherwise, this returns false.
    ///
    /// ## Notes
    ///
    /// - If you know the concrete type of the component, you should prefer [`Self::contains`].
    /// - If you know the component's [`TypeId`] but not its [`ComponentId`], consider using
    ///   [`Self::contains_type_id`].
    #[inline]
    pub fn contains_id(&self, component_id: ComponentId) -> bool {
        self.entity.contains_id(component_id)
    }

    /// Returns `true` if the current entity has a component with the type identified by `type_id`.
    /// Otherwise, this returns false.
    ///
    /// ## Notes
    ///
    /// - If you know the concrete type of the component, you should prefer [`Self::contains`].
    /// - If you have a [`ComponentId`] instead of a [`TypeId`], consider using [`Self::contains_id`].
    #[inline]
    pub fn contains_type_id(&self, type_id: TypeId) -> bool {
        self.entity.contains_type_id(type_id)
    }

    /// Gets access to the component of type `T` for the current entity.
    /// Returns `None` if the entity does not have a component of type `T`.
    #[inline]
    pub fn get<T: Component>(&self) -> Option<&'_ T> {
        self.as_readonly().get()
    }

    /// Gets access to the component of type `T` for the current entity,
    /// including change detection information as a [`Ref`].
    ///
    /// Returns `None` if the entity does not have a component of type `T`.
    #[inline]
    pub fn get_ref<T: Component>(&self) -> Option<Ref<'_, T>> {
        self.as_readonly().get_ref()
    }

    /// Gets mutable access to the component of type `T` for the current entity.
    /// Returns `None` if the entity does not have a component of type `T`.
    #[inline]
    pub fn get_mut<T: Component<Mutability = Mutable>>(&mut self) -> Option<Mut<'_, T>> {
        let id = self
            .entity
            .world()
            .components()
            .get_valid_id(TypeId::of::<T>())?;
        self.access
            .has_component_write(id)
            // SAFETY: We have write access
            .then(|| unsafe { self.entity.get_mut() })
            .flatten()
    }

    /// Consumes self and gets mutable access to the component of type `T`
    /// with the world `'w` lifetime for the current entity.
    /// Returns `None` if the entity does not have a component of type `T`.
    #[inline]
    pub fn into_mut<T: Component<Mutability = Mutable>>(self) -> Option<Mut<'w, T>> {
        // SAFETY:
        // - We have write access
        // - The bound `T: Component<Mutability = Mutable>` ensures the component is mutable
        unsafe { self.into_mut_assume_mutable() }
    }

    /// Consumes self and gets mutable access to the component of type `T`
    /// with the world `'w` lifetime for the current entity.
    /// Returns `None` if the entity does not have a component of type `T`.
    ///
    /// # Safety
    ///
    /// - `T` must be a mutable component
    #[inline]
    pub unsafe fn into_mut_assume_mutable<T: Component>(self) -> Option<Mut<'w, T>> {
        let id = self
            .entity
            .world()
            .components()
            .get_valid_id(TypeId::of::<T>())?;
        self.access
            .has_component_write(id)
            // SAFETY:
            // - We have write access
            // - Caller ensures `T` is a mutable component
            .then(|| unsafe { self.entity.get_mut_assume_mutable() })
            .flatten()
    }

    /// Retrieves the change ticks for the given component. This can be useful for implementing change
    /// detection in custom runtimes.
    #[inline]
    pub fn get_change_ticks<T: Component>(&self) -> Option<ComponentTicks> {
        self.as_readonly().get_change_ticks::<T>()
    }

    /// Retrieves the change ticks for the given [`ComponentId`]. This can be useful for implementing change
    /// detection in custom runtimes.
    ///
    /// **You should prefer to use the typed API [`Self::get_change_ticks`] where possible and only
    /// use this in cases where the actual component types are not known at
    /// compile time.**
    #[inline]
    pub fn get_change_ticks_by_id(&self, component_id: ComponentId) -> Option<ComponentTicks> {
        self.as_readonly().get_change_ticks_by_id(component_id)
    }

    /// Gets the component of the given [`ComponentId`] from the entity.
    ///
    /// **You should prefer to use the typed API [`Self::get`] where possible and only
    /// use this in cases where the actual component types are not known at
    /// compile time.**
    ///
    /// Unlike [`FilteredEntityMut::get`], this returns a raw pointer to the component,
    /// which is only valid while the [`FilteredEntityMut`] is alive.
    #[inline]
    pub fn get_by_id(&self, component_id: ComponentId) -> Option<Ptr<'_>> {
        self.as_readonly().get_by_id(component_id)
    }

    /// Gets a [`MutUntyped`] of the component of the given [`ComponentId`] from the entity.
    ///
    /// **You should prefer to use the typed API [`Self::get_mut`] where possible and only
    /// use this in cases where the actual component types are not known at
    /// compile time.**
    ///
    /// Unlike [`FilteredEntityMut::get_mut`], this returns a raw pointer to the component,
    /// which is only valid while the [`FilteredEntityMut`] is alive.
    #[inline]
    pub fn get_mut_by_id(&mut self, component_id: ComponentId) -> Option<MutUntyped<'_>> {
        self.access
            .has_component_write(component_id)
            // SAFETY: We have write access
            .then(|| unsafe { self.entity.get_mut_by_id(component_id).ok() })
            .flatten()
    }

    /// Returns the source code location from which this entity has last been spawned.
    pub fn spawned_by(&self) -> MaybeLocation {
        self.entity.spawned_by()
    }

    /// Returns the [`Tick`] at which this entity has been spawned.
    pub fn spawned_at(&self) -> Tick {
        self.entity.spawned_at()
    }
}

impl<'a> From<EntityMut<'a>> for FilteredEntityMut<'a> {
    fn from(entity: EntityMut<'a>) -> Self {
        // SAFETY:
        // - `EntityMut` guarantees exclusive access to all components in the new `FilteredEntityMut`.
        unsafe {
            let mut access = Access::default();
            access.read_all();
            access.write_all();
            FilteredEntityMut::new(entity.cell, access)
        }
    }
}

impl<'a> From<&'a mut EntityMut<'_>> for FilteredEntityMut<'a> {
    fn from(entity: &'a mut EntityMut<'_>) -> Self {
        // SAFETY:
        // - `EntityMut` guarantees exclusive access to all components in the new `FilteredEntityMut`.
        unsafe {
            let mut access = Access::default();
            access.read_all();
            access.write_all();
            FilteredEntityMut::new(entity.cell, access)
        }
    }
}

impl<'a> From<EntityWorldMut<'a>> for FilteredEntityMut<'a> {
    fn from(entity: EntityWorldMut<'a>) -> Self {
        // SAFETY:
        // - `EntityWorldMut` guarantees exclusive access to the entire world.
        unsafe {
            let mut access = Access::default();
            access.read_all();
            access.write_all();
            FilteredEntityMut::new(entity.into_unsafe_entity_cell(), access)
        }
    }
}

impl<'a> From<&'a mut EntityWorldMut<'_>> for FilteredEntityMut<'a> {
    fn from(entity: &'a mut EntityWorldMut<'_>) -> Self {
        // SAFETY:
        // - `EntityWorldMut` guarantees exclusive access to the entire world.
        unsafe {
            let mut access = Access::default();
            access.read_all();
            access.write_all();
            FilteredEntityMut::new(entity.as_unsafe_entity_cell(), access)
        }
    }
}

impl<'a, B: Bundle> From<&'a EntityMutExcept<'_, B>> for FilteredEntityMut<'a> {
    fn from(value: &'a EntityMutExcept<'_, B>) -> Self {
        // SAFETY:
        // - The FilteredEntityMut has the same component access as the given EntityMutExcept.
        unsafe {
            let mut access = Access::default();
            access.write_all();
            let components = value.entity.world().components();
            B::get_component_ids(components, &mut |maybe_id| {
                if let Some(id) = maybe_id {
                    access.remove_component_read(id);
                }
            });
            FilteredEntityMut::new(value.entity, access)
        }
    }
}

impl PartialEq for FilteredEntityMut<'_> {
    fn eq(&self, other: &Self) -> bool {
        self.entity() == other.entity()
    }
}

impl Eq for FilteredEntityMut<'_> {}

impl PartialOrd for FilteredEntityMut<'_> {
    /// [`FilteredEntityMut`]'s comparison trait implementations match the underlying [`Entity`],
    /// and cannot discern between different worlds.
    fn partial_cmp(&self, other: &Self) -> Option<Ordering> {
        Some(self.cmp(other))
    }
}

impl Ord for FilteredEntityMut<'_> {
    fn cmp(&self, other: &Self) -> Ordering {
        self.entity().cmp(&other.entity())
    }
}

impl Hash for FilteredEntityMut<'_> {
    fn hash<H: Hasher>(&self, state: &mut H) {
        self.entity().hash(state);
    }
}

impl ContainsEntity for FilteredEntityMut<'_> {
    fn entity(&self) -> Entity {
        self.id()
    }
}

// SAFETY: This type represents one Entity. We implement the comparison traits based on that Entity.
unsafe impl EntityEquivalent for FilteredEntityMut<'_> {}

/// Error type returned by [`TryFrom`] conversions from filtered entity types
/// ([`FilteredEntityRef`]/[`FilteredEntityMut`]) to full-access entity types
/// ([`EntityRef`]/[`EntityMut`]).
#[derive(Error, Debug)]
pub enum TryFromFilteredError {
    /// Error indicating that the filtered entity does not have read access to
    /// all components.
    #[error("Conversion failed, filtered entity ref does not have read access to all components")]
    MissingReadAllAccess,
    /// Error indicating that the filtered entity does not have write access to
    /// all components.
    #[error("Conversion failed, filtered entity ref does not have write access to all components")]
    MissingWriteAllAccess,
}

/// Provides read-only access to a single entity and all its components, save
/// for an explicitly-enumerated set.
pub struct EntityRefExcept<'w, B>
where
    B: Bundle,
{
    entity: UnsafeEntityCell<'w>,
    phantom: PhantomData<B>,
}

impl<'w, B> EntityRefExcept<'w, B>
where
    B: Bundle,
{
    /// # Safety
    /// Other users of `UnsafeEntityCell` must only have mutable access to the components in `B`.
    pub(crate) unsafe fn new(entity: UnsafeEntityCell<'w>) -> Self {
        Self {
            entity,
            phantom: PhantomData,
        }
    }

    /// Returns the [ID](Entity) of the current entity.
    #[inline]
    #[must_use = "Omit the .id() call if you do not need to store the `Entity` identifier."]
    pub fn id(&self) -> Entity {
        self.entity.id()
    }

    /// Gets access to the component of type `C` for the current entity. Returns
    /// `None` if the component doesn't have a component of that type or if the
    /// type is one of the excluded components.
    #[inline]
    pub fn get<C>(&self) -> Option<&'w C>
    where
        C: Component,
    {
        let components = self.entity.world().components();
        let id = components.valid_component_id::<C>()?;
        if bundle_contains_component::<B>(components, id) {
            None
        } else {
            // SAFETY: We have read access for all components that weren't
            // covered by the `contains` check above.
            unsafe { self.entity.get() }
        }
    }

    /// Gets access to the component of type `C` for the current entity,
    /// including change detection information. Returns `None` if the component
    /// doesn't have a component of that type or if the type is one of the
    /// excluded components.
    #[inline]
    pub fn get_ref<C>(&self) -> Option<Ref<'w, C>>
    where
        C: Component,
    {
        let components = self.entity.world().components();
        let id = components.valid_component_id::<C>()?;
        if bundle_contains_component::<B>(components, id) {
            None
        } else {
            // SAFETY: We have read access for all components that weren't
            // covered by the `contains` check above.
            unsafe { self.entity.get_ref() }
        }
    }

    /// Returns the source code location from which this entity has been spawned.
    pub fn spawned_by(&self) -> MaybeLocation {
        self.entity.spawned_by()
    }

    /// Returns the [`Tick`] at which this entity has been spawned.
    pub fn spawned_at(&self) -> Tick {
        self.entity.spawned_at()
    }

    /// Gets the component of the given [`ComponentId`] from the entity.
    ///
    /// **You should prefer to use the typed API [`Self::get`] where possible and only
    /// use this in cases where the actual component types are not known at
    /// compile time.**
    ///
    /// Unlike [`EntityRefExcept::get`], this returns a raw pointer to the component,
    /// which is only valid while the [`EntityRefExcept`] is alive.
    #[inline]
    pub fn get_by_id(&self, component_id: ComponentId) -> Option<Ptr<'w>> {
        let components = self.entity.world().components();
        (!bundle_contains_component::<B>(components, component_id))
            .then(|| {
                // SAFETY: We have read access for this component
                unsafe { self.entity.get_by_id(component_id) }
            })
            .flatten()
    }

    /// Returns `true` if the current entity has a component of type `T`.
    /// Otherwise, this returns `false`.
    ///
    /// ## Notes
    ///
    /// If you do not know the concrete type of a component, consider using
    /// [`Self::contains_id`] or [`Self::contains_type_id`].
    #[inline]
    pub fn contains<T: Component>(&self) -> bool {
        self.contains_type_id(TypeId::of::<T>())
    }

    /// Returns `true` if the current entity has a component identified by `component_id`.
    /// Otherwise, this returns false.
    ///
    /// ## Notes
    ///
    /// - If you know the concrete type of the component, you should prefer [`Self::contains`].
    /// - If you know the component's [`TypeId`] but not its [`ComponentId`], consider using
    ///   [`Self::contains_type_id`].
    #[inline]
    pub fn contains_id(&self, component_id: ComponentId) -> bool {
        self.entity.contains_id(component_id)
    }

    /// Returns `true` if the current entity has a component with the type identified by `type_id`.
    /// Otherwise, this returns false.
    ///
    /// ## Notes
    ///
    /// - If you know the concrete type of the component, you should prefer [`Self::contains`].
    /// - If you have a [`ComponentId`] instead of a [`TypeId`], consider using [`Self::contains_id`].
    #[inline]
    pub fn contains_type_id(&self, type_id: TypeId) -> bool {
        self.entity.contains_type_id(type_id)
    }

    /// Retrieves the change ticks for the given component. This can be useful for implementing change
    /// detection in custom runtimes.
    #[inline]
    pub fn get_change_ticks<T: Component>(&self) -> Option<ComponentTicks> {
        let component_id = self
            .entity
            .world()
            .components()
            .get_valid_id(TypeId::of::<T>())?;
        let components = self.entity.world().components();
        (!bundle_contains_component::<B>(components, component_id))
            .then(|| {
                // SAFETY: We have read access
                unsafe { self.entity.get_change_ticks::<T>() }
            })
            .flatten()
    }

    /// Retrieves the change ticks for the given [`ComponentId`]. This can be useful for implementing change
    /// detection in custom runtimes.
    ///
    /// **You should prefer to use the typed API [`Self::get_change_ticks`] where possible and only
    /// use this in cases where the actual component types are not known at
    /// compile time.**
    #[inline]
    pub fn get_change_ticks_by_id(&self, component_id: ComponentId) -> Option<ComponentTicks> {
        let components = self.entity.world().components();
        (!bundle_contains_component::<B>(components, component_id))
            .then(|| {
                // SAFETY: We have read access
                unsafe { self.entity.get_change_ticks_by_id(component_id) }
            })
            .flatten()
    }
}

impl<'a, B> From<&'a EntityMutExcept<'_, B>> for EntityRefExcept<'a, B>
where
    B: Bundle,
{
    fn from(entity: &'a EntityMutExcept<'_, B>) -> Self {
        // SAFETY: All accesses that `EntityRefExcept` provides are also
        // accesses that `EntityMutExcept` provides.
        unsafe { EntityRefExcept::new(entity.entity) }
    }
}

impl<B: Bundle> Clone for EntityRefExcept<'_, B> {
    fn clone(&self) -> Self {
        *self
    }
}

impl<B: Bundle> Copy for EntityRefExcept<'_, B> {}

impl<B: Bundle> PartialEq for EntityRefExcept<'_, B> {
    fn eq(&self, other: &Self) -> bool {
        self.entity() == other.entity()
    }
}

impl<B: Bundle> Eq for EntityRefExcept<'_, B> {}

impl<B: Bundle> PartialOrd for EntityRefExcept<'_, B> {
    /// [`EntityRefExcept`]'s comparison trait implementations match the underlying [`Entity`],
    /// and cannot discern between different worlds.
    fn partial_cmp(&self, other: &Self) -> Option<Ordering> {
        Some(self.cmp(other))
    }
}

impl<B: Bundle> Ord for EntityRefExcept<'_, B> {
    fn cmp(&self, other: &Self) -> Ordering {
        self.entity().cmp(&other.entity())
    }
}

impl<B: Bundle> Hash for EntityRefExcept<'_, B> {
    fn hash<H: Hasher>(&self, state: &mut H) {
        self.entity().hash(state);
    }
}

impl<B: Bundle> ContainsEntity for EntityRefExcept<'_, B> {
    fn entity(&self) -> Entity {
        self.id()
    }
}

// SAFETY: This type represents one Entity. We implement the comparison traits based on that Entity.
unsafe impl<B: Bundle> EntityEquivalent for EntityRefExcept<'_, B> {}

/// Provides mutable access to all components of an entity, with the exception
/// of an explicit set.
///
/// This is a rather niche type that should only be used if you need access to
/// *all* components of an entity, while still allowing you to consult other
/// queries that might match entities that this query also matches. If you don't
/// need access to all components, prefer a standard query with a
/// [`crate::query::Without`] filter.
pub struct EntityMutExcept<'w, B>
where
    B: Bundle,
{
    entity: UnsafeEntityCell<'w>,
    phantom: PhantomData<B>,
}

impl<'w, B> EntityMutExcept<'w, B>
where
    B: Bundle,
{
    /// # Safety
    /// Other users of `UnsafeEntityCell` must not have access to any components not in `B`.
    pub(crate) unsafe fn new(entity: UnsafeEntityCell<'w>) -> Self {
        Self {
            entity,
            phantom: PhantomData,
        }
    }

    /// Returns the [ID](Entity) of the current entity.
    #[inline]
    #[must_use = "Omit the .id() call if you do not need to store the `Entity` identifier."]
    pub fn id(&self) -> Entity {
        self.entity.id()
    }

    /// Returns a new instance with a shorter lifetime.
    ///
    /// This is useful if you have `&mut EntityMutExcept`, but you need
    /// `EntityMutExcept`.
    pub fn reborrow(&mut self) -> EntityMutExcept<'_, B> {
        // SAFETY: We have exclusive access to the entire entity and the
        // applicable components.
        unsafe { Self::new(self.entity) }
    }

    /// Gets read-only access to all of the entity's components, except for the
    /// ones in `CL`.
    #[inline]
    pub fn as_readonly(&self) -> EntityRefExcept<'_, B> {
        EntityRefExcept::from(self)
    }

    /// Gets access to the component of type `C` for the current entity. Returns
    /// `None` if the component doesn't have a component of that type or if the
    /// type is one of the excluded components.
    #[inline]
    pub fn get<C>(&self) -> Option<&'_ C>
    where
        C: Component,
    {
        self.as_readonly().get()
    }

    /// Gets access to the component of type `C` for the current entity,
    /// including change detection information. Returns `None` if the component
    /// doesn't have a component of that type or if the type is one of the
    /// excluded components.
    #[inline]
    pub fn get_ref<C>(&self) -> Option<Ref<'_, C>>
    where
        C: Component,
    {
        self.as_readonly().get_ref()
    }

    /// Gets mutable access to the component of type `C` for the current entity.
    /// Returns `None` if the component doesn't have a component of that type or
    /// if the type is one of the excluded components.
    #[inline]
    pub fn get_mut<C>(&mut self) -> Option<Mut<'_, C>>
    where
        C: Component<Mutability = Mutable>,
    {
        let components = self.entity.world().components();
        let id = components.valid_component_id::<C>()?;
        if bundle_contains_component::<B>(components, id) {
            None
        } else {
            // SAFETY: We have write access for all components that weren't
            // covered by the `contains` check above.
            unsafe { self.entity.get_mut() }
        }
    }

    /// Returns the source code location from which this entity has been spawned.
    pub fn spawned_by(&self) -> MaybeLocation {
        self.entity.spawned_by()
    }

    /// Returns the [`Tick`] at which this entity has been spawned.
    pub fn spawned_at(&self) -> Tick {
        self.entity.spawned_at()
    }

    /// Returns `true` if the current entity has a component of type `T`.
    /// Otherwise, this returns `false`.
    ///
    /// ## Notes
    ///
    /// If you do not know the concrete type of a component, consider using
    /// [`Self::contains_id`] or [`Self::contains_type_id`].
    #[inline]
    pub fn contains<T: Component>(&self) -> bool {
        self.contains_type_id(TypeId::of::<T>())
    }

    /// Returns `true` if the current entity has a component identified by `component_id`.
    /// Otherwise, this returns false.
    ///
    /// ## Notes
    ///
    /// - If you know the concrete type of the component, you should prefer [`Self::contains`].
    /// - If you know the component's [`TypeId`] but not its [`ComponentId`], consider using
    ///   [`Self::contains_type_id`].
    #[inline]
    pub fn contains_id(&self, component_id: ComponentId) -> bool {
        self.entity.contains_id(component_id)
    }

    /// Returns `true` if the current entity has a component with the type identified by `type_id`.
    /// Otherwise, this returns false.
    ///
    /// ## Notes
    ///
    /// - If you know the concrete type of the component, you should prefer [`Self::contains`].
    /// - If you have a [`ComponentId`] instead of a [`TypeId`], consider using [`Self::contains_id`].
    #[inline]
    pub fn contains_type_id(&self, type_id: TypeId) -> bool {
        self.entity.contains_type_id(type_id)
    }

    /// Gets the component of the given [`ComponentId`] from the entity.
    ///
    /// **You should prefer to use the typed API [`Self::get`] where possible and only
    /// use this in cases where the actual component types are not known at
    /// compile time.**
    ///
    /// Unlike [`EntityMutExcept::get`], this returns a raw pointer to the component,
    /// which is only valid while the [`EntityMutExcept`] is alive.
    #[inline]
    pub fn get_by_id(&'w self, component_id: ComponentId) -> Option<Ptr<'w>> {
        self.as_readonly().get_by_id(component_id)
    }

    /// Gets a [`MutUntyped`] of the component of the given [`ComponentId`] from the entity.
    ///
    /// **You should prefer to use the typed API [`Self::get_mut`] where possible and only
    /// use this in cases where the actual component types are not known at
    /// compile time.**
    ///
    /// Unlike [`EntityMutExcept::get_mut`], this returns a raw pointer to the component,
    /// which is only valid while the [`EntityMutExcept`] is alive.
    #[inline]
    pub fn get_mut_by_id<F: DynamicComponentFetch>(
        &mut self,
        component_id: ComponentId,
    ) -> Option<MutUntyped<'_>> {
        let components = self.entity.world().components();
        (!bundle_contains_component::<B>(components, component_id))
            .then(|| {
                // SAFETY: We have write access
                unsafe { self.entity.get_mut_by_id(component_id).ok() }
            })
            .flatten()
    }
}

impl<B: Bundle> PartialEq for EntityMutExcept<'_, B> {
    fn eq(&self, other: &Self) -> bool {
        self.entity() == other.entity()
    }
}

impl<B: Bundle> Eq for EntityMutExcept<'_, B> {}

impl<B: Bundle> PartialOrd for EntityMutExcept<'_, B> {
    /// [`EntityMutExcept`]'s comparison trait implementations match the underlying [`Entity`],
    /// and cannot discern between different worlds.
    fn partial_cmp(&self, other: &Self) -> Option<Ordering> {
        Some(self.cmp(other))
    }
}

impl<B: Bundle> Ord for EntityMutExcept<'_, B> {
    fn cmp(&self, other: &Self) -> Ordering {
        self.entity().cmp(&other.entity())
    }
}

impl<B: Bundle> Hash for EntityMutExcept<'_, B> {
    fn hash<H: Hasher>(&self, state: &mut H) {
        self.entity().hash(state);
    }
}

impl<B: Bundle> ContainsEntity for EntityMutExcept<'_, B> {
    fn entity(&self) -> Entity {
        self.id()
    }
}

// SAFETY: This type represents one Entity. We implement the comparison traits based on that Entity.
unsafe impl<B: Bundle> EntityEquivalent for EntityMutExcept<'_, B> {}

fn bundle_contains_component<B>(components: &Components, query_id: ComponentId) -> bool
where
    B: Bundle,
{
    let mut found = false;
    B::get_component_ids(components, &mut |maybe_id| {
        if let Some(id) = maybe_id {
            found = found || id == query_id;
        }
    });
    found
}

/// Inserts a dynamic [`Bundle`] into the entity.
///
/// # Safety
///
/// - [`OwningPtr`] and [`StorageType`] iterators must correspond to the
///   [`BundleInfo`](crate::bundle::BundleInfo) used to construct [`BundleInserter`]
/// - [`Entity`] must correspond to [`EntityLocation`]
unsafe fn insert_dynamic_bundle<
    'a,
    I: Iterator<Item = OwningPtr<'a>>,
    S: Iterator<Item = StorageType>,
>(
    mut bundle_inserter: BundleInserter<'_>,
    entity: Entity,
    location: EntityLocation,
    components: I,
    storage_types: S,
    mode: InsertMode,
    caller: MaybeLocation,
    relationship_hook_insert_mode: RelationshipHookMode,
) -> EntityLocation {
    struct DynamicInsertBundle<'a, I: Iterator<Item = (StorageType, OwningPtr<'a>)>> {
        components: I,
    }

    impl<'a, I: Iterator<Item = (StorageType, OwningPtr<'a>)>> DynamicBundle
        for DynamicInsertBundle<'a, I>
    {
        type Effect = ();
        fn get_components(self, func: &mut impl FnMut(StorageType, OwningPtr<'_>)) {
            self.components.for_each(|(t, ptr)| func(t, ptr));
        }
    }

    let bundle = DynamicInsertBundle {
        components: storage_types.zip(components),
    };

    // SAFETY: location matches current entity.
    unsafe {
        bundle_inserter
            .insert(
                entity,
                location,
                bundle,
                mode,
                caller,
                relationship_hook_insert_mode,
            )
            .0
    }
}

/// Types that can be used to fetch components from an entity dynamically by
/// [`ComponentId`]s.
///
/// Provided implementations are:
/// - [`ComponentId`]: Returns a single untyped reference.
/// - `[ComponentId; N]` and `&[ComponentId; N]`: Returns a same-sized array of untyped references.
/// - `&[ComponentId]`: Returns a [`Vec`] of untyped references.
/// - [`&HashSet<ComponentId>`](HashSet): Returns a [`HashMap`] of IDs to untyped references.
///
/// # Performance
///
/// - The slice and array implementations perform an aliased mutability check in
///   [`DynamicComponentFetch::fetch_mut`] that is `O(N^2)`.
/// - The [`HashSet`] implementation performs no such check as the type itself
///   guarantees unique IDs.
/// - The single [`ComponentId`] implementation performs no such check as only
///   one reference is returned.
///
/// # Safety
///
/// Implementor must ensure that:
/// - No aliased mutability is caused by the returned references.
/// - [`DynamicComponentFetch::fetch_ref`] returns only read-only references.
pub unsafe trait DynamicComponentFetch {
    /// The read-only reference type returned by [`DynamicComponentFetch::fetch_ref`].
    type Ref<'w>;

    /// The mutable reference type returned by [`DynamicComponentFetch::fetch_mut`].
    type Mut<'w>;

    /// Returns untyped read-only reference(s) to the component(s) with the
    /// given [`ComponentId`]s, as determined by `self`.
    ///
    /// # Safety
    ///
    /// It is the caller's responsibility to ensure that:
    /// - The given [`UnsafeEntityCell`] has read-only access to the fetched components.
    /// - No other mutable references to the fetched components exist at the same time.
    ///
    /// # Errors
    ///
    /// - Returns [`EntityComponentError::MissingComponent`] if a component is missing from the entity.
    unsafe fn fetch_ref(
        self,
        cell: UnsafeEntityCell<'_>,
    ) -> Result<Self::Ref<'_>, EntityComponentError>;

    /// Returns untyped mutable reference(s) to the component(s) with the
    /// given [`ComponentId`]s, as determined by `self`.
    ///
    /// # Safety
    ///
    /// It is the caller's responsibility to ensure that:
    /// - The given [`UnsafeEntityCell`] has mutable access to the fetched components.
    /// - No other references to the fetched components exist at the same time.
    ///
    /// # Errors
    ///
    /// - Returns [`EntityComponentError::MissingComponent`] if a component is missing from the entity.
    /// - Returns [`EntityComponentError::AliasedMutability`] if a component is requested multiple times.
    unsafe fn fetch_mut(
        self,
        cell: UnsafeEntityCell<'_>,
    ) -> Result<Self::Mut<'_>, EntityComponentError>;

    /// Returns untyped mutable reference(s) to the component(s) with the
    /// given [`ComponentId`]s, as determined by `self`.
    /// Assumes all [`ComponentId`]s refer to mutable components.
    ///
    /// # Safety
    ///
    /// It is the caller's responsibility to ensure that:
    /// - The given [`UnsafeEntityCell`] has mutable access to the fetched components.
    /// - No other references to the fetched components exist at the same time.
    /// - The requested components are all mutable.
    ///
    /// # Errors
    ///
    /// - Returns [`EntityComponentError::MissingComponent`] if a component is missing from the entity.
    /// - Returns [`EntityComponentError::AliasedMutability`] if a component is requested multiple times.
    unsafe fn fetch_mut_assume_mutable(
        self,
        cell: UnsafeEntityCell<'_>,
    ) -> Result<Self::Mut<'_>, EntityComponentError>;
}

// SAFETY:
// - No aliased mutability is caused because a single reference is returned.
// - No mutable references are returned by `fetch_ref`.
unsafe impl DynamicComponentFetch for ComponentId {
    type Ref<'w> = Ptr<'w>;
    type Mut<'w> = MutUntyped<'w>;

    unsafe fn fetch_ref(
        self,
        cell: UnsafeEntityCell<'_>,
    ) -> Result<Self::Ref<'_>, EntityComponentError> {
        // SAFETY: caller ensures that the cell has read access to the component.
        unsafe { cell.get_by_id(self) }.ok_or(EntityComponentError::MissingComponent(self))
    }

    unsafe fn fetch_mut(
        self,
        cell: UnsafeEntityCell<'_>,
    ) -> Result<Self::Mut<'_>, EntityComponentError> {
        // SAFETY: caller ensures that the cell has mutable access to the component.
        unsafe { cell.get_mut_by_id(self) }
            .map_err(|_| EntityComponentError::MissingComponent(self))
    }

    unsafe fn fetch_mut_assume_mutable(
        self,
        cell: UnsafeEntityCell<'_>,
    ) -> Result<Self::Mut<'_>, EntityComponentError> {
        // SAFETY: caller ensures that the cell has mutable access to the component.
        unsafe { cell.get_mut_assume_mutable_by_id(self) }
            .map_err(|_| EntityComponentError::MissingComponent(self))
    }
}

// SAFETY:
// - No aliased mutability is caused because the array is checked for duplicates.
// - No mutable references are returned by `fetch_ref`.
unsafe impl<const N: usize> DynamicComponentFetch for [ComponentId; N] {
    type Ref<'w> = [Ptr<'w>; N];
    type Mut<'w> = [MutUntyped<'w>; N];

    unsafe fn fetch_ref(
        self,
        cell: UnsafeEntityCell<'_>,
    ) -> Result<Self::Ref<'_>, EntityComponentError> {
        <&Self>::fetch_ref(&self, cell)
    }

    unsafe fn fetch_mut(
        self,
        cell: UnsafeEntityCell<'_>,
    ) -> Result<Self::Mut<'_>, EntityComponentError> {
        <&Self>::fetch_mut(&self, cell)
    }

    unsafe fn fetch_mut_assume_mutable(
        self,
        cell: UnsafeEntityCell<'_>,
    ) -> Result<Self::Mut<'_>, EntityComponentError> {
        <&Self>::fetch_mut_assume_mutable(&self, cell)
    }
}

// SAFETY:
// - No aliased mutability is caused because the array is checked for duplicates.
// - No mutable references are returned by `fetch_ref`.
unsafe impl<const N: usize> DynamicComponentFetch for &'_ [ComponentId; N] {
    type Ref<'w> = [Ptr<'w>; N];
    type Mut<'w> = [MutUntyped<'w>; N];

    unsafe fn fetch_ref(
        self,
        cell: UnsafeEntityCell<'_>,
    ) -> Result<Self::Ref<'_>, EntityComponentError> {
        let mut ptrs = [const { MaybeUninit::uninit() }; N];
        for (ptr, &id) in core::iter::zip(&mut ptrs, self) {
            *ptr = MaybeUninit::new(
                // SAFETY: caller ensures that the cell has read access to the component.
                unsafe { cell.get_by_id(id) }.ok_or(EntityComponentError::MissingComponent(id))?,
            );
        }

        // SAFETY: Each ptr was initialized in the loop above.
        let ptrs = ptrs.map(|ptr| unsafe { MaybeUninit::assume_init(ptr) });

        Ok(ptrs)
    }

    unsafe fn fetch_mut(
        self,
        cell: UnsafeEntityCell<'_>,
    ) -> Result<Self::Mut<'_>, EntityComponentError> {
        // Check for duplicate component IDs.
        for i in 0..self.len() {
            for j in 0..i {
                if self[i] == self[j] {
                    return Err(EntityComponentError::AliasedMutability(self[i]));
                }
            }
        }

        let mut ptrs = [const { MaybeUninit::uninit() }; N];
        for (ptr, &id) in core::iter::zip(&mut ptrs, self) {
            *ptr = MaybeUninit::new(
                // SAFETY: caller ensures that the cell has mutable access to the component.
                unsafe { cell.get_mut_by_id(id) }
                    .map_err(|_| EntityComponentError::MissingComponent(id))?,
            );
        }

        // SAFETY: Each ptr was initialized in the loop above.
        let ptrs = ptrs.map(|ptr| unsafe { MaybeUninit::assume_init(ptr) });

        Ok(ptrs)
    }

    unsafe fn fetch_mut_assume_mutable(
        self,
        cell: UnsafeEntityCell<'_>,
    ) -> Result<Self::Mut<'_>, EntityComponentError> {
        // Check for duplicate component IDs.
        for i in 0..self.len() {
            for j in 0..i {
                if self[i] == self[j] {
                    return Err(EntityComponentError::AliasedMutability(self[i]));
                }
            }
        }

        let mut ptrs = [const { MaybeUninit::uninit() }; N];
        for (ptr, &id) in core::iter::zip(&mut ptrs, self) {
            *ptr = MaybeUninit::new(
                // SAFETY: caller ensures that the cell has mutable access to the component.
                unsafe { cell.get_mut_assume_mutable_by_id(id) }
                    .map_err(|_| EntityComponentError::MissingComponent(id))?,
            );
        }

        // SAFETY: Each ptr was initialized in the loop above.
        let ptrs = ptrs.map(|ptr| unsafe { MaybeUninit::assume_init(ptr) });

        Ok(ptrs)
    }
}

// SAFETY:
// - No aliased mutability is caused because the slice is checked for duplicates.
// - No mutable references are returned by `fetch_ref`.
unsafe impl DynamicComponentFetch for &'_ [ComponentId] {
    type Ref<'w> = Vec<Ptr<'w>>;
    type Mut<'w> = Vec<MutUntyped<'w>>;

    unsafe fn fetch_ref(
        self,
        cell: UnsafeEntityCell<'_>,
    ) -> Result<Self::Ref<'_>, EntityComponentError> {
        let mut ptrs = Vec::with_capacity(self.len());
        for &id in self {
            ptrs.push(
                // SAFETY: caller ensures that the cell has read access to the component.
                unsafe { cell.get_by_id(id) }.ok_or(EntityComponentError::MissingComponent(id))?,
            );
        }
        Ok(ptrs)
    }

    unsafe fn fetch_mut(
        self,
        cell: UnsafeEntityCell<'_>,
    ) -> Result<Self::Mut<'_>, EntityComponentError> {
        // Check for duplicate component IDs.
        for i in 0..self.len() {
            for j in 0..i {
                if self[i] == self[j] {
                    return Err(EntityComponentError::AliasedMutability(self[i]));
                }
            }
        }

        let mut ptrs = Vec::with_capacity(self.len());
        for &id in self {
            ptrs.push(
                // SAFETY: caller ensures that the cell has mutable access to the component.
                unsafe { cell.get_mut_by_id(id) }
                    .map_err(|_| EntityComponentError::MissingComponent(id))?,
            );
        }
        Ok(ptrs)
    }

    unsafe fn fetch_mut_assume_mutable(
        self,
        cell: UnsafeEntityCell<'_>,
    ) -> Result<Self::Mut<'_>, EntityComponentError> {
        // Check for duplicate component IDs.
        for i in 0..self.len() {
            for j in 0..i {
                if self[i] == self[j] {
                    return Err(EntityComponentError::AliasedMutability(self[i]));
                }
            }
        }

        let mut ptrs = Vec::with_capacity(self.len());
        for &id in self {
            ptrs.push(
                // SAFETY: caller ensures that the cell has mutable access to the component.
                unsafe { cell.get_mut_assume_mutable_by_id(id) }
                    .map_err(|_| EntityComponentError::MissingComponent(id))?,
            );
        }
        Ok(ptrs)
    }
}

// SAFETY:
// - No aliased mutability is caused because `HashSet` guarantees unique elements.
// - No mutable references are returned by `fetch_ref`.
unsafe impl DynamicComponentFetch for &'_ HashSet<ComponentId> {
    type Ref<'w> = HashMap<ComponentId, Ptr<'w>>;
    type Mut<'w> = HashMap<ComponentId, MutUntyped<'w>>;

    unsafe fn fetch_ref(
        self,
        cell: UnsafeEntityCell<'_>,
    ) -> Result<Self::Ref<'_>, EntityComponentError> {
        let mut ptrs = HashMap::with_capacity_and_hasher(self.len(), Default::default());
        for &id in self {
            ptrs.insert(
                id,
                // SAFETY: caller ensures that the cell has read access to the component.
                unsafe { cell.get_by_id(id) }.ok_or(EntityComponentError::MissingComponent(id))?,
            );
        }
        Ok(ptrs)
    }

    unsafe fn fetch_mut(
        self,
        cell: UnsafeEntityCell<'_>,
    ) -> Result<Self::Mut<'_>, EntityComponentError> {
        let mut ptrs = HashMap::with_capacity_and_hasher(self.len(), Default::default());
        for &id in self {
            ptrs.insert(
                id,
                // SAFETY: caller ensures that the cell has mutable access to the component.
                unsafe { cell.get_mut_by_id(id) }
                    .map_err(|_| EntityComponentError::MissingComponent(id))?,
            );
        }
        Ok(ptrs)
    }

    unsafe fn fetch_mut_assume_mutable(
        self,
        cell: UnsafeEntityCell<'_>,
    ) -> Result<Self::Mut<'_>, EntityComponentError> {
        let mut ptrs = HashMap::with_capacity_and_hasher(self.len(), Default::default());
        for &id in self {
            ptrs.insert(
                id,
                // SAFETY: caller ensures that the cell has mutable access to the component.
                unsafe { cell.get_mut_assume_mutable_by_id(id) }
                    .map_err(|_| EntityComponentError::MissingComponent(id))?,
            );
        }
        Ok(ptrs)
    }
}

#[cfg(test)]
mod tests {
    use alloc::{vec, vec::Vec};
    use bevy_ptr::{OwningPtr, Ptr};
    use core::panic::AssertUnwindSafe;
    use std::sync::OnceLock;

    use crate::component::{HookContext, Tick};
    use crate::{
        change_detection::{MaybeLocation, MutUntyped},
        component::ComponentId,
        prelude::*,
        system::{assert_is_system, RunSystemOnce as _},
        world::{error::EntityComponentError, DeferredWorld, FilteredEntityMut, FilteredEntityRef},
    };

    use super::{EntityMutExcept, EntityRefExcept};

    #[derive(Component, Clone, Copy, Debug, PartialEq)]
    struct TestComponent(u32);

    #[derive(Component, Clone, Copy, Debug, PartialEq)]
    #[component(storage = "SparseSet")]
    struct TestComponent2(u32);

    #[test]
    fn entity_ref_get_by_id() {
        let mut world = World::new();
        let entity = world.spawn(TestComponent(42)).id();
        let component_id = world
            .components()
            .get_valid_id(core::any::TypeId::of::<TestComponent>())
            .unwrap();

        let entity = world.entity(entity);
        let test_component = entity.get_by_id(component_id).unwrap();
        // SAFETY: points to a valid `TestComponent`
        let test_component = unsafe { test_component.deref::<TestComponent>() };

        assert_eq!(test_component.0, 42);
    }

    #[test]
    fn entity_mut_get_by_id() {
        let mut world = World::new();
        let entity = world.spawn(TestComponent(42)).id();
        let component_id = world
            .components()
            .get_valid_id(core::any::TypeId::of::<TestComponent>())
            .unwrap();

        let mut entity_mut = world.entity_mut(entity);
        let mut test_component = entity_mut.get_mut_by_id(component_id).unwrap();
        {
            test_component.set_changed();
            let test_component =
                // SAFETY: `test_component` has unique access of the `EntityWorldMut` and is not used afterwards
                unsafe { test_component.into_inner().deref_mut::<TestComponent>() };
            test_component.0 = 43;
        }

        let entity = world.entity(entity);
        let test_component = entity.get_by_id(component_id).unwrap();
        // SAFETY: `TestComponent` is the correct component type
        let test_component = unsafe { test_component.deref::<TestComponent>() };

        assert_eq!(test_component.0, 43);
    }

    #[test]
    fn entity_ref_get_by_id_invalid_component_id() {
        let invalid_component_id = ComponentId::new(usize::MAX);

        let mut world = World::new();
        let entity = world.spawn_empty().id();
        let entity = world.entity(entity);
        assert!(entity.get_by_id(invalid_component_id).is_err());
    }

    #[test]
    fn entity_mut_get_by_id_invalid_component_id() {
        let invalid_component_id = ComponentId::new(usize::MAX);

        let mut world = World::new();
        let mut entity = world.spawn_empty();
        assert!(entity.get_by_id(invalid_component_id).is_err());
        assert!(entity.get_mut_by_id(invalid_component_id).is_err());
    }

    // regression test for https://github.com/bevyengine/bevy/pull/7387
    #[test]
    fn entity_mut_world_scope_panic() {
        let mut world = World::new();

        let mut entity = world.spawn_empty();
        let old_location = entity.location();
        let id = entity.id();
        let res = std::panic::catch_unwind(AssertUnwindSafe(|| {
            entity.world_scope(|w| {
                // Change the entity's `EntityLocation`, which invalidates the original `EntityWorldMut`.
                // This will get updated at the end of the scope.
                w.entity_mut(id).insert(TestComponent(0));

                // Ensure that the entity location still gets updated even in case of a panic.
                panic!("this should get caught by the outer scope")
            });
        }));
        assert!(res.is_err());

        // Ensure that the location has been properly updated.
        assert_ne!(entity.location(), old_location);
    }

    // regression test for https://github.com/bevyengine/bevy/pull/7805
    #[test]
    fn removing_sparse_updates_archetype_row() {
        #[derive(Component, PartialEq, Debug)]
        struct Dense(u8);

        #[derive(Component)]
        #[component(storage = "SparseSet")]
        struct Sparse;

        let mut world = World::new();
        let e1 = world.spawn((Dense(0), Sparse)).id();
        let e2 = world.spawn((Dense(1), Sparse)).id();

        world.entity_mut(e1).remove::<Sparse>();
        assert_eq!(world.entity(e2).get::<Dense>().unwrap(), &Dense(1));
    }

    // regression test for https://github.com/bevyengine/bevy/pull/7805
    #[test]
    fn removing_dense_updates_table_row() {
        #[derive(Component, PartialEq, Debug)]
        struct Dense(u8);

        #[derive(Component)]
        #[component(storage = "SparseSet")]
        struct Sparse;

        let mut world = World::new();
        let e1 = world.spawn((Dense(0), Sparse)).id();
        let e2 = world.spawn((Dense(1), Sparse)).id();

        world.entity_mut(e1).remove::<Dense>();
        assert_eq!(world.entity(e2).get::<Dense>().unwrap(), &Dense(1));
    }

    // Test that calling retain with `()` removes all components.
    #[test]
    fn retain_nothing() {
        #[derive(Component)]
        struct Marker<const N: usize>;

        let mut world = World::new();
        let ent = world.spawn((Marker::<1>, Marker::<2>, Marker::<3>)).id();

        world.entity_mut(ent).retain::<()>();
        assert_eq!(world.entity(ent).archetype().components().next(), None);
    }

    // Test removing some components with `retain`, including components not on the entity.
    #[test]
    fn retain_some_components() {
        #[derive(Component)]
        struct Marker<const N: usize>;

        let mut world = World::new();
        let ent = world.spawn((Marker::<1>, Marker::<2>, Marker::<3>)).id();

        world.entity_mut(ent).retain::<(Marker<2>, Marker<4>)>();
        // Check that marker 2 was retained.
        assert!(world.entity(ent).get::<Marker<2>>().is_some());
        // Check that only marker 2 was retained.
        assert_eq!(
            world
                .entity(ent)
                .archetype()
                .components()
                .collect::<Vec<_>>()
                .len(),
            1
        );
    }

    // regression test for https://github.com/bevyengine/bevy/pull/7805
    #[test]
    fn inserting_sparse_updates_archetype_row() {
        #[derive(Component, PartialEq, Debug)]
        struct Dense(u8);

        #[derive(Component)]
        #[component(storage = "SparseSet")]
        struct Sparse;

        let mut world = World::new();
        let e1 = world.spawn(Dense(0)).id();
        let e2 = world.spawn(Dense(1)).id();

        world.entity_mut(e1).insert(Sparse);
        assert_eq!(world.entity(e2).get::<Dense>().unwrap(), &Dense(1));
    }

    // regression test for https://github.com/bevyengine/bevy/pull/7805
    #[test]
    fn inserting_dense_updates_archetype_row() {
        #[derive(Component, PartialEq, Debug)]
        struct Dense(u8);

        #[derive(Component)]
        struct Dense2;

        #[derive(Component)]
        #[component(storage = "SparseSet")]
        struct Sparse;

        let mut world = World::new();
        let e1 = world.spawn(Dense(0)).id();
        let e2 = world.spawn(Dense(1)).id();

        world.entity_mut(e1).insert(Sparse).remove::<Sparse>();

        // archetype with [e2, e1]
        // table with [e1, e2]

        world.entity_mut(e2).insert(Dense2);

        assert_eq!(world.entity(e1).get::<Dense>().unwrap(), &Dense(0));
    }

    #[test]
    fn inserting_dense_updates_table_row() {
        #[derive(Component, PartialEq, Debug)]
        struct Dense(u8);

        #[derive(Component)]
        struct Dense2;

        #[derive(Component)]
        #[component(storage = "SparseSet")]
        struct Sparse;

        let mut world = World::new();
        let e1 = world.spawn(Dense(0)).id();
        let e2 = world.spawn(Dense(1)).id();

        world.entity_mut(e1).insert(Sparse).remove::<Sparse>();

        // archetype with [e2, e1]
        // table with [e1, e2]

        world.entity_mut(e1).insert(Dense2);

        assert_eq!(world.entity(e2).get::<Dense>().unwrap(), &Dense(1));
    }

    // regression test for https://github.com/bevyengine/bevy/pull/7805
    #[test]
    fn despawning_entity_updates_archetype_row() {
        #[derive(Component, PartialEq, Debug)]
        struct Dense(u8);

        #[derive(Component)]
        #[component(storage = "SparseSet")]
        struct Sparse;

        let mut world = World::new();
        let e1 = world.spawn(Dense(0)).id();
        let e2 = world.spawn(Dense(1)).id();

        world.entity_mut(e1).insert(Sparse).remove::<Sparse>();

        // archetype with [e2, e1]
        // table with [e1, e2]

        world.entity_mut(e2).despawn();

        assert_eq!(world.entity(e1).get::<Dense>().unwrap(), &Dense(0));
    }

    // regression test for https://github.com/bevyengine/bevy/pull/7805
    #[test]
    fn despawning_entity_updates_table_row() {
        #[derive(Component, PartialEq, Debug)]
        struct Dense(u8);

        #[derive(Component)]
        #[component(storage = "SparseSet")]
        struct Sparse;

        let mut world = World::new();
        let e1 = world.spawn(Dense(0)).id();
        let e2 = world.spawn(Dense(1)).id();

        world.entity_mut(e1).insert(Sparse).remove::<Sparse>();

        // archetype with [e2, e1]
        // table with [e1, e2]

        world.entity_mut(e1).despawn();

        assert_eq!(world.entity(e2).get::<Dense>().unwrap(), &Dense(1));
    }

    #[test]
    fn entity_mut_insert_by_id() {
        let mut world = World::new();
        let test_component_id = world.register_component::<TestComponent>();

        let mut entity = world.spawn_empty();
        OwningPtr::make(TestComponent(42), |ptr| {
            // SAFETY: `ptr` matches the component id
            unsafe { entity.insert_by_id(test_component_id, ptr) };
        });

        let components: Vec<_> = world.query::<&TestComponent>().iter(&world).collect();

        assert_eq!(components, vec![&TestComponent(42)]);

        // Compare with `insert_bundle_by_id`

        let mut entity = world.spawn_empty();
        OwningPtr::make(TestComponent(84), |ptr| {
            // SAFETY: `ptr` matches the component id
            unsafe { entity.insert_by_ids(&[test_component_id], vec![ptr].into_iter()) };
        });

        let components: Vec<_> = world.query::<&TestComponent>().iter(&world).collect();

        assert_eq!(components, vec![&TestComponent(42), &TestComponent(84)]);
    }

    #[test]
    fn entity_mut_insert_bundle_by_id() {
        let mut world = World::new();
        let test_component_id = world.register_component::<TestComponent>();
        let test_component_2_id = world.register_component::<TestComponent2>();

        let component_ids = [test_component_id, test_component_2_id];
        let test_component_value = TestComponent(42);
        let test_component_2_value = TestComponent2(84);

        let mut entity = world.spawn_empty();
        OwningPtr::make(test_component_value, |ptr1| {
            OwningPtr::make(test_component_2_value, |ptr2| {
                // SAFETY: `ptr1` and `ptr2` match the component ids
                unsafe { entity.insert_by_ids(&component_ids, vec![ptr1, ptr2].into_iter()) };
            });
        });

        let dynamic_components: Vec<_> = world
            .query::<(&TestComponent, &TestComponent2)>()
            .iter(&world)
            .collect();

        assert_eq!(
            dynamic_components,
            vec![(&TestComponent(42), &TestComponent2(84))]
        );

        // Compare with `World` generated using static type equivalents
        let mut static_world = World::new();

        static_world.spawn((test_component_value, test_component_2_value));
        let static_components: Vec<_> = static_world
            .query::<(&TestComponent, &TestComponent2)>()
            .iter(&static_world)
            .collect();

        assert_eq!(dynamic_components, static_components);
    }

    #[test]
    fn entity_mut_remove_by_id() {
        let mut world = World::new();
        let test_component_id = world.register_component::<TestComponent>();

        let mut entity = world.spawn(TestComponent(42));
        entity.remove_by_id(test_component_id);

        let components: Vec<_> = world.query::<&TestComponent>().iter(&world).collect();

        assert_eq!(components, vec![] as Vec<&TestComponent>);

        // remove non-existent component does not panic
        world.spawn_empty().remove_by_id(test_component_id);
    }

    /// Tests that components can be accessed through an `EntityRefExcept`.
    #[test]
    fn entity_ref_except() {
        let mut world = World::new();
        world.register_component::<TestComponent>();
        world.register_component::<TestComponent2>();

        world.spawn(TestComponent(0)).insert(TestComponent2(0));

        let mut query = world.query::<EntityRefExcept<TestComponent>>();

        let mut found = false;
        for entity_ref in query.iter_mut(&mut world) {
            found = true;
            assert!(entity_ref.get::<TestComponent>().is_none());
            assert!(entity_ref.get_ref::<TestComponent>().is_none());
            assert!(matches!(
                entity_ref.get::<TestComponent2>(),
                Some(TestComponent2(0))
            ));
        }

        assert!(found);
    }

    // Test that a single query can't both contain a mutable reference to a
    // component C and an `EntityRefExcept` that doesn't include C among its
    // exclusions.
    #[test]
    #[should_panic]
    fn entity_ref_except_conflicts_with_self() {
        let mut world = World::new();
        world.spawn(TestComponent(0)).insert(TestComponent2(0));

        // This should panic, because we have a mutable borrow on
        // `TestComponent` but have a simultaneous indirect immutable borrow on
        // that component via `EntityRefExcept`.
        world.run_system_once(system).unwrap();

        fn system(_: Query<(&mut TestComponent, EntityRefExcept<TestComponent2>)>) {}
    }

    // Test that an `EntityRefExcept` that doesn't include a component C among
    // its exclusions can't coexist with a mutable query for that component.
    #[test]
    #[should_panic]
    fn entity_ref_except_conflicts_with_other() {
        let mut world = World::new();
        world.spawn(TestComponent(0)).insert(TestComponent2(0));

        // This should panic, because we have a mutable borrow on
        // `TestComponent` but have a simultaneous indirect immutable borrow on
        // that component via `EntityRefExcept`.
        world.run_system_once(system).unwrap();

        fn system(_: Query<&mut TestComponent>, _: Query<EntityRefExcept<TestComponent2>>) {}
    }

    // Test that an `EntityRefExcept` with an exception for some component C can
    // coexist with a query for that component C.
    #[test]
    fn entity_ref_except_doesnt_conflict() {
        let mut world = World::new();
        world.spawn(TestComponent(0)).insert(TestComponent2(0));

        world.run_system_once(system).unwrap();

        fn system(_: Query<&mut TestComponent>, query: Query<EntityRefExcept<TestComponent>>) {
            for entity_ref in query.iter() {
                assert!(matches!(
                    entity_ref.get::<TestComponent2>(),
                    Some(TestComponent2(0))
                ));
            }
        }
    }

    /// Tests that components can be mutably accessed through an
    /// `EntityMutExcept`.
    #[test]
    fn entity_mut_except() {
        let mut world = World::new();
        world.spawn(TestComponent(0)).insert(TestComponent2(0));

        let mut query = world.query::<EntityMutExcept<TestComponent>>();

        let mut found = false;
        for mut entity_mut in query.iter_mut(&mut world) {
            found = true;
            assert!(entity_mut.get::<TestComponent>().is_none());
            assert!(entity_mut.get_ref::<TestComponent>().is_none());
            assert!(entity_mut.get_mut::<TestComponent>().is_none());
            assert!(matches!(
                entity_mut.get::<TestComponent2>(),
                Some(TestComponent2(0))
            ));
        }

        assert!(found);
    }

    // Test that a single query can't both contain a mutable reference to a
    // component C and an `EntityMutExcept` that doesn't include C among its
    // exclusions.
    #[test]
    #[should_panic]
    fn entity_mut_except_conflicts_with_self() {
        let mut world = World::new();
        world.spawn(TestComponent(0)).insert(TestComponent2(0));

        // This should panic, because we have a mutable borrow on
        // `TestComponent` but have a simultaneous indirect immutable borrow on
        // that component via `EntityRefExcept`.
        world.run_system_once(system).unwrap();

        fn system(_: Query<(&mut TestComponent, EntityMutExcept<TestComponent2>)>) {}
    }

    // Test that an `EntityMutExcept` that doesn't include a component C among
    // its exclusions can't coexist with a query for that component.
    #[test]
    #[should_panic]
    fn entity_mut_except_conflicts_with_other() {
        let mut world = World::new();
        world.spawn(TestComponent(0)).insert(TestComponent2(0));

        // This should panic, because we have a mutable borrow on
        // `TestComponent` but have a simultaneous indirect immutable borrow on
        // that component via `EntityRefExcept`.
        world.run_system_once(system).unwrap();

        fn system(_: Query<&mut TestComponent>, mut query: Query<EntityMutExcept<TestComponent2>>) {
            for mut entity_mut in query.iter_mut() {
                assert!(entity_mut
                    .get_mut::<TestComponent2>()
                    .is_some_and(|component| component.0 == 0));
            }
        }
    }

    // Test that an `EntityMutExcept` with an exception for some component C can
    // coexist with a query for that component C.
    #[test]
    fn entity_mut_except_doesnt_conflict() {
        let mut world = World::new();
        world.spawn(TestComponent(0)).insert(TestComponent2(0));

        world.run_system_once(system).unwrap();

        fn system(_: Query<&mut TestComponent>, mut query: Query<EntityMutExcept<TestComponent>>) {
            for mut entity_mut in query.iter_mut() {
                assert!(entity_mut
                    .get_mut::<TestComponent2>()
                    .is_some_and(|component| component.0 == 0));
            }
        }
    }

    #[derive(Component)]
    struct A;

    #[derive(Resource)]
    struct R;

    #[test]
    fn disjoint_access() {
        fn disjoint_readonly(_: Query<EntityMut, With<A>>, _: Query<EntityRef, Without<A>>) {}

        fn disjoint_mutable(_: Query<EntityMut, With<A>>, _: Query<EntityMut, Without<A>>) {}

        assert_is_system(disjoint_readonly);
        assert_is_system(disjoint_mutable);
    }

    #[test]
    fn ref_compatible() {
        fn borrow_system(_: Query<(EntityRef, &A)>, _: Query<&A>) {}

        assert_is_system(borrow_system);
    }

    #[test]
    fn ref_compatible_with_resource() {
        fn borrow_system(_: Query<EntityRef>, _: Res<R>) {}

        assert_is_system(borrow_system);
    }

    #[test]
    fn ref_compatible_with_resource_mut() {
        fn borrow_system(_: Query<EntityRef>, _: ResMut<R>) {}

        assert_is_system(borrow_system);
    }

    #[test]
    #[should_panic]
    fn ref_incompatible_with_mutable_component() {
        fn incompatible_system(_: Query<(EntityRef, &mut A)>) {}

        assert_is_system(incompatible_system);
    }

    #[test]
    #[should_panic]
    fn ref_incompatible_with_mutable_query() {
        fn incompatible_system(_: Query<EntityRef>, _: Query<&mut A>) {}

        assert_is_system(incompatible_system);
    }

    #[test]
    fn mut_compatible_with_entity() {
        fn borrow_mut_system(_: Query<(Entity, EntityMut)>) {}

        assert_is_system(borrow_mut_system);
    }

    #[test]
    fn mut_compatible_with_resource() {
        fn borrow_mut_system(_: Res<R>, _: Query<EntityMut>) {}

        assert_is_system(borrow_mut_system);
    }

    #[test]
    fn mut_compatible_with_resource_mut() {
        fn borrow_mut_system(_: ResMut<R>, _: Query<EntityMut>) {}

        assert_is_system(borrow_mut_system);
    }

    #[test]
    #[should_panic]
    fn mut_incompatible_with_read_only_component() {
        fn incompatible_system(_: Query<(EntityMut, &A)>) {}

        assert_is_system(incompatible_system);
    }

    #[test]
    #[should_panic]
    fn mut_incompatible_with_mutable_component() {
        fn incompatible_system(_: Query<(EntityMut, &mut A)>) {}

        assert_is_system(incompatible_system);
    }

    #[test]
    #[should_panic]
    fn mut_incompatible_with_read_only_query() {
        fn incompatible_system(_: Query<EntityMut>, _: Query<&A>) {}

        assert_is_system(incompatible_system);
    }

    #[test]
    #[should_panic]
    fn mut_incompatible_with_mutable_query() {
        fn incompatible_system(_: Query<EntityMut>, _: Query<&mut A>) {}

        assert_is_system(incompatible_system);
    }

    #[test]
    fn filtered_entity_ref_normal() {
        let mut world = World::new();
        let a_id = world.register_component::<A>();

        let e: FilteredEntityRef = world.spawn(A).into();

        assert!(e.get::<A>().is_some());
        assert!(e.get_ref::<A>().is_some());
        assert!(e.get_change_ticks::<A>().is_some());
        assert!(e.get_by_id(a_id).is_some());
        assert!(e.get_change_ticks_by_id(a_id).is_some());
    }

    #[test]
    fn filtered_entity_ref_missing() {
        let mut world = World::new();
        let a_id = world.register_component::<A>();

        let e: FilteredEntityRef = world.spawn(()).into();

        assert!(e.get::<A>().is_none());
        assert!(e.get_ref::<A>().is_none());
        assert!(e.get_change_ticks::<A>().is_none());
        assert!(e.get_by_id(a_id).is_none());
        assert!(e.get_change_ticks_by_id(a_id).is_none());
    }

    #[test]
    fn filtered_entity_mut_normal() {
        let mut world = World::new();
        let a_id = world.register_component::<A>();

        let mut e: FilteredEntityMut = world.spawn(A).into();

        assert!(e.get::<A>().is_some());
        assert!(e.get_ref::<A>().is_some());
        assert!(e.get_mut::<A>().is_some());
        assert!(e.get_change_ticks::<A>().is_some());
        assert!(e.get_by_id(a_id).is_some());
        assert!(e.get_mut_by_id(a_id).is_some());
        assert!(e.get_change_ticks_by_id(a_id).is_some());
    }

    #[test]
    fn filtered_entity_mut_missing() {
        let mut world = World::new();
        let a_id = world.register_component::<A>();

        let mut e: FilteredEntityMut = world.spawn(()).into();

        assert!(e.get::<A>().is_none());
        assert!(e.get_ref::<A>().is_none());
        assert!(e.get_mut::<A>().is_none());
        assert!(e.get_change_ticks::<A>().is_none());
        assert!(e.get_by_id(a_id).is_none());
        assert!(e.get_mut_by_id(a_id).is_none());
        assert!(e.get_change_ticks_by_id(a_id).is_none());
    }

    #[derive(Component, PartialEq, Eq, Debug)]
    struct X(usize);

    #[derive(Component, PartialEq, Eq, Debug)]
    struct Y(usize);

    #[test]
    fn get_components() {
        let mut world = World::default();
        let e1 = world.spawn((X(7), Y(10))).id();
        let e2 = world.spawn(X(8)).id();
        let e3 = world.spawn_empty().id();

        assert_eq!(
            Some((&X(7), &Y(10))),
            world.entity(e1).get_components::<(&X, &Y)>()
        );
        assert_eq!(None, world.entity(e2).get_components::<(&X, &Y)>());
        assert_eq!(None, world.entity(e3).get_components::<(&X, &Y)>());
    }

    #[test]
    fn get_by_id_array() {
        let mut world = World::default();
        let e1 = world.spawn((X(7), Y(10))).id();
        let e2 = world.spawn(X(8)).id();
        let e3 = world.spawn_empty().id();

        let x_id = world.register_component::<X>();
        let y_id = world.register_component::<Y>();

        assert_eq!(
            Ok((&X(7), &Y(10))),
            world
                .entity(e1)
                .get_by_id([x_id, y_id])
                .map(|[x_ptr, y_ptr]| {
                    // SAFETY: components match the id they were fetched with
                    (unsafe { x_ptr.deref::<X>() }, unsafe { y_ptr.deref::<Y>() })
                })
        );
        assert_eq!(
            Err(EntityComponentError::MissingComponent(y_id)),
            world
                .entity(e2)
                .get_by_id([x_id, y_id])
                .map(|[x_ptr, y_ptr]| {
                    // SAFETY: components match the id they were fetched with
                    (unsafe { x_ptr.deref::<X>() }, unsafe { y_ptr.deref::<Y>() })
                })
        );
        assert_eq!(
            Err(EntityComponentError::MissingComponent(x_id)),
            world
                .entity(e3)
                .get_by_id([x_id, y_id])
                .map(|[x_ptr, y_ptr]| {
                    // SAFETY: components match the id they were fetched with
                    (unsafe { x_ptr.deref::<X>() }, unsafe { y_ptr.deref::<Y>() })
                })
        );
    }

    #[test]
    fn get_by_id_vec() {
        let mut world = World::default();
        let e1 = world.spawn((X(7), Y(10))).id();
        let e2 = world.spawn(X(8)).id();
        let e3 = world.spawn_empty().id();

        let x_id = world.register_component::<X>();
        let y_id = world.register_component::<Y>();

        assert_eq!(
            Ok((&X(7), &Y(10))),
            world
                .entity(e1)
                .get_by_id(&[x_id, y_id] as &[ComponentId])
                .map(|ptrs| {
                    let Ok([x_ptr, y_ptr]): Result<[Ptr; 2], _> = ptrs.try_into() else {
                        panic!("get_by_id(slice) didn't return 2 elements")
                    };

                    // SAFETY: components match the id they were fetched with
                    (unsafe { x_ptr.deref::<X>() }, unsafe { y_ptr.deref::<Y>() })
                })
        );
        assert_eq!(
            Err(EntityComponentError::MissingComponent(y_id)),
            world
                .entity(e2)
                .get_by_id(&[x_id, y_id] as &[ComponentId])
                .map(|ptrs| {
                    let Ok([x_ptr, y_ptr]): Result<[Ptr; 2], _> = ptrs.try_into() else {
                        panic!("get_by_id(slice) didn't return 2 elements")
                    };

                    // SAFETY: components match the id they were fetched with
                    (unsafe { x_ptr.deref::<X>() }, unsafe { y_ptr.deref::<Y>() })
                })
        );
        assert_eq!(
            Err(EntityComponentError::MissingComponent(x_id)),
            world
                .entity(e3)
                .get_by_id(&[x_id, y_id] as &[ComponentId])
                .map(|ptrs| {
                    let Ok([x_ptr, y_ptr]): Result<[Ptr; 2], _> = ptrs.try_into() else {
                        panic!("get_by_id(slice) didn't return 2 elements")
                    };

                    // SAFETY: components match the id they were fetched with
                    (unsafe { x_ptr.deref::<X>() }, unsafe { y_ptr.deref::<Y>() })
                })
        );
    }

    #[test]
    fn get_mut_by_id_array() {
        let mut world = World::default();
        let e1 = world.spawn((X(7), Y(10))).id();
        let e2 = world.spawn(X(8)).id();
        let e3 = world.spawn_empty().id();

        let x_id = world.register_component::<X>();
        let y_id = world.register_component::<Y>();

        assert_eq!(
            Ok((&mut X(7), &mut Y(10))),
            world
                .entity_mut(e1)
                .get_mut_by_id([x_id, y_id])
                .map(|[x_ptr, y_ptr]| {
                    // SAFETY: components match the id they were fetched with
                    (unsafe { x_ptr.into_inner().deref_mut::<X>() }, unsafe {
                        y_ptr.into_inner().deref_mut::<Y>()
                    })
                })
        );
        assert_eq!(
            Err(EntityComponentError::MissingComponent(y_id)),
            world
                .entity_mut(e2)
                .get_mut_by_id([x_id, y_id])
                .map(|[x_ptr, y_ptr]| {
                    // SAFETY: components match the id they were fetched with
                    (unsafe { x_ptr.into_inner().deref_mut::<X>() }, unsafe {
                        y_ptr.into_inner().deref_mut::<Y>()
                    })
                })
        );
        assert_eq!(
            Err(EntityComponentError::MissingComponent(x_id)),
            world
                .entity_mut(e3)
                .get_mut_by_id([x_id, y_id])
                .map(|[x_ptr, y_ptr]| {
                    // SAFETY: components match the id they were fetched with
                    (unsafe { x_ptr.into_inner().deref_mut::<X>() }, unsafe {
                        y_ptr.into_inner().deref_mut::<Y>()
                    })
                })
        );

        assert_eq!(
            Err(EntityComponentError::AliasedMutability(x_id)),
            world
                .entity_mut(e1)
                .get_mut_by_id([x_id, x_id])
                .map(|_| { unreachable!() })
        );
        assert_eq!(
            Err(EntityComponentError::AliasedMutability(x_id)),
            world
                .entity_mut(e3)
                .get_mut_by_id([x_id, x_id])
                .map(|_| { unreachable!() })
        );
    }

    #[test]
    fn get_mut_by_id_vec() {
        let mut world = World::default();
        let e1 = world.spawn((X(7), Y(10))).id();
        let e2 = world.spawn(X(8)).id();
        let e3 = world.spawn_empty().id();

        let x_id = world.register_component::<X>();
        let y_id = world.register_component::<Y>();

        assert_eq!(
            Ok((&mut X(7), &mut Y(10))),
            world
                .entity_mut(e1)
                .get_mut_by_id(&[x_id, y_id] as &[ComponentId])
                .map(|ptrs| {
                    let Ok([x_ptr, y_ptr]): Result<[MutUntyped; 2], _> = ptrs.try_into() else {
                        panic!("get_mut_by_id(slice) didn't return 2 elements")
                    };

                    // SAFETY: components match the id they were fetched with
                    (unsafe { x_ptr.into_inner().deref_mut::<X>() }, unsafe {
                        y_ptr.into_inner().deref_mut::<Y>()
                    })
                })
        );
        assert_eq!(
            Err(EntityComponentError::MissingComponent(y_id)),
            world
                .entity_mut(e2)
                .get_mut_by_id(&[x_id, y_id] as &[ComponentId])
                .map(|ptrs| {
                    let Ok([x_ptr, y_ptr]): Result<[MutUntyped; 2], _> = ptrs.try_into() else {
                        panic!("get_mut_by_id(slice) didn't return 2 elements")
                    };

                    // SAFETY: components match the id they were fetched with
                    (unsafe { x_ptr.into_inner().deref_mut::<X>() }, unsafe {
                        y_ptr.into_inner().deref_mut::<Y>()
                    })
                })
        );
        assert_eq!(
            Err(EntityComponentError::MissingComponent(x_id)),
            world
                .entity_mut(e3)
                .get_mut_by_id(&[x_id, y_id] as &[ComponentId])
                .map(|ptrs| {
                    let Ok([x_ptr, y_ptr]): Result<[MutUntyped; 2], _> = ptrs.try_into() else {
                        panic!("get_mut_by_id(slice) didn't return 2 elements")
                    };

                    // SAFETY: components match the id they were fetched with
                    (unsafe { x_ptr.into_inner().deref_mut::<X>() }, unsafe {
                        y_ptr.into_inner().deref_mut::<Y>()
                    })
                })
        );

        assert_eq!(
            Err(EntityComponentError::AliasedMutability(x_id)),
            world
                .entity_mut(e1)
                .get_mut_by_id(&[x_id, x_id])
                .map(|_| { unreachable!() })
        );
        assert_eq!(
            Err(EntityComponentError::AliasedMutability(x_id)),
            world
                .entity_mut(e3)
                .get_mut_by_id(&[x_id, x_id])
                .map(|_| { unreachable!() })
        );
    }

    #[test]
    fn get_mut_by_id_unchecked() {
        let mut world = World::default();
        let e1 = world.spawn((X(7), Y(10))).id();
        let x_id = world.register_component::<X>();
        let y_id = world.register_component::<Y>();

        let e1_mut = &world.get_entity_mut([e1]).unwrap()[0];
        // SAFETY: The entity e1 contains component X.
        let x_ptr = unsafe { e1_mut.get_mut_by_id_unchecked(x_id) }.unwrap();
        // SAFETY: The entity e1 contains component Y, with components X and Y being mutually independent.
        let y_ptr = unsafe { e1_mut.get_mut_by_id_unchecked(y_id) }.unwrap();

        // SAFETY: components match the id they were fetched with
        let x_component = unsafe { x_ptr.into_inner().deref_mut::<X>() };
        x_component.0 += 1;
        // SAFETY: components match the id they were fetched with
        let y_component = unsafe { y_ptr.into_inner().deref_mut::<Y>() };
        y_component.0 -= 1;

        assert_eq!((&mut X(8), &mut Y(9)), (x_component, y_component));
    }

    #[derive(Event)]
    struct TestEvent;

    #[test]
    fn adding_observer_updates_location() {
        let mut world = World::new();
        let entity = world
            .spawn_empty()
            .observe(|trigger: Trigger<TestEvent>, mut commands: Commands| {
                commands
                    .entity(trigger.target().unwrap())
                    .insert(TestComponent(0));
            })
            .id();

        // this should not be needed, but is currently required to tease out the bug
        world.flush();

        let mut a = world.entity_mut(entity);
        a.trigger(TestEvent); // this adds command to change entity archetype
        a.observe(|_: Trigger<TestEvent>| {}); // this flushes commands implicitly by spawning
        let location = a.location();
        assert_eq!(world.entities().get(entity), Some(location));
    }

    #[test]
    #[should_panic]
    fn location_on_despawned_entity_panics() {
        let mut world = World::new();
        world.add_observer(
            |trigger: Trigger<OnAdd, TestComponent>, mut commands: Commands| {
                commands.entity(trigger.target().unwrap()).despawn();
            },
        );
        let entity = world.spawn_empty().id();
        let mut a = world.entity_mut(entity);
        a.insert(TestComponent(0));
        a.location();
    }

    #[derive(Resource)]
    struct TestFlush(usize);

    fn count_flush(world: &mut World) {
        world.resource_mut::<TestFlush>().0 += 1;
    }

    #[test]
    fn archetype_modifications_trigger_flush() {
        let mut world = World::new();
        world.insert_resource(TestFlush(0));
        world.add_observer(|_: Trigger<OnAdd, TestComponent>, mut commands: Commands| {
            commands.queue(count_flush);
        });
        world.add_observer(
            |_: Trigger<OnRemove, TestComponent>, mut commands: Commands| {
                commands.queue(count_flush);
            },
        );
        world.commands().queue(count_flush);
        let entity = world.spawn_empty().id();
        assert_eq!(world.resource::<TestFlush>().0, 1);
        world.commands().queue(count_flush);
        let mut a = world.entity_mut(entity);
        a.trigger(TestEvent);
        assert_eq!(a.world().resource::<TestFlush>().0, 2);
        a.insert(TestComponent(0));
        assert_eq!(a.world().resource::<TestFlush>().0, 3);
        a.remove::<TestComponent>();
        assert_eq!(a.world().resource::<TestFlush>().0, 4);
        a.insert(TestComponent(0));
        assert_eq!(a.world().resource::<TestFlush>().0, 5);
        let _ = a.take::<TestComponent>();
        assert_eq!(a.world().resource::<TestFlush>().0, 6);
        a.insert(TestComponent(0));
        assert_eq!(a.world().resource::<TestFlush>().0, 7);
        a.retain::<()>();
        assert_eq!(a.world().resource::<TestFlush>().0, 8);
        a.insert(TestComponent(0));
        assert_eq!(a.world().resource::<TestFlush>().0, 9);
        a.clear();
        assert_eq!(a.world().resource::<TestFlush>().0, 10);
        a.insert(TestComponent(0));
        assert_eq!(a.world().resource::<TestFlush>().0, 11);
        a.despawn();
        assert_eq!(world.resource::<TestFlush>().0, 12);
    }

    #[derive(Resource)]
    struct TestVec(Vec<&'static str>);

    #[derive(Component)]
    #[component(on_add = ord_a_hook_on_add, on_insert = ord_a_hook_on_insert, on_replace = ord_a_hook_on_replace, on_remove = ord_a_hook_on_remove)]
    struct OrdA;

    fn ord_a_hook_on_add(mut world: DeferredWorld, HookContext { entity, .. }: HookContext) {
        world.resource_mut::<TestVec>().0.push("OrdA hook on_add");
        world.commands().entity(entity).insert(OrdB);
    }

    fn ord_a_hook_on_insert(mut world: DeferredWorld, HookContext { entity, .. }: HookContext) {
        world
            .resource_mut::<TestVec>()
            .0
            .push("OrdA hook on_insert");
        world.commands().entity(entity).remove::<OrdA>();
        world.commands().entity(entity).remove::<OrdB>();
    }

    fn ord_a_hook_on_replace(mut world: DeferredWorld, _: HookContext) {
        world
            .resource_mut::<TestVec>()
            .0
            .push("OrdA hook on_replace");
    }

    fn ord_a_hook_on_remove(mut world: DeferredWorld, _: HookContext) {
        world
            .resource_mut::<TestVec>()
            .0
            .push("OrdA hook on_remove");
    }

    fn ord_a_observer_on_add(_trigger: Trigger<OnAdd, OrdA>, mut res: ResMut<TestVec>) {
        res.0.push("OrdA observer on_add");
    }

    fn ord_a_observer_on_insert(_trigger: Trigger<OnInsert, OrdA>, mut res: ResMut<TestVec>) {
        res.0.push("OrdA observer on_insert");
    }

    fn ord_a_observer_on_replace(_trigger: Trigger<OnReplace, OrdA>, mut res: ResMut<TestVec>) {
        res.0.push("OrdA observer on_replace");
    }

    fn ord_a_observer_on_remove(_trigger: Trigger<OnRemove, OrdA>, mut res: ResMut<TestVec>) {
        res.0.push("OrdA observer on_remove");
    }

    #[derive(Component)]
    #[component(on_add = ord_b_hook_on_add, on_insert = ord_b_hook_on_insert, on_replace = ord_b_hook_on_replace, on_remove = ord_b_hook_on_remove)]
    struct OrdB;

    fn ord_b_hook_on_add(mut world: DeferredWorld, _: HookContext) {
        world.resource_mut::<TestVec>().0.push("OrdB hook on_add");
        world.commands().queue(|world: &mut World| {
            world
                .resource_mut::<TestVec>()
                .0
                .push("OrdB command on_add");
        });
    }

    fn ord_b_hook_on_insert(mut world: DeferredWorld, _: HookContext) {
        world
            .resource_mut::<TestVec>()
            .0
            .push("OrdB hook on_insert");
    }

    fn ord_b_hook_on_replace(mut world: DeferredWorld, _: HookContext) {
        world
            .resource_mut::<TestVec>()
            .0
            .push("OrdB hook on_replace");
    }

    fn ord_b_hook_on_remove(mut world: DeferredWorld, _: HookContext) {
        world
            .resource_mut::<TestVec>()
            .0
            .push("OrdB hook on_remove");
    }

    fn ord_b_observer_on_add(_trigger: Trigger<OnAdd, OrdB>, mut res: ResMut<TestVec>) {
        res.0.push("OrdB observer on_add");
    }

    fn ord_b_observer_on_insert(_trigger: Trigger<OnInsert, OrdB>, mut res: ResMut<TestVec>) {
        res.0.push("OrdB observer on_insert");
    }

    fn ord_b_observer_on_replace(_trigger: Trigger<OnReplace, OrdB>, mut res: ResMut<TestVec>) {
        res.0.push("OrdB observer on_replace");
    }

    fn ord_b_observer_on_remove(_trigger: Trigger<OnRemove, OrdB>, mut res: ResMut<TestVec>) {
        res.0.push("OrdB observer on_remove");
    }

    #[test]
    fn command_ordering_is_correct() {
        let mut world = World::new();
        world.insert_resource(TestVec(Vec::new()));
        world.add_observer(ord_a_observer_on_add);
        world.add_observer(ord_a_observer_on_insert);
        world.add_observer(ord_a_observer_on_replace);
        world.add_observer(ord_a_observer_on_remove);
        world.add_observer(ord_b_observer_on_add);
        world.add_observer(ord_b_observer_on_insert);
        world.add_observer(ord_b_observer_on_replace);
        world.add_observer(ord_b_observer_on_remove);
        let _entity = world.spawn(OrdA).id();
        let expected = [
            "OrdA hook on_add", // adds command to insert OrdB
            "OrdA observer on_add",
            "OrdA hook on_insert", // adds command to despawn entity
            "OrdA observer on_insert",
            "OrdB hook on_add", // adds command to just add to this log
            "OrdB observer on_add",
            "OrdB hook on_insert",
            "OrdB observer on_insert",
            "OrdB command on_add", // command added by OrdB hook on_add, needs to run before despawn command
            "OrdA observer on_replace", // start of despawn
            "OrdA hook on_replace",
            "OrdA observer on_remove",
            "OrdA hook on_remove",
            "OrdB observer on_replace",
            "OrdB hook on_replace",
            "OrdB observer on_remove",
            "OrdB hook on_remove",
        ];
        world.flush();
        assert_eq!(world.resource_mut::<TestVec>().0.as_slice(), &expected[..]);
    }

    #[test]
    fn entity_world_mut_clone_and_move_components() {
        #[derive(Component, Clone, PartialEq, Debug)]
        struct A;

        #[derive(Component, Clone, PartialEq, Debug)]
        struct B;

        #[derive(Component, Clone, PartialEq, Debug)]
        struct C(u32);

        #[derive(Component, Clone, PartialEq, Debug, Default)]
        struct D;

        let mut world = World::new();
        let entity_a = world.spawn((A, B, C(5))).id();
        let entity_b = world.spawn((A, C(4))).id();

        world.entity_mut(entity_a).clone_components::<B>(entity_b);
        assert_eq!(world.entity(entity_a).get::<B>(), Some(&B));
        assert_eq!(world.entity(entity_b).get::<B>(), Some(&B));

        world.entity_mut(entity_a).move_components::<C>(entity_b);
        assert_eq!(world.entity(entity_a).get::<C>(), None);
        assert_eq!(world.entity(entity_b).get::<C>(), Some(&C(5)));

        assert_eq!(world.entity(entity_a).get::<A>(), Some(&A));
        assert_eq!(world.entity(entity_b).get::<A>(), Some(&A));
    }

    #[test]
    fn entity_world_mut_clone_with_move_and_require() {
        #[derive(Component, Clone, PartialEq, Debug)]
        #[require(B)]
        struct A;

        #[derive(Component, Clone, PartialEq, Debug, Default)]
        #[require(C(3))]
        struct B;

        #[derive(Component, Clone, PartialEq, Debug, Default)]
        #[require(D)]
        struct C(u32);

        #[derive(Component, Clone, PartialEq, Debug, Default)]
        struct D;

        let mut world = World::new();
        let entity_a = world.spawn(A).id();
        let entity_b = world.spawn_empty().id();

        world.entity_mut(entity_a).clone_with(entity_b, |builder| {
            builder
                .move_components(true)
                .without_required_components(|builder| {
                    builder.deny::<A>();
                });
        });

        assert_eq!(world.entity(entity_a).get::<A>(), Some(&A));
        assert_eq!(world.entity(entity_b).get::<A>(), None);

        assert_eq!(world.entity(entity_a).get::<B>(), None);
        assert_eq!(world.entity(entity_b).get::<B>(), Some(&B));

        assert_eq!(world.entity(entity_a).get::<C>(), None);
        assert_eq!(world.entity(entity_b).get::<C>(), Some(&C(3)));

        assert_eq!(world.entity(entity_a).get::<D>(), None);
        assert_eq!(world.entity(entity_b).get::<D>(), Some(&D));
    }

    #[test]
    fn update_despawned_by_after_observers() {
        let mut world = World::new();

        #[derive(Component)]
        #[component(on_remove = get_tracked)]
        struct C;

        static TRACKED: OnceLock<(MaybeLocation, Tick)> = OnceLock::new();
        fn get_tracked(world: DeferredWorld, HookContext { entity, .. }: HookContext) {
            TRACKED.get_or_init(|| {
                let by = world
                    .entities
                    .entity_get_spawned_or_despawned_by(entity)
                    .map(|l| l.unwrap());
                let at = world
                    .entities
                    .entity_get_spawned_or_despawned_at(entity)
                    .unwrap();
                (by, at)
            });
        }

        #[track_caller]
        fn caller_spawn(world: &mut World) -> (Entity, MaybeLocation, Tick) {
            let caller = MaybeLocation::caller();
            (world.spawn(C).id(), caller, world.change_tick())
        }
        let (entity, spawner, spawn_tick) = caller_spawn(&mut world);

        assert_eq!(
            spawner,
            world
                .entities()
                .entity_get_spawned_or_despawned_by(entity)
                .map(|l| l.unwrap())
        );

        #[track_caller]
        fn caller_despawn(world: &mut World, entity: Entity) -> (MaybeLocation, Tick) {
            world.despawn(entity);
            (MaybeLocation::caller(), world.change_tick())
        }
        let (despawner, despawn_tick) = caller_despawn(&mut world, entity);

        assert_eq!((spawner, spawn_tick), *TRACKED.get().unwrap());
        assert_eq!(
            despawner,
            world
                .entities()
                .entity_get_spawned_or_despawned_by(entity)
                .map(|l| l.unwrap())
        );
        assert_eq!(
            despawn_tick,
            world
                .entities()
                .entity_get_spawned_or_despawned_at(entity)
                .unwrap()
        );
    }

    #[test]
    fn with_component_activates_hooks() {
        use core::sync::atomic::{AtomicBool, AtomicU8, Ordering};

        #[derive(Component, PartialEq, Eq, Debug)]
        #[component(immutable)]
        struct Foo(bool);

        static EXPECTED_VALUE: AtomicBool = AtomicBool::new(false);

        static ADD_COUNT: AtomicU8 = AtomicU8::new(0);
        static REMOVE_COUNT: AtomicU8 = AtomicU8::new(0);
        static REPLACE_COUNT: AtomicU8 = AtomicU8::new(0);
        static INSERT_COUNT: AtomicU8 = AtomicU8::new(0);

        let mut world = World::default();

        world.register_component::<Foo>();
        world
            .register_component_hooks::<Foo>()
            .on_add(|world, context| {
                ADD_COUNT.fetch_add(1, Ordering::Relaxed);

                assert_eq!(
                    world.get(context.entity),
                    Some(&Foo(EXPECTED_VALUE.load(Ordering::Relaxed)))
                );
            })
            .on_remove(|world, context| {
                REMOVE_COUNT.fetch_add(1, Ordering::Relaxed);

                assert_eq!(
                    world.get(context.entity),
                    Some(&Foo(EXPECTED_VALUE.load(Ordering::Relaxed)))
                );
            })
            .on_replace(|world, context| {
                REPLACE_COUNT.fetch_add(1, Ordering::Relaxed);

                assert_eq!(
                    world.get(context.entity),
                    Some(&Foo(EXPECTED_VALUE.load(Ordering::Relaxed)))
                );
            })
            .on_insert(|world, context| {
                INSERT_COUNT.fetch_add(1, Ordering::Relaxed);

                assert_eq!(
                    world.get(context.entity),
                    Some(&Foo(EXPECTED_VALUE.load(Ordering::Relaxed)))
                );
            });

        let entity = world.spawn(Foo(false)).id();

        assert_eq!(ADD_COUNT.load(Ordering::Relaxed), 1);
        assert_eq!(REMOVE_COUNT.load(Ordering::Relaxed), 0);
        assert_eq!(REPLACE_COUNT.load(Ordering::Relaxed), 0);
        assert_eq!(INSERT_COUNT.load(Ordering::Relaxed), 1);

        let mut entity = world.entity_mut(entity);

        let archetype_pointer_before = &raw const *entity.archetype();

        assert_eq!(entity.get::<Foo>(), Some(&Foo(false)));

        entity.modify_component(|foo: &mut Foo| {
            foo.0 = true;
            EXPECTED_VALUE.store(foo.0, Ordering::Relaxed);
        });

        let archetype_pointer_after = &raw const *entity.archetype();

        assert_eq!(entity.get::<Foo>(), Some(&Foo(true)));

        assert_eq!(ADD_COUNT.load(Ordering::Relaxed), 1);
        assert_eq!(REMOVE_COUNT.load(Ordering::Relaxed), 0);
        assert_eq!(REPLACE_COUNT.load(Ordering::Relaxed), 1);
        assert_eq!(INSERT_COUNT.load(Ordering::Relaxed), 2);

        assert_eq!(archetype_pointer_before, archetype_pointer_after);
    }

    #[test]
    fn bundle_remove_only_triggers_for_present_components() {
        let mut world = World::default();

        #[derive(Component)]
        struct A;

        #[derive(Component)]
        struct B;

        #[derive(Resource, PartialEq, Eq, Debug)]
        struct Tracker {
            a: bool,
            b: bool,
        }

        world.insert_resource(Tracker { a: false, b: false });
        let entity = world.spawn(A).id();

        world.add_observer(|_: Trigger<OnRemove, A>, mut tracker: ResMut<Tracker>| {
            tracker.a = true;
        });
        world.add_observer(|_: Trigger<OnRemove, B>, mut tracker: ResMut<Tracker>| {
            tracker.b = true;
        });

        world.entity_mut(entity).remove::<(A, B)>();

        assert_eq!(
            world.resource::<Tracker>(),
            &Tracker {
                a: true,
                // The entity didn't have a B component, so it should not have been triggered.
                b: false,
            }
        );
    }
}<|MERGE_RESOLUTION|>--- conflicted
+++ resolved
@@ -15,14 +15,8 @@
     },
     event::Event,
     observer::Observer,
-<<<<<<< HEAD
-    query::{Access, ReadOnlyQueryData, ReleaseStateQueryData},
-    relationship::RelationshipInsertHookMode,
-    removal_detection::RemovedComponentEvents,
-=======
-    query::{Access, DebugCheckedUnwrap, ReadOnlyQueryData},
+    query::{Access, DebugCheckedUnwrap, ReadOnlyQueryData, ReleaseStateQueryData},
     relationship::RelationshipHookMode,
->>>>>>> 06bb57c3
     resource::Resource,
     system::IntoObserverSystem,
     world::{
