--- conflicted
+++ resolved
@@ -2784,11 +2784,7 @@
 #[cfg(test)]
 mod tests {
     use bevy_ptr::OwningPtr;
-<<<<<<< HEAD
     use core::panic::AssertUnwindSafe;
-=======
-    use std::panic::AssertUnwindSafe;
->>>>>>> 5fcbdc13
 
     use crate::{
         self as bevy_ecs,
