--- conflicted
+++ resolved
@@ -63,7 +63,7 @@
     }
 
     #[inline]
-    pub fn get<T: Component>(&self) -> Option<&T> {
+    pub fn get<T: Component>(&self) -> Option<&'w T> {
         // SAFE: entity location is valid and returned component is of type T
         unsafe { get(self.world, self.entity, self.location) }
     }
@@ -150,44 +150,18 @@
     }
 
     #[inline]
-<<<<<<< HEAD
-    pub fn get<T: Component>(&self) -> Option<&T> {
-        // SAFE: entity location is valid and returned component is of type T
-        unsafe { get(self.world, self.entity, self.location) }
-=======
     pub fn get<T: Component>(&self) -> Option<&'_ T> {
         // SAFE: lifetimes enforce correct usage of returned borrow
-        unsafe { self.get_unchecked::<T>() }
->>>>>>> 193e8c4a
+        unsafe {
+            get_component_with_type(self.world, TypeId::of::<T>(), self.entity, self.location)
+                .map(|value| value.deref::<T>())
+        }
     }
 
     #[inline]
     pub fn get_mut<T: Component>(&mut self) -> Option<Mut<'_, T>> {
-<<<<<<< HEAD
-        // SAFE: world access is unique, entity location is valid, and returned component is of type
-        // T
-        unsafe { get_mut(self.world, self.entity, self.location) }
-=======
         // SAFE: world access is unique, and lifetimes enforce correct usage of returned borrow
         unsafe { self.get_unchecked_mut::<T>() }
-    }
-
-    /// Gets an immutable reference to the component of type `T` associated with
-    /// this entity without ensuring there are no unique borrows active and without
-    /// ensuring that the returned reference will stay valid.
-    ///
-    /// # Safety
-    ///
-    /// - The returned reference must never alias a mutable borrow of this component.
-    /// - The returned reference must not be used after this component is moved which
-    ///   may happen from **any** `insert_component`, `remove_component` or `despawn`
-    ///   operation on this world (non-exhaustive list).
-    #[inline]
-    pub unsafe fn get_unchecked<T: Component>(&self) -> Option<&'w T> {
-        // SAFE: entity location is valid and returned component is of type T
-        get_component_with_type(self.world, TypeId::of::<T>(), self.entity, self.location)
-            .map(|value| &*value.cast::<T>())
->>>>>>> 193e8c4a
     }
 
     /// Gets a mutable reference to the component of type `T` associated with
