use crate::{
    archetype::{Archetype, ArchetypeId, Archetypes},
    bundle::{Bundle, BundleInfo},
    change_detection::{MutUntyped, TicksMut},
    component::{
        Component, ComponentId, ComponentStorage, ComponentTicks, Components, StorageType,
    },
    entity::{Entities, Entity, EntityLocation},
    storage::{SparseSet, Storages},
    world::{Mut, World},
};
use bevy_ptr::{OwningPtr, Ptr};
use bevy_utils::tracing::debug;
use std::any::TypeId;

use super::unsafe_world_cell::UnsafeWorldCellEntityRef;

/// A read-only reference to a particular [`Entity`] and all of its components
#[derive(Copy, Clone)]
pub struct EntityRef<'w> {
    world: &'w World,
    entity: Entity,
    location: EntityLocation,
}

impl<'w> EntityRef<'w> {
    /// # Safety
    ///
    ///  - `entity` must be valid for `world`: the generation should match that of the entity at the same index.
    ///  - `location` must be sourced from `world`'s `Entities` and must exactly match the location for `entity`
    ///
    ///  The above is trivially satisfied if `location` was sourced from `world.entities().get(entity)`.
    #[inline]
    pub(crate) unsafe fn new(world: &'w World, entity: Entity, location: EntityLocation) -> Self {
        debug_assert!(world.entities().contains(entity));
        debug_assert_eq!(world.entities().get(entity), Some(location));

        Self {
            world,
            entity,
            location,
        }
    }

    fn as_unsafe_world_cell_readonly(&self) -> UnsafeWorldCellEntityRef<'w> {
        UnsafeWorldCellEntityRef::new(
            self.world.as_unsafe_world_cell_readonly(),
            self.entity,
            self.location,
        )
    }

    #[inline]
    #[must_use = "Omit the .id() call if you do not need to store the `Entity` identifier."]
    pub fn id(&self) -> Entity {
        self.entity
    }

    #[inline]
    pub fn location(&self) -> EntityLocation {
        self.location
    }

    #[inline]
    pub fn archetype(&self) -> &Archetype {
        &self.world.archetypes[self.location.archetype_id]
    }

    #[inline]
    pub fn world(&self) -> &'w World {
        self.world
    }

    #[inline]
    pub fn contains<T: Component>(&self) -> bool {
        self.contains_type_id(TypeId::of::<T>())
    }

    #[inline]
    pub fn contains_id(&self, component_id: ComponentId) -> bool {
        contains_component_with_id(self.world, component_id, self.location)
    }

    #[inline]
    pub fn contains_type_id(&self, type_id: TypeId) -> bool {
        contains_component_with_type(self.world, type_id, self.location)
    }

    #[inline]
    pub fn get<T: Component>(&self) -> Option<&'w T> {
        // SAFETY: &self implies shared access for duration of returned value
        unsafe { self.as_unsafe_world_cell_readonly().get::<T>() }
    }

    /// Retrieves the change ticks for the given component. This can be useful for implementing change
    /// detection in custom runtimes.
    #[inline]
    pub fn get_change_ticks<T: Component>(&self) -> Option<ComponentTicks> {
        // SAFETY: &self implies shared access
        unsafe { self.as_unsafe_world_cell_readonly().get_change_ticks::<T>() }
    }

    /// Retrieves the change ticks for the given [`ComponentId`]. This can be useful for implementing change
    /// detection in custom runtimes.
    ///
    /// **You should prefer to use the typed API [`EntityRef::get_change_ticks`] where possible and only
    /// use this in cases where the actual component types are not known at
    /// compile time.**
    #[inline]
    pub fn get_change_ticks_by_id(&self, component_id: ComponentId) -> Option<ComponentTicks> {
        // SAFETY: &self implies shared access
        unsafe {
            self.as_unsafe_world_cell_readonly()
                .get_change_ticks_by_id(component_id)
        }
    }
}

impl<'w> EntityRef<'w> {
    /// Gets the component of the given [`ComponentId`] from the entity.
    ///
    /// **You should prefer to use the typed API where possible and only
    /// use this in cases where the actual component types are not known at
    /// compile time.**
    ///
    /// Unlike [`EntityRef::get`], this returns a raw pointer to the component,
    /// which is only valid while the `'w` borrow of the lifetime is active.
    #[inline]
    pub fn get_by_id(&self, component_id: ComponentId) -> Option<Ptr<'w>> {
        // SAFETY: &self implies shared access for duration of returned value
        unsafe { self.as_unsafe_world_cell_readonly().get_by_id(component_id) }
    }
}

impl<'w> From<EntityMut<'w>> for EntityRef<'w> {
    fn from(entity_mut: EntityMut<'w>) -> EntityRef<'w> {
        // SAFETY: the safety invariants on EntityMut and EntityRef are identical
        // and EntityMut is promised to be valid by construction.
        unsafe { EntityRef::new(entity_mut.world, entity_mut.entity, entity_mut.location) }
    }
}

/// A mutable reference to a particular [`Entity`] and all of its components
pub struct EntityMut<'w> {
    world: &'w mut World,
    entity: Entity,
    location: EntityLocation,
}

impl<'w> EntityMut<'w> {
    fn as_unsafe_world_cell_readonly(&self) -> UnsafeWorldCellEntityRef<'_> {
        UnsafeWorldCellEntityRef::new(
            self.world.as_unsafe_world_cell_readonly(),
            self.entity,
            self.location,
        )
    }
    fn as_unsafe_world_cell(&mut self) -> UnsafeWorldCellEntityRef<'_> {
        UnsafeWorldCellEntityRef::new(
            self.world.as_unsafe_world_cell(),
            self.entity,
            self.location,
        )
    }

    /// # Safety
    ///
    ///  - `entity` must be valid for `world`: the generation should match that of the entity at the same index.
    ///  - `location` must be sourced from `world`'s `Entities` and must exactly match the location for `entity`
    ///
    ///  The above is trivially satisfied if `location` was sourced from `world.entities().get(entity)`.
    #[inline]
    pub(crate) unsafe fn new(
        world: &'w mut World,
        entity: Entity,
        location: EntityLocation,
    ) -> Self {
        debug_assert!(world.entities().contains(entity));
        debug_assert_eq!(world.entities().get(entity), Some(location));

        EntityMut {
            world,
            entity,
            location,
        }
    }

    #[inline]
    #[must_use = "Omit the .id() call if you do not need to store the `Entity` identifier."]
    pub fn id(&self) -> Entity {
        self.entity
    }

    #[inline]
    pub fn location(&self) -> EntityLocation {
        self.location
    }

    #[inline]
    pub fn archetype(&self) -> &Archetype {
        &self.world.archetypes[self.location.archetype_id]
    }

    #[inline]
    pub fn contains<T: Component>(&self) -> bool {
        self.contains_type_id(TypeId::of::<T>())
    }

    #[inline]
    pub fn contains_id(&self, component_id: ComponentId) -> bool {
        contains_component_with_id(self.world, component_id, self.location)
    }

    #[inline]
    pub fn contains_type_id(&self, type_id: TypeId) -> bool {
        contains_component_with_type(self.world, type_id, self.location)
    }

    #[inline]
    pub fn get<T: Component>(&self) -> Option<&'_ T> {
        // SAFETY: &self implies shared access for duration of returned value
        unsafe { self.as_unsafe_world_cell_readonly().get::<T>() }
    }

    #[inline]
    pub fn get_mut<T: Component>(&mut self) -> Option<Mut<'_, T>> {
        // SAFETY: &mut self implies exclusive access for duration of returned value
        unsafe { self.as_unsafe_world_cell().get_mut() }
    }

    /// Retrieves the change ticks for the given component. This can be useful for implementing change
    /// detection in custom runtimes.
    #[inline]
    pub fn get_change_ticks<T: Component>(&self) -> Option<ComponentTicks> {
        // SAFETY: &self implies shared access
        unsafe { self.as_unsafe_world_cell_readonly().get_change_ticks::<T>() }
    }

    /// Retrieves the change ticks for the given [`ComponentId`]. This can be useful for implementing change
    /// detection in custom runtimes.
    ///
    /// **You should prefer to use the typed API [`EntityMut::get_change_ticks`] where possible and only
    /// use this in cases where the actual component types are not known at
    /// compile time.**
    #[inline]
    pub fn get_change_ticks_by_id(&self, component_id: ComponentId) -> Option<ComponentTicks> {
        // SAFETY: &self implies shared access
        unsafe {
            self.as_unsafe_world_cell_readonly()
                .get_change_ticks_by_id(component_id)
        }
    }

    /// Adds a [`Bundle`] of components to the entity.
    ///
    /// This will overwrite any previous value(s) of the same component type.
    pub fn insert<T: Bundle>(&mut self, bundle: T) -> &mut Self {
        let change_tick = self.world.change_tick();
        let bundle_info = self
            .world
            .bundles
            .init_info::<T>(&mut self.world.components, &mut self.world.storages);
        let mut bundle_inserter = bundle_info.get_bundle_inserter(
            &mut self.world.entities,
            &mut self.world.archetypes,
            &mut self.world.components,
            &mut self.world.storages,
            self.location.archetype_id,
            change_tick,
        );
        // SAFETY: location matches current entity. `T` matches `bundle_info`
        unsafe {
            self.location = bundle_inserter.insert(self.entity, self.location, bundle);
        }

        self
    }

    // TODO: move to BundleInfo
    /// Removes a [`Bundle`] of components from the entity and returns the bundle.
    ///
    /// Returns `None` if the entity does not contain the bundle.
    pub fn remove<T: Bundle>(&mut self) -> Option<T> {
        let archetypes = &mut self.world.archetypes;
        let storages = &mut self.world.storages;
        let components = &mut self.world.components;
        let entities = &mut self.world.entities;
        let removed_components = &mut self.world.removed_components;

        let bundle_info = self.world.bundles.init_info::<T>(components, storages);
        let old_location = self.location;
        // SAFETY: `archetype_id` exists because it is referenced in the old `EntityLocation` which is valid,
        // components exist in `bundle_info` because `Bundles::init_info` initializes a `BundleInfo` containing all components of the bundle type `T`
        let new_archetype_id = unsafe {
            remove_bundle_from_archetype(
                archetypes,
                storages,
                components,
                old_location.archetype_id,
                bundle_info,
                false,
            )?
        };

        if new_archetype_id == old_location.archetype_id {
            return None;
        }

        let mut bundle_components = bundle_info.component_ids.iter().cloned();
        let entity = self.entity;
        // SAFETY: bundle components are iterated in order, which guarantees that the component type
        // matches
        let result = unsafe {
            T::from_components(storages, &mut |storages| {
                let component_id = bundle_components.next().unwrap();
                // SAFETY:
                // - entity location is valid
                // - table row is removed below, without dropping the contents
                // - `components` comes from the same world as `storages`
                take_component(
                    storages,
                    components,
                    removed_components,
                    component_id,
                    entity,
                    old_location,
                )
            })
        };

        #[allow(clippy::undocumented_unsafe_blocks)] // TODO: document why this is safe
        unsafe {
            Self::move_entity_from_remove::<false>(
                entity,
                &mut self.location,
                old_location.archetype_id,
                old_location,
                entities,
                archetypes,
                storages,
                new_archetype_id,
            );
        }

        Some(result)
    }

    /// Safety: `new_archetype_id` must have the same or a subset of the components
    /// in `old_archetype_id`. Probably more safety stuff too, audit a call to
    /// this fn as if the code here was written inline
    ///
    /// when DROP is true removed components will be dropped otherwise they will be forgotten
    ///
    // We use a const generic here so that we are less reliant on
    // inlining for rustc to optimize out the `match DROP`
    #[allow(clippy::too_many_arguments)]
    unsafe fn move_entity_from_remove<const DROP: bool>(
        entity: Entity,
        self_location: &mut EntityLocation,
        old_archetype_id: ArchetypeId,
        old_location: EntityLocation,
        entities: &mut Entities,
        archetypes: &mut Archetypes,
        storages: &mut Storages,
        new_archetype_id: ArchetypeId,
    ) {
        let old_archetype = &mut archetypes[old_archetype_id];
        let remove_result = old_archetype.swap_remove(old_location.archetype_row);
        if let Some(swapped_entity) = remove_result.swapped_entity {
            entities.set(swapped_entity.index(), old_location);
        }
        let old_table_row = remove_result.table_row;
        let old_table_id = old_archetype.table_id();
        let new_archetype = &mut archetypes[new_archetype_id];

        let new_location = if old_table_id == new_archetype.table_id() {
            new_archetype.allocate(entity, old_table_row)
        } else {
            let (old_table, new_table) = storages
                .tables
                .get_2_mut(old_table_id, new_archetype.table_id());

            // SAFETY: old_table_row exists
            let move_result = if DROP {
                old_table.move_to_and_drop_missing_unchecked(old_table_row, new_table)
            } else {
                old_table.move_to_and_forget_missing_unchecked(old_table_row, new_table)
            };

            // SAFETY: move_result.new_row is a valid position in new_archetype's table
            let new_location = new_archetype.allocate(entity, move_result.new_row);

            // if an entity was moved into this entity's table spot, update its table row
            if let Some(swapped_entity) = move_result.swapped_entity {
                let swapped_location = entities.get(swapped_entity).unwrap();
                archetypes[swapped_location.archetype_id]
                    .set_entity_table_row(swapped_location.archetype_row, old_table_row);
            }

            new_location
        };

        *self_location = new_location;
        // SAFETY: The entity is valid and has been moved to the new location already.
        entities.set(entity.index(), new_location);
    }

    // TODO: move to BundleInfo
    /// Remove any components in the bundle that the entity has.
    pub fn remove_intersection<T: Bundle>(&mut self) {
        let archetypes = &mut self.world.archetypes;
        let storages = &mut self.world.storages;
        let components = &mut self.world.components;
        let entities = &mut self.world.entities;
        let removed_components = &mut self.world.removed_components;

        let bundle_info = self.world.bundles.init_info::<T>(components, storages);
        let old_location = self.location;

        // SAFETY: `archetype_id` exists because it is referenced in the old `EntityLocation` which is valid,
        // components exist in `bundle_info` because `Bundles::init_info` initializes a `BundleInfo` containing all components of the bundle type `T`
        let new_archetype_id = unsafe {
            remove_bundle_from_archetype(
                archetypes,
                storages,
                components,
                old_location.archetype_id,
                bundle_info,
                true,
            )
            .expect("intersections should always return a result")
        };

        if new_archetype_id == old_location.archetype_id {
            return;
        }

        let old_archetype = &mut archetypes[old_location.archetype_id];
        let entity = self.entity;
        for component_id in bundle_info.component_ids.iter().cloned() {
            if old_archetype.contains(component_id) {
                removed_components
                    .get_or_insert_with(component_id, Vec::new)
                    .push(entity);

                // Make sure to drop components stored in sparse sets.
                // Dense components are dropped later in `move_to_and_drop_missing_unchecked`.
                if let Some(StorageType::SparseSet) = old_archetype.get_storage_type(component_id) {
                    storages
                        .sparse_sets
                        .get_mut(component_id)
                        .unwrap()
                        .remove(entity);
                }
            }
        }

        #[allow(clippy::undocumented_unsafe_blocks)] // TODO: document why this is safe
        unsafe {
            Self::move_entity_from_remove::<true>(
                entity,
                &mut self.location,
                old_location.archetype_id,
                old_location,
                entities,
                archetypes,
                storages,
                new_archetype_id,
            );
        }
    }

    pub fn despawn(self) {
        debug!("Despawning entity {:?}", self.entity);
        let world = self.world;
        world.flush();
        let location = world
            .entities
            .free(self.entity)
            .expect("entity should exist at this point.");
        let table_row;
        let moved_entity;
        {
            let archetype = &mut world.archetypes[location.archetype_id];
            for component_id in archetype.components() {
                let removed_components = world
                    .removed_components
                    .get_or_insert_with(component_id, Vec::new);
                removed_components.push(self.entity);
            }
            let remove_result = archetype.swap_remove(location.archetype_row);
            if let Some(swapped_entity) = remove_result.swapped_entity {
                // SAFETY: swapped_entity is valid and the swapped entity's components are
                // moved to the new location immediately after.
                unsafe {
                    world.entities.set(swapped_entity.index(), location);
                }
            }
            table_row = remove_result.table_row;

            for component_id in archetype.sparse_set_components() {
                let sparse_set = world.storages.sparse_sets.get_mut(component_id).unwrap();
                sparse_set.remove(self.entity);
            }
            // SAFETY: table rows stored in archetypes always exist
            moved_entity = unsafe {
                world.storages.tables[archetype.table_id()].swap_remove_unchecked(table_row)
            };
        };

        if let Some(moved_entity) = moved_entity {
            let moved_location = world.entities.get(moved_entity).unwrap();
            world.archetypes[moved_location.archetype_id]
                .set_entity_table_row(moved_location.archetype_row, table_row);
        }
    }

    #[inline]
    pub fn world(&self) -> &World {
        self.world
    }

    /// Returns this `EntityMut`'s world.
    ///
    /// See [`EntityMut::world_scope`] or [`EntityMut::into_world_mut`] for a safe alternative.
    ///
    /// # Safety
    /// Caller must not modify the world in a way that changes the current entity's location
    /// If the caller _does_ do something that could change the location, `self.update_location()`
    /// must be called before using any other methods on this [`EntityMut`].
    #[inline]
    pub unsafe fn world_mut(&mut self) -> &mut World {
        self.world
    }

    /// Return this `EntityMut`'s [`World`], consuming itself.
    #[inline]
    pub fn into_world_mut(self) -> &'w mut World {
        self.world
    }

    /// Gives mutable access to this `EntityMut`'s [`World`] in a temporary scope.
<<<<<<< HEAD
    pub fn world_scope(&mut self, f: impl FnOnce(&mut World)) {
        // Erase the lifetime of self, so we can get around the borrow checker.
        let this_ptr = self as *mut Self;

        // Update the stored `EntityLocation` for this instance.
        // This will get called at the end of this scope, even if the closure `f` unwinds.
        let _cleanup_guard = bevy_utils::OnDrop::new(move || {
            // SAFETY:
            // - When this closure gets called at the end of the outer scope,
            //   then any other mutable references to `this_ptr` will have been released,
            //   which ensures that this will not alias.
            // - The pointer must otherwise be safe to dereference, since it was obtained
            //   from a mutable reference.
            let this = unsafe { &mut *this_ptr };
            this.update_location();
        });

        f(self.world);
=======
    /// This is a safe alternative to using [`Self::world_mut`].
    ///
    /// # Examples
    ///
    /// ```
    /// # use bevy_ecs::prelude::*;
    /// #[derive(Resource, Default, Clone, Copy)]
    /// struct R(u32);
    ///
    /// # let mut world = World::new();
    /// # world.init_resource::<R>();
    /// # let mut entity = world.spawn_empty();
    /// // This closure gives us temporary access to the world.
    /// let new_r = entity.world_scope(|world: &mut World| {
    ///     // Mutate the world while we have access to it.
    ///     let mut r = world.resource_mut::<R>();
    ///     r.0 += 1;
    ///     
    ///     // Return a value from the world before giving it back to the `EntityMut`.
    ///     *r
    /// });
    /// # assert_eq!(new_r.0, 1);
    /// ```
    pub fn world_scope<U>(&mut self, f: impl FnOnce(&mut World) -> U) -> U {
        let val = f(self.world);
        self.update_location();
        val
>>>>>>> 9ffba9bb
    }

    /// Updates the internal entity location to match the current location in the internal
    /// [`World`]. This is only needed if the user called [`EntityMut::world`], which enables the
    /// location to change.
    pub fn update_location(&mut self) {
        self.location = self.world.entities().get(self.entity).unwrap();
    }
}

impl<'w> EntityMut<'w> {
    /// Gets the component of the given [`ComponentId`] from the entity.
    ///
    /// **You should prefer to use the typed API [`EntityMut::get`] where possible and only
    /// use this in cases where the actual component types are not known at
    /// compile time.**
    ///
    /// Unlike [`EntityMut::get`], this returns a raw pointer to the component,
    /// which is only valid while the [`EntityMut`] is alive.
    #[inline]
    pub fn get_by_id(&self, component_id: ComponentId) -> Option<Ptr<'_>> {
        let info = self.world.components().get_info(component_id)?;
        // SAFETY:
        // - entity_location is valid
        // - component_id is valid as checked by the line above
        // - the storage type is accurate as checked by the fetched ComponentInfo
        unsafe {
            self.world.get_component(
                component_id,
                info.storage_type(),
                self.entity,
                self.location,
            )
        }
    }

    /// Gets a [`MutUntyped`] of the component of the given [`ComponentId`] from the entity.
    ///
    /// **You should prefer to use the typed API [`EntityMut::get_mut`] where possible and only
    /// use this in cases where the actual component types are not known at
    /// compile time.**
    ///
    /// Unlike [`EntityMut::get_mut`], this returns a raw pointer to the component,
    /// which is only valid while the [`EntityMut`] is alive.
    #[inline]
    pub fn get_mut_by_id(&mut self, component_id: ComponentId) -> Option<MutUntyped<'_>> {
        self.world.components().get_info(component_id)?;
        // SAFETY: entity_location is valid, component_id is valid as checked by the line above
        unsafe { get_mut_by_id(self.world, self.entity, self.location, component_id) }
    }
}

pub(crate) fn contains_component_with_type(
    world: &World,
    type_id: TypeId,
    location: EntityLocation,
) -> bool {
    if let Some(component_id) = world.components.get_id(type_id) {
        contains_component_with_id(world, component_id, location)
    } else {
        false
    }
}

pub(crate) fn contains_component_with_id(
    world: &World,
    component_id: ComponentId,
    location: EntityLocation,
) -> bool {
    world.archetypes[location.archetype_id].contains(component_id)
}

/// Removes a bundle from the given archetype and returns the resulting archetype (or None if the
/// removal was invalid). in the event that adding the given bundle does not result in an Archetype
/// change. Results are cached in the Archetype Graph to avoid redundant work.
/// if `intersection` is false, attempting to remove a bundle with components _not_ contained in the
/// current archetype will fail, returning None. if `intersection` is true, components in the bundle
/// but not in the current archetype will be ignored
///
/// # Safety
/// `archetype_id` must exist and components in `bundle_info` must exist
unsafe fn remove_bundle_from_archetype(
    archetypes: &mut Archetypes,
    storages: &mut Storages,
    components: &mut Components,
    archetype_id: ArchetypeId,
    bundle_info: &BundleInfo,
    intersection: bool,
) -> Option<ArchetypeId> {
    // check the archetype graph to see if the Bundle has been removed from this archetype in the
    // past
    let remove_bundle_result = {
        let current_archetype = &mut archetypes[archetype_id];
        if intersection {
            current_archetype
                .edges()
                .get_remove_bundle_intersection(bundle_info.id)
        } else {
            current_archetype.edges().get_remove_bundle(bundle_info.id)
        }
    };
    let result = if let Some(result) = remove_bundle_result {
        // this Bundle removal result is cached. just return that!
        result
    } else {
        let mut next_table_components;
        let mut next_sparse_set_components;
        let next_table_id;
        {
            let current_archetype = &mut archetypes[archetype_id];
            let mut removed_table_components = Vec::new();
            let mut removed_sparse_set_components = Vec::new();
            for component_id in bundle_info.component_ids.iter().cloned() {
                if current_archetype.contains(component_id) {
                    // SAFETY: bundle components were already initialized by bundles.get_info
                    let component_info = components.get_info_unchecked(component_id);
                    match component_info.storage_type() {
                        StorageType::Table => removed_table_components.push(component_id),
                        StorageType::SparseSet => removed_sparse_set_components.push(component_id),
                    }
                } else if !intersection {
                    // a component in the bundle was not present in the entity's archetype, so this
                    // removal is invalid cache the result in the archetype
                    // graph
                    current_archetype
                        .edges_mut()
                        .insert_remove_bundle(bundle_info.id, None);
                    return None;
                }
            }

            // sort removed components so we can do an efficient "sorted remove". archetype
            // components are already sorted
            removed_table_components.sort();
            removed_sparse_set_components.sort();
            next_table_components = current_archetype.table_components().collect();
            next_sparse_set_components = current_archetype.sparse_set_components().collect();
            sorted_remove(&mut next_table_components, &removed_table_components);
            sorted_remove(
                &mut next_sparse_set_components,
                &removed_sparse_set_components,
            );

            next_table_id = if removed_table_components.is_empty() {
                current_archetype.table_id()
            } else {
                // SAFETY: all components in next_table_components exist
                storages
                    .tables
                    .get_id_or_insert(&next_table_components, components)
            };
        }

        let new_archetype_id = archetypes.get_id_or_insert(
            next_table_id,
            next_table_components,
            next_sparse_set_components,
        );
        Some(new_archetype_id)
    };
    let current_archetype = &mut archetypes[archetype_id];
    // cache the result in an edge
    if intersection {
        current_archetype
            .edges_mut()
            .insert_remove_bundle_intersection(bundle_info.id, result);
    } else {
        current_archetype
            .edges_mut()
            .insert_remove_bundle(bundle_info.id, result);
    }
    result
}

fn sorted_remove<T: Eq + Ord + Copy>(source: &mut Vec<T>, remove: &[T]) {
    let mut remove_index = 0;
    source.retain(|value| {
        while remove_index < remove.len() && *value > remove[remove_index] {
            remove_index += 1;
        }

        if remove_index < remove.len() {
            *value != remove[remove_index]
        } else {
            true
        }
    });
}

// SAFETY: EntityLocation must be valid
#[inline]
pub(crate) unsafe fn get_mut<T: Component>(
    world: &mut World,
    entity: Entity,
    location: EntityLocation,
) -> Option<Mut<'_, T>> {
    let change_tick = world.change_tick();
    let last_change_tick = world.last_change_tick();
    // SAFETY:
    // - world access is unique
    // - entity location is valid
    // - returned component is of type T
    world
        .get_component_and_ticks_with_type(
            TypeId::of::<T>(),
            T::Storage::STORAGE_TYPE,
            entity,
            location,
        )
        .map(|(value, ticks)| Mut {
            // SAFETY:
            // - world access is unique and ties world lifetime to `Mut` lifetime
            // - `value` is of type `T`
            value: value.assert_unique().deref_mut::<T>(),
            ticks: TicksMut::from_tick_cells(ticks, last_change_tick, change_tick),
        })
}

// SAFETY: EntityLocation must be valid, component_id must be valid
#[inline]
pub(crate) unsafe fn get_mut_by_id(
    world: &mut World,
    entity: Entity,
    location: EntityLocation,
    component_id: ComponentId,
) -> Option<MutUntyped<'_>> {
    let change_tick = world.change_tick();
    // SAFETY: component_id is valid
    let info = world.components.get_info_unchecked(component_id);
    // SAFETY:
    // - world access is unique
    // - entity location is valid
    // - returned component is of type T
    world
        .get_component_and_ticks(component_id, info.storage_type(), entity, location)
        .map(|(value, ticks)| MutUntyped {
            // SAFETY: world access is unique and ties world lifetime to `MutUntyped` lifetime
            value: value.assert_unique(),
            ticks: TicksMut::from_tick_cells(ticks, world.last_change_tick(), change_tick),
        })
}

/// Moves component data out of storage.
///
/// This function leaves the underlying memory unchanged, but the component behind
/// returned pointer is semantically owned by the caller and will not be dropped in its original location.
/// Caller is responsible to drop component data behind returned pointer.
///
/// # Safety
/// - `location.table_row` must be in bounds of column of component id `component_id`
/// - `component_id` must be valid
/// - `components` must come from the same world as `self`
/// - The relevant table row **must be removed** by the caller once all components are taken, without dropping the value
#[inline]
pub(crate) unsafe fn take_component<'a>(
    storages: &'a mut Storages,
    components: &Components,
    removed_components: &mut SparseSet<ComponentId, Vec<Entity>>,
    component_id: ComponentId,
    entity: Entity,
    location: EntityLocation,
) -> OwningPtr<'a> {
    // SAFETY: caller promises component_id to be valid
    let component_info = components.get_info_unchecked(component_id);
    let removed_components = removed_components.get_or_insert_with(component_id, Vec::new);
    removed_components.push(entity);
    match component_info.storage_type() {
        StorageType::Table => {
            let table = &mut storages.tables[location.table_id];
            let components = table.get_column_mut(component_id).unwrap();
            // SAFETY:
            // - archetypes only store valid table_rows
            // - index is in bounds as promised by caller
            // - promote is safe because the caller promises to remove the table row without dropping it immediately afterwards
            components
                .get_data_unchecked_mut(location.table_row)
                .promote()
        }
        StorageType::SparseSet => storages
            .sparse_sets
            .get_mut(component_id)
            .unwrap()
            .remove_and_forget(entity)
            .unwrap(),
    }
}

#[cfg(test)]
mod tests {
    use std::panic::AssertUnwindSafe;

    use crate as bevy_ecs;
    use crate::component::ComponentId;
    use crate::prelude::*; // for the `#[derive(Component)]`

    #[test]
    fn sorted_remove() {
        let mut a = vec![1, 2, 3, 4, 5, 6, 7];
        let b = vec![1, 2, 3, 5, 7];
        super::sorted_remove(&mut a, &b);

        assert_eq!(a, vec![4, 6]);

        let mut a = vec![1];
        let b = vec![1];
        super::sorted_remove(&mut a, &b);

        assert_eq!(a, vec![]);

        let mut a = vec![1];
        let b = vec![2];
        super::sorted_remove(&mut a, &b);

        assert_eq!(a, vec![1]);
    }

    #[derive(Component)]
    struct TestComponent(u32);

    #[test]
    fn entity_ref_get_by_id() {
        let mut world = World::new();
        let entity = world.spawn(TestComponent(42)).id();
        let component_id = world
            .components()
            .get_id(std::any::TypeId::of::<TestComponent>())
            .unwrap();

        let entity = world.entity(entity);
        let test_component = entity.get_by_id(component_id).unwrap();
        // SAFETY: points to a valid `TestComponent`
        let test_component = unsafe { test_component.deref::<TestComponent>() };

        assert_eq!(test_component.0, 42);
    }

    #[test]
    fn entity_mut_get_by_id() {
        let mut world = World::new();
        let entity = world.spawn(TestComponent(42)).id();
        let component_id = world
            .components()
            .get_id(std::any::TypeId::of::<TestComponent>())
            .unwrap();

        let mut entity_mut = world.entity_mut(entity);
        let mut test_component = entity_mut.get_mut_by_id(component_id).unwrap();
        {
            test_component.set_changed();
            let test_component =
                // SAFETY: `test_component` has unique access of the `EntityMut` and is not used afterwards
                unsafe { test_component.into_inner().deref_mut::<TestComponent>() };
            test_component.0 = 43;
        }

        let entity = world.entity(entity);
        let test_component = entity.get_by_id(component_id).unwrap();
        // SAFETY: `TestComponent` is the correct component type
        let test_component = unsafe { test_component.deref::<TestComponent>() };

        assert_eq!(test_component.0, 43);
    }

    #[test]
    fn entity_ref_get_by_id_invalid_component_id() {
        let invalid_component_id = ComponentId::new(usize::MAX);

        let mut world = World::new();
        let entity = world.spawn_empty().id();
        let entity = world.entity(entity);
        assert!(entity.get_by_id(invalid_component_id).is_none());
    }

    #[test]
    fn entity_mut_get_by_id_invalid_component_id() {
        let invalid_component_id = ComponentId::new(usize::MAX);

        let mut world = World::new();
        let mut entity = world.spawn_empty();
        assert!(entity.get_by_id(invalid_component_id).is_none());
        assert!(entity.get_mut_by_id(invalid_component_id).is_none());
    }

    #[test]
    fn entity_mut_world_scope_panic() {
        let mut world = World::new();

        let mut entity = world.spawn_empty();
        let id = entity.id();
        let res = std::panic::catch_unwind(AssertUnwindSafe(|| {
            entity.world_scope(|w| {
                // Change the entity's `EnityLocation`, which invalidates the original `EntityMut`.
                // This will get updated at the end of the scope.
                w.entity_mut(id).insert(TestComponent(0));

                // Ensure that the entity location still gets updated even in case of a panic.
                panic!()
            });
        }));
        assert!(res.is_err());

        // If the `EntityLocation` has not been updated, this will cause UB.
        entity.insert(TestComponent(0));
    }
}<|MERGE_RESOLUTION|>--- conflicted
+++ resolved
@@ -540,26 +540,6 @@
     }
 
     /// Gives mutable access to this `EntityMut`'s [`World`] in a temporary scope.
-<<<<<<< HEAD
-    pub fn world_scope(&mut self, f: impl FnOnce(&mut World)) {
-        // Erase the lifetime of self, so we can get around the borrow checker.
-        let this_ptr = self as *mut Self;
-
-        // Update the stored `EntityLocation` for this instance.
-        // This will get called at the end of this scope, even if the closure `f` unwinds.
-        let _cleanup_guard = bevy_utils::OnDrop::new(move || {
-            // SAFETY:
-            // - When this closure gets called at the end of the outer scope,
-            //   then any other mutable references to `this_ptr` will have been released,
-            //   which ensures that this will not alias.
-            // - The pointer must otherwise be safe to dereference, since it was obtained
-            //   from a mutable reference.
-            let this = unsafe { &mut *this_ptr };
-            this.update_location();
-        });
-
-        f(self.world);
-=======
     /// This is a safe alternative to using [`Self::world_mut`].
     ///
     /// # Examples
@@ -584,10 +564,23 @@
     /// # assert_eq!(new_r.0, 1);
     /// ```
     pub fn world_scope<U>(&mut self, f: impl FnOnce(&mut World) -> U) -> U {
-        let val = f(self.world);
-        self.update_location();
-        val
->>>>>>> 9ffba9bb
+        // Erase the lifetime of self, so we can get around the borrow checker.
+        let this_ptr = self as *mut Self;
+
+        // Update the stored `EntityLocation` for this instance.
+        // This will get called at the end of this scope, even if the closure `f` unwinds.
+        let _cleanup_guard = bevy_utils::OnDrop::new(move || {
+            // SAFETY:
+            // - When this closure gets called at the end of the outer scope,
+            //   then any other mutable references to `this_ptr` will have been released,
+            //   which ensures that this will not alias.
+            // - The pointer must otherwise be safe to dereference, since it was obtained
+            //   from a mutable reference.
+            let this = unsafe { &mut *this_ptr };
+            this.update_location();
+        });
+
+        f(self.world)
     }
 
     /// Updates the internal entity location to match the current location in the internal
