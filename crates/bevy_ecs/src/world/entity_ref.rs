--- conflicted
+++ resolved
@@ -1,19 +1,11 @@
 use crate::{
     archetype::{Archetype, ArchetypeId, Archetypes},
-<<<<<<< HEAD
-    bundle::{Bundle, BundleId, BundleInfo, BundleInserter, DynamicBundle, InsertMode},
-    change_detection::MutUntyped,
-    component::{
-        Component, ComponentId, ComponentTicks, Components, ComponentsReader, Mutable, StorageType,
-    },
-=======
     bundle::{
         Bundle, BundleEffect, BundleFromComponents, BundleId, BundleInfo, BundleInserter,
         DynamicBundle, InsertMode,
     },
     change_detection::{MaybeLocation, MutUntyped},
     component::{Component, ComponentId, ComponentTicks, Components, Mutable, StorageType},
->>>>>>> 3c9e696f
     entity::{
         Entities, Entity, EntityBorrow, EntityCloner, EntityClonerBuilder, EntityLocation,
         TrustedEntityBorrow,
