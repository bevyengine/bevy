--- conflicted
+++ resolved
@@ -1,15 +1,10 @@
 use crate::{
     archetype::{Archetype, ArchetypeId, Archetypes},
-<<<<<<< HEAD
-    bundle::{Bundle, BundleId, BundleInfo, BundleInserter, DynamicBundle, InsertMode},
-    change_detection::{MaybeLocation, MutUntyped},
-=======
     bundle::{
         Bundle, BundleEffect, BundleFromComponents, BundleId, BundleInfo, BundleInserter,
         DynamicBundle, InsertMode,
     },
-    change_detection::MutUntyped,
->>>>>>> ea578415
+    change_detection::{MaybeLocation, MutUntyped},
     component::{Component, ComponentId, ComponentTicks, Components, Mutable, StorageType},
     entity::{
         Entities, Entity, EntityBorrow, EntityCloner, EntityClonerBuilder, EntityLocation,
@@ -1560,26 +1555,10 @@
         let change_tick = self.world.change_tick();
         let mut bundle_inserter =
             BundleInserter::new::<T>(self.world, self.location.archetype_id, change_tick);
-<<<<<<< HEAD
-        self.location =
-            // SAFETY: location matches current entity. `T` matches `bundle_info`
-            unsafe {
-                bundle_inserter.insert(self.entity, self.location, bundle, mode,  caller)
-            };
-=======
         // SAFETY: location matches current entity. `T` matches `bundle_info`
-        let (location, after_effect) = unsafe {
-            bundle_inserter.insert(
-                self.entity,
-                self.location,
-                bundle,
-                mode,
-                #[cfg(feature = "track_location")]
-                caller,
-            )
-        };
+        let (location, after_effect) =
+            unsafe { bundle_inserter.insert(self.entity, self.location, bundle, mode, caller) };
         self.location = location;
->>>>>>> ea578415
         self.world.flush();
         self.update_location();
         after_effect.apply(self);
@@ -4004,22 +3983,11 @@
     };
 
     // SAFETY: location matches current entity.
-<<<<<<< HEAD
-    unsafe { bundle_inserter.insert(entity, location, bundle, InsertMode::Replace, caller) }
-=======
     unsafe {
         bundle_inserter
-            .insert(
-                entity,
-                location,
-                bundle,
-                InsertMode::Replace,
-                #[cfg(feature = "track_location")]
-                caller,
-            )
+            .insert(entity, location, bundle, InsertMode::Replace, caller)
             .0
     }
->>>>>>> ea578415
 }
 
 /// Moves component data out of storage.
@@ -4327,12 +4295,7 @@
 
     use crate::component::HookContext;
     use crate::{
-<<<<<<< HEAD
-        self as bevy_ecs,
         change_detection::{MaybeLocation, MutUntyped},
-=======
-        change_detection::MutUntyped,
->>>>>>> ea578415
         component::ComponentId,
         prelude::*,
         system::{assert_is_system, RunSystemOnce as _},
