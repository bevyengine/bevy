--- conflicted
+++ resolved
@@ -51,13 +51,9 @@
     I::Item: Bundle,
 {
     fn drop(&mut self) {
-<<<<<<< HEAD
-        for _ in &mut *self {}
-=======
         // Iterate through self in order to spawn remaining bundles.
         for _ in &mut *self {}
         // Apply any commands from those operations.
->>>>>>> a1a1eeb5
         // SAFETY: `self.spawner` will be dropped immediately after this call.
         unsafe { self.spawner.flush_commands() };
     }
