use crate::{
<<<<<<< HEAD
    bundle::{Bundle, BundleSpawner},
    change_detection::MaybeLocation,
=======
    bundle::{Bundle, BundleSpawner, NoBundleEffect},
>>>>>>> ea578415
    entity::{Entity, EntitySetIterator},
    world::World,
};
use core::iter::FusedIterator;

/// An iterator that spawns a series of entities and returns the [ID](Entity) of
/// each spawned entity.
///
/// If this iterator is not fully exhausted, any remaining entities will be spawned when this type is dropped.
pub struct SpawnBatchIter<'w, I>
where
    I: Iterator,
    I::Item: Bundle,
{
    inner: I,
    spawner: BundleSpawner<'w>,
    caller: MaybeLocation,
}

impl<'w, I> SpawnBatchIter<'w, I>
where
    I: Iterator,
    I::Item: Bundle<Effect: NoBundleEffect>,
{
    #[inline]
    #[track_caller]
    pub(crate) fn new(world: &'w mut World, iter: I, caller: MaybeLocation) -> Self {
        // Ensure all entity allocations are accounted for so `self.entities` can realloc if
        // necessary
        world.flush();

        let change_tick = world.change_tick();

        let (lower, upper) = iter.size_hint();
        let length = upper.unwrap_or(lower);
        world.entities.reserve(length as u32);

        let mut spawner = BundleSpawner::new::<I::Item>(world, change_tick);
        spawner.reserve_storage(length);

        Self {
            inner: iter,
            spawner,
            caller,
        }
    }
}

impl<I> Drop for SpawnBatchIter<'_, I>
where
    I: Iterator,
    I::Item: Bundle,
{
    fn drop(&mut self) {
        // Iterate through self in order to spawn remaining bundles.
        for _ in &mut *self {}
        // Apply any commands from those operations.
        // SAFETY: `self.spawner` will be dropped immediately after this call.
        unsafe { self.spawner.flush_commands() };
    }
}

impl<I> Iterator for SpawnBatchIter<'_, I>
where
    I: Iterator,
    I::Item: Bundle,
{
    type Item = Entity;

    fn next(&mut self) -> Option<Entity> {
        let bundle = self.inner.next()?;
        // SAFETY: bundle matches spawner type
<<<<<<< HEAD
        unsafe { Some(self.spawner.spawn(bundle, self.caller)) }
=======
        unsafe {
            Some(
                self.spawner
                    .spawn(
                        bundle,
                        #[cfg(feature = "track_location")]
                        self.caller,
                    )
                    .0,
            )
        }
>>>>>>> ea578415
    }

    fn size_hint(&self) -> (usize, Option<usize>) {
        self.inner.size_hint()
    }
}

impl<I, T> ExactSizeIterator for SpawnBatchIter<'_, I>
where
    I: ExactSizeIterator<Item = T>,
    T: Bundle,
{
    fn len(&self) -> usize {
        self.inner.len()
    }
}

impl<I, T> FusedIterator for SpawnBatchIter<'_, I>
where
    I: FusedIterator<Item = T>,
    T: Bundle,
{
}

// SAFETY: Newly spawned entities are unique.
unsafe impl<I: Iterator, T> EntitySetIterator for SpawnBatchIter<'_, I>
where
    I: FusedIterator<Item = T>,
    T: Bundle,
{
}<|MERGE_RESOLUTION|>--- conflicted
+++ resolved
@@ -1,10 +1,6 @@
 use crate::{
-<<<<<<< HEAD
-    bundle::{Bundle, BundleSpawner},
+    bundle::{Bundle, BundleSpawner, NoBundleEffect},
     change_detection::MaybeLocation,
-=======
-    bundle::{Bundle, BundleSpawner, NoBundleEffect},
->>>>>>> ea578415
     entity::{Entity, EntitySetIterator},
     world::World,
 };
@@ -77,21 +73,7 @@
     fn next(&mut self) -> Option<Entity> {
         let bundle = self.inner.next()?;
         // SAFETY: bundle matches spawner type
-<<<<<<< HEAD
-        unsafe { Some(self.spawner.spawn(bundle, self.caller)) }
-=======
-        unsafe {
-            Some(
-                self.spawner
-                    .spawn(
-                        bundle,
-                        #[cfg(feature = "track_location")]
-                        self.caller,
-                    )
-                    .0,
-            )
-        }
->>>>>>> ea578415
+        unsafe { Some(self.spawner.spawn(bundle, self.caller).0) }
     }
 
     fn size_hint(&self) -> (usize, Option<usize>) {
