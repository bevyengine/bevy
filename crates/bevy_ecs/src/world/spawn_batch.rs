use bevy_ptr::move_as_ptr;

use crate::{
    bundle::{Bundle, BundleSpawner, NoBundleEffect},
    change_detection::MaybeLocation,
    entity::{Entity, EntitySetIterator},
    world::World,
};
use core::iter::FusedIterator;

enum BundleSpawnerOrWorld<'w> {
    World(&'w mut World),
    Spawner(BundleSpawner<'w>),
}

/// An iterator that spawns a series of entities and returns the [ID](Entity) of
/// each spawned entity.
///
/// If this iterator is not fully exhausted, any remaining entities will be spawned when this type is dropped.
pub struct SpawnBatchIter<'w, I>
where
    I: Iterator,
    I::Item: Bundle<Effect: NoBundleEffect>,
{
    inner: I,
    spawner_or_world: BundleSpawnerOrWorld<'w>,
    caller: MaybeLocation,
}

impl<'w, I> SpawnBatchIter<'w, I>
where
    I: Iterator,
    I::Item: Bundle<Effect: NoBundleEffect>,
{
    #[inline]
    #[track_caller]
    pub(crate) fn new(world: &'w mut World, iter: I, caller: MaybeLocation) -> Self {
        // Ensure all entity allocations are accounted for so `self.entities` can realloc if
        // necessary
        world.flush();

        let (lower, upper) = iter.size_hint();
        let length = upper.unwrap_or(lower);
        world.entities.reserve(length as u32);

        // We cannot reuse the same spawner if the bundle has any fragmenting value components
        // since the target archetype depends on the bundle value and not just its type.
        let spawner_or_world = if I::Item::has_fragmenting_values() {
            BundleSpawnerOrWorld::World(world)
        } else {
            let change_tick = world.change_tick();
            let mut spawner = BundleSpawner::new_uniform::<I::Item>(world, change_tick);
            spawner.reserve_storage(length);
            BundleSpawnerOrWorld::Spawner(spawner)
        };
        Self {
            inner: iter,
            spawner_or_world,
            caller,
        }
    }
}

impl<I> Drop for SpawnBatchIter<'_, I>
where
    I: Iterator,
    I::Item: Bundle<Effect: NoBundleEffect>,
{
    fn drop(&mut self) {
        // Iterate through self in order to spawn remaining bundles.
        for _ in &mut *self {}
        // Apply any commands from those operations.
        match &mut self.spawner_or_world {
            BundleSpawnerOrWorld::World(world) => world.flush_commands(),
            BundleSpawnerOrWorld::Spawner(bundle_spawner) => {
                // SAFETY: `self.spawner` will be dropped immediately after this call.
                unsafe { bundle_spawner.flush_commands() }
            }
        }
    }
}

impl<I> Iterator for SpawnBatchIter<'_, I>
where
    I: Iterator,
    I::Item: Bundle<Effect: NoBundleEffect>,
{
    type Item = Entity;

    fn next(&mut self) -> Option<Entity> {
        let bundle = self.inner.next()?;
<<<<<<< HEAD
        match &mut self.spawner_or_world {
            BundleSpawnerOrWorld::World(world) => {
                let change_tick = world.change_tick();
                let mut spawner = BundleSpawner::new(world, change_tick, &bundle);
                // SAFETY: bundle matches spawner type
                unsafe { Some(spawner.spawn(bundle, self.caller).0) }
            }
            BundleSpawnerOrWorld::Spawner(spawner) => {
                // SAFETY: bundle matches spawner type
                unsafe { Some(spawner.spawn(bundle, self.caller).0) }
            }
        }
=======
        move_as_ptr!(bundle);
        // SAFETY:
        // - The spawner matches `I::Item`'s type.
        // - `I::Item::Effect: NoBundleEffect`, thus [`apply_effect`] does not need to be called.
        // - `bundle` is not accessed or dropped after this function call.
        unsafe { Some(self.spawner.spawn::<I::Item>(bundle, self.caller)) }
>>>>>>> 5fbd2e6b
    }

    fn size_hint(&self) -> (usize, Option<usize>) {
        self.inner.size_hint()
    }
}

impl<I, T> ExactSizeIterator for SpawnBatchIter<'_, I>
where
    I: ExactSizeIterator<Item = T>,
    T: Bundle<Effect: NoBundleEffect>,
{
    fn len(&self) -> usize {
        self.inner.len()
    }
}

impl<I, T> FusedIterator for SpawnBatchIter<'_, I>
where
    I: FusedIterator<Item = T>,
    T: Bundle<Effect: NoBundleEffect>,
{
}

// SAFETY: Newly spawned entities are unique.
unsafe impl<I: Iterator, T> EntitySetIterator for SpawnBatchIter<'_, I>
where
    I: FusedIterator<Item = T>,
    T: Bundle<Effect: NoBundleEffect>,
{
}<|MERGE_RESOLUTION|>--- conflicted
+++ resolved
@@ -89,27 +89,12 @@
 
     fn next(&mut self) -> Option<Entity> {
         let bundle = self.inner.next()?;
-<<<<<<< HEAD
-        match &mut self.spawner_or_world {
-            BundleSpawnerOrWorld::World(world) => {
-                let change_tick = world.change_tick();
-                let mut spawner = BundleSpawner::new(world, change_tick, &bundle);
-                // SAFETY: bundle matches spawner type
-                unsafe { Some(spawner.spawn(bundle, self.caller).0) }
-            }
-            BundleSpawnerOrWorld::Spawner(spawner) => {
-                // SAFETY: bundle matches spawner type
-                unsafe { Some(spawner.spawn(bundle, self.caller).0) }
-            }
-        }
-=======
         move_as_ptr!(bundle);
         // SAFETY:
         // - The spawner matches `I::Item`'s type.
         // - `I::Item::Effect: NoBundleEffect`, thus [`apply_effect`] does not need to be called.
         // - `bundle` is not accessed or dropped after this function call.
         unsafe { Some(self.spawner.spawn::<I::Item>(bundle, self.caller)) }
->>>>>>> 5fbd2e6b
     }
 
     fn size_hint(&self) -> (usize, Option<usize>) {
