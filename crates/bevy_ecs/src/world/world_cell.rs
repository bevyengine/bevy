--- conflicted
+++ resolved
@@ -183,15 +183,9 @@
     /// Gets a reference to the resource of the given type
     pub fn get_resource<T: Resource>(&self) -> Option<WorldBorrow<'_, T>> {
         let component_id = self.world.components.get_resource_id(TypeId::of::<T>())?;
-<<<<<<< HEAD
         let resource_archetype = self.world.archetypes.resource();
         let archetype_component_id = resource_archetype.get_archetype_component_id(component_id)?;
         let p = self.world.get_resource_by_id(component_id)?;
-=======
-        let archetype_component_id = self
-            .world
-            .get_resource_archetype_component_id(component_id)?;
->>>>>>> 0f3f628c
         Some(WorldBorrow::new(
             // SAFETY: ComponentId matches TypeId
             unsafe { p.deref() },
@@ -258,15 +252,9 @@
     /// Gets an immutable reference to the non-send resource of the given type, if it exists.
     pub fn get_non_send_resource<T: 'static>(&self) -> Option<WorldBorrow<'_, T>> {
         let component_id = self.world.components.get_resource_id(TypeId::of::<T>())?;
-<<<<<<< HEAD
         let resource_archetype = self.world.archetypes.resource();
         let archetype_component_id = resource_archetype.get_archetype_component_id(component_id)?;
         let p = self.world.get_resource_by_id(component_id)?;
-=======
-        let archetype_component_id = self
-            .world
-            .get_resource_archetype_component_id(component_id)?;
->>>>>>> 0f3f628c
         Some(WorldBorrow::new(
             // SAFETY: ComponentId matches TypeId
             unsafe { p.deref() },
