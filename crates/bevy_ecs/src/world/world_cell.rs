use crate::{
    archetype::ArchetypeComponentId,
    storage::SparseSet,
    system::Resource,
    world::{Mut, World},
};
use std::{
    any::TypeId,
    cell::RefCell,
    ops::{Deref, DerefMut},
    rc::Rc,
};

/// Exposes safe mutable access to multiple resources at a time in a World. Attempting to access
/// World in a way that violates Rust's mutability rules will panic thanks to runtime checks.
pub struct WorldCell<'w> {
    pub(crate) world: &'w mut World,
    pub(crate) access: Rc<RefCell<ArchetypeComponentAccess>>,
}

pub(crate) struct ArchetypeComponentAccess {
    access: SparseSet<ArchetypeComponentId, usize>,
}

impl Default for ArchetypeComponentAccess {
    fn default() -> Self {
        Self {
            access: SparseSet::new(),
        }
    }
}

const UNIQUE_ACCESS: usize = 0;
const BASE_ACCESS: usize = 1;
impl ArchetypeComponentAccess {
    const fn new() -> Self {
        Self {
            access: SparseSet::new(),
        }
    }

    fn read(&mut self, id: ArchetypeComponentId) -> bool {
        let id_access = self.access.get_or_insert_with(id, || BASE_ACCESS);
        if *id_access == UNIQUE_ACCESS {
            false
        } else {
            *id_access += 1;
            true
        }
    }

    fn drop_read(&mut self, id: ArchetypeComponentId) {
        let id_access = self.access.get_or_insert_with(id, || BASE_ACCESS);
        *id_access -= 1;
    }

    fn write(&mut self, id: ArchetypeComponentId) -> bool {
        let id_access = self.access.get_or_insert_with(id, || BASE_ACCESS);
        if *id_access == BASE_ACCESS {
            *id_access = UNIQUE_ACCESS;
            true
        } else {
            false
        }
    }

    fn drop_write(&mut self, id: ArchetypeComponentId) {
        let id_access = self.access.get_or_insert_with(id, || BASE_ACCESS);
        *id_access = BASE_ACCESS;
    }
}

impl<'w> Drop for WorldCell<'w> {
    fn drop(&mut self) {
        let mut access = self.access.borrow_mut();
        // give world ArchetypeComponentAccess back to reuse allocations
        std::mem::swap(&mut self.world.archetype_component_access, &mut *access);
    }
}

pub struct WorldBorrow<'w, T> {
    value: &'w T,
    archetype_component_id: ArchetypeComponentId,
    access: Rc<RefCell<ArchetypeComponentAccess>>,
}

impl<'w, T> WorldBorrow<'w, T> {
    fn new(
        value: &'w T,
        archetype_component_id: ArchetypeComponentId,
        access: Rc<RefCell<ArchetypeComponentAccess>>,
    ) -> Self {
        assert!(
            access.borrow_mut().read(archetype_component_id),
            "Attempted to immutably access {}, but it is already mutably borrowed",
            std::any::type_name::<T>(),
        );
        Self {
            value,
            archetype_component_id,
            access,
        }
    }
}

impl<'w, T> Deref for WorldBorrow<'w, T> {
    type Target = T;

    #[inline]
    fn deref(&self) -> &Self::Target {
        self.value
    }
}

impl<'w, T> Drop for WorldBorrow<'w, T> {
    fn drop(&mut self) {
        let mut access = self.access.borrow_mut();
        access.drop_read(self.archetype_component_id);
    }
}

pub struct WorldBorrowMut<'w, T> {
    value: Mut<'w, T>,
    archetype_component_id: ArchetypeComponentId,
    access: Rc<RefCell<ArchetypeComponentAccess>>,
}

impl<'w, T> WorldBorrowMut<'w, T> {
    fn new(
        value: Mut<'w, T>,
        archetype_component_id: ArchetypeComponentId,
        access: Rc<RefCell<ArchetypeComponentAccess>>,
    ) -> Self {
        assert!(
            access.borrow_mut().write(archetype_component_id),
            "Attempted to mutably access {}, but it is already mutably borrowed",
            std::any::type_name::<T>(),
        );
        Self {
            value,
            archetype_component_id,
            access,
        }
    }
}

impl<'w, T> Deref for WorldBorrowMut<'w, T> {
    type Target = T;

    #[inline]
    fn deref(&self) -> &Self::Target {
        self.value.deref()
    }
}

impl<'w, T> DerefMut for WorldBorrowMut<'w, T> {
    fn deref_mut(&mut self) -> &mut Self::Target {
        &mut *self.value
    }
}

impl<'w, T> Drop for WorldBorrowMut<'w, T> {
    fn drop(&mut self) {
        let mut access = self.access.borrow_mut();
        access.drop_write(self.archetype_component_id);
    }
}

impl<'w> WorldCell<'w> {
    pub(crate) fn new(world: &'w mut World) -> Self {
        // this is cheap because ArchetypeComponentAccess::new() is const / allocation free
        let access = std::mem::replace(
            &mut world.archetype_component_access,
            ArchetypeComponentAccess::new(),
        );
        // world's ArchetypeComponentAccess is recycled to cut down on allocations
        Self {
            world,
            access: Rc::new(RefCell::new(access)),
        }
    }

    /// Gets a reference to the resource of the given type
    pub fn get_resource<T: Resource>(&self) -> Option<WorldBorrow<'_, T>> {
        let component_id = self.world.components.get_resource_id(TypeId::of::<T>())?;
        let archetype_component_id = self
            .world
            .get_resource_archetype_component_id(component_id)?;
        Some(WorldBorrow::new(
            // SAFETY: ComponentId matches TypeId
            unsafe { self.world.get_resource_with_id(component_id)? },
            archetype_component_id,
            self.access.clone(),
        ))
    }

    /// Gets a reference to the resource of the given type
    ///
    /// # Panics
    ///
    /// Panics if the resource does not exist. Use [`get_resource`](WorldCell::get_resource) instead
    /// if you want to handle this case.
    pub fn resource<T: Resource>(&self) -> WorldBorrow<'_, T> {
        match self.get_resource() {
            Some(x) => x,
            None => panic!(
                "Requested resource {} does not exist in the `World`. 
                Did you forget to add it using `app.insert_resource` / `app.init_resource`? 
                Resources are also implicitly added via `app.add_event`,
                and can be added by plugins.",
                std::any::type_name::<T>()
            ),
        }
    }

    /// Gets a mutable reference to the resource of the given type
    pub fn get_resource_mut<T: Resource>(&self) -> Option<WorldBorrowMut<'_, T>> {
        let component_id = self.world.components.get_resource_id(TypeId::of::<T>())?;
        let archetype_component_id = self
            .world
            .get_resource_archetype_component_id(component_id)?;
        Some(WorldBorrowMut::new(
            // SAFETY: ComponentId matches TypeId and access is checked by WorldBorrowMut
            unsafe {
                self.world
                    .get_resource_unchecked_mut_with_id(component_id)?
            },
            archetype_component_id,
            self.access.clone(),
        ))
    }

    /// Gets a mutable reference to the resource of the given type
    ///
    /// # Panics
    ///
    /// Panics if the resource does not exist. Use [`get_resource_mut`](WorldCell::get_resource_mut)
    /// instead if you want to handle this case.
    pub fn resource_mut<T: Resource>(&self) -> WorldBorrowMut<'_, T> {
        match self.get_resource_mut() {
            Some(x) => x,
            None => panic!(
                "Requested resource {} does not exist in the `World`. 
                Did you forget to add it using `app.insert_resource` / `app.init_resource`? 
                Resources are also implicitly added via `app.add_event`,
                and can be added by plugins.",
                std::any::type_name::<T>()
            ),
        }
    }

    /// Gets an immutable reference to the non-send resource of the given type, if it exists.
    pub fn get_non_send_resource<T: 'static>(&self) -> Option<WorldBorrow<'_, T>> {
        let component_id = self.world.components.get_resource_id(TypeId::of::<T>())?;
        let archetype_component_id = self
            .world
            .get_resource_archetype_component_id(component_id)?;
        Some(WorldBorrow::new(
            // SAFETY: ComponentId matches TypeId
            unsafe { self.world.get_non_send_with_id(component_id)? },
            archetype_component_id,
            self.access.clone(),
        ))
    }

    /// Gets an immutable reference to the non-send resource of the given type, if it exists.
    ///
    /// # Panics
    ///
    /// Panics if the resource does not exist. Use
    /// [`get_non_send_resource`](WorldCell::get_non_send_resource) instead if you want to handle
    /// this case.
    pub fn non_send_resource<T: 'static>(&self) -> WorldBorrow<'_, T> {
        match self.get_non_send_resource() {
            Some(x) => x,
            None => panic!(
                "Requested non-send resource {} does not exist in the `World`. 
                Did you forget to add it using `app.insert_non_send_resource` / `app.init_non_send_resource`? 
                Non-send resources can also be be added by plugins.",
                std::any::type_name::<T>()
            ),
        }
    }

    /// Gets a mutable reference to the non-send resource of the given type, if it exists.
    pub fn get_non_send_resource_mut<T: 'static>(&self) -> Option<WorldBorrowMut<'_, T>> {
        let component_id = self.world.components.get_resource_id(TypeId::of::<T>())?;
        let archetype_component_id = self
            .world
            .get_resource_archetype_component_id(component_id)?;
        Some(WorldBorrowMut::new(
            // SAFETY: ComponentId matches TypeId and access is checked by WorldBorrowMut
            unsafe {
                self.world
                    .get_non_send_unchecked_mut_with_id(component_id)?
            },
            archetype_component_id,
            self.access.clone(),
        ))
    }

    /// Gets a mutable reference to the non-send resource of the given type, if it exists.
    ///
    /// # Panics
    ///
    /// Panics if the resource does not exist. Use
    /// [`get_non_send_resource_mut`](WorldCell::get_non_send_resource_mut) instead if you want to
    /// handle this case.
    pub fn non_send_resource_mut<T: 'static>(&self) -> WorldBorrowMut<'_, T> {
        match self.get_non_send_resource_mut() {
            Some(x) => x,
            None => panic!(
                "Requested non-send resource {} does not exist in the `World`. 
                Did you forget to add it using `app.insert_non_send_resource` / `app.init_non_send_resource`? 
                Non-send resources can also be be added by plugins.",
                std::any::type_name::<T>()
            ),
        }
    }
}

#[cfg(test)]
mod tests {
    use super::BASE_ACCESS;
<<<<<<< HEAD
    use crate::world::World;
=======
    use crate as bevy_ecs;
    use crate::{archetype::ArchetypeId, system::Resource, world::World};
>>>>>>> 000e6e28
    use std::any::TypeId;

    #[derive(Resource)]
    struct A(u32);

    #[derive(Resource)]
    struct B(u64);

    #[test]
    fn world_cell() {
        let mut world = World::default();
        world.insert_resource(A(1));
        world.insert_resource(B(1));
        let cell = world.cell();
        {
            let mut a = cell.resource_mut::<A>();
            assert_eq!(1, a.0);
            a.0 = 2;
        }
        {
            let a = cell.resource::<A>();
            assert_eq!(2, a.0, "ensure access is dropped");

            let a2 = cell.resource::<A>();
            assert_eq!(
                2, a2.0,
                "ensure multiple immutable accesses can occur at the same time"
            );
        }
        {
            let a = cell.resource_mut::<A>();
            assert_eq!(
                2, a.0,
                "ensure both immutable accesses are dropped, enabling a new mutable access"
            );

            let b = cell.resource::<B>();
            assert_eq!(
                1, b.0,
                "ensure multiple non-conflicting mutable accesses can occur at the same time"
            );
        }
    }

    #[test]
    fn world_access_reused() {
        let mut world = World::default();
        world.insert_resource(A(1));
        {
            let cell = world.cell();
            {
                let mut a = cell.resource_mut::<A>();
                assert_eq!(1, a.0);
                a.0 = 2;
            }
        }

<<<<<<< HEAD
        let u32_component_id = world
            .components
            .get_resource_id(TypeId::of::<u32>())
            .unwrap();
        let u32_archetype_component_id = world
            .get_resource_archetype_component_id(u32_component_id)
=======
        let resource_id = world.components.get_resource_id(TypeId::of::<A>()).unwrap();
        let resource_archetype = world.archetypes.get(ArchetypeId::RESOURCE).unwrap();
        let u32_archetype_component_id = resource_archetype
            .get_archetype_component_id(resource_id)
>>>>>>> 000e6e28
            .unwrap();
        assert_eq!(world.archetype_component_access.access.len(), 1);
        assert_eq!(
            world
                .archetype_component_access
                .access
                .get(u32_archetype_component_id),
            Some(&BASE_ACCESS),
            "reused access count is 'base'"
        );
    }

    #[test]
    #[should_panic]
    fn world_cell_double_mut() {
        let mut world = World::default();
        world.insert_resource(A(1));
        let cell = world.cell();
        let _value_a = cell.resource_mut::<A>();
        let _value_b = cell.resource_mut::<A>();
    }

    #[test]
    #[should_panic]
    fn world_cell_ref_and_mut() {
        let mut world = World::default();
        world.insert_resource(A(1));
        let cell = world.cell();
        let _value_a = cell.resource::<A>();
        let _value_b = cell.resource_mut::<A>();
    }

    #[test]
    #[should_panic]
    fn world_cell_mut_and_ref() {
        let mut world = World::default();
        world.insert_resource(A(1));
        let cell = world.cell();
        let _value_a = cell.resource_mut::<A>();
        let _value_b = cell.resource::<A>();
    }

    #[test]
    fn world_cell_ref_and_ref() {
        let mut world = World::default();
        world.insert_resource(A(1));
        let cell = world.cell();
        let _value_a = cell.resource::<A>();
        let _value_b = cell.resource::<A>();
    }
}<|MERGE_RESOLUTION|>--- conflicted
+++ resolved
@@ -322,12 +322,8 @@
 #[cfg(test)]
 mod tests {
     use super::BASE_ACCESS;
-<<<<<<< HEAD
-    use crate::world::World;
-=======
     use crate as bevy_ecs;
-    use crate::{archetype::ArchetypeId, system::Resource, world::World};
->>>>>>> 000e6e28
+    use crate::{system::Resource, world::World};
     use std::any::TypeId;
 
     #[derive(Resource)]
@@ -385,19 +381,12 @@
             }
         }
 
-<<<<<<< HEAD
         let u32_component_id = world
             .components
             .get_resource_id(TypeId::of::<u32>())
             .unwrap();
         let u32_archetype_component_id = world
             .get_resource_archetype_component_id(u32_component_id)
-=======
-        let resource_id = world.components.get_resource_id(TypeId::of::<A>()).unwrap();
-        let resource_archetype = world.archetypes.get(ArchetypeId::RESOURCE).unwrap();
-        let u32_archetype_component_id = resource_archetype
-            .get_archetype_component_id(resource_id)
->>>>>>> 000e6e28
             .unwrap();
         assert_eq!(world.archetype_component_access.access.len(), 1);
         assert_eq!(
