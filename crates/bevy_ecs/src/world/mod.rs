--- conflicted
+++ resolved
@@ -18,13 +18,8 @@
     entity::{AllocAtWithoutReplacement, Entities, Entity, EntityLocation},
     event::{Event, Events},
     ptr::UnsafeCellDeref,
-<<<<<<< HEAD
-    query::{QueryState, ReadOnlyWorldQuery, WorldQuery},
-    storage::{ResourceData, SparseSet, Storages},
-=======
     query::{DebugCheckedUnwrap, QueryState, ReadOnlyWorldQuery, WorldQuery},
     storage::{Column, ComponentSparseSet, ResourceData, SparseSet, Storages, TableRow},
->>>>>>> ff5e4fd1
     system::Resource,
 };
 use bevy_ptr::{OwningPtr, Ptr};
@@ -829,12 +824,6 @@
     ///
     /// Panics if called from a thread other than the main thread.
     #[inline]
-<<<<<<< HEAD
-    pub fn init_non_send_resource<R: 'static + FromWorld>(&mut self) {
-        if !self.contains_non_send::<R>() {
-            let resource = R::from_world(self);
-            self.insert_non_send_resource(resource);
-=======
     pub fn init_non_send_resource<R: 'static + FromWorld>(&mut self) -> ComponentId {
         let component_id = self.components.init_non_send::<R>();
         if self
@@ -850,7 +839,6 @@
                     self.insert_non_send_by_id(component_id, ptr);
                 }
             });
->>>>>>> ff5e4fd1
         }
         component_id
     }
@@ -1460,11 +1448,7 @@
             .get_with_ticks()?;
         Some(Mut {
             value: ptr.assert_unique().deref_mut(),
-<<<<<<< HEAD
-            ticks: Ticks {
-=======
             ticks: TicksMut {
->>>>>>> ff5e4fd1
                 added: ticks.added.deref_mut(),
                 changed: ticks.changed.deref_mut(),
                 last_change_tick: self.last_change_tick(),
@@ -1505,7 +1489,6 @@
     ///
     /// # Safety
     /// The value referenced by `value` must be valid for the given [`ComponentId`] of this world.
-<<<<<<< HEAD
     #[inline]
     pub unsafe fn insert_non_send_by_id(
         &mut self,
@@ -1525,27 +1508,6 @@
     fn initialize_resource_internal(
         &mut self,
         component_id: ComponentId,
-=======
-    #[inline]
-    pub unsafe fn insert_non_send_by_id(
-        &mut self,
-        component_id: ComponentId,
-        value: OwningPtr<'_>,
-    ) {
-        let change_tick = self.change_tick();
-
-        // SAFETY: value is valid for component_id, ensured by caller
-        self.initialize_non_send_internal(component_id)
-            .insert(value, change_tick);
-    }
-
-    /// # Panics
-    /// Panics if `component_id` is not registered as a `Send` component type in this `World`
-    #[inline]
-    fn initialize_resource_internal(
-        &mut self,
-        component_id: ComponentId,
->>>>>>> ff5e4fd1
     ) -> &mut ResourceData<true> {
         let archetype_component_count = &mut self.archetypes.archetype_component_count;
         self.storages
@@ -1639,31 +1601,23 @@
     // TODO: benchmark and optimize
     pub fn check_change_ticks(&mut self) {
         let change_tick = self.change_tick();
-<<<<<<< HEAD
-=======
         if change_tick.wrapping_sub(self.last_check_tick) < CHECK_TICK_THRESHOLD {
             return;
         }
 
->>>>>>> ff5e4fd1
         let Storages {
             ref mut tables,
             ref mut sparse_sets,
             ref mut resources,
             ref mut non_send_resources,
         } = self.storages;
-<<<<<<< HEAD
-=======
 
         #[cfg(feature = "trace")]
         let _span = bevy_utils::tracing::info_span!("check component ticks").entered();
->>>>>>> ff5e4fd1
         tables.check_change_ticks(change_tick);
         sparse_sets.check_change_ticks(change_tick);
         resources.check_change_ticks(change_tick);
         non_send_resources.check_change_ticks(change_tick);
-<<<<<<< HEAD
-=======
 
         if let Some(mut schedules) = self.get_resource_mut::<crate::schedule_v3::Schedules>() {
             schedules.check_change_ticks(change_tick);
@@ -1677,7 +1631,6 @@
     pub fn clear_all(&mut self) {
         self.clear_entities();
         self.clear_resources();
->>>>>>> ff5e4fd1
     }
 
     /// Despawns all entities in this [`World`].
