--- conflicted
+++ resolved
@@ -1758,7 +1758,9 @@
         label: &dyn ScheduleLabel,
         f: impl FnOnce(&mut World, &mut Schedule) -> R,
     ) -> Result<R, TryRunScheduleError> {
-        let Some((extracted_label, mut schedule)) = self.resource_mut::<Schedules>().remove_entry(label) else {
+        let Some((extracted_label, mut schedule))
+            = self.get_resource_mut::<Schedules>().and_then(|mut s| s.remove_entry(label))
+        else {
             return Err(TryRunScheduleError(label.dyn_clone()));
         };
 
@@ -1873,24 +1875,7 @@
         &mut self,
         label: &dyn ScheduleLabel,
     ) -> Result<(), TryRunScheduleError> {
-<<<<<<< HEAD
         self.try_schedule_scope_ref(label, |world, sched| sched.run(world))
-=======
-        let Some((extracted_label, mut schedule))
-            = self.get_resource_mut::<Schedules>().and_then(|mut s| s.remove_entry(label))
-        else {
-            return Err(TryRunScheduleError(label.dyn_clone()));
-        };
-
-        // TODO: move this span to Schedule::run
-        #[cfg(feature = "trace")]
-        let _span = bevy_utils::tracing::info_span!("schedule", name = ?extracted_label).entered();
-        schedule.run(self);
-        self.resource_mut::<Schedules>()
-            .insert(extracted_label, schedule);
-
-        Ok(())
->>>>>>> d47bb3e6
     }
 
     /// Runs the [`Schedule`] associated with the `label` a single time.
