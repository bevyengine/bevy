//! Defines the [`World`] and APIs for accessing it directly.

pub(crate) mod command_queue;
mod component_constants;
mod deferred_world;
mod entity_fetch;
mod entity_ref;
pub mod error;
mod filtered_resource;
mod identifier;
mod spawn_batch;
pub mod unsafe_world_cell;

#[cfg(feature = "bevy_reflect")]
pub mod reflect;

pub use crate::{
    change_detection::{Mut, Ref, CHECK_TICK_THRESHOLD},
    world::command_queue::CommandQueue,
};
pub use component_constants::*;
pub use deferred_world::DeferredWorld;
pub use entity_fetch::WorldEntityFetch;
pub use entity_ref::{
    DynamicComponentFetch, EntityMut, EntityMutExcept, EntityRef, EntityRefExcept, EntityWorldMut,
    Entry, FilteredEntityMut, FilteredEntityRef, OccupiedEntry, TryFromFilteredError, VacantEntry,
};
pub use filtered_resource::*;
pub use identifier::WorldId;
pub use spawn_batch::*;

use crate::{
    archetype::{ArchetypeId, ArchetypeRow, Archetypes},
    bundle::{Bundle, BundleInfo, BundleInserter, BundleSpawner, Bundles, InsertMode},
    change_detection::{MutUntyped, TicksMut},
    component::{
        Component, ComponentCloneHandlers, ComponentDescriptor, ComponentHooks, ComponentId,
        ComponentInfo, ComponentTicks, Components, Mutable, RequiredComponents,
        RequiredComponentsError, Tick,
    },
    entity::{AllocAtWithoutReplacement, Entities, Entity, EntityLocation},
    event::{Event, EventId, Events, SendBatchIds},
    observer::Observers,
    query::{DebugCheckedUnwrap, QueryData, QueryFilter, QueryState},
    removal_detection::RemovedComponentEvents,
    schedule::{Schedule, ScheduleLabel, Schedules},
    storage::{ResourceData, Storages},
    system::{Commands, Resource},
    world::{
        command_queue::RawCommandQueue,
        error::{EntityFetchError, TryRunScheduleError},
    },
};
use alloc::{boxed::Box, vec::Vec};
use bevy_ptr::{OwningPtr, Ptr};
use core::{any::TypeId, fmt};
use log::warn;

#[cfg(not(feature = "portable-atomic"))]
use core::sync::atomic::{AtomicU32, Ordering};

#[cfg(feature = "portable-atomic")]
use portable_atomic::{AtomicU32, Ordering};

#[cfg(feature = "track_location")]
use bevy_ptr::UnsafeCellDeref;

use core::panic::Location;

use unsafe_world_cell::{UnsafeEntityCell, UnsafeWorldCell};

/// A [`World`] mutation.
///
/// Should be used with [`Commands::queue`].
///
/// # Usage
///
/// ```
/// # use bevy_ecs::prelude::*;
/// # use bevy_ecs::world::Command;
/// // Our world resource
/// #[derive(Resource, Default)]
/// struct Counter(u64);
///
/// // Our custom command
/// struct AddToCounter(u64);
///
/// impl Command for AddToCounter {
///     fn apply(self, world: &mut World) {
///         let mut counter = world.get_resource_or_insert_with(Counter::default);
///         counter.0 += self.0;
///     }
/// }
///
/// fn some_system(mut commands: Commands) {
///     commands.queue(AddToCounter(42));
/// }
/// ```
pub trait Command: Send + 'static {
    /// Applies this command, causing it to mutate the provided `world`.
    ///
    /// This method is used to define what a command "does" when it is ultimately applied.
    /// Because this method takes `self`, you can store data or settings on the type that implements this trait.
    /// This data is set by the system or other source of the command, and then ultimately read in this method.
    fn apply(self, world: &mut World);
}

/// Stores and exposes operations on [entities](Entity), [components](Component), resources,
/// and their associated metadata.
///
/// Each [`Entity`] has a set of components. Each component can have up to one instance of each
/// component type. Entity components can be created, updated, removed, and queried using a given
/// [`World`].
///
/// For complex access patterns involving [`SystemParam`](crate::system::SystemParam),
/// consider using [`SystemState`](crate::system::SystemState).
///
/// To mutate different parts of the world simultaneously,
/// use [`World::resource_scope`] or [`SystemState`](crate::system::SystemState).
///
/// ## Resources
///
/// Worlds can also store [`Resource`]s,
/// which are unique instances of a given type that don't belong to a specific Entity.
/// There are also *non send resources*, which can only be accessed on the main thread.
/// See [`Resource`] for usage.
pub struct World {
    id: WorldId,
    pub(crate) entities: Entities,
    pub(crate) components: Components,
    pub(crate) archetypes: Archetypes,
    pub(crate) storages: Storages,
    pub(crate) bundles: Bundles,
    pub(crate) observers: Observers,
    pub(crate) removed_components: RemovedComponentEvents,
    pub(crate) change_tick: AtomicU32,
    pub(crate) last_change_tick: Tick,
    pub(crate) last_check_tick: Tick,
    pub(crate) last_trigger_id: u32,
    pub(crate) command_queue: RawCommandQueue,
}

impl Default for World {
    fn default() -> Self {
        let mut world = Self {
            id: WorldId::new().expect("More `bevy` `World`s have been created than is supported"),
            entities: Entities::new(),
            components: Default::default(),
            archetypes: Archetypes::new(),
            storages: Default::default(),
            bundles: Default::default(),
            observers: Observers::default(),
            removed_components: Default::default(),
            // Default value is `1`, and `last_change_tick`s default to `0`, such that changes
            // are detected on first system runs and for direct world queries.
            change_tick: AtomicU32::new(1),
            last_change_tick: Tick::new(0),
            last_check_tick: Tick::new(0),
            last_trigger_id: 0,
            command_queue: RawCommandQueue::new(),
        };
        world.bootstrap();
        world
    }
}

impl Drop for World {
    fn drop(&mut self) {
        // SAFETY: Not passing a pointer so the argument is always valid
        unsafe { self.command_queue.apply_or_drop_queued(None) };
        // SAFETY: Pointers in internal command queue are only invalidated here
        drop(unsafe { Box::from_raw(self.command_queue.bytes.as_ptr()) });
        // SAFETY: Pointers in internal command queue are only invalidated here
        drop(unsafe { Box::from_raw(self.command_queue.cursor.as_ptr()) });
        // SAFETY: Pointers in internal command queue are only invalidated here
        drop(unsafe { Box::from_raw(self.command_queue.panic_recovery.as_ptr()) });
    }
}

impl World {
    /// This performs initialization that _must_ happen for every [`World`] immediately upon creation (such as claiming specific component ids).
    /// This _must_ be run as part of constructing a [`World`], before it is returned to the caller.
    #[inline]
    fn bootstrap(&mut self) {
        assert_eq!(ON_ADD, self.register_component::<OnAdd>());
        assert_eq!(ON_INSERT, self.register_component::<OnInsert>());
        assert_eq!(ON_REPLACE, self.register_component::<OnReplace>());
        assert_eq!(ON_REMOVE, self.register_component::<OnRemove>());
    }
    /// Creates a new empty [`World`].
    ///
    /// # Panics
    ///
    /// If [`usize::MAX`] [`World`]s have been created.
    /// This guarantee allows System Parameters to safely uniquely identify a [`World`],
    /// since its [`WorldId`] is unique
    #[inline]
    pub fn new() -> World {
        World::default()
    }

    /// Retrieves this [`World`]'s unique ID
    #[inline]
    pub fn id(&self) -> WorldId {
        self.id
    }

    /// Creates a new [`UnsafeWorldCell`] view with complete read+write access.
    #[inline]
    pub fn as_unsafe_world_cell(&mut self) -> UnsafeWorldCell<'_> {
        UnsafeWorldCell::new_mutable(self)
    }

    /// Creates a new [`UnsafeWorldCell`] view with only read access to everything.
    #[inline]
    pub fn as_unsafe_world_cell_readonly(&self) -> UnsafeWorldCell<'_> {
        UnsafeWorldCell::new_readonly(self)
    }

    /// Retrieves this world's [`Entities`] collection.
    #[inline]
    pub fn entities(&self) -> &Entities {
        &self.entities
    }

    /// Retrieves this world's [`Entities`] collection mutably.
    ///
    /// # Safety
    /// Mutable reference must not be used to put the [`Entities`] data
    /// in an invalid state for this [`World`]
    #[inline]
    pub unsafe fn entities_mut(&mut self) -> &mut Entities {
        &mut self.entities
    }

    /// Retrieves this world's [`Archetypes`] collection.
    #[inline]
    pub fn archetypes(&self) -> &Archetypes {
        &self.archetypes
    }

    /// Retrieves this world's [`Components`] collection.
    #[inline]
    pub fn components(&self) -> &Components {
        &self.components
    }

    /// Retrieves this world's [`Storages`] collection.
    #[inline]
    pub fn storages(&self) -> &Storages {
        &self.storages
    }

    /// Retrieves this world's [`Bundles`] collection.
    #[inline]
    pub fn bundles(&self) -> &Bundles {
        &self.bundles
    }

    /// Retrieves this world's [`RemovedComponentEvents`] collection
    #[inline]
    pub fn removed_components(&self) -> &RemovedComponentEvents {
        &self.removed_components
    }

    /// Creates a new [`Commands`] instance that writes to the world's command queue
    /// Use [`World::flush`] to apply all queued commands
    #[inline]
    pub fn commands(&mut self) -> Commands {
        // SAFETY: command_queue is stored on world and always valid while the world exists
        unsafe { Commands::new_raw_from_entities(self.command_queue.clone(), &self.entities) }
    }

    /// Registers a new [`Component`] type and returns the [`ComponentId`] created for it.
    pub fn register_component<T: Component>(&mut self) -> ComponentId {
        self.components.register_component::<T>(&mut self.storages)
    }

    /// Returns a mutable reference to the [`ComponentHooks`] for a [`Component`] type.
    ///
    /// Will panic if `T` exists in any archetypes.
    pub fn register_component_hooks<T: Component>(&mut self) -> &mut ComponentHooks {
        let index = self.register_component::<T>();
        assert!(!self.archetypes.archetypes.iter().any(|a| a.contains(index)), "Components hooks cannot be modified if the component already exists in an archetype, use register_component if {} may already be in use", core::any::type_name::<T>());
        // SAFETY: We just created this component
        unsafe { self.components.get_hooks_mut(index).debug_checked_unwrap() }
    }

    /// Returns a mutable reference to the [`ComponentHooks`] for a [`Component`] with the given id if it exists.
    ///
    /// Will panic if `id` exists in any archetypes.
    pub fn register_component_hooks_by_id(
        &mut self,
        id: ComponentId,
    ) -> Option<&mut ComponentHooks> {
        assert!(!self.archetypes.archetypes.iter().any(|a| a.contains(id)), "Components hooks cannot be modified if the component already exists in an archetype, use register_component if the component with id {:?} may already be in use", id);
        self.components.get_hooks_mut(id)
    }

    /// Registers the given component `R` as a [required component] for `T`.
    ///
    /// When `T` is added to an entity, `R` and its own required components will also be added
    /// if `R` was not already provided. The [`Default`] `constructor` will be used for the creation of `R`.
    /// If a custom constructor is desired, use [`World::register_required_components_with`] instead.
    ///
    /// For the non-panicking version, see [`World::try_register_required_components`].
    ///
    /// Note that requirements must currently be registered before `T` is inserted into the world
    /// for the first time. This limitation may be fixed in the future.
    ///
    /// [required component]: Component#required-components
    ///
    /// # Panics
    ///
    /// Panics if `R` is already a directly required component for `T`, or if `T` has ever been added
    /// on an entity before the registration.
    ///
    /// Indirect requirements through other components are allowed. In those cases, any existing requirements
    /// will only be overwritten if the new requirement is more specific.
    ///
    /// # Example
    ///
    /// ```
    /// # use bevy_ecs::prelude::*;
    /// #[derive(Component)]
    /// struct A;
    ///
    /// #[derive(Component, Default, PartialEq, Eq, Debug)]
    /// struct B(usize);
    ///
    /// #[derive(Component, Default, PartialEq, Eq, Debug)]
    /// struct C(u32);
    ///
    /// # let mut world = World::default();
    /// // Register B as required by A and C as required by B.
    /// world.register_required_components::<A, B>();
    /// world.register_required_components::<B, C>();
    ///
    /// // This will implicitly also insert B and C with their Default constructors.
    /// let id = world.spawn(A).id();
    /// assert_eq!(&B(0), world.entity(id).get::<B>().unwrap());
    /// assert_eq!(&C(0), world.entity(id).get::<C>().unwrap());
    /// ```
    pub fn register_required_components<T: Component, R: Component + Default>(&mut self) {
        self.try_register_required_components::<T, R>().unwrap();
    }

    /// Registers the given component `R` as a [required component] for `T`.
    ///
    /// When `T` is added to an entity, `R` and its own required components will also be added
    /// if `R` was not already provided. The given `constructor` will be used for the creation of `R`.
    /// If a [`Default`] constructor is desired, use [`World::register_required_components`] instead.
    ///
    /// For the non-panicking version, see [`World::try_register_required_components_with`].
    ///
    /// Note that requirements must currently be registered before `T` is inserted into the world
    /// for the first time. This limitation may be fixed in the future.
    ///
    /// [required component]: Component#required-components
    ///
    /// # Panics
    ///
    /// Panics if `R` is already a directly required component for `T`, or if `T` has ever been added
    /// on an entity before the registration.
    ///
    /// Indirect requirements through other components are allowed. In those cases, any existing requirements
    /// will only be overwritten if the new requirement is more specific.
    ///
    /// # Example
    ///
    /// ```
    /// # use bevy_ecs::prelude::*;
    /// #[derive(Component)]
    /// struct A;
    ///
    /// #[derive(Component, Default, PartialEq, Eq, Debug)]
    /// struct B(usize);
    ///
    /// #[derive(Component, PartialEq, Eq, Debug)]
    /// struct C(u32);
    ///
    /// # let mut world = World::default();
    /// // Register B and C as required by A and C as required by B.
    /// // A requiring C directly will overwrite the indirect requirement through B.
    /// world.register_required_components::<A, B>();
    /// world.register_required_components_with::<B, C>(|| C(1));
    /// world.register_required_components_with::<A, C>(|| C(2));
    ///
    /// // This will implicitly also insert B with its Default constructor and C
    /// // with the custom constructor defined by A.
    /// let id = world.spawn(A).id();
    /// assert_eq!(&B(0), world.entity(id).get::<B>().unwrap());
    /// assert_eq!(&C(2), world.entity(id).get::<C>().unwrap());
    /// ```
    pub fn register_required_components_with<T: Component, R: Component>(
        &mut self,
        constructor: fn() -> R,
    ) {
        self.try_register_required_components_with::<T, R>(constructor)
            .unwrap();
    }

    /// Tries to register the given component `R` as a [required component] for `T`.
    ///
    /// When `T` is added to an entity, `R` and its own required components will also be added
    /// if `R` was not already provided. The [`Default`] `constructor` will be used for the creation of `R`.
    /// If a custom constructor is desired, use [`World::register_required_components_with`] instead.
    ///
    /// For the panicking version, see [`World::register_required_components`].
    ///
    /// Note that requirements must currently be registered before `T` is inserted into the world
    /// for the first time. This limitation may be fixed in the future.
    ///
    /// [required component]: Component#required-components
    ///
    /// # Errors
    ///
    /// Returns a [`RequiredComponentsError`] if `R` is already a directly required component for `T`, or if `T` has ever been added
    /// on an entity before the registration.
    ///
    /// Indirect requirements through other components are allowed. In those cases, any existing requirements
    /// will only be overwritten if the new requirement is more specific.
    ///
    /// # Example
    ///
    /// ```
    /// # use bevy_ecs::prelude::*;
    /// #[derive(Component)]
    /// struct A;
    ///
    /// #[derive(Component, Default, PartialEq, Eq, Debug)]
    /// struct B(usize);
    ///
    /// #[derive(Component, Default, PartialEq, Eq, Debug)]
    /// struct C(u32);
    ///
    /// # let mut world = World::default();
    /// // Register B as required by A and C as required by B.
    /// world.register_required_components::<A, B>();
    /// world.register_required_components::<B, C>();
    ///
    /// // Duplicate registration! This will fail.
    /// assert!(world.try_register_required_components::<A, B>().is_err());
    ///
    /// // This will implicitly also insert B and C with their Default constructors.
    /// let id = world.spawn(A).id();
    /// assert_eq!(&B(0), world.entity(id).get::<B>().unwrap());
    /// assert_eq!(&C(0), world.entity(id).get::<C>().unwrap());
    /// ```
    pub fn try_register_required_components<T: Component, R: Component + Default>(
        &mut self,
    ) -> Result<(), RequiredComponentsError> {
        self.try_register_required_components_with::<T, R>(R::default)
    }

    /// Tries to register the given component `R` as a [required component] for `T`.
    ///
    /// When `T` is added to an entity, `R` and its own required components will also be added
    /// if `R` was not already provided. The given `constructor` will be used for the creation of `R`.
    /// If a [`Default`] constructor is desired, use [`World::register_required_components`] instead.
    ///
    /// For the panicking version, see [`World::register_required_components_with`].
    ///
    /// Note that requirements must currently be registered before `T` is inserted into the world
    /// for the first time. This limitation may be fixed in the future.
    ///
    /// [required component]: Component#required-components
    ///
    /// # Errors
    ///
    /// Returns a [`RequiredComponentsError`] if `R` is already a directly required component for `T`, or if `T` has ever been added
    /// on an entity before the registration.
    ///
    /// Indirect requirements through other components are allowed. In those cases, any existing requirements
    /// will only be overwritten if the new requirement is more specific.
    ///
    /// # Example
    ///
    /// ```
    /// # use bevy_ecs::prelude::*;
    /// #[derive(Component)]
    /// struct A;
    ///
    /// #[derive(Component, Default, PartialEq, Eq, Debug)]
    /// struct B(usize);
    ///
    /// #[derive(Component, PartialEq, Eq, Debug)]
    /// struct C(u32);
    ///
    /// # let mut world = World::default();
    /// // Register B and C as required by A and C as required by B.
    /// // A requiring C directly will overwrite the indirect requirement through B.
    /// world.register_required_components::<A, B>();
    /// world.register_required_components_with::<B, C>(|| C(1));
    /// world.register_required_components_with::<A, C>(|| C(2));
    ///
    /// // Duplicate registration! Even if the constructors were different, this would fail.
    /// assert!(world.try_register_required_components_with::<B, C>(|| C(1)).is_err());
    ///
    /// // This will implicitly also insert B with its Default constructor and C
    /// // with the custom constructor defined by A.
    /// let id = world.spawn(A).id();
    /// assert_eq!(&B(0), world.entity(id).get::<B>().unwrap());
    /// assert_eq!(&C(2), world.entity(id).get::<C>().unwrap());
    /// ```
    pub fn try_register_required_components_with<T: Component, R: Component>(
        &mut self,
        constructor: fn() -> R,
    ) -> Result<(), RequiredComponentsError> {
        let requiree = self.register_component::<T>();

        // TODO: Remove this panic and update archetype edges accordingly when required components are added
        if self.archetypes().component_index().contains_key(&requiree) {
            return Err(RequiredComponentsError::ArchetypeExists(requiree));
        }

        let required = self.register_component::<R>();

        // SAFETY: We just created the `required` and `requiree` components.
        unsafe {
            self.components
                .register_required_components::<R>(requiree, required, constructor)
        }
    }

    /// Retrieves the [required components](RequiredComponents) for the given component type, if it exists.
    pub fn get_required_components<C: Component>(&self) -> Option<&RequiredComponents> {
        let id = self.components().component_id::<C>()?;
        let component_info = self.components().get_info(id)?;
        Some(component_info.required_components())
    }

    /// Retrieves the [required components](RequiredComponents) for the component of the given [`ComponentId`], if it exists.
    pub fn get_required_components_by_id(&self, id: ComponentId) -> Option<&RequiredComponents> {
        let component_info = self.components().get_info(id)?;
        Some(component_info.required_components())
    }

    /// Registers a new [`Component`] type and returns the [`ComponentId`] created for it.
    ///
    /// This method differs from [`World::register_component`] in that it uses a [`ComponentDescriptor`]
    /// to register the new component type instead of statically available type information. This
    /// enables the dynamic registration of new component definitions at runtime for advanced use cases.
    ///
    /// While the option to register a component from a descriptor is useful in type-erased
    /// contexts, the standard [`World::register_component`] function should always be used instead
    /// when type information is available at compile time.
    pub fn register_component_with_descriptor(
        &mut self,
        descriptor: ComponentDescriptor,
    ) -> ComponentId {
        self.components
            .register_component_with_descriptor(&mut self.storages, descriptor)
    }

    /// Returns the [`ComponentId`] of the given [`Component`] type `T`.
    ///
    /// The returned `ComponentId` is specific to the `World` instance
    /// it was retrieved from and should not be used with another `World` instance.
    ///
    /// Returns [`None`] if the `Component` type has not yet been initialized within
    /// the `World` using [`World::register_component`].
    ///
    /// ```
    /// use bevy_ecs::prelude::*;
    ///
    /// let mut world = World::new();
    ///
    /// #[derive(Component)]
    /// struct ComponentA;
    ///
    /// let component_a_id = world.register_component::<ComponentA>();
    ///
    /// assert_eq!(component_a_id, world.component_id::<ComponentA>().unwrap())
    /// ```
    ///
    /// # See also
    ///
    /// * [`Components::component_id()`]
    /// * [`Components::get_id()`]
    #[inline]
    pub fn component_id<T: Component>(&self) -> Option<ComponentId> {
        self.components.component_id::<T>()
    }

    /// Registers a new [`Resource`] type and returns the [`ComponentId`] created for it.
    ///
    /// The [`Resource`] doesn't have a value in the [`World`], it's only registered. If you want
    /// to insert the [`Resource`] in the [`World`], use [`World::init_resource`] or
    /// [`World::insert_resource`] instead.
    pub fn register_resource<R: Resource>(&mut self) -> ComponentId {
        self.components.register_resource::<R>()
    }

    /// Returns the [`ComponentId`] of the given [`Resource`] type `T`.
    ///
    /// The returned [`ComponentId`] is specific to the [`World`] instance it was retrieved from
    /// and should not be used with another [`World`] instance.
    ///
    /// Returns [`None`] if the [`Resource`] type has not yet been initialized within the
    /// [`World`] using [`World::register_resource`], [`World::init_resource`] or [`World::insert_resource`].
    pub fn resource_id<T: Resource>(&self) -> Option<ComponentId> {
        self.components.get_resource_id(TypeId::of::<T>())
    }

    /// Returns [`EntityRef`]s that expose read-only operations for the given
    /// `entities`. This will panic if any of the given entities do not exist. Use
    /// [`World::get_entity`] if you want to check for entity existence instead
    /// of implicitly panicking.
    ///
    /// This function supports fetching a single entity or multiple entities:
    /// - Pass an [`Entity`] to receive a single [`EntityRef`].
    /// - Pass a slice of [`Entity`]s to receive a [`Vec<EntityRef>`].
    /// - Pass an array of [`Entity`]s to receive an equally-sized array of [`EntityRef`]s.
    ///
    /// # Panics
    ///
    /// If any of the given `entities` do not exist in the world.
    ///
    /// # Examples
    ///
    /// ## Single [`Entity`]
    ///
    /// ```
    /// # use bevy_ecs::prelude::*;
    /// #[derive(Component)]
    /// struct Position {
    ///   x: f32,
    ///   y: f32,
    /// }
    ///
    /// let mut world = World::new();
    /// let entity = world.spawn(Position { x: 0.0, y: 0.0 }).id();
    ///
    /// let position = world.entity(entity).get::<Position>().unwrap();
    /// assert_eq!(position.x, 0.0);
    /// ```
    ///
    /// ## Array of [`Entity`]s
    ///
    /// ```
    /// # use bevy_ecs::prelude::*;
    /// #[derive(Component)]
    /// struct Position {
    ///   x: f32,
    ///   y: f32,
    /// }
    ///
    /// let mut world = World::new();
    /// let e1 = world.spawn(Position { x: 0.0, y: 0.0 }).id();
    /// let e2 = world.spawn(Position { x: 1.0, y: 1.0 }).id();
    ///
    /// let [e1_ref, e2_ref] = world.entity([e1, e2]);
    /// let e1_position = e1_ref.get::<Position>().unwrap();
    /// assert_eq!(e1_position.x, 0.0);
    /// let e2_position = e2_ref.get::<Position>().unwrap();
    /// assert_eq!(e2_position.x, 1.0);
    /// ```
    ///
    /// ## Slice of [`Entity`]s
    ///
    /// ```
    /// # use bevy_ecs::prelude::*;
    /// #[derive(Component)]
    /// struct Position {
    ///   x: f32,
    ///   y: f32,
    /// }
    ///
    /// let mut world = World::new();
    /// let e1 = world.spawn(Position { x: 0.0, y: 1.0 }).id();
    /// let e2 = world.spawn(Position { x: 0.0, y: 1.0 }).id();
    /// let e3 = world.spawn(Position { x: 0.0, y: 1.0 }).id();
    ///
    /// let ids = vec![e1, e2, e3];
    /// for eref in world.entity(&ids[..]) {
    ///     assert_eq!(eref.get::<Position>().unwrap().y, 1.0);
    /// }
    /// ```
<<<<<<< HEAD
=======
    ///
    /// ## [`EntityHashSet`](crate::entity::EntityHashMap)
    ///
    /// ```
    /// # use bevy_ecs::{prelude::*, entity::EntityHashSet};
    /// #[derive(Component)]
    /// struct Position {
    ///   x: f32,
    ///   y: f32,
    /// }
    ///
    /// let mut world = World::new();
    /// let e1 = world.spawn(Position { x: 0.0, y: 1.0 }).id();
    /// let e2 = world.spawn(Position { x: 0.0, y: 1.0 }).id();
    /// let e3 = world.spawn(Position { x: 0.0, y: 1.0 }).id();
    ///
    /// let ids = EntityHashSet::from_iter([e1, e2, e3]);
    /// for (_id, eref) in world.entity(&ids) {
    ///     assert_eq!(eref.get::<Position>().unwrap().y, 1.0);
    /// }
    /// ```
    ///
    /// [`EntityHashSet`]: crate::entity::EntityHashSet
>>>>>>> 2931e350
    #[inline]
    #[track_caller]
    pub fn entity<F: WorldEntityFetch>(&self, entities: F) -> F::Ref<'_> {
        #[inline(never)]
        #[cold]
        #[track_caller]
        fn panic_no_entity(world: &World, entity: Entity) -> ! {
            panic!(
                "Entity {entity} {}",
                world
                    .entities
                    .entity_does_not_exist_error_details_message(entity)
            );
        }

        match self.get_entity(entities) {
            Ok(fetched) => fetched,
            Err(entity) => panic_no_entity(self, entity),
        }
    }

    /// Returns [`EntityMut`]s that expose read and write operations for the
    /// given `entities`. This will panic if any of the given entities do not
    /// exist. Use [`World::get_entity_mut`] if you want to check for entity
    /// existence instead of implicitly panicking.
    ///
    /// This function supports fetching a single entity or multiple entities:
    /// - Pass an [`Entity`] to receive a single [`EntityWorldMut`].
    ///    - This reference type allows for structural changes to the entity,
    ///      such as adding or removing components, or despawning the entity.
    /// - Pass a slice of [`Entity`]s to receive a [`Vec<EntityMut>`].
    /// - Pass an array of [`Entity`]s to receive an equally-sized array of [`EntityMut`]s.
<<<<<<< HEAD
=======
    /// - Pass a reference to a [`EntityHashSet`](crate::entity::EntityHashMap) to receive an
    ///   [`EntityHashMap<EntityMut>`](crate::entity::EntityHashMap).
>>>>>>> 2931e350
    ///
    /// In order to perform structural changes on the returned entity reference,
    /// such as adding or removing components, or despawning the entity, only a
    /// single [`Entity`] can be passed to this function. Allowing multiple
    /// entities at the same time with structural access would lead to undefined
    /// behavior, so [`EntityMut`] is returned when requesting multiple entities.
    ///
    /// # Panics
    ///
    /// If any of the given `entities` do not exist in the world.
    ///
    /// # Examples
    ///
    /// ## Single [`Entity`]
    ///
    /// ```
    /// # use bevy_ecs::prelude::*;
    /// #[derive(Component)]
    /// struct Position {
    ///   x: f32,
    ///   y: f32,
    /// }
    ///
    /// let mut world = World::new();
    /// let entity = world.spawn(Position { x: 0.0, y: 0.0 }).id();
    ///
    /// let mut entity_mut = world.entity_mut(entity);
    /// let mut position = entity_mut.get_mut::<Position>().unwrap();
    /// position.y = 1.0;
    /// assert_eq!(position.x, 0.0);
    /// entity_mut.despawn();
    /// # assert!(world.get_entity_mut(entity).is_err());
    /// ```
    ///
    /// ## Array of [`Entity`]s
    ///
    /// ```
    /// # use bevy_ecs::prelude::*;
    /// #[derive(Component)]
    /// struct Position {
    ///   x: f32,
    ///   y: f32,
    /// }
    ///
    /// let mut world = World::new();
    /// let e1 = world.spawn(Position { x: 0.0, y: 0.0 }).id();
    /// let e2 = world.spawn(Position { x: 1.0, y: 1.0 }).id();
    ///
    /// let [mut e1_ref, mut e2_ref] = world.entity_mut([e1, e2]);
    /// let mut e1_position = e1_ref.get_mut::<Position>().unwrap();
    /// e1_position.x = 1.0;
    /// assert_eq!(e1_position.x, 1.0);
    /// let mut e2_position = e2_ref.get_mut::<Position>().unwrap();
    /// e2_position.x = 2.0;
    /// assert_eq!(e2_position.x, 2.0);
    /// ```
    ///
    /// ## Slice of [`Entity`]s
    ///
    /// ```
    /// # use bevy_ecs::prelude::*;
    /// #[derive(Component)]
    /// struct Position {
    ///   x: f32,
    ///   y: f32,
    /// }
    ///
    /// let mut world = World::new();
    /// let e1 = world.spawn(Position { x: 0.0, y: 1.0 }).id();
    /// let e2 = world.spawn(Position { x: 0.0, y: 1.0 }).id();
    /// let e3 = world.spawn(Position { x: 0.0, y: 1.0 }).id();
    ///
    /// let ids = vec![e1, e2, e3];
    /// for mut eref in world.entity_mut(&ids[..]) {
    ///     let mut pos = eref.get_mut::<Position>().unwrap();
    ///     pos.y = 2.0;
    ///     assert_eq!(pos.y, 2.0);
    /// }
    /// ```
<<<<<<< HEAD
=======
    ///
    /// ## [`EntityHashSet`](crate::entity::EntityHashMap)
    ///
    /// ```
    /// # use bevy_ecs::{prelude::*, entity::EntityHashSet};
    /// #[derive(Component)]
    /// struct Position {
    ///   x: f32,
    ///   y: f32,
    /// }
    ///
    /// let mut world = World::new();
    /// let e1 = world.spawn(Position { x: 0.0, y: 1.0 }).id();
    /// let e2 = world.spawn(Position { x: 0.0, y: 1.0 }).id();
    /// let e3 = world.spawn(Position { x: 0.0, y: 1.0 }).id();
    ///
    /// let ids = EntityHashSet::from_iter([e1, e2, e3]);
    /// for (_id, mut eref) in world.entity_mut(&ids) {
    ///     let mut pos = eref.get_mut::<Position>().unwrap();
    ///     pos.y = 2.0;
    ///     assert_eq!(pos.y, 2.0);
    /// }
    /// ```
    ///
    /// [`EntityHashSet`]: crate::entity::EntityHashSet
>>>>>>> 2931e350
    #[inline]
    #[track_caller]
    pub fn entity_mut<F: WorldEntityFetch>(&mut self, entities: F) -> F::Mut<'_> {
        #[inline(never)]
        #[cold]
        #[track_caller]
        fn panic_on_err(e: EntityFetchError) -> ! {
            panic!("{e}");
        }

        match self.get_entity_mut(entities) {
            Ok(fetched) => fetched,
            Err(e) => panic_on_err(e),
        }
    }

    /// Returns the components of an [`Entity`] through [`ComponentInfo`].
    #[inline]
    pub fn inspect_entity(&self, entity: Entity) -> impl Iterator<Item = &ComponentInfo> {
        let entity_location = self
            .entities()
            .get(entity)
            .unwrap_or_else(|| panic!("Entity {entity} does not exist"));

        let archetype = self
            .archetypes()
            .get(entity_location.archetype_id)
            .unwrap_or_else(|| {
                panic!(
                    "Archetype {:?} does not exist",
                    entity_location.archetype_id
                )
            });

        archetype
            .components()
            .filter_map(|id| self.components().get_info(id))
    }

<<<<<<< HEAD
=======
    /// Returns an [`EntityWorldMut`] for the given `entity` (if it exists) or spawns one if it doesn't exist.
    /// This will return [`None`] if the `entity` exists with a different generation.
    ///
    /// # Note
    /// Spawning a specific `entity` value is rarely the right choice. Most apps should favor [`World::spawn`].
    /// This method should generally only be used for sharing entities across apps, and only when they have a
    /// scheme worked out to share an ID space (which doesn't happen by default).
    #[inline]
    #[deprecated(since = "0.15.0", note = "use `World::spawn` instead")]
    pub fn get_or_spawn(&mut self, entity: Entity) -> Option<EntityWorldMut> {
        self.get_or_spawn_with_caller(
            entity,
            #[cfg(feature = "track_location")]
            Location::caller(),
        )
    }

    #[inline]
    pub(crate) fn get_or_spawn_with_caller(
        &mut self,
        entity: Entity,
        #[cfg(feature = "track_location")] caller: &'static Location,
    ) -> Option<EntityWorldMut> {
        self.flush();
        match self.entities.alloc_at_without_replacement(entity) {
            AllocAtWithoutReplacement::Exists(location) => {
                // SAFETY: `entity` exists and `location` is that entity's location
                Some(unsafe { EntityWorldMut::new(self, entity, location) })
            }
            AllocAtWithoutReplacement::DidNotExist => {
                // SAFETY: entity was just allocated
                Some(unsafe {
                    self.spawn_at_empty_internal(
                        entity,
                        #[cfg(feature = "track_location")]
                        caller,
                    )
                })
            }
            AllocAtWithoutReplacement::ExistsWithWrongGeneration => None,
        }
    }

>>>>>>> 2931e350
    /// Returns [`EntityRef`]s that expose read-only operations for the given
    /// `entities`, returning [`Err`] if any of the given entities do not exist.
    /// Instead of immediately unwrapping the value returned from this function,
    /// prefer [`World::entity`].
    ///
    /// This function supports fetching a single entity or multiple entities:
    /// - Pass an [`Entity`] to receive a single [`EntityRef`].
    /// - Pass a slice of [`Entity`]s to receive a [`Vec<EntityRef>`].
    /// - Pass an array of [`Entity`]s to receive an equally-sized array of [`EntityRef`]s.
<<<<<<< HEAD
=======
    /// - Pass a reference to a [`EntityHashSet`](crate::entity::EntityHashMap) to receive an
    ///   [`EntityHashMap<EntityRef>`](crate::entity::EntityHashMap).
>>>>>>> 2931e350
    ///
    /// # Errors
    ///
    /// If any of the given `entities` do not exist in the world, the first
    /// [`Entity`] found to be missing will be returned in the [`Err`].
    ///
    /// # Examples
    ///
    /// For examples, see [`World::entity`].
    ///
    /// [`EntityHashSet`]: crate::entity::EntityHashSet
    #[inline]
    pub fn get_entity<F: WorldEntityFetch>(&self, entities: F) -> Result<F::Ref<'_>, Entity> {
        let cell = self.as_unsafe_world_cell_readonly();
        // SAFETY: `&self` gives read access to the entire world, and prevents mutable access.
        unsafe { entities.fetch_ref(cell) }
    }

    /// Returns [`EntityMut`]s that expose read and write operations for the
    /// given `entities`, returning [`Err`] if any of the given entities do not
    /// exist. Instead of immediately unwrapping the value returned from this
    /// function, prefer [`World::entity_mut`].
    ///
    /// This function supports fetching a single entity or multiple entities:
    /// - Pass an [`Entity`] to receive a single [`EntityWorldMut`].
    ///    - This reference type allows for structural changes to the entity,
    ///      such as adding or removing components, or despawning the entity.
    /// - Pass a slice of [`Entity`]s to receive a [`Vec<EntityMut>`].
    /// - Pass an array of [`Entity`]s to receive an equally-sized array of [`EntityMut`]s.
<<<<<<< HEAD
=======
    /// - Pass a reference to a [`EntityHashSet`](crate::entity::EntityHashMap) to receive an
    ///   [`EntityHashMap<EntityMut>`](crate::entity::EntityHashMap).
>>>>>>> 2931e350
    ///
    /// In order to perform structural changes on the returned entity reference,
    /// such as adding or removing components, or despawning the entity, only a
    /// single [`Entity`] can be passed to this function. Allowing multiple
    /// entities at the same time with structural access would lead to undefined
    /// behavior, so [`EntityMut`] is returned when requesting multiple entities.
    ///
    /// # Errors
    ///
    /// - Returns [`EntityFetchError::NoSuchEntity`] if any of the given `entities` do not exist in the world.
    ///     - Only the first entity found to be missing will be returned.
    /// - Returns [`EntityFetchError::AliasedMutability`] if the same entity is requested multiple times.
    ///
    /// # Examples
    ///
    /// For examples, see [`World::entity_mut`].
    ///
    /// [`EntityHashSet`]: crate::entity::EntityHashSet
    #[inline]
    pub fn get_entity_mut<F: WorldEntityFetch>(
        &mut self,
        entities: F,
    ) -> Result<F::Mut<'_>, EntityFetchError> {
        let cell = self.as_unsafe_world_cell();
        // SAFETY: `&mut self` gives mutable access to the entire world,
        // and prevents any other access to the world.
        unsafe { entities.fetch_mut(cell) }
    }

    /// Returns an [`Entity`] iterator of current entities.
    ///
    /// This is useful in contexts where you only have read-only access to the [`World`].
    #[inline]
    pub fn iter_entities(&self) -> impl Iterator<Item = EntityRef<'_>> + '_ {
        self.archetypes.iter().flat_map(|archetype| {
            archetype
                .entities()
                .iter()
                .enumerate()
                .map(|(archetype_row, archetype_entity)| {
                    let entity = archetype_entity.id();
                    let location = EntityLocation {
                        archetype_id: archetype.id(),
                        archetype_row: ArchetypeRow::new(archetype_row),
                        table_id: archetype.table_id(),
                        table_row: archetype_entity.table_row(),
                    };

                    // SAFETY: entity exists and location accurately specifies the archetype where the entity is stored.
                    let cell = UnsafeEntityCell::new(
                        self.as_unsafe_world_cell_readonly(),
                        entity,
                        location,
                    );
                    // SAFETY: `&self` gives read access to the entire world.
                    unsafe { EntityRef::new(cell) }
                })
        })
    }

    /// Returns a mutable iterator over all entities in the `World`.
    pub fn iter_entities_mut(&mut self) -> impl Iterator<Item = EntityMut<'_>> + '_ {
        let world_cell = self.as_unsafe_world_cell();
        world_cell.archetypes().iter().flat_map(move |archetype| {
            archetype
                .entities()
                .iter()
                .enumerate()
                .map(move |(archetype_row, archetype_entity)| {
                    let entity = archetype_entity.id();
                    let location = EntityLocation {
                        archetype_id: archetype.id(),
                        archetype_row: ArchetypeRow::new(archetype_row),
                        table_id: archetype.table_id(),
                        table_row: archetype_entity.table_row(),
                    };

                    // SAFETY: entity exists and location accurately specifies the archetype where the entity is stored.
                    let cell = UnsafeEntityCell::new(world_cell, entity, location);
                    // SAFETY: We have exclusive access to the entire world. We only create one borrow for each entity,
                    // so none will conflict with one another.
                    unsafe { EntityMut::new(cell) }
                })
        })
    }

    /// Spawns a new [`Entity`] and returns a corresponding [`EntityWorldMut`], which can be used
    /// to add components to the entity or retrieve its id.
    ///
    /// ```
    /// use bevy_ecs::{component::Component, world::World};
    ///
    /// #[derive(Component)]
    /// struct Position {
    ///   x: f32,
    ///   y: f32,
    /// }
    /// #[derive(Component)]
    /// struct Label(&'static str);
    /// #[derive(Component)]
    /// struct Num(u32);
    ///
    /// let mut world = World::new();
    /// let entity = world.spawn_empty()
    ///     .insert(Position { x: 0.0, y: 0.0 }) // add a single component
    ///     .insert((Num(1), Label("hello"))) // add a bundle of components
    ///     .id();
    ///
    /// let position = world.entity(entity).get::<Position>().unwrap();
    /// assert_eq!(position.x, 0.0);
    /// ```
    #[track_caller]
    pub fn spawn_empty(&mut self) -> EntityWorldMut {
        self.flush();
        let entity = self.entities.alloc();
        // SAFETY: entity was just allocated
        unsafe {
            self.spawn_at_empty_internal(
                entity,
                #[cfg(feature = "track_location")]
                Location::caller(),
            )
        }
    }

    /// Spawns a new [`Entity`] with a given [`Bundle`] of [components](`Component`) and returns
    /// a corresponding [`EntityWorldMut`], which can be used to add components to the entity or
    /// retrieve its id. In case large batches of entities need to be spawned, consider using
    /// [`World::spawn_batch`] instead.
    ///
    /// ```
    /// use bevy_ecs::{bundle::Bundle, component::Component, world::World};
    ///
    /// #[derive(Component)]
    /// struct Position {
    ///   x: f32,
    ///   y: f32,
    /// }
    ///
    /// #[derive(Component)]
    /// struct Velocity {
    ///     x: f32,
    ///     y: f32,
    /// };
    ///
    /// #[derive(Component)]
    /// struct Name(&'static str);
    ///
    /// #[derive(Bundle)]
    /// struct PhysicsBundle {
    ///     position: Position,
    ///     velocity: Velocity,
    /// }
    ///
    /// let mut world = World::new();
    ///
    /// // `spawn` can accept a single component:
    /// world.spawn(Position { x: 0.0, y: 0.0 });
    ///
    /// // It can also accept a tuple of components:
    /// world.spawn((
    ///     Position { x: 0.0, y: 0.0 },
    ///     Velocity { x: 1.0, y: 1.0 },
    /// ));
    ///
    /// // Or it can accept a pre-defined Bundle of components:
    /// world.spawn(PhysicsBundle {
    ///     position: Position { x: 2.0, y: 2.0 },
    ///     velocity: Velocity { x: 0.0, y: 4.0 },
    /// });
    ///
    /// let entity = world
    ///     // Tuples can also mix Bundles and Components
    ///     .spawn((
    ///         PhysicsBundle {
    ///             position: Position { x: 2.0, y: 2.0 },
    ///             velocity: Velocity { x: 0.0, y: 4.0 },
    ///         },
    ///         Name("Elaina Proctor"),
    ///     ))
    ///     // Calling id() will return the unique identifier for the spawned entity
    ///     .id();
    /// let position = world.entity(entity).get::<Position>().unwrap();
    /// assert_eq!(position.x, 2.0);
    /// ```
    #[track_caller]
    pub fn spawn<B: Bundle>(&mut self, bundle: B) -> EntityWorldMut {
        self.flush();
        let change_tick = self.change_tick();
        let entity = self.entities.alloc();
        let entity_location = {
            let mut bundle_spawner = BundleSpawner::new::<B>(self, change_tick);
            // SAFETY: bundle's type matches `bundle_info`, entity is allocated but non-existent
            unsafe {
                bundle_spawner.spawn_non_existent(
                    entity,
                    bundle,
                    #[cfg(feature = "track_location")]
                    Location::caller(),
                )
            }
        };

        #[cfg(feature = "track_location")]
        self.entities
            .set_spawned_or_despawned_by(entity.index(), Location::caller());

        // SAFETY: entity and location are valid, as they were just created above
        unsafe { EntityWorldMut::new(self, entity, entity_location) }
    }

    /// # Safety
    /// must be called on an entity that was just allocated
    unsafe fn spawn_at_empty_internal(
        &mut self,
        entity: Entity,
        #[cfg(feature = "track_location")] caller: &'static Location,
    ) -> EntityWorldMut {
        let archetype = self.archetypes.empty_mut();
        // PERF: consider avoiding allocating entities in the empty archetype unless needed
        let table_row = self.storages.tables[archetype.table_id()].allocate(entity);
        // SAFETY: no components are allocated by archetype.allocate() because the archetype is
        // empty
        let location = unsafe { archetype.allocate(entity, table_row) };
        self.entities.set(entity.index(), location);

        #[cfg(feature = "track_location")]
        self.entities
            .set_spawned_or_despawned_by(entity.index(), caller);

        EntityWorldMut::new(self, entity, location)
    }

    /// Spawns a batch of entities with the same component [`Bundle`] type. Takes a given
    /// [`Bundle`] iterator and returns a corresponding [`Entity`] iterator.
    /// This is more efficient than spawning entities and adding components to them individually
    /// using [`World::spawn`], but it is limited to spawning entities with the same [`Bundle`]
    /// type, whereas spawning individually is more flexible.
    ///
    /// ```
    /// use bevy_ecs::{component::Component, entity::Entity, world::World};
    ///
    /// #[derive(Component)]
    /// struct Str(&'static str);
    /// #[derive(Component)]
    /// struct Num(u32);
    ///
    /// let mut world = World::new();
    /// let entities = world.spawn_batch(vec![
    ///   (Str("a"), Num(0)), // the first entity
    ///   (Str("b"), Num(1)), // the second entity
    /// ]).collect::<Vec<Entity>>();
    ///
    /// assert_eq!(entities.len(), 2);
    /// ```
    #[track_caller]
    pub fn spawn_batch<I>(&mut self, iter: I) -> SpawnBatchIter<'_, I::IntoIter>
    where
        I: IntoIterator,
        I::Item: Bundle,
    {
        SpawnBatchIter::new(
            self,
            iter.into_iter(),
            #[cfg(feature = "track_location")]
            Location::caller(),
        )
    }

    /// Retrieves a reference to the given `entity`'s [`Component`] of the given type.
    /// Returns `None` if the `entity` does not have a [`Component`] of the given type.
    /// ```
    /// use bevy_ecs::{component::Component, world::World};
    ///
    /// #[derive(Component)]
    /// struct Position {
    ///   x: f32,
    ///   y: f32,
    /// }
    ///
    /// let mut world = World::new();
    /// let entity = world.spawn(Position { x: 0.0, y: 0.0 }).id();
    /// let position = world.get::<Position>(entity).unwrap();
    /// assert_eq!(position.x, 0.0);
    /// ```
    #[inline]
    pub fn get<T: Component>(&self, entity: Entity) -> Option<&T> {
        self.get_entity(entity).ok()?.get()
    }

    /// Retrieves a mutable reference to the given `entity`'s [`Component`] of the given type.
    /// Returns `None` if the `entity` does not have a [`Component`] of the given type.
    /// ```
    /// use bevy_ecs::{component::Component, world::World};
    ///
    /// #[derive(Component)]
    /// struct Position {
    ///   x: f32,
    ///   y: f32,
    /// }
    ///
    /// let mut world = World::new();
    /// let entity = world.spawn(Position { x: 0.0, y: 0.0 }).id();
    /// let mut position = world.get_mut::<Position>(entity).unwrap();
    /// position.x = 1.0;
    /// ```
    #[inline]
    pub fn get_mut<T: Component<Mutability = Mutable>>(
        &mut self,
        entity: Entity,
    ) -> Option<Mut<T>> {
        // SAFETY:
        // - `as_unsafe_world_cell` is the only thing that is borrowing world
        // - `as_unsafe_world_cell` provides mutable permission to everything
        // - `&mut self` ensures no other borrows on world data
        unsafe { self.as_unsafe_world_cell().get_entity(entity)?.get_mut() }
    }

    /// Temporarily removes a [`Component`] `T` from the provided [`Entity`] and
    /// runs the provided closure on it, returning the result if `T` was available.
    /// This will trigger the `OnRemove` and `OnReplace` component hooks without
    /// causing an archetype move.
    ///
    /// This is most useful with immutable components, where removal and reinsertion
    /// is the only way to modify a value.
    ///
    /// If you do not need to ensure the above hooks are triggered, and your component
    /// is mutable, prefer using [`get_mut`](World::get_mut).
    ///
    /// # Examples
    ///
    /// ```rust
    /// # use bevy_ecs::prelude::*;
    /// #
    /// #[derive(Component, PartialEq, Eq, Debug)]
    /// #[component(immutable)]
    /// struct Foo(bool);
    ///
    /// # let mut world = World::default();
    /// # world.register_component::<Foo>();
    /// #
    /// # let entity = world.spawn(Foo(false)).id();
    /// #
    /// world.modify_component(entity, |foo: &mut Foo| {
    ///     foo.0 = true;
    /// });
    /// #
    /// # assert_eq!(world.get::<Foo>(entity), Some(&Foo(true)));
    /// ```
    #[inline]
    pub fn modify_component<T: Component, R>(
        &mut self,
        entity: Entity,
        f: impl FnOnce(&mut T) -> R,
    ) -> Result<Option<R>, EntityFetchError> {
        let mut world = DeferredWorld::from(&mut *self);

        let result = match world.modify_component(entity, f) {
            Ok(result) => result,
            Err(EntityFetchError::AliasedMutability(..)) => {
                return Err(EntityFetchError::AliasedMutability(entity))
            }
            Err(EntityFetchError::NoSuchEntity(..)) => {
                return Err(EntityFetchError::NoSuchEntity(entity, self.into()))
            }
        };

        self.flush();
        Ok(result)
    }

    /// Despawns the given `entity`, if it exists. This will also remove all of the entity's
    /// [`Component`]s. Returns `true` if the `entity` is successfully despawned and `false` if
    /// the `entity` does not exist.
    ///
    /// # Note
    ///
    /// This won't clean up external references to the entity (such as parent-child relationships
    /// if you're using `bevy_hierarchy`), which may leave the world in an invalid state.
    ///
    /// ```
    /// use bevy_ecs::{component::Component, world::World};
    ///
    /// #[derive(Component)]
    /// struct Position {
    ///   x: f32,
    ///   y: f32,
    /// }
    ///
    /// let mut world = World::new();
    /// let entity = world.spawn(Position { x: 0.0, y: 0.0 }).id();
    /// assert!(world.despawn(entity));
    /// assert!(world.get_entity(entity).is_err());
    /// assert!(world.get::<Position>(entity).is_none());
    /// ```
    #[track_caller]
    #[inline]
    pub fn despawn(&mut self, entity: Entity) -> bool {
        self.despawn_with_caller(entity, Location::caller(), true)
    }

    /// Performs the same function as [`Self::despawn`] but does not emit a warning if
    /// the entity does not exist.
    #[track_caller]
    #[inline]
    pub fn try_despawn(&mut self, entity: Entity) -> bool {
        self.despawn_with_caller(entity, Location::caller(), false)
    }

    #[inline]
    pub(crate) fn despawn_with_caller(
        &mut self,
        entity: Entity,
        caller: &'static Location,
        log_warning: bool,
    ) -> bool {
        self.flush();
        if let Ok(entity) = self.get_entity_mut(entity) {
            entity.despawn_with_caller(
                #[cfg(feature = "track_location")]
                caller,
            );
            true
        } else {
            if log_warning {
                warn!("error[B0003]: {caller}: Could not despawn entity {entity}, which {}. See: https://bevyengine.org/learn/errors/b0003", self.entities.entity_does_not_exist_error_details_message(entity));
            }
            false
        }
    }

    /// Clears the internal component tracker state.
    ///
    /// The world maintains some internal state about changed and removed components. This state
    /// is used by [`RemovedComponents`] to provide access to the entities that had a specific type
    /// of component removed since last tick.
    ///
    /// The state is also used for change detection when accessing components and resources outside
    /// of a system, for example via [`World::get_mut()`] or [`World::get_resource_mut()`].
    ///
    /// By clearing this internal state, the world "forgets" about those changes, allowing a new round
    /// of detection to be recorded.
    ///
    /// When using `bevy_ecs` as part of the full Bevy engine, this method is called automatically
    /// by `bevy_app::App::update` and `bevy_app::SubApp::update`, so you don't need to call it manually.
    /// When using `bevy_ecs` as a separate standalone crate however, you do need to call this manually.
    ///
    /// ```
    /// # use bevy_ecs::prelude::*;
    /// # #[derive(Component, Default)]
    /// # struct Transform;
    /// // a whole new world
    /// let mut world = World::new();
    ///
    /// // you changed it
    /// let entity = world.spawn(Transform::default()).id();
    ///
    /// // change is detected
    /// let transform = world.get_mut::<Transform>(entity).unwrap();
    /// assert!(transform.is_changed());
    ///
    /// // update the last change tick
    /// world.clear_trackers();
    ///
    /// // change is no longer detected
    /// let transform = world.get_mut::<Transform>(entity).unwrap();
    /// assert!(!transform.is_changed());
    /// ```
    ///
    /// [`RemovedComponents`]: crate::removal_detection::RemovedComponents
    pub fn clear_trackers(&mut self) {
        self.removed_components.update();
        self.last_change_tick = self.increment_change_tick();
    }

    /// Returns [`QueryState`] for the given [`QueryData`], which is used to efficiently
    /// run queries on the [`World`] by storing and reusing the [`QueryState`].
    /// ```
    /// use bevy_ecs::{component::Component, entity::Entity, world::World};
    ///
    /// #[derive(Component, Debug, PartialEq)]
    /// struct Position {
    ///   x: f32,
    ///   y: f32,
    /// }
    ///
    /// #[derive(Component)]
    /// struct Velocity {
    ///   x: f32,
    ///   y: f32,
    /// }
    ///
    /// let mut world = World::new();
    /// let entities = world.spawn_batch(vec![
    ///     (Position { x: 0.0, y: 0.0}, Velocity { x: 1.0, y: 0.0 }),
    ///     (Position { x: 0.0, y: 0.0}, Velocity { x: 0.0, y: 1.0 }),
    /// ]).collect::<Vec<Entity>>();
    ///
    /// let mut query = world.query::<(&mut Position, &Velocity)>();
    /// for (mut position, velocity) in query.iter_mut(&mut world) {
    ///    position.x += velocity.x;
    ///    position.y += velocity.y;
    /// }
    ///
    /// assert_eq!(world.get::<Position>(entities[0]).unwrap(), &Position { x: 1.0, y: 0.0 });
    /// assert_eq!(world.get::<Position>(entities[1]).unwrap(), &Position { x: 0.0, y: 1.0 });
    /// ```
    ///
    /// To iterate over entities in a deterministic order,
    /// sort the results of the query using the desired component as a key.
    /// Note that this requires fetching the whole result set from the query
    /// and allocation of a [`Vec`] to store it.
    ///
    /// ```
    /// use bevy_ecs::{component::Component, entity::Entity, world::World};
    ///
    /// #[derive(Component, PartialEq, Eq, PartialOrd, Ord, Debug)]
    /// struct Order(i32);
    /// #[derive(Component, PartialEq, Debug)]
    /// struct Label(&'static str);
    ///
    /// let mut world = World::new();
    /// let a = world.spawn((Order(2), Label("second"))).id();
    /// let b = world.spawn((Order(3), Label("third"))).id();
    /// let c = world.spawn((Order(1), Label("first"))).id();
    /// let mut entities = world.query::<(Entity, &Order, &Label)>()
    ///     .iter(&world)
    ///     .collect::<Vec<_>>();
    /// // Sort the query results by their `Order` component before comparing
    /// // to expected results. Query iteration order should not be relied on.
    /// entities.sort_by_key(|e| e.1);
    /// assert_eq!(entities, vec![
    ///     (c, &Order(1), &Label("first")),
    ///     (a, &Order(2), &Label("second")),
    ///     (b, &Order(3), &Label("third")),
    /// ]);
    /// ```
    #[inline]
    pub fn query<D: QueryData>(&mut self) -> QueryState<D, ()> {
        self.query_filtered::<D, ()>()
    }

    /// Returns [`QueryState`] for the given filtered [`QueryData`], which is used to efficiently
    /// run queries on the [`World`] by storing and reusing the [`QueryState`].
    /// ```
    /// use bevy_ecs::{component::Component, entity::Entity, world::World, query::With};
    ///
    /// #[derive(Component)]
    /// struct A;
    /// #[derive(Component)]
    /// struct B;
    ///
    /// let mut world = World::new();
    /// let e1 = world.spawn(A).id();
    /// let e2 = world.spawn((A, B)).id();
    ///
    /// let mut query = world.query_filtered::<Entity, With<B>>();
    /// let matching_entities = query.iter(&world).collect::<Vec<Entity>>();
    ///
    /// assert_eq!(matching_entities, vec![e2]);
    /// ```
    #[inline]
    pub fn query_filtered<D: QueryData, F: QueryFilter>(&mut self) -> QueryState<D, F> {
        QueryState::new(self)
    }

    /// Returns [`QueryState`] for the given [`QueryData`], which is used to efficiently
    /// run queries on the [`World`] by storing and reusing the [`QueryState`].
    /// ```
    /// use bevy_ecs::{component::Component, entity::Entity, world::World};
    ///
    /// #[derive(Component, Debug, PartialEq)]
    /// struct Position {
    ///   x: f32,
    ///   y: f32,
    /// }
    ///
    /// let mut world = World::new();
    /// world.spawn_batch(vec![
    ///     Position { x: 0.0, y: 0.0 },
    ///     Position { x: 1.0, y: 1.0 },
    /// ]);
    ///
    /// fn get_positions(world: &World) -> Vec<(Entity, &Position)> {
    ///     let mut query = world.try_query::<(Entity, &Position)>().unwrap();
    ///     query.iter(world).collect()
    /// }
    ///
    /// let positions = get_positions(&world);
    ///
    /// assert_eq!(world.get::<Position>(positions[0].0).unwrap(), positions[0].1);
    /// assert_eq!(world.get::<Position>(positions[1].0).unwrap(), positions[1].1);
    /// ```
    ///
    /// Requires only an immutable world reference, but may fail if, for example,
    /// the components that make up this query have not been registered into the world.
    /// ```
    /// use bevy_ecs::{component::Component, entity::Entity, world::World};
    ///
    /// #[derive(Component)]
    /// struct A;
    ///
    /// let mut world = World::new();
    ///
    /// let none_query = world.try_query::<&A>();
    /// assert!(none_query.is_none());
    ///
    /// world.register_component::<A>();
    ///
    /// let some_query = world.try_query::<&A>();
    /// assert!(some_query.is_some());
    /// ```
    #[inline]
    pub fn try_query<D: QueryData>(&self) -> Option<QueryState<D, ()>> {
        self.try_query_filtered::<D, ()>()
    }

    /// Returns [`QueryState`] for the given filtered [`QueryData`], which is used to efficiently
    /// run queries on the [`World`] by storing and reusing the [`QueryState`].
    /// ```
    /// use bevy_ecs::{component::Component, entity::Entity, world::World, query::With};
    ///
    /// #[derive(Component)]
    /// struct A;
    /// #[derive(Component)]
    /// struct B;
    ///
    /// let mut world = World::new();
    /// let e1 = world.spawn(A).id();
    /// let e2 = world.spawn((A, B)).id();
    ///
    /// let mut query = world.try_query_filtered::<Entity, With<B>>().unwrap();
    /// let matching_entities = query.iter(&world).collect::<Vec<Entity>>();
    ///
    /// assert_eq!(matching_entities, vec![e2]);
    /// ```
    ///
    /// Requires only an immutable world reference, but may fail if, for example,
    /// the components that make up this query have not been registered into the world.
    #[inline]
    pub fn try_query_filtered<D: QueryData, F: QueryFilter>(&self) -> Option<QueryState<D, F>> {
        QueryState::try_new(self)
    }

    /// Returns an iterator of entities that had components of type `T` removed
    /// since the last call to [`World::clear_trackers`].
    pub fn removed<T: Component>(&self) -> impl Iterator<Item = Entity> + '_ {
        self.components
            .get_id(TypeId::of::<T>())
            .map(|component_id| self.removed_with_id(component_id))
            .into_iter()
            .flatten()
    }

    /// Returns an iterator of entities that had components with the given `component_id` removed
    /// since the last call to [`World::clear_trackers`].
    pub fn removed_with_id(&self, component_id: ComponentId) -> impl Iterator<Item = Entity> + '_ {
        self.removed_components
            .get(component_id)
            .map(|removed| removed.iter_current_update_events().cloned())
            .into_iter()
            .flatten()
            .map(Into::into)
    }

    /// Registers a new [`Resource`] type and returns the [`ComponentId`] created for it.
    ///
    /// This enables the dynamic registration of new [`Resource`] definitions at runtime for
    /// advanced use cases.
    ///
    /// # Note
    ///
    /// Registering a [`Resource`] does not insert it into [`World`]. For insertion, you could use
    /// [`World::insert_resource_by_id`].
    pub fn register_resource_with_descriptor(
        &mut self,
        descriptor: ComponentDescriptor,
    ) -> ComponentId {
        self.components
            .register_resource_with_descriptor(descriptor)
    }

    /// Initializes a new resource and returns the [`ComponentId`] created for it.
    ///
    /// If the resource already exists, nothing happens.
    ///
    /// The value given by the [`FromWorld::from_world`] method will be used.
    /// Note that any resource with the [`Default`] trait automatically implements [`FromWorld`],
    /// and those default values will be here instead.
    #[inline]
    #[track_caller]
    pub fn init_resource<R: Resource + FromWorld>(&mut self) -> ComponentId {
        #[cfg(feature = "track_location")]
        let caller = Location::caller();
        let component_id = self.components.register_resource::<R>();
        if self
            .storages
            .resources
            .get(component_id)
            .is_none_or(|data| !data.is_present())
        {
            let value = R::from_world(self);
            OwningPtr::make(value, |ptr| {
                // SAFETY: component_id was just initialized and corresponds to resource of type R.
                unsafe {
                    self.insert_resource_by_id(
                        component_id,
                        ptr,
                        #[cfg(feature = "track_location")]
                        caller,
                    );
                }
            });
        }
        component_id
    }

    /// Inserts a new resource with the given `value`.
    ///
    /// Resources are "unique" data of a given type.
    /// If you insert a resource of a type that already exists,
    /// you will overwrite any existing data.
    #[inline]
    #[track_caller]
    pub fn insert_resource<R: Resource>(&mut self, value: R) {
        self.insert_resource_with_caller(
            value,
            #[cfg(feature = "track_location")]
            Location::caller(),
        );
    }

    /// Split into a new function so we can pass the calling location into the function when using
    /// as a command.
    #[inline]
    pub(crate) fn insert_resource_with_caller<R: Resource>(
        &mut self,
        value: R,
        #[cfg(feature = "track_location")] caller: &'static Location,
    ) {
        let component_id = self.components.register_resource::<R>();
        OwningPtr::make(value, |ptr| {
            // SAFETY: component_id was just initialized and corresponds to resource of type R.
            unsafe {
                self.insert_resource_by_id(
                    component_id,
                    ptr,
                    #[cfg(feature = "track_location")]
                    caller,
                );
            }
        });
    }

    /// Initializes a new non-send resource and returns the [`ComponentId`] created for it.
    ///
    /// If the resource already exists, nothing happens.
    ///
    /// The value given by the [`FromWorld::from_world`] method will be used.
    /// Note that any resource with the `Default` trait automatically implements `FromWorld`,
    /// and those default values will be here instead.
    ///
    /// # Panics
    ///
    /// Panics if called from a thread other than the main thread.
    #[inline]
    #[track_caller]
    pub fn init_non_send_resource<R: 'static + FromWorld>(&mut self) -> ComponentId {
        #[cfg(feature = "track_location")]
        let caller = Location::caller();
        let component_id = self.components.register_non_send::<R>();
        if self
            .storages
            .non_send_resources
            .get(component_id)
            .is_none_or(|data| !data.is_present())
        {
            let value = R::from_world(self);
            OwningPtr::make(value, |ptr| {
                // SAFETY: component_id was just initialized and corresponds to resource of type R.
                unsafe {
                    self.insert_non_send_by_id(
                        component_id,
                        ptr,
                        #[cfg(feature = "track_location")]
                        caller,
                    );
                }
            });
        }
        component_id
    }

    /// Inserts a new non-send resource with the given `value`.
    ///
    /// `NonSend` resources cannot be sent across threads,
    /// and do not need the `Send + Sync` bounds.
    /// Systems with `NonSend` resources are always scheduled on the main thread.
    ///
    /// # Panics
    /// If a value is already present, this function will panic if called
    /// from a different thread than where the original value was inserted from.
    #[inline]
    #[track_caller]
    pub fn insert_non_send_resource<R: 'static>(&mut self, value: R) {
        #[cfg(feature = "track_location")]
        let caller = Location::caller();
        let component_id = self.components.register_non_send::<R>();
        OwningPtr::make(value, |ptr| {
            // SAFETY: component_id was just initialized and corresponds to resource of type R.
            unsafe {
                self.insert_non_send_by_id(
                    component_id,
                    ptr,
                    #[cfg(feature = "track_location")]
                    caller,
                );
            }
        });
    }

    /// Removes the resource of a given type and returns it, if it exists. Otherwise returns `None`.
    #[inline]
    pub fn remove_resource<R: Resource>(&mut self) -> Option<R> {
        let component_id = self.components.get_resource_id(TypeId::of::<R>())?;
        let (ptr, _, _) = self.storages.resources.get_mut(component_id)?.remove()?;
        // SAFETY: `component_id` was gotten via looking up the `R` type
        unsafe { Some(ptr.read::<R>()) }
    }

    /// Removes a `!Send` resource from the world and returns it, if present.
    ///
    /// `NonSend` resources cannot be sent across threads,
    /// and do not need the `Send + Sync` bounds.
    /// Systems with `NonSend` resources are always scheduled on the main thread.
    ///
    /// Returns `None` if a value was not previously present.
    ///
    /// # Panics
    /// If a value is present, this function will panic if called from a different
    /// thread than where the value was inserted from.
    #[inline]
    pub fn remove_non_send_resource<R: 'static>(&mut self) -> Option<R> {
        let component_id = self.components.get_resource_id(TypeId::of::<R>())?;
        let (ptr, _, _) = self
            .storages
            .non_send_resources
            .get_mut(component_id)?
            .remove()?;
        // SAFETY: `component_id` was gotten via looking up the `R` type
        unsafe { Some(ptr.read::<R>()) }
    }

    /// Returns `true` if a resource of type `R` exists. Otherwise returns `false`.
    #[inline]
    pub fn contains_resource<R: Resource>(&self) -> bool {
        self.components
            .get_resource_id(TypeId::of::<R>())
            .and_then(|component_id| self.storages.resources.get(component_id))
            .is_some_and(ResourceData::is_present)
    }

    /// Returns `true` if a resource with provided `component_id` exists. Otherwise returns `false`.
    #[inline]
    pub fn contains_resource_by_id(&self, component_id: ComponentId) -> bool {
        self.storages
            .resources
            .get(component_id)
            .is_some_and(ResourceData::is_present)
    }

    /// Returns `true` if a resource of type `R` exists. Otherwise returns `false`.
    #[inline]
    pub fn contains_non_send<R: 'static>(&self) -> bool {
        self.components
            .get_resource_id(TypeId::of::<R>())
            .and_then(|component_id| self.storages.non_send_resources.get(component_id))
            .is_some_and(ResourceData::is_present)
    }

    /// Returns `true` if a resource with provided `component_id` exists. Otherwise returns `false`.
    #[inline]
    pub fn contains_non_send_by_id(&self, component_id: ComponentId) -> bool {
        self.storages
            .non_send_resources
            .get(component_id)
            .is_some_and(ResourceData::is_present)
    }

    /// Returns `true` if a resource of type `R` exists and was added since the world's
    /// [`last_change_tick`](World::last_change_tick()). Otherwise, this returns `false`.
    ///
    /// This means that:
    /// - When called from an exclusive system, this will check for additions since the system last ran.
    /// - When called elsewhere, this will check for additions since the last time that [`World::clear_trackers`]
    ///   was called.
    pub fn is_resource_added<R: Resource>(&self) -> bool {
        self.components
            .get_resource_id(TypeId::of::<R>())
            .is_some_and(|component_id| self.is_resource_added_by_id(component_id))
    }

    /// Returns `true` if a resource with id `component_id` exists and was added since the world's
    /// [`last_change_tick`](World::last_change_tick()). Otherwise, this returns `false`.
    ///
    /// This means that:
    /// - When called from an exclusive system, this will check for additions since the system last ran.
    /// - When called elsewhere, this will check for additions since the last time that [`World::clear_trackers`]
    ///   was called.
    pub fn is_resource_added_by_id(&self, component_id: ComponentId) -> bool {
        self.storages
            .resources
            .get(component_id)
            .is_some_and(|resource| {
                resource.get_ticks().is_some_and(|ticks| {
                    ticks.is_added(self.last_change_tick(), self.read_change_tick())
                })
            })
    }

    /// Returns `true` if a resource of type `R` exists and was modified since the world's
    /// [`last_change_tick`](World::last_change_tick()). Otherwise, this returns `false`.
    ///
    /// This means that:
    /// - When called from an exclusive system, this will check for changes since the system last ran.
    /// - When called elsewhere, this will check for changes since the last time that [`World::clear_trackers`]
    ///   was called.
    pub fn is_resource_changed<R: Resource>(&self) -> bool {
        self.components
            .get_resource_id(TypeId::of::<R>())
            .is_some_and(|component_id| self.is_resource_changed_by_id(component_id))
    }

    /// Returns `true` if a resource with id `component_id` exists and was modified since the world's
    /// [`last_change_tick`](World::last_change_tick()). Otherwise, this returns `false`.
    ///
    /// This means that:
    /// - When called from an exclusive system, this will check for changes since the system last ran.
    /// - When called elsewhere, this will check for changes since the last time that [`World::clear_trackers`]
    ///   was called.
    pub fn is_resource_changed_by_id(&self, component_id: ComponentId) -> bool {
        self.storages
            .resources
            .get(component_id)
            .is_some_and(|resource| {
                resource.get_ticks().is_some_and(|ticks| {
                    ticks.is_changed(self.last_change_tick(), self.read_change_tick())
                })
            })
    }

    /// Retrieves the change ticks for the given resource.
    pub fn get_resource_change_ticks<R: Resource>(&self) -> Option<ComponentTicks> {
        self.components
            .get_resource_id(TypeId::of::<R>())
            .and_then(|component_id| self.get_resource_change_ticks_by_id(component_id))
    }

    /// Retrieves the change ticks for the given [`ComponentId`].
    ///
    /// **You should prefer to use the typed API [`World::get_resource_change_ticks`] where possible.**
    pub fn get_resource_change_ticks_by_id(
        &self,
        component_id: ComponentId,
    ) -> Option<ComponentTicks> {
        self.storages
            .resources
            .get(component_id)
            .and_then(ResourceData::get_ticks)
    }

    /// Gets a reference to the resource of the given type
    ///
    /// # Panics
    ///
    /// Panics if the resource does not exist.
    /// Use [`get_resource`](World::get_resource) instead if you want to handle this case.
    ///
    /// If you want to instead insert a value if the resource does not exist,
    /// use [`get_resource_or_insert_with`](World::get_resource_or_insert_with).
    #[inline]
    #[track_caller]
    pub fn resource<R: Resource>(&self) -> &R {
        match self.get_resource() {
            Some(x) => x,
            None => panic!(
                "Requested resource {} does not exist in the `World`.
                Did you forget to add it using `app.insert_resource` / `app.init_resource`?
                Resources are also implicitly added via `app.add_event`,
                and can be added by plugins.",
                core::any::type_name::<R>()
            ),
        }
    }

    /// Gets a reference to the resource of the given type
    ///
    /// # Panics
    ///
    /// Panics if the resource does not exist.
    /// Use [`get_resource_ref`](World::get_resource_ref) instead if you want to handle this case.
    ///
    /// If you want to instead insert a value if the resource does not exist,
    /// use [`get_resource_or_insert_with`](World::get_resource_or_insert_with).
    #[inline]
    #[track_caller]
    pub fn resource_ref<R: Resource>(&self) -> Ref<R> {
        match self.get_resource_ref() {
            Some(x) => x,
            None => panic!(
                "Requested resource {} does not exist in the `World`.
                Did you forget to add it using `app.insert_resource` / `app.init_resource`?
                Resources are also implicitly added via `app.add_event`,
                and can be added by plugins.",
                core::any::type_name::<R>()
            ),
        }
    }

    /// Gets a mutable reference to the resource of the given type
    ///
    /// # Panics
    ///
    /// Panics if the resource does not exist.
    /// Use [`get_resource_mut`](World::get_resource_mut) instead if you want to handle this case.
    ///
    /// If you want to instead insert a value if the resource does not exist,
    /// use [`get_resource_or_insert_with`](World::get_resource_or_insert_with).
    #[inline]
    #[track_caller]
    pub fn resource_mut<R: Resource>(&mut self) -> Mut<'_, R> {
        match self.get_resource_mut() {
            Some(x) => x,
            None => panic!(
                "Requested resource {} does not exist in the `World`.
                Did you forget to add it using `app.insert_resource` / `app.init_resource`?
                Resources are also implicitly added via `app.add_event`,
                and can be added by plugins.",
                core::any::type_name::<R>()
            ),
        }
    }

    /// Gets a reference to the resource of the given type if it exists
    #[inline]
    pub fn get_resource<R: Resource>(&self) -> Option<&R> {
        // SAFETY:
        // - `as_unsafe_world_cell_readonly` gives permission to access everything immutably
        // - `&self` ensures nothing in world is borrowed mutably
        unsafe { self.as_unsafe_world_cell_readonly().get_resource() }
    }

    /// Gets a reference including change detection to the resource of the given type if it exists.
    #[inline]
    pub fn get_resource_ref<R: Resource>(&self) -> Option<Ref<R>> {
        // SAFETY:
        // - `as_unsafe_world_cell_readonly` gives permission to access everything immutably
        // - `&self` ensures nothing in world is borrowed mutably
        unsafe { self.as_unsafe_world_cell_readonly().get_resource_ref() }
    }

    /// Gets a mutable reference to the resource of the given type if it exists
    #[inline]
    pub fn get_resource_mut<R: Resource>(&mut self) -> Option<Mut<'_, R>> {
        // SAFETY:
        // - `as_unsafe_world_cell` gives permission to access everything mutably
        // - `&mut self` ensures nothing in world is borrowed
        unsafe { self.as_unsafe_world_cell().get_resource_mut() }
    }

    /// Gets a mutable reference to the resource of type `T` if it exists,
    /// otherwise inserts the resource using the result of calling `func`.
    ///
    /// # Example
    ///
    /// ```
    /// # use bevy_ecs::prelude::*;
    /// #
    /// #[derive(Resource)]
    /// struct MyResource(i32);
    ///
    /// # let mut world = World::new();
    /// let my_res = world.get_resource_or_insert_with(|| MyResource(10));
    /// assert_eq!(my_res.0, 10);
    /// ```
    #[inline]
    #[track_caller]
    pub fn get_resource_or_insert_with<R: Resource>(
        &mut self,
        func: impl FnOnce() -> R,
    ) -> Mut<'_, R> {
        #[cfg(feature = "track_location")]
        let caller = Location::caller();
        let change_tick = self.change_tick();
        let last_change_tick = self.last_change_tick();

        let component_id = self.components.register_resource::<R>();
        let data = self.initialize_resource_internal(component_id);
        if !data.is_present() {
            OwningPtr::make(func(), |ptr| {
                // SAFETY: component_id was just initialized and corresponds to resource of type R.
                unsafe {
                    data.insert(
                        ptr,
                        change_tick,
                        #[cfg(feature = "track_location")]
                        caller,
                    );
                }
            });
        }

        // SAFETY: The resource must be present, as we would have inserted it if it was empty.
        let data = unsafe {
            data.get_mut(last_change_tick, change_tick)
                .debug_checked_unwrap()
        };
        // SAFETY: The underlying type of the resource is `R`.
        unsafe { data.with_type::<R>() }
    }

    /// Gets a mutable reference to the resource of type `T` if it exists,
    /// otherwise initializes the resource by calling its [`FromWorld`]
    /// implementation.
    ///
    /// # Example
    ///
    /// ```
    /// # use bevy_ecs::prelude::*;
    /// #
    /// #[derive(Resource)]
    /// struct Foo(i32);
    ///
    /// impl Default for Foo {
    ///     fn default() -> Self {
    ///         Self(15)
    ///     }
    /// }
    ///
    /// #[derive(Resource)]
    /// struct MyResource(i32);
    ///
    /// impl FromWorld for MyResource {
    ///     fn from_world(world: &mut World) -> Self {
    ///         let foo = world.get_resource_or_init::<Foo>();
    ///         Self(foo.0 * 2)
    ///     }
    /// }
    ///
    /// # let mut world = World::new();
    /// let my_res = world.get_resource_or_init::<MyResource>();
    /// assert_eq!(my_res.0, 30);
    /// ```
    #[track_caller]
    pub fn get_resource_or_init<R: Resource + FromWorld>(&mut self) -> Mut<'_, R> {
        #[cfg(feature = "track_location")]
        let caller = Location::caller();
        let change_tick = self.change_tick();
        let last_change_tick = self.last_change_tick();

        let component_id = self.components.register_resource::<R>();
        if self
            .storages
            .resources
            .get(component_id)
            .is_none_or(|data| !data.is_present())
        {
            let value = R::from_world(self);
            OwningPtr::make(value, |ptr| {
                // SAFETY: component_id was just initialized and corresponds to resource of type R.
                unsafe {
                    self.insert_resource_by_id(
                        component_id,
                        ptr,
                        #[cfg(feature = "track_location")]
                        caller,
                    );
                }
            });
        }

        // SAFETY: The resource was just initialized if it was empty.
        let data = unsafe {
            self.storages
                .resources
                .get_mut(component_id)
                .debug_checked_unwrap()
        };
        // SAFETY: The resource must be present, as we would have inserted it if it was empty.
        let data = unsafe {
            data.get_mut(last_change_tick, change_tick)
                .debug_checked_unwrap()
        };
        // SAFETY: The underlying type of the resource is `R`.
        unsafe { data.with_type::<R>() }
    }

    /// Gets an immutable reference to the non-send resource of the given type, if it exists.
    ///
    /// # Panics
    ///
    /// Panics if the resource does not exist.
    /// Use [`get_non_send_resource`](World::get_non_send_resource) instead if you want to handle this case.
    ///
    /// This function will panic if it isn't called from the same thread that the resource was inserted from.
    #[inline]
    #[track_caller]
    pub fn non_send_resource<R: 'static>(&self) -> &R {
        match self.get_non_send_resource() {
            Some(x) => x,
            None => panic!(
                "Requested non-send resource {} does not exist in the `World`.
                Did you forget to add it using `app.insert_non_send_resource` / `app.init_non_send_resource`?
                Non-send resources can also be added by plugins.",
                core::any::type_name::<R>()
            ),
        }
    }

    /// Gets a mutable reference to the non-send resource of the given type, if it exists.
    ///
    /// # Panics
    ///
    /// Panics if the resource does not exist.
    /// Use [`get_non_send_resource_mut`](World::get_non_send_resource_mut) instead if you want to handle this case.
    ///
    /// This function will panic if it isn't called from the same thread that the resource was inserted from.
    #[inline]
    #[track_caller]
    pub fn non_send_resource_mut<R: 'static>(&mut self) -> Mut<'_, R> {
        match self.get_non_send_resource_mut() {
            Some(x) => x,
            None => panic!(
                "Requested non-send resource {} does not exist in the `World`.
                Did you forget to add it using `app.insert_non_send_resource` / `app.init_non_send_resource`?
                Non-send resources can also be added by plugins.",
                core::any::type_name::<R>()
            ),
        }
    }

    /// Gets a reference to the non-send resource of the given type, if it exists.
    /// Otherwise returns `None`.
    ///
    /// # Panics
    /// This function will panic if it isn't called from the same thread that the resource was inserted from.
    #[inline]
    pub fn get_non_send_resource<R: 'static>(&self) -> Option<&R> {
        // SAFETY:
        // - `as_unsafe_world_cell_readonly` gives permission to access the entire world immutably
        // - `&self` ensures that there are no mutable borrows of world data
        unsafe { self.as_unsafe_world_cell_readonly().get_non_send_resource() }
    }

    /// Gets a mutable reference to the non-send resource of the given type, if it exists.
    /// Otherwise returns `None`.
    ///
    /// # Panics
    /// This function will panic if it isn't called from the same thread that the resource was inserted from.
    #[inline]
    pub fn get_non_send_resource_mut<R: 'static>(&mut self) -> Option<Mut<'_, R>> {
        // SAFETY:
        // - `as_unsafe_world_cell` gives permission to access the entire world mutably
        // - `&mut self` ensures that there are no borrows of world data
        unsafe { self.as_unsafe_world_cell().get_non_send_resource_mut() }
    }

    /// For a given batch of ([`Entity`], [`Bundle`]) pairs, either spawns each [`Entity`] with the given
    /// bundle (if the entity does not exist), or inserts the [`Bundle`] (if the entity already exists).
    /// This is faster than doing equivalent operations one-by-one.
    /// Returns `Ok` if all entities were successfully inserted into or spawned. Otherwise it returns an `Err`
    /// with a list of entities that could not be spawned or inserted into. A "spawn or insert" operation can
    /// only fail if an [`Entity`] is passed in with an "invalid generation" that conflicts with an existing [`Entity`].
    ///
    /// # Note
    /// Spawning a specific `entity` value is rarely the right choice. Most apps should use [`World::spawn_batch`].
    /// This method should generally only be used for sharing entities across apps, and only when they have a scheme
    /// worked out to share an ID space (which doesn't happen by default).
    ///
    /// ```
    /// use bevy_ecs::{entity::Entity, world::World, component::Component};
    /// #[derive(Component)]
    /// struct A(&'static str);
    /// #[derive(Component, PartialEq, Debug)]
    /// struct B(f32);
    ///
    /// let mut world = World::new();
    /// let e0 = world.spawn_empty().id();
    /// let e1 = world.spawn_empty().id();
    /// world.insert_or_spawn_batch(vec![
    ///   (e0, (A("a"), B(0.0))), // the first entity
    ///   (e1, (A("b"), B(1.0))), // the second entity
    /// ]);
    ///
    /// assert_eq!(world.get::<B>(e0), Some(&B(0.0)));
    /// ```
    #[track_caller]
    pub fn insert_or_spawn_batch<I, B>(&mut self, iter: I) -> Result<(), Vec<Entity>>
    where
        I: IntoIterator,
        I::IntoIter: Iterator<Item = (Entity, B)>,
        B: Bundle,
    {
        self.insert_or_spawn_batch_with_caller(
            iter,
            #[cfg(feature = "track_location")]
            Location::caller(),
        )
    }

    /// Split into a new function so we can pass the calling location into the function when using
    /// as a command.
    #[inline]
    pub(crate) fn insert_or_spawn_batch_with_caller<I, B>(
        &mut self,
        iter: I,
        #[cfg(feature = "track_location")] caller: &'static Location,
    ) -> Result<(), Vec<Entity>>
    where
        I: IntoIterator,
        I::IntoIter: Iterator<Item = (Entity, B)>,
        B: Bundle,
    {
        self.flush();

        let change_tick = self.change_tick();

        let bundle_id = self
            .bundles
            .register_info::<B>(&mut self.components, &mut self.storages);
        enum SpawnOrInsert<'w> {
            Spawn(BundleSpawner<'w>),
            Insert(BundleInserter<'w>, ArchetypeId),
        }

        impl<'w> SpawnOrInsert<'w> {
            fn entities(&mut self) -> &mut Entities {
                match self {
                    SpawnOrInsert::Spawn(spawner) => spawner.entities(),
                    SpawnOrInsert::Insert(inserter, _) => inserter.entities(),
                }
            }
        }
        // SAFETY: we initialized this bundle_id in `init_info`
        let mut spawn_or_insert = SpawnOrInsert::Spawn(unsafe {
            BundleSpawner::new_with_id(self, bundle_id, change_tick)
        });

        let mut invalid_entities = Vec::new();
        for (entity, bundle) in iter {
            match spawn_or_insert
                .entities()
                .alloc_at_without_replacement(entity)
            {
                AllocAtWithoutReplacement::Exists(location) => {
                    match spawn_or_insert {
                        SpawnOrInsert::Insert(ref mut inserter, archetype)
                            if location.archetype_id == archetype =>
                        {
                            // SAFETY: `entity` is valid, `location` matches entity, bundle matches inserter
                            unsafe {
                                inserter.insert(
                                    entity,
                                    location,
                                    bundle,
                                    InsertMode::Replace,
                                    #[cfg(feature = "track_location")]
                                    caller,
                                )
                            };
                        }
                        _ => {
                            // SAFETY: we initialized this bundle_id in `init_info`
                            let mut inserter = unsafe {
                                BundleInserter::new_with_id(
                                    self,
                                    location.archetype_id,
                                    bundle_id,
                                    change_tick,
                                )
                            };
                            // SAFETY: `entity` is valid, `location` matches entity, bundle matches inserter
                            unsafe {
                                inserter.insert(
                                    entity,
                                    location,
                                    bundle,
                                    InsertMode::Replace,
                                    #[cfg(feature = "track_location")]
                                    caller,
                                )
                            };
                            spawn_or_insert =
                                SpawnOrInsert::Insert(inserter, location.archetype_id);
                        }
                    };
                }
                AllocAtWithoutReplacement::DidNotExist => {
                    if let SpawnOrInsert::Spawn(ref mut spawner) = spawn_or_insert {
                        // SAFETY: `entity` is allocated (but non existent), bundle matches inserter
                        unsafe {
                            spawner.spawn_non_existent(
                                entity,
                                bundle,
                                #[cfg(feature = "track_location")]
                                caller,
                            )
                        };
                    } else {
                        // SAFETY: we initialized this bundle_id in `init_info`
                        let mut spawner =
                            unsafe { BundleSpawner::new_with_id(self, bundle_id, change_tick) };
                        // SAFETY: `entity` is valid, `location` matches entity, bundle matches inserter
                        unsafe {
                            spawner.spawn_non_existent(
                                entity,
                                bundle,
                                #[cfg(feature = "track_location")]
                                caller,
                            )
                        };
                        spawn_or_insert = SpawnOrInsert::Spawn(spawner);
                    }
                }
                AllocAtWithoutReplacement::ExistsWithWrongGeneration => {
                    invalid_entities.push(entity);
                }
            }
        }

        if invalid_entities.is_empty() {
            Ok(())
        } else {
            Err(invalid_entities)
        }
    }

    /// For a given batch of ([`Entity`], [`Bundle`]) pairs,
    /// adds the `Bundle` of components to each `Entity`.
    /// This is faster than doing equivalent operations one-by-one.
    ///
    /// A batch can be any type that implements [`IntoIterator`] containing `(Entity, Bundle)` tuples,
    /// such as a [`Vec<(Entity, Bundle)>`] or an array `[(Entity, Bundle); N]`.
    ///
    /// This will overwrite any previous values of components shared by the `Bundle`.
    /// See [`World::insert_batch_if_new`] to keep the old values instead.
    ///
    /// # Panics
    ///
    /// This function will panic if any of the associated entities do not exist.
    ///
    /// For the non-panicking version, see [`World::try_insert_batch`].
    #[track_caller]
    pub fn insert_batch<I, B>(&mut self, batch: I)
    where
        I: IntoIterator,
        I::IntoIter: Iterator<Item = (Entity, B)>,
        B: Bundle,
    {
        self.insert_batch_with_caller(
            batch,
            InsertMode::Replace,
            #[cfg(feature = "track_location")]
            Location::caller(),
        );
    }

    /// For a given batch of ([`Entity`], [`Bundle`]) pairs,
    /// adds the `Bundle` of components to each `Entity` without overwriting.
    /// This is faster than doing equivalent operations one-by-one.
    ///
    /// A batch can be any type that implements [`IntoIterator`] containing `(Entity, Bundle)` tuples,
    /// such as a [`Vec<(Entity, Bundle)>`] or an array `[(Entity, Bundle); N]`.
    ///
    /// This is the same as [`World::insert_batch`], but in case of duplicate
    /// components it will leave the old values instead of replacing them with new ones.
    ///
    /// # Panics
    ///
    /// This function will panic if any of the associated entities do not exist.
    ///
    /// For the non-panicking version, see [`World::try_insert_batch_if_new`].
    #[track_caller]
    pub fn insert_batch_if_new<I, B>(&mut self, batch: I)
    where
        I: IntoIterator,
        I::IntoIter: Iterator<Item = (Entity, B)>,
        B: Bundle,
    {
        self.insert_batch_with_caller(
            batch,
            InsertMode::Keep,
            #[cfg(feature = "track_location")]
            Location::caller(),
        );
    }

    /// Split into a new function so we can differentiate the calling location.
    ///
    /// This can be called by:
    /// - [`World::insert_batch`]
    /// - [`World::insert_batch_if_new`]
    /// - [`Commands::insert_batch`]
    /// - [`Commands::insert_batch_if_new`]
    #[inline]
    pub(crate) fn insert_batch_with_caller<I, B>(
        &mut self,
        iter: I,
        insert_mode: InsertMode,
        #[cfg(feature = "track_location")] caller: &'static Location,
    ) where
        I: IntoIterator,
        I::IntoIter: Iterator<Item = (Entity, B)>,
        B: Bundle,
    {
        self.flush();

        let change_tick = self.change_tick();

        let bundle_id = self
            .bundles
            .register_info::<B>(&mut self.components, &mut self.storages);

        struct InserterArchetypeCache<'w> {
            inserter: BundleInserter<'w>,
            archetype_id: ArchetypeId,
        }

        let mut batch = iter.into_iter();

        if let Some((first_entity, first_bundle)) = batch.next() {
            if let Some(first_location) = self.entities().get(first_entity) {
                let mut cache = InserterArchetypeCache {
                    // SAFETY: we initialized this bundle_id in `register_info`
                    inserter: unsafe {
                        BundleInserter::new_with_id(
                            self,
                            first_location.archetype_id,
                            bundle_id,
                            change_tick,
                        )
                    },
                    archetype_id: first_location.archetype_id,
                };
                // SAFETY: `entity` is valid, `location` matches entity, bundle matches inserter
                unsafe {
                    cache.inserter.insert(
                        first_entity,
                        first_location,
                        first_bundle,
                        insert_mode,
                        #[cfg(feature = "track_location")]
                        caller,
                    )
                };

                for (entity, bundle) in batch {
                    if let Some(location) = cache.inserter.entities().get(entity) {
                        if location.archetype_id != cache.archetype_id {
                            cache = InserterArchetypeCache {
                                // SAFETY: we initialized this bundle_id in `register_info`
                                inserter: unsafe {
                                    BundleInserter::new_with_id(
                                        self,
                                        location.archetype_id,
                                        bundle_id,
                                        change_tick,
                                    )
                                },
                                archetype_id: location.archetype_id,
                            }
                        }
                        // SAFETY: `entity` is valid, `location` matches entity, bundle matches inserter
                        unsafe {
                            cache.inserter.insert(
                                entity,
                                location,
                                bundle,
                                insert_mode,
                                #[cfg(feature = "track_location")]
                                caller,
                            )
                        };
                    } else {
                        panic!("error[B0003]: Could not insert a bundle (of type `{}`) for entity {entity}, which {}. See: https://bevyengine.org/learn/errors/b0003", core::any::type_name::<B>(), self.entities.entity_does_not_exist_error_details_message(entity));
                    }
                }
            } else {
                panic!("error[B0003]: Could not insert a bundle (of type `{}`) for entity {first_entity}, which {}. See: https://bevyengine.org/learn/errors/b0003", core::any::type_name::<B>(), self.entities.entity_does_not_exist_error_details_message(first_entity));
            }
        }
    }

    /// For a given batch of ([`Entity`], [`Bundle`]) pairs,
    /// adds the `Bundle` of components to each `Entity`.
    /// This is faster than doing equivalent operations one-by-one.
    ///
    /// A batch can be any type that implements [`IntoIterator`] containing `(Entity, Bundle)` tuples,
    /// such as a [`Vec<(Entity, Bundle)>`] or an array `[(Entity, Bundle); N]`.
    ///
    /// This will overwrite any previous values of components shared by the `Bundle`.
    /// See [`World::try_insert_batch_if_new`] to keep the old values instead.
    ///
    /// This function silently fails by ignoring any entities that do not exist.
    ///
    /// For the panicking version, see [`World::insert_batch`].
    #[track_caller]
    pub fn try_insert_batch<I, B>(&mut self, batch: I)
    where
        I: IntoIterator,
        I::IntoIter: Iterator<Item = (Entity, B)>,
        B: Bundle,
    {
        self.try_insert_batch_with_caller(
            batch,
            InsertMode::Replace,
            #[cfg(feature = "track_location")]
            Location::caller(),
        );
    }
    /// For a given batch of ([`Entity`], [`Bundle`]) pairs,
    /// adds the `Bundle` of components to each `Entity` without overwriting.
    /// This is faster than doing equivalent operations one-by-one.
    ///
    /// A batch can be any type that implements [`IntoIterator`] containing `(Entity, Bundle)` tuples,
    /// such as a [`Vec<(Entity, Bundle)>`] or an array `[(Entity, Bundle); N]`.
    ///
    /// This is the same as [`World::try_insert_batch`], but in case of duplicate
    /// components it will leave the old values instead of replacing them with new ones.
    ///
    /// This function silently fails by ignoring any entities that do not exist.
    ///
    /// For the panicking version, see [`World::insert_batch_if_new`].
    #[track_caller]
    pub fn try_insert_batch_if_new<I, B>(&mut self, batch: I)
    where
        I: IntoIterator,
        I::IntoIter: Iterator<Item = (Entity, B)>,
        B: Bundle,
    {
        self.try_insert_batch_with_caller(
            batch,
            InsertMode::Keep,
            #[cfg(feature = "track_location")]
            Location::caller(),
        );
    }

    /// Split into a new function so we can differentiate the calling location.
    ///
    /// This can be called by:
    /// - [`World::try_insert_batch`]
    /// - [`World::try_insert_batch_if_new`]
    /// - [`Commands::try_insert_batch`]
    /// - [`Commands::try_insert_batch_if_new`]
    #[inline]
    pub(crate) fn try_insert_batch_with_caller<I, B>(
        &mut self,
        iter: I,
        insert_mode: InsertMode,
        #[cfg(feature = "track_location")] caller: &'static Location,
    ) where
        I: IntoIterator,
        I::IntoIter: Iterator<Item = (Entity, B)>,
        B: Bundle,
    {
        self.flush();

        let change_tick = self.change_tick();

        let bundle_id = self
            .bundles
            .register_info::<B>(&mut self.components, &mut self.storages);

        struct InserterArchetypeCache<'w> {
            inserter: BundleInserter<'w>,
            archetype_id: ArchetypeId,
        }

        let mut batch = iter.into_iter();

        if let Some((first_entity, first_bundle)) = batch.next() {
            if let Some(first_location) = self.entities().get(first_entity) {
                let mut cache = InserterArchetypeCache {
                    // SAFETY: we initialized this bundle_id in `register_info`
                    inserter: unsafe {
                        BundleInserter::new_with_id(
                            self,
                            first_location.archetype_id,
                            bundle_id,
                            change_tick,
                        )
                    },
                    archetype_id: first_location.archetype_id,
                };
                // SAFETY: `entity` is valid, `location` matches entity, bundle matches inserter
                unsafe {
                    cache.inserter.insert(
                        first_entity,
                        first_location,
                        first_bundle,
                        insert_mode,
                        #[cfg(feature = "track_location")]
                        caller,
                    )
                };

                for (entity, bundle) in batch {
                    if let Some(location) = cache.inserter.entities().get(entity) {
                        if location.archetype_id != cache.archetype_id {
                            cache = InserterArchetypeCache {
                                // SAFETY: we initialized this bundle_id in `register_info`
                                inserter: unsafe {
                                    BundleInserter::new_with_id(
                                        self,
                                        location.archetype_id,
                                        bundle_id,
                                        change_tick,
                                    )
                                },
                                archetype_id: location.archetype_id,
                            }
                        }
                        // SAFETY: `entity` is valid, `location` matches entity, bundle matches inserter
                        unsafe {
                            cache.inserter.insert(
                                entity,
                                location,
                                bundle,
                                insert_mode,
                                #[cfg(feature = "track_location")]
                                caller,
                            )
                        };
                    }
                }
            }
        }
    }

    /// Temporarily removes the requested resource from this [`World`], runs custom user code,
    /// then re-adds the resource before returning.
    ///
    /// This enables safe simultaneous mutable access to both a resource and the rest of the [`World`].
    /// For more complex access patterns, consider using [`SystemState`](crate::system::SystemState).
    ///
    /// # Example
    /// ```
    /// use bevy_ecs::prelude::*;
    /// #[derive(Resource)]
    /// struct A(u32);
    /// #[derive(Component)]
    /// struct B(u32);
    /// let mut world = World::new();
    /// world.insert_resource(A(1));
    /// let entity = world.spawn(B(1)).id();
    ///
    /// world.resource_scope(|world, mut a: Mut<A>| {
    ///     let b = world.get_mut::<B>(entity).unwrap();
    ///     a.0 += b.0;
    /// });
    /// assert_eq!(world.get_resource::<A>().unwrap().0, 2);
    /// ```
    ///
    /// See also [`try_resource_scope`](Self::try_resource_scope).
    #[track_caller]
    pub fn resource_scope<R: Resource, U>(&mut self, f: impl FnOnce(&mut World, Mut<R>) -> U) -> U {
        self.try_resource_scope(f)
            .unwrap_or_else(|| panic!("resource does not exist: {}", core::any::type_name::<R>()))
    }

    /// Temporarily removes the requested resource from this [`World`] if it exists, runs custom user code,
    /// then re-adds the resource before returning. Returns `None` if the resource does not exist in this [`World`].
    ///
    /// This enables safe simultaneous mutable access to both a resource and the rest of the [`World`].
    /// For more complex access patterns, consider using [`SystemState`](crate::system::SystemState).
    ///
    /// See also [`resource_scope`](Self::resource_scope).
    pub fn try_resource_scope<R: Resource, U>(
        &mut self,
        f: impl FnOnce(&mut World, Mut<R>) -> U,
    ) -> Option<U> {
        let last_change_tick = self.last_change_tick();
        let change_tick = self.change_tick();

        let component_id = self.components.get_resource_id(TypeId::of::<R>())?;
        let (ptr, mut ticks, mut _caller) = self
            .storages
            .resources
            .get_mut(component_id)
            .and_then(ResourceData::remove)?;
        // Read the value onto the stack to avoid potential mut aliasing.
        // SAFETY: `ptr` was obtained from the TypeId of `R`.
        let mut value = unsafe { ptr.read::<R>() };
        let value_mut = Mut {
            value: &mut value,
            ticks: TicksMut {
                added: &mut ticks.added,
                changed: &mut ticks.changed,
                last_run: last_change_tick,
                this_run: change_tick,
            },
            #[cfg(feature = "track_location")]
            changed_by: &mut _caller,
        };
        let result = f(self, value_mut);
        assert!(!self.contains_resource::<R>(),
            "Resource `{}` was inserted during a call to World::resource_scope.\n\
            This is not allowed as the original resource is reinserted to the world after the closure is invoked.",
            core::any::type_name::<R>());

        OwningPtr::make(value, |ptr| {
            // SAFETY: pointer is of type R
            unsafe {
                self.storages.resources.get_mut(component_id).map(|info| {
                    info.insert_with_ticks(
                        ptr,
                        ticks,
                        #[cfg(feature = "track_location")]
                        _caller,
                    );
                })
            }
        })?;

        Some(result)
    }

    /// Sends an [`Event`].
    /// This method returns the [ID](`EventId`) of the sent `event`,
    /// or [`None`] if the `event` could not be sent.
    #[inline]
    pub fn send_event<E: Event>(&mut self, event: E) -> Option<EventId<E>> {
        self.send_event_batch(core::iter::once(event))?.next()
    }

    /// Sends the default value of the [`Event`] of type `E`.
    /// This method returns the [ID](`EventId`) of the sent `event`,
    /// or [`None`] if the `event` could not be sent.
    #[inline]
    pub fn send_event_default<E: Event + Default>(&mut self) -> Option<EventId<E>> {
        self.send_event(E::default())
    }

    /// Sends a batch of [`Event`]s from an iterator.
    /// This method returns the [IDs](`EventId`) of the sent `events`,
    /// or [`None`] if the `event` could not be sent.
    #[inline]
    pub fn send_event_batch<E: Event>(
        &mut self,
        events: impl IntoIterator<Item = E>,
    ) -> Option<SendBatchIds<E>> {
        let Some(mut events_resource) = self.get_resource_mut::<Events<E>>() else {
            log::error!(
                "Unable to send event `{}`\n\tEvent must be added to the app with `add_event()`\n\thttps://docs.rs/bevy/*/bevy/app/struct.App.html#method.add_event ",
                core::any::type_name::<E>()
            );
            return None;
        };
        Some(events_resource.send_batch(events))
    }

    /// Inserts a new resource with the given `value`. Will replace the value if it already existed.
    ///
    /// **You should prefer to use the typed API [`World::insert_resource`] where possible and only
    /// use this in cases where the actual types are not known at compile time.**
    ///
    /// # Safety
    /// The value referenced by `value` must be valid for the given [`ComponentId`] of this world.
    #[inline]
    #[track_caller]
    pub unsafe fn insert_resource_by_id(
        &mut self,
        component_id: ComponentId,
        value: OwningPtr<'_>,
        #[cfg(feature = "track_location")] caller: &'static Location,
    ) {
        let change_tick = self.change_tick();

        let resource = self.initialize_resource_internal(component_id);
        // SAFETY: `value` is valid for `component_id`, ensured by caller
        unsafe {
            resource.insert(
                value,
                change_tick,
                #[cfg(feature = "track_location")]
                caller,
            );
        }
    }

    /// Inserts a new `!Send` resource with the given `value`. Will replace the value if it already
    /// existed.
    ///
    /// **You should prefer to use the typed API [`World::insert_non_send_resource`] where possible and only
    /// use this in cases where the actual types are not known at compile time.**
    ///
    /// # Panics
    /// If a value is already present, this function will panic if not called from the same
    /// thread that the original value was inserted from.
    ///
    /// # Safety
    /// The value referenced by `value` must be valid for the given [`ComponentId`] of this world.
    #[inline]
    #[track_caller]
    pub unsafe fn insert_non_send_by_id(
        &mut self,
        component_id: ComponentId,
        value: OwningPtr<'_>,
        #[cfg(feature = "track_location")] caller: &'static Location,
    ) {
        let change_tick = self.change_tick();

        let resource = self.initialize_non_send_internal(component_id);
        // SAFETY: `value` is valid for `component_id`, ensured by caller
        unsafe {
            resource.insert(
                value,
                change_tick,
                #[cfg(feature = "track_location")]
                caller,
            );
        }
    }

    /// # Panics
    /// Panics if `component_id` is not registered as a `Send` component type in this `World`
    #[inline]
    pub(crate) fn initialize_resource_internal(
        &mut self,
        component_id: ComponentId,
    ) -> &mut ResourceData<true> {
        let archetypes = &mut self.archetypes;
        self.storages
            .resources
            .initialize_with(component_id, &self.components, || {
                archetypes.new_archetype_component_id()
            })
    }

    /// # Panics
    /// Panics if `component_id` is not registered in this world
    #[inline]
    pub(crate) fn initialize_non_send_internal(
        &mut self,
        component_id: ComponentId,
    ) -> &mut ResourceData<false> {
        let archetypes = &mut self.archetypes;
        self.storages
            .non_send_resources
            .initialize_with(component_id, &self.components, || {
                archetypes.new_archetype_component_id()
            })
    }

    /// Empties queued entities and adds them to the empty [`Archetype`](crate::archetype::Archetype).
    /// This should be called before doing operations that might operate on queued entities,
    /// such as inserting a [`Component`].
    pub(crate) fn flush_entities(&mut self) {
        let empty_archetype = self.archetypes.empty_mut();
        let table = &mut self.storages.tables[empty_archetype.table_id()];
        // PERF: consider pre-allocating space for flushed entities
        // SAFETY: entity is set to a valid location
        unsafe {
            self.entities.flush(|entity, location| {
                // SAFETY: no components are allocated by archetype.allocate() because the archetype
                // is empty
                *location = empty_archetype.allocate(entity, table.allocate(entity));
            });
        }
    }

    /// Applies any commands in the world's internal [`CommandQueue`].
    /// This does not apply commands from any systems, only those stored in the world.
    ///
    /// # Panics
    /// This will panic if any of the queued commands are [`spawn`](Commands::spawn).
    /// If this is possible, you should instead use [`flush`](Self::flush).
    pub(crate) fn flush_commands(&mut self) {
        // SAFETY: `self.command_queue` is only de-allocated in `World`'s `Drop`
        if !unsafe { self.command_queue.is_empty() } {
            // SAFETY: `self.command_queue` is only de-allocated in `World`'s `Drop`
            unsafe {
                self.command_queue
                    .clone()
                    .apply_or_drop_queued(Some(self.into()));
            };
        }
    }

    /// Flushes queued entities and commands.
    ///
    /// Queued entities will be spawned, and then commands will be applied.
    #[inline]
    pub fn flush(&mut self) {
        self.flush_entities();
        self.flush_commands();
    }

    /// Increments the world's current change tick and returns the old value.
    ///
    /// If you need to call this method, but do not have `&mut` access to the world,
    /// consider using [`as_unsafe_world_cell_readonly`](Self::as_unsafe_world_cell_readonly)
    /// to obtain an [`UnsafeWorldCell`] and calling [`increment_change_tick`](UnsafeWorldCell::increment_change_tick) on that.
    /// Note that this *can* be done in safe code, despite the name of the type.
    #[inline]
    pub fn increment_change_tick(&mut self) -> Tick {
        let change_tick = self.change_tick.get_mut();
        let prev_tick = *change_tick;
        *change_tick = change_tick.wrapping_add(1);
        Tick::new(prev_tick)
    }

    /// Reads the current change tick of this world.
    ///
    /// If you have exclusive (`&mut`) access to the world, consider using [`change_tick()`](Self::change_tick),
    /// which is more efficient since it does not require atomic synchronization.
    #[inline]
    pub fn read_change_tick(&self) -> Tick {
        let tick = self.change_tick.load(Ordering::Acquire);
        Tick::new(tick)
    }

    /// Reads the current change tick of this world.
    ///
    /// This does the same thing as [`read_change_tick()`](Self::read_change_tick), only this method
    /// is more efficient since it does not require atomic synchronization.
    #[inline]
    pub fn change_tick(&mut self) -> Tick {
        let tick = *self.change_tick.get_mut();
        Tick::new(tick)
    }

    /// When called from within an exclusive system (a [`System`] that takes `&mut World` as its first
    /// parameter), this method returns the [`Tick`] indicating the last time the exclusive system was run.
    ///
    /// Otherwise, this returns the `Tick` indicating the last time that [`World::clear_trackers`] was called.
    ///
    /// [`System`]: crate::system::System
    #[inline]
    pub fn last_change_tick(&self) -> Tick {
        self.last_change_tick
    }

    /// Returns the id of the last ECS event that was fired.
    /// Used internally to ensure observers don't trigger multiple times for the same event.
    #[inline]
    pub(crate) fn last_trigger_id(&self) -> u32 {
        self.last_trigger_id
    }

    /// Sets [`World::last_change_tick()`] to the specified value during a scope.
    /// When the scope terminates, it will return to its old value.
    ///
    /// This is useful if you need a region of code to be able to react to earlier changes made in the same system.
    ///
    /// # Examples
    ///
    /// ```
    /// # use bevy_ecs::prelude::*;
    /// // This function runs an update loop repeatedly, allowing each iteration of the loop
    /// // to react to changes made in the previous loop iteration.
    /// fn update_loop(
    ///     world: &mut World,
    ///     mut update_fn: impl FnMut(&mut World) -> std::ops::ControlFlow<()>,
    /// ) {
    ///     let mut last_change_tick = world.last_change_tick();
    ///
    ///     // Repeatedly run the update function until it requests a break.
    ///     loop {
    ///         let control_flow = world.last_change_tick_scope(last_change_tick, |world| {
    ///             // Increment the change tick so we can detect changes from the previous update.
    ///             last_change_tick = world.change_tick();
    ///             world.increment_change_tick();
    ///
    ///             // Update once.
    ///             update_fn(world)
    ///         });
    ///
    ///         // End the loop when the closure returns `ControlFlow::Break`.
    ///         if control_flow.is_break() {
    ///             break;
    ///         }
    ///     }
    /// }
    /// #
    /// # #[derive(Resource)] struct Count(u32);
    /// # let mut world = World::new();
    /// # world.insert_resource(Count(0));
    /// # let saved_last_tick = world.last_change_tick();
    /// # let mut num_updates = 0;
    /// # update_loop(&mut world, |world| {
    /// #     let mut c = world.resource_mut::<Count>();
    /// #     match c.0 {
    /// #         0 => {
    /// #             assert_eq!(num_updates, 0);
    /// #             assert!(c.is_added());
    /// #             c.0 = 1;
    /// #         }
    /// #         1 => {
    /// #             assert_eq!(num_updates, 1);
    /// #             assert!(!c.is_added());
    /// #             assert!(c.is_changed());
    /// #             c.0 = 2;
    /// #         }
    /// #         2 if c.is_changed() => {
    /// #             assert_eq!(num_updates, 2);
    /// #             assert!(!c.is_added());
    /// #         }
    /// #         2 => {
    /// #             assert_eq!(num_updates, 3);
    /// #             assert!(!c.is_changed());
    /// #             world.remove_resource::<Count>();
    /// #             world.insert_resource(Count(3));
    /// #         }
    /// #         3 if c.is_changed() => {
    /// #             assert_eq!(num_updates, 4);
    /// #             assert!(c.is_added());
    /// #         }
    /// #         3 => {
    /// #             assert_eq!(num_updates, 5);
    /// #             assert!(!c.is_added());
    /// #             c.0 = 4;
    /// #             return std::ops::ControlFlow::Break(());
    /// #         }
    /// #         _ => unreachable!(),
    /// #     }
    /// #     num_updates += 1;
    /// #     std::ops::ControlFlow::Continue(())
    /// # });
    /// # assert_eq!(num_updates, 5);
    /// # assert_eq!(world.resource::<Count>().0, 4);
    /// # assert_eq!(world.last_change_tick(), saved_last_tick);
    /// ```
    pub fn last_change_tick_scope<T>(
        &mut self,
        last_change_tick: Tick,
        f: impl FnOnce(&mut World) -> T,
    ) -> T {
        struct LastTickGuard<'a> {
            world: &'a mut World,
            last_tick: Tick,
        }

        // By setting the change tick in the drop impl, we ensure that
        // the change tick gets reset even if a panic occurs during the scope.
        impl Drop for LastTickGuard<'_> {
            fn drop(&mut self) {
                self.world.last_change_tick = self.last_tick;
            }
        }

        let guard = LastTickGuard {
            last_tick: self.last_change_tick,
            world: self,
        };

        guard.world.last_change_tick = last_change_tick;

        f(guard.world)
    }

    /// Iterates all component change ticks and clamps any older than [`MAX_CHANGE_AGE`](crate::change_detection::MAX_CHANGE_AGE).
    /// This prevents overflow and thus prevents false positives.
    ///
    /// **Note:** Does nothing if the [`World`] counter has not been incremented at least [`CHECK_TICK_THRESHOLD`]
    /// times since the previous pass.
    // TODO: benchmark and optimize
    pub fn check_change_ticks(&mut self) {
        let change_tick = self.change_tick();
        if change_tick.relative_to(self.last_check_tick).get() < CHECK_TICK_THRESHOLD {
            return;
        }

        let Storages {
            ref mut tables,
            ref mut sparse_sets,
            ref mut resources,
            ref mut non_send_resources,
        } = self.storages;

        #[cfg(feature = "trace")]
        let _span = tracing::info_span!("check component ticks").entered();
        tables.check_change_ticks(change_tick);
        sparse_sets.check_change_ticks(change_tick);
        resources.check_change_ticks(change_tick);
        non_send_resources.check_change_ticks(change_tick);

        if let Some(mut schedules) = self.get_resource_mut::<Schedules>() {
            schedules.check_change_ticks(change_tick);
        }

        self.last_check_tick = change_tick;
    }

    /// Runs both [`clear_entities`](Self::clear_entities) and [`clear_resources`](Self::clear_resources),
    /// invalidating all [`Entity`] and resource fetches such as [`Res`](crate::system::Res), [`ResMut`](crate::system::ResMut)
    pub fn clear_all(&mut self) {
        self.clear_entities();
        self.clear_resources();
    }

    /// Despawns all entities in this [`World`].
    pub fn clear_entities(&mut self) {
        self.storages.tables.clear();
        self.storages.sparse_sets.clear_entities();
        self.archetypes.clear_entities();
        self.entities.clear();
    }

    /// Clears all resources in this [`World`].
    ///
    /// **Note:** Any resource fetch to this [`World`] will fail unless they are re-initialized,
    /// including engine-internal resources that are only initialized on app/world construction.
    ///
    /// This can easily cause systems expecting certain resources to immediately start panicking.
    /// Use with caution.
    pub fn clear_resources(&mut self) {
        self.storages.resources.clear();
        self.storages.non_send_resources.clear();
    }

    /// Registers all of the components in the given [`Bundle`] and returns both the component
    /// ids and the bundle id.
    ///
    /// This is largely equivalent to calling [`register_component`](Self::register_component) on each
    /// component in the bundle.
    #[inline]
    pub fn register_bundle<B: Bundle>(&mut self) -> &BundleInfo {
        let id = self
            .bundles
            .register_info::<B>(&mut self.components, &mut self.storages);
        // SAFETY: We just initialized the bundle so its id should definitely be valid.
        unsafe { self.bundles.get(id).debug_checked_unwrap() }
    }

    /// Retrieves a mutable reference to the [`ComponentCloneHandlers`]. Can be used to set and update clone functions for components.
    ///
    /// ```
    /// # use bevy_ecs::prelude::*;
    /// use bevy_ecs::component::{ComponentId, ComponentCloneHandler};
    /// use bevy_ecs::entity::ComponentCloneCtx;
    /// use bevy_ecs::world::DeferredWorld;
    ///
    /// fn custom_clone_handler(
    ///     _world: &mut DeferredWorld,
    ///     _ctx: &mut ComponentCloneCtx,
    /// ) {
    ///     // Custom cloning logic for component
    /// }
    ///
    /// #[derive(Component)]
    /// struct ComponentA;
    ///
    /// let mut world = World::new();
    ///
    /// let component_id = world.register_component::<ComponentA>();
    ///
    /// world.get_component_clone_handlers_mut()
    ///      .set_component_handler(component_id, ComponentCloneHandler::custom_handler(custom_clone_handler))
    /// ```
    pub fn get_component_clone_handlers_mut(&mut self) -> &mut ComponentCloneHandlers {
        self.components.get_component_clone_handlers_mut()
    }
}

impl World {
    /// Gets a pointer to the resource with the id [`ComponentId`] if it exists.
    /// The returned pointer must not be used to modify the resource, and must not be
    /// dereferenced after the immutable borrow of the [`World`] ends.
    ///
    /// **You should prefer to use the typed API [`World::get_resource`] where possible and only
    /// use this in cases where the actual types are not known at compile time.**
    #[inline]
    pub fn get_resource_by_id(&self, component_id: ComponentId) -> Option<Ptr<'_>> {
        // SAFETY:
        // - `as_unsafe_world_cell_readonly` gives permission to access the whole world immutably
        // - `&self` ensures there are no mutable borrows on world data
        unsafe {
            self.as_unsafe_world_cell_readonly()
                .get_resource_by_id(component_id)
        }
    }

    /// Gets a pointer to the resource with the id [`ComponentId`] if it exists.
    /// The returned pointer may be used to modify the resource, as long as the mutable borrow
    /// of the [`World`] is still valid.
    ///
    /// **You should prefer to use the typed API [`World::get_resource_mut`] where possible and only
    /// use this in cases where the actual types are not known at compile time.**
    #[inline]
    pub fn get_resource_mut_by_id(&mut self, component_id: ComponentId) -> Option<MutUntyped<'_>> {
        // SAFETY:
        // - `&mut self` ensures that all accessed data is unaliased
        // - `as_unsafe_world_cell` provides mutable permission to the whole world
        unsafe {
            self.as_unsafe_world_cell()
                .get_resource_mut_by_id(component_id)
        }
    }

    /// Iterates over all resources in the world.
    ///
    /// The returned iterator provides lifetimed, but type-unsafe pointers. Actually reading the contents
    /// of each resource will require the use of unsafe code.
    ///
    /// # Examples
    ///
    /// ## Printing the size of all resources
    ///
    /// ```
    /// # use bevy_ecs::prelude::*;
    /// # #[derive(Resource)]
    /// # struct A(u32);
    /// # #[derive(Resource)]
    /// # struct B(u32);
    /// #
    /// # let mut world = World::new();
    /// # world.insert_resource(A(1));
    /// # world.insert_resource(B(2));
    /// let mut total = 0;
    /// for (info, _) in world.iter_resources() {
    ///    println!("Resource: {}", info.name());
    ///    println!("Size: {} bytes", info.layout().size());
    ///    total += info.layout().size();
    /// }
    /// println!("Total size: {} bytes", total);
    /// # assert_eq!(total, size_of::<A>() + size_of::<B>());
    /// ```
    ///
    /// ## Dynamically running closures for resources matching specific `TypeId`s
    ///
    /// ```
    /// # use bevy_ecs::prelude::*;
    /// # use std::collections::HashMap;
    /// # use std::any::TypeId;
    /// # use bevy_ptr::Ptr;
    /// # #[derive(Resource)]
    /// # struct A(u32);
    /// # #[derive(Resource)]
    /// # struct B(u32);
    /// #
    /// # let mut world = World::new();
    /// # world.insert_resource(A(1));
    /// # world.insert_resource(B(2));
    /// #
    /// // In this example, `A` and `B` are resources. We deliberately do not use the
    /// // `bevy_reflect` crate here to showcase the low-level [`Ptr`] usage. You should
    /// // probably use something like `ReflectFromPtr` in a real-world scenario.
    ///
    /// // Create the hash map that will store the closures for each resource type
    /// let mut closures: HashMap<TypeId, Box<dyn Fn(&Ptr<'_>)>> = HashMap::default();
    ///
    /// // Add closure for `A`
    /// closures.insert(TypeId::of::<A>(), Box::new(|ptr| {
    ///     // SAFETY: We assert ptr is the same type of A with TypeId of A
    ///     let a = unsafe { &ptr.deref::<A>() };
    /// #   assert_eq!(a.0, 1);
    ///     // ... do something with `a` here
    /// }));
    ///
    /// // Add closure for `B`
    /// closures.insert(TypeId::of::<B>(), Box::new(|ptr| {
    ///     // SAFETY: We assert ptr is the same type of B with TypeId of B
    ///     let b = unsafe { &ptr.deref::<B>() };
    /// #   assert_eq!(b.0, 2);
    ///     // ... do something with `b` here
    /// }));
    ///
    /// // Iterate all resources, in order to run the closures for each matching resource type
    /// for (info, ptr) in world.iter_resources() {
    ///     let Some(type_id) = info.type_id() else {
    ///        // It's possible for resources to not have a `TypeId` (e.g. non-Rust resources
    ///        // dynamically inserted via a scripting language) in which case we can't match them.
    ///        continue;
    ///     };
    ///
    ///     let Some(closure) = closures.get(&type_id) else {
    ///        // No closure for this resource type, skip it.
    ///        continue;
    ///     };
    ///
    ///     // Run the closure for the resource
    ///     closure(&ptr);
    /// }
    /// ```
    #[inline]
    pub fn iter_resources(&self) -> impl Iterator<Item = (&ComponentInfo, Ptr<'_>)> {
        self.storages
            .resources
            .iter()
            .filter_map(|(component_id, data)| {
                // SAFETY: If a resource has been initialized, a corresponding ComponentInfo must exist with its ID.
                let component_info = unsafe {
                    self.components
                        .get_info(component_id)
                        .debug_checked_unwrap()
                };
                Some((component_info, data.get_data()?))
            })
    }

    /// Mutably iterates over all resources in the world.
    ///
    /// The returned iterator provides lifetimed, but type-unsafe pointers. Actually reading from or writing
    /// to the contents of each resource will require the use of unsafe code.
    ///
    /// # Example
    ///
    /// ```
    /// # use bevy_ecs::prelude::*;
    /// # use bevy_ecs::change_detection::MutUntyped;
    /// # use std::collections::HashMap;
    /// # use std::any::TypeId;
    /// # #[derive(Resource)]
    /// # struct A(u32);
    /// # #[derive(Resource)]
    /// # struct B(u32);
    /// #
    /// # let mut world = World::new();
    /// # world.insert_resource(A(1));
    /// # world.insert_resource(B(2));
    /// #
    /// // In this example, `A` and `B` are resources. We deliberately do not use the
    /// // `bevy_reflect` crate here to showcase the low-level `MutUntyped` usage. You should
    /// // probably use something like `ReflectFromPtr` in a real-world scenario.
    ///
    /// // Create the hash map that will store the mutator closures for each resource type
    /// let mut mutators: HashMap<TypeId, Box<dyn Fn(&mut MutUntyped<'_>)>> = HashMap::default();
    ///
    /// // Add mutator closure for `A`
    /// mutators.insert(TypeId::of::<A>(), Box::new(|mut_untyped| {
    ///     // Note: `MutUntyped::as_mut()` automatically marks the resource as changed
    ///     // for ECS change detection, and gives us a `PtrMut` we can use to mutate the resource.
    ///     // SAFETY: We assert ptr is the same type of A with TypeId of A
    ///     let a = unsafe { &mut mut_untyped.as_mut().deref_mut::<A>() };
    /// #   a.0 += 1;
    ///     // ... mutate `a` here
    /// }));
    ///
    /// // Add mutator closure for `B`
    /// mutators.insert(TypeId::of::<B>(), Box::new(|mut_untyped| {
    ///     // SAFETY: We assert ptr is the same type of B with TypeId of B
    ///     let b = unsafe { &mut mut_untyped.as_mut().deref_mut::<B>() };
    /// #   b.0 += 1;
    ///     // ... mutate `b` here
    /// }));
    ///
    /// // Iterate all resources, in order to run the mutator closures for each matching resource type
    /// for (info, mut mut_untyped) in world.iter_resources_mut() {
    ///     let Some(type_id) = info.type_id() else {
    ///        // It's possible for resources to not have a `TypeId` (e.g. non-Rust resources
    ///        // dynamically inserted via a scripting language) in which case we can't match them.
    ///        continue;
    ///     };
    ///
    ///     let Some(mutator) = mutators.get(&type_id) else {
    ///        // No mutator closure for this resource type, skip it.
    ///        continue;
    ///     };
    ///
    ///     // Run the mutator closure for the resource
    ///     mutator(&mut mut_untyped);
    /// }
    /// # assert_eq!(world.resource::<A>().0, 2);
    /// # assert_eq!(world.resource::<B>().0, 3);
    /// ```
    #[inline]
    pub fn iter_resources_mut(&mut self) -> impl Iterator<Item = (&ComponentInfo, MutUntyped<'_>)> {
        self.storages
            .resources
            .iter()
            .filter_map(|(component_id, data)| {
                // SAFETY: If a resource has been initialized, a corresponding ComponentInfo must exist with its ID.
                let component_info = unsafe {
                    self.components
                        .get_info(component_id)
                        .debug_checked_unwrap()
                };
                let (ptr, ticks, _caller) = data.get_with_ticks()?;

                // SAFETY:
                // - We have exclusive access to the world, so no other code can be aliasing the `TickCells`
                // - We only hold one `TicksMut` at a time, and we let go of it before getting the next one
                let ticks = unsafe {
                    TicksMut::from_tick_cells(
                        ticks,
                        self.last_change_tick(),
                        self.read_change_tick(),
                    )
                };

                let mut_untyped = MutUntyped {
                    // SAFETY:
                    // - We have exclusive access to the world, so no other code can be aliasing the `Ptr`
                    // - We iterate one resource at a time, and we let go of each `PtrMut` before getting the next one
                    value: unsafe { ptr.assert_unique() },
                    ticks,
                    #[cfg(feature = "track_location")]
                    // SAFETY:
                    // - We have exclusive access to the world, so no other code can be aliasing the `Ptr`
                    // - We iterate one resource at a time, and we let go of each `PtrMut` before getting the next one
                    changed_by: unsafe { _caller.deref_mut() },
                };

                Some((component_info, mut_untyped))
            })
    }

    /// Gets a `!Send` resource to the resource with the id [`ComponentId`] if it exists.
    /// The returned pointer must not be used to modify the resource, and must not be
    /// dereferenced after the immutable borrow of the [`World`] ends.
    ///
    /// **You should prefer to use the typed API [`World::get_resource`] where possible and only
    /// use this in cases where the actual types are not known at compile time.**
    ///
    /// # Panics
    /// This function will panic if it isn't called from the same thread that the resource was inserted from.
    #[inline]
    pub fn get_non_send_by_id(&self, component_id: ComponentId) -> Option<Ptr<'_>> {
        // SAFETY:
        // - `as_unsafe_world_cell_readonly` gives permission to access the whole world immutably
        // - `&self` ensures there are no mutable borrows on world data
        unsafe {
            self.as_unsafe_world_cell_readonly()
                .get_non_send_resource_by_id(component_id)
        }
    }

    /// Gets a `!Send` resource to the resource with the id [`ComponentId`] if it exists.
    /// The returned pointer may be used to modify the resource, as long as the mutable borrow
    /// of the [`World`] is still valid.
    ///
    /// **You should prefer to use the typed API [`World::get_resource_mut`] where possible and only
    /// use this in cases where the actual types are not known at compile time.**
    ///
    /// # Panics
    /// This function will panic if it isn't called from the same thread that the resource was inserted from.
    #[inline]
    pub fn get_non_send_mut_by_id(&mut self, component_id: ComponentId) -> Option<MutUntyped<'_>> {
        // SAFETY:
        // - `&mut self` ensures that all accessed data is unaliased
        // - `as_unsafe_world_cell` provides mutable permission to the whole world
        unsafe {
            self.as_unsafe_world_cell()
                .get_non_send_resource_mut_by_id(component_id)
        }
    }

    /// Removes the resource of a given type, if it exists. Otherwise returns `None`.
    ///
    /// **You should prefer to use the typed API [`World::remove_resource`] where possible and only
    /// use this in cases where the actual types are not known at compile time.**
    pub fn remove_resource_by_id(&mut self, component_id: ComponentId) -> Option<()> {
        self.storages
            .resources
            .get_mut(component_id)?
            .remove_and_drop();
        Some(())
    }

    /// Removes the resource of a given type, if it exists. Otherwise returns `None`.
    ///
    /// **You should prefer to use the typed API [`World::remove_resource`] where possible and only
    /// use this in cases where the actual types are not known at compile time.**
    ///
    /// # Panics
    /// This function will panic if it isn't called from the same thread that the resource was inserted from.
    pub fn remove_non_send_by_id(&mut self, component_id: ComponentId) -> Option<()> {
        self.storages
            .non_send_resources
            .get_mut(component_id)?
            .remove_and_drop();
        Some(())
    }

    /// Retrieves an immutable untyped reference to the given `entity`'s [`Component`] of the given [`ComponentId`].
    /// Returns `None` if the `entity` does not have a [`Component`] of the given type.
    ///
    /// **You should prefer to use the typed API [`World::get_mut`] where possible and only
    /// use this in cases where the actual types are not known at compile time.**
    ///
    /// # Panics
    /// This function will panic if it isn't called from the same thread that the resource was inserted from.
    #[inline]
    pub fn get_by_id(&self, entity: Entity, component_id: ComponentId) -> Option<Ptr<'_>> {
        // SAFETY:
        // - `&self` ensures that all accessed data is not mutably aliased
        // - `as_unsafe_world_cell_readonly` provides shared/readonly permission to the whole world
        unsafe {
            self.as_unsafe_world_cell_readonly()
                .get_entity(entity)?
                .get_by_id(component_id)
        }
    }

    /// Retrieves a mutable untyped reference to the given `entity`'s [`Component`] of the given [`ComponentId`].
    /// Returns `None` if the `entity` does not have a [`Component`] of the given type.
    ///
    /// **You should prefer to use the typed API [`World::get_mut`] where possible and only
    /// use this in cases where the actual types are not known at compile time.**
    #[inline]
    pub fn get_mut_by_id(
        &mut self,
        entity: Entity,
        component_id: ComponentId,
    ) -> Option<MutUntyped<'_>> {
        // SAFETY:
        // - `&mut self` ensures that all accessed data is unaliased
        // - `as_unsafe_world_cell` provides mutable permission to the whole world
        unsafe {
            self.as_unsafe_world_cell()
                .get_entity(entity)?
                .get_mut_by_id(component_id)
                .ok()
        }
    }
}

// Schedule-related methods
impl World {
    /// Adds the specified [`Schedule`] to the world. The schedule can later be run
    /// by calling [`.run_schedule(label)`](Self::run_schedule) or by directly
    /// accessing the [`Schedules`] resource.
    ///
    /// The `Schedules` resource will be initialized if it does not already exist.
    pub fn add_schedule(&mut self, schedule: Schedule) {
        let mut schedules = self.get_resource_or_init::<Schedules>();
        schedules.insert(schedule);
    }

    /// Temporarily removes the schedule associated with `label` from the world,
    /// runs user code, and finally re-adds the schedule.
    /// This returns a [`TryRunScheduleError`] if there is no schedule
    /// associated with `label`.
    ///
    /// The [`Schedule`] is fetched from the [`Schedules`] resource of the world by its label,
    /// and system state is cached.
    ///
    /// For simple cases where you just need to call the schedule once,
    /// consider using [`World::try_run_schedule`] instead.
    /// For other use cases, see the example on [`World::schedule_scope`].
    pub fn try_schedule_scope<R>(
        &mut self,
        label: impl ScheduleLabel,
        f: impl FnOnce(&mut World, &mut Schedule) -> R,
    ) -> Result<R, TryRunScheduleError> {
        let label = label.intern();
        let Some(mut schedule) = self
            .get_resource_mut::<Schedules>()
            .and_then(|mut s| s.remove(label))
        else {
            return Err(TryRunScheduleError(label));
        };

        let value = f(self, &mut schedule);

        let old = self.resource_mut::<Schedules>().insert(schedule);
        if old.is_some() {
            warn!("Schedule `{label:?}` was inserted during a call to `World::schedule_scope`: its value has been overwritten");
        }

        Ok(value)
    }

    /// Temporarily removes the schedule associated with `label` from the world,
    /// runs user code, and finally re-adds the schedule.
    ///
    /// The [`Schedule`] is fetched from the [`Schedules`] resource of the world by its label,
    /// and system state is cached.
    ///
    /// # Examples
    ///
    /// ```
    /// # use bevy_ecs::{prelude::*, schedule::ScheduleLabel};
    /// # #[derive(ScheduleLabel, Debug, Clone, Copy, PartialEq, Eq, Hash)]
    /// # pub struct MySchedule;
    /// # #[derive(Resource)]
    /// # struct Counter(usize);
    /// #
    /// # let mut world = World::new();
    /// # world.insert_resource(Counter(0));
    /// # let mut schedule = Schedule::new(MySchedule);
    /// # schedule.add_systems(tick_counter);
    /// # world.init_resource::<Schedules>();
    /// # world.add_schedule(schedule);
    /// # fn tick_counter(mut counter: ResMut<Counter>) { counter.0 += 1; }
    /// // Run the schedule five times.
    /// world.schedule_scope(MySchedule, |world, schedule| {
    ///     for _ in 0..5 {
    ///         schedule.run(world);
    ///     }
    /// });
    /// # assert_eq!(world.resource::<Counter>().0, 5);
    /// ```
    ///
    /// For simple cases where you just need to call the schedule once,
    /// consider using [`World::run_schedule`] instead.
    ///
    /// # Panics
    ///
    /// If the requested schedule does not exist.
    pub fn schedule_scope<R>(
        &mut self,
        label: impl ScheduleLabel,
        f: impl FnOnce(&mut World, &mut Schedule) -> R,
    ) -> R {
        self.try_schedule_scope(label, f)
            .unwrap_or_else(|e| panic!("{e}"))
    }

    /// Attempts to run the [`Schedule`] associated with the `label` a single time,
    /// and returns a [`TryRunScheduleError`] if the schedule does not exist.
    ///
    /// The [`Schedule`] is fetched from the [`Schedules`] resource of the world by its label,
    /// and system state is cached.
    ///
    /// For simple testing use cases, call [`Schedule::run(&mut world)`](Schedule::run) instead.
    pub fn try_run_schedule(
        &mut self,
        label: impl ScheduleLabel,
    ) -> Result<(), TryRunScheduleError> {
        self.try_schedule_scope(label, |world, sched| sched.run(world))
    }

    /// Runs the [`Schedule`] associated with the `label` a single time.
    ///
    /// The [`Schedule`] is fetched from the [`Schedules`] resource of the world by its label,
    /// and system state is cached.
    ///
    /// For simple testing use cases, call [`Schedule::run(&mut world)`](Schedule::run) instead.
    ///
    /// # Panics
    ///
    /// If the requested schedule does not exist.
    pub fn run_schedule(&mut self, label: impl ScheduleLabel) {
        self.schedule_scope(label, |world, sched| sched.run(world));
    }

    /// Ignore system order ambiguities caused by conflicts on [`Component`]s of type `T`.
    pub fn allow_ambiguous_component<T: Component>(&mut self) {
        let mut schedules = self.remove_resource::<Schedules>().unwrap_or_default();
        schedules.allow_ambiguous_component::<T>(self);
        self.insert_resource(schedules);
    }

    /// Ignore system order ambiguities caused by conflicts on [`Resource`]s of type `T`.
    pub fn allow_ambiguous_resource<T: Resource>(&mut self) {
        let mut schedules = self.remove_resource::<Schedules>().unwrap_or_default();
        schedules.allow_ambiguous_resource::<T>(self);
        self.insert_resource(schedules);
    }
}

impl fmt::Debug for World {
    fn fmt(&self, f: &mut fmt::Formatter) -> fmt::Result {
        // SAFETY: `UnsafeWorldCell` requires that this must only access metadata.
        // Accessing any data stored in the world would be unsound.
        f.debug_struct("World")
            .field("id", &self.id)
            .field("entity_count", &self.entities.len())
            .field("archetype_count", &self.archetypes.len())
            .field("component_count", &self.components.len())
            .field("resource_count", &self.storages.resources.len())
            .finish()
    }
}

// SAFETY: all methods on the world ensure that non-send resources are only accessible on the main thread
unsafe impl Send for World {}
// SAFETY: all methods on the world ensure that non-send resources are only accessible on the main thread
unsafe impl Sync for World {}

/// Creates an instance of the type this trait is implemented for
/// using data from the supplied [`World`].
///
/// This can be helpful for complex initialization or context-aware defaults.
///
/// [`FromWorld`] is automatically implemented for any type implementing [`Default`].
pub trait FromWorld {
    /// Creates `Self` using data from the given [`World`].
    fn from_world(world: &mut World) -> Self;
}

impl<T: Default> FromWorld for T {
    /// Creates `Self` using [`default()`](`Default::default`).
    fn from_world(_world: &mut World) -> Self {
        T::default()
    }
}

#[cfg(test)]
mod tests {
    use super::{FromWorld, World};
    use crate::{
        change_detection::DetectChangesMut,
        component::{ComponentDescriptor, ComponentInfo, StorageType},
        entity::EntityHashSet,
        ptr::OwningPtr,
        system::Resource,
        world::error::EntityFetchError,
    };
    use alloc::sync::Arc;
    use bevy_ecs_macros::Component;
    use bevy_utils::{HashMap, HashSet};
    use core::{
        any::TypeId,
        panic,
        sync::atomic::{AtomicBool, AtomicU32, Ordering},
    };
    use std::sync::Mutex;

    // For bevy_ecs_macros
    use crate as bevy_ecs;

    type ID = u8;

    #[derive(Clone, Copy, Debug, PartialEq, Eq)]
    enum DropLogItem {
        Create(ID),
        Drop(ID),
    }

    #[derive(Resource, Component)]
    struct MayPanicInDrop {
        drop_log: Arc<Mutex<Vec<DropLogItem>>>,
        expected_panic_flag: Arc<AtomicBool>,
        should_panic: bool,
        id: u8,
    }

    impl MayPanicInDrop {
        fn new(
            drop_log: &Arc<Mutex<Vec<DropLogItem>>>,
            expected_panic_flag: &Arc<AtomicBool>,
            should_panic: bool,
            id: u8,
        ) -> Self {
            println!("creating component with id {id}");
            drop_log.lock().unwrap().push(DropLogItem::Create(id));

            Self {
                drop_log: Arc::clone(drop_log),
                expected_panic_flag: Arc::clone(expected_panic_flag),
                should_panic,
                id,
            }
        }
    }

    impl Drop for MayPanicInDrop {
        fn drop(&mut self) {
            println!("dropping component with id {}", self.id);

            {
                let mut drop_log = self.drop_log.lock().unwrap();
                drop_log.push(DropLogItem::Drop(self.id));
                // Don't keep the mutex while panicking, or we'll poison it.
                drop(drop_log);
            }

            if self.should_panic {
                self.expected_panic_flag.store(true, Ordering::SeqCst);
                panic!("testing what happens on panic inside drop");
            }
        }
    }

    struct DropTestHelper {
        drop_log: Arc<Mutex<Vec<DropLogItem>>>,
        /// Set to `true` right before we intentionally panic, so that if we get
        /// a panic, we know if it was intended or not.
        expected_panic_flag: Arc<AtomicBool>,
    }

    impl DropTestHelper {
        pub fn new() -> Self {
            Self {
                drop_log: Arc::new(Mutex::new(Vec::<DropLogItem>::new())),
                expected_panic_flag: Arc::new(AtomicBool::new(false)),
            }
        }

        pub fn make_component(&self, should_panic: bool, id: ID) -> MayPanicInDrop {
            MayPanicInDrop::new(&self.drop_log, &self.expected_panic_flag, should_panic, id)
        }

        pub fn finish(self, panic_res: std::thread::Result<()>) -> Vec<DropLogItem> {
            let drop_log = self.drop_log.lock().unwrap();
            let expected_panic_flag = self.expected_panic_flag.load(Ordering::SeqCst);

            if !expected_panic_flag {
                match panic_res {
                    Ok(()) => panic!("Expected a panic but it didn't happen"),
                    Err(e) => std::panic::resume_unwind(e),
                }
            }

            drop_log.to_owned()
        }
    }

    #[test]
    fn panic_while_overwriting_component() {
        let helper = DropTestHelper::new();

        let res = std::panic::catch_unwind(|| {
            let mut world = World::new();
            world
                .spawn_empty()
                .insert(helper.make_component(true, 0))
                .insert(helper.make_component(false, 1));

            println!("Done inserting! Dropping world...");
        });

        let drop_log = helper.finish(res);

        assert_eq!(
            &*drop_log,
            [
                DropLogItem::Create(0),
                DropLogItem::Create(1),
                DropLogItem::Drop(0),
                DropLogItem::Drop(1),
            ]
        );
    }

    #[derive(Resource)]
    struct TestResource(u32);

    #[derive(Resource)]
    struct TestResource2(String);

    #[derive(Resource)]
    struct TestResource3;

    #[test]
    fn get_resource_by_id() {
        let mut world = World::new();
        world.insert_resource(TestResource(42));
        let component_id = world
            .components()
            .get_resource_id(TypeId::of::<TestResource>())
            .unwrap();

        let resource = world.get_resource_by_id(component_id).unwrap();
        // SAFETY: `TestResource` is the correct resource type
        let resource = unsafe { resource.deref::<TestResource>() };

        assert_eq!(resource.0, 42);
    }

    #[test]
    fn get_resource_mut_by_id() {
        let mut world = World::new();
        world.insert_resource(TestResource(42));
        let component_id = world
            .components()
            .get_resource_id(TypeId::of::<TestResource>())
            .unwrap();

        {
            let mut resource = world.get_resource_mut_by_id(component_id).unwrap();
            resource.set_changed();
            // SAFETY: `TestResource` is the correct resource type
            let resource = unsafe { resource.into_inner().deref_mut::<TestResource>() };
            resource.0 = 43;
        }

        let resource = world.get_resource_by_id(component_id).unwrap();
        // SAFETY: `TestResource` is the correct resource type
        let resource = unsafe { resource.deref::<TestResource>() };

        assert_eq!(resource.0, 43);
    }

    #[test]
    fn iter_resources() {
        let mut world = World::new();
        world.insert_resource(TestResource(42));
        world.insert_resource(TestResource2("Hello, world!".to_string()));
        world.insert_resource(TestResource3);
        world.remove_resource::<TestResource3>();

        let mut iter = world.iter_resources();

        let (info, ptr) = iter.next().unwrap();
        assert_eq!(info.name(), core::any::type_name::<TestResource>());
        // SAFETY: We know that the resource is of type `TestResource`
        assert_eq!(unsafe { ptr.deref::<TestResource>().0 }, 42);

        let (info, ptr) = iter.next().unwrap();
        assert_eq!(info.name(), core::any::type_name::<TestResource2>());
        assert_eq!(
            // SAFETY: We know that the resource is of type `TestResource2`
            unsafe { &ptr.deref::<TestResource2>().0 },
            &"Hello, world!".to_string()
        );

        assert!(iter.next().is_none());
    }

    #[test]
    fn iter_resources_mut() {
        let mut world = World::new();
        world.insert_resource(TestResource(42));
        world.insert_resource(TestResource2("Hello, world!".to_string()));
        world.insert_resource(TestResource3);
        world.remove_resource::<TestResource3>();

        let mut iter = world.iter_resources_mut();

        let (info, mut mut_untyped) = iter.next().unwrap();
        assert_eq!(info.name(), core::any::type_name::<TestResource>());
        // SAFETY: We know that the resource is of type `TestResource`
        unsafe {
            mut_untyped.as_mut().deref_mut::<TestResource>().0 = 43;
        };

        let (info, mut mut_untyped) = iter.next().unwrap();
        assert_eq!(info.name(), core::any::type_name::<TestResource2>());
        // SAFETY: We know that the resource is of type `TestResource2`
        unsafe {
            mut_untyped.as_mut().deref_mut::<TestResource2>().0 = "Hello, world?".to_string();
        };

        assert!(iter.next().is_none());
        drop(iter);

        assert_eq!(world.resource::<TestResource>().0, 43);
        assert_eq!(
            world.resource::<TestResource2>().0,
            "Hello, world?".to_string()
        );
    }

    #[test]
    fn dynamic_resource() {
        let mut world = World::new();

        let descriptor = ComponentDescriptor::new_resource::<TestResource>();

        let component_id = world.register_resource_with_descriptor(descriptor);

        let value = 0;
        OwningPtr::make(value, |ptr| {
            // SAFETY: value is valid for the layout of `TestResource`
            unsafe {
                world.insert_resource_by_id(
                    component_id,
                    ptr,
                    #[cfg(feature = "track_location")]
                    panic::Location::caller(),
                );
            }
        });

        // SAFETY: We know that the resource is of type `TestResource`
        let resource = unsafe {
            world
                .get_resource_by_id(component_id)
                .unwrap()
                .deref::<TestResource>()
        };
        assert_eq!(resource.0, 0);

        assert!(world.remove_resource_by_id(component_id).is_some());
    }

    #[test]
    fn custom_resource_with_layout() {
        static DROP_COUNT: AtomicU32 = AtomicU32::new(0);

        let mut world = World::new();

        // SAFETY: the drop function is valid for the layout and the data will be safe to access from any thread
        let descriptor = unsafe {
            ComponentDescriptor::new_with_layout(
                "Custom Test Component".to_string(),
                StorageType::Table,
                core::alloc::Layout::new::<[u8; 8]>(),
                Some(|ptr| {
                    let data = ptr.read::<[u8; 8]>();
                    assert_eq!(data, [0, 1, 2, 3, 4, 5, 6, 7]);
                    DROP_COUNT.fetch_add(1, Ordering::SeqCst);
                }),
                true,
            )
        };

        let component_id = world.register_resource_with_descriptor(descriptor);

        let value: [u8; 8] = [0, 1, 2, 3, 4, 5, 6, 7];
        OwningPtr::make(value, |ptr| {
            // SAFETY: value is valid for the component layout
            unsafe {
                world.insert_resource_by_id(
                    component_id,
                    ptr,
                    #[cfg(feature = "track_location")]
                    panic::Location::caller(),
                );
            }
        });

        // SAFETY: [u8; 8] is the correct type for the resource
        let data = unsafe {
            world
                .get_resource_by_id(component_id)
                .unwrap()
                .deref::<[u8; 8]>()
        };
        assert_eq!(*data, [0, 1, 2, 3, 4, 5, 6, 7]);

        assert!(world.remove_resource_by_id(component_id).is_some());

        assert_eq!(DROP_COUNT.load(Ordering::SeqCst), 1);
    }

    #[derive(Resource)]
    struct TestFromWorld(u32);
    impl FromWorld for TestFromWorld {
        fn from_world(world: &mut World) -> Self {
            let b = world.resource::<TestResource>();
            Self(b.0)
        }
    }

    #[test]
    fn init_resource_does_not_overwrite() {
        let mut world = World::new();
        world.insert_resource(TestResource(0));
        world.init_resource::<TestFromWorld>();
        world.insert_resource(TestResource(1));
        world.init_resource::<TestFromWorld>();

        let resource = world.resource::<TestFromWorld>();

        assert_eq!(resource.0, 0);
    }

    #[test]
    fn init_non_send_resource_does_not_overwrite() {
        let mut world = World::new();
        world.insert_resource(TestResource(0));
        world.init_non_send_resource::<TestFromWorld>();
        world.insert_resource(TestResource(1));
        world.init_non_send_resource::<TestFromWorld>();

        let resource = world.non_send_resource::<TestFromWorld>();

        assert_eq!(resource.0, 0);
    }

    #[derive(Component)]
    struct Foo;

    #[derive(Component)]
    struct Bar;

    #[derive(Component)]
    struct Baz;

    #[test]
    fn inspect_entity_components() {
        let mut world = World::new();
        let ent0 = world.spawn((Foo, Bar, Baz)).id();
        let ent1 = world.spawn((Foo, Bar)).id();
        let ent2 = world.spawn((Bar, Baz)).id();
        let ent3 = world.spawn((Foo, Baz)).id();
        let ent4 = world.spawn(Foo).id();
        let ent5 = world.spawn(Bar).id();
        let ent6 = world.spawn(Baz).id();

        fn to_type_ids(component_infos: Vec<&ComponentInfo>) -> HashSet<Option<TypeId>> {
            component_infos
                .into_iter()
                .map(ComponentInfo::type_id)
                .collect()
        }

        let foo_id = TypeId::of::<Foo>();
        let bar_id = TypeId::of::<Bar>();
        let baz_id = TypeId::of::<Baz>();
        assert_eq!(
            to_type_ids(world.inspect_entity(ent0).collect()),
            [Some(foo_id), Some(bar_id), Some(baz_id)]
                .into_iter()
                .collect::<HashSet<_>>()
        );
        assert_eq!(
            to_type_ids(world.inspect_entity(ent1).collect()),
            [Some(foo_id), Some(bar_id)]
                .into_iter()
                .collect::<HashSet<_>>()
        );
        assert_eq!(
            to_type_ids(world.inspect_entity(ent2).collect()),
            [Some(bar_id), Some(baz_id)]
                .into_iter()
                .collect::<HashSet<_>>()
        );
        assert_eq!(
            to_type_ids(world.inspect_entity(ent3).collect()),
            [Some(foo_id), Some(baz_id)]
                .into_iter()
                .collect::<HashSet<_>>()
        );
        assert_eq!(
            to_type_ids(world.inspect_entity(ent4).collect()),
            [Some(foo_id)].into_iter().collect::<HashSet<_>>()
        );
        assert_eq!(
            to_type_ids(world.inspect_entity(ent5).collect()),
            [Some(bar_id)].into_iter().collect::<HashSet<_>>()
        );
        assert_eq!(
            to_type_ids(world.inspect_entity(ent6).collect()),
            [Some(baz_id)].into_iter().collect::<HashSet<_>>()
        );
    }

    #[test]
    fn iterate_entities() {
        let mut world = World::new();
        let mut entity_counters = <HashMap<_, _>>::default();

        let iterate_and_count_entities = |world: &World, entity_counters: &mut HashMap<_, _>| {
            entity_counters.clear();
            for entity in world.iter_entities() {
                let counter = entity_counters.entry(entity.id()).or_insert(0);
                *counter += 1;
            }
        };

        // Adding one entity and validating iteration
        let ent0 = world.spawn((Foo, Bar, Baz)).id();

        iterate_and_count_entities(&world, &mut entity_counters);
        assert_eq!(entity_counters[&ent0], 1);
        assert_eq!(entity_counters.len(), 1);

        // Spawning three more entities and then validating iteration
        let ent1 = world.spawn((Foo, Bar)).id();
        let ent2 = world.spawn((Bar, Baz)).id();
        let ent3 = world.spawn((Foo, Baz)).id();

        iterate_and_count_entities(&world, &mut entity_counters);

        assert_eq!(entity_counters[&ent0], 1);
        assert_eq!(entity_counters[&ent1], 1);
        assert_eq!(entity_counters[&ent2], 1);
        assert_eq!(entity_counters[&ent3], 1);
        assert_eq!(entity_counters.len(), 4);

        // Despawning first entity and then validating the iteration
        assert!(world.despawn(ent0));

        iterate_and_count_entities(&world, &mut entity_counters);

        assert_eq!(entity_counters[&ent1], 1);
        assert_eq!(entity_counters[&ent2], 1);
        assert_eq!(entity_counters[&ent3], 1);
        assert_eq!(entity_counters.len(), 3);

        // Spawning three more entities, despawning three and then validating the iteration
        let ent4 = world.spawn(Foo).id();
        let ent5 = world.spawn(Bar).id();
        let ent6 = world.spawn(Baz).id();

        assert!(world.despawn(ent2));
        assert!(world.despawn(ent3));
        assert!(world.despawn(ent4));

        iterate_and_count_entities(&world, &mut entity_counters);

        assert_eq!(entity_counters[&ent1], 1);
        assert_eq!(entity_counters[&ent5], 1);
        assert_eq!(entity_counters[&ent6], 1);
        assert_eq!(entity_counters.len(), 3);

        // Despawning remaining entities and then validating the iteration
        assert!(world.despawn(ent1));
        assert!(world.despawn(ent5));
        assert!(world.despawn(ent6));

        iterate_and_count_entities(&world, &mut entity_counters);

        assert_eq!(entity_counters.len(), 0);
    }

    #[test]
    fn iterate_entities_mut() {
        #[derive(Component, PartialEq, Debug)]
        struct A(i32);

        #[derive(Component, PartialEq, Debug)]
        struct B(i32);

        let mut world = World::new();

        let a1 = world.spawn(A(1)).id();
        let a2 = world.spawn(A(2)).id();
        let b1 = world.spawn(B(1)).id();
        let b2 = world.spawn(B(2)).id();

        for mut entity in world.iter_entities_mut() {
            if let Some(mut a) = entity.get_mut::<A>() {
                a.0 -= 1;
            }
        }
        assert_eq!(world.entity(a1).get(), Some(&A(0)));
        assert_eq!(world.entity(a2).get(), Some(&A(1)));
        assert_eq!(world.entity(b1).get(), Some(&B(1)));
        assert_eq!(world.entity(b2).get(), Some(&B(2)));

        for mut entity in world.iter_entities_mut() {
            if let Some(mut b) = entity.get_mut::<B>() {
                b.0 *= 2;
            }
        }
        assert_eq!(world.entity(a1).get(), Some(&A(0)));
        assert_eq!(world.entity(a2).get(), Some(&A(1)));
        assert_eq!(world.entity(b1).get(), Some(&B(2)));
        assert_eq!(world.entity(b2).get(), Some(&B(4)));

        let mut entities = world.iter_entities_mut().collect::<Vec<_>>();
        entities.sort_by_key(|e| e.get::<A>().map(|a| a.0).or(e.get::<B>().map(|b| b.0)));
        let (a, b) = entities.split_at_mut(2);
        core::mem::swap(
            &mut a[1].get_mut::<A>().unwrap().0,
            &mut b[0].get_mut::<B>().unwrap().0,
        );
        assert_eq!(world.entity(a1).get(), Some(&A(0)));
        assert_eq!(world.entity(a2).get(), Some(&A(2)));
        assert_eq!(world.entity(b1).get(), Some(&B(1)));
        assert_eq!(world.entity(b2).get(), Some(&B(4)));
    }

    #[test]
    fn spawn_empty_bundle() {
        let mut world = World::new();
        world.spawn(());
    }

    #[test]
    fn get_entity() {
        let mut world = World::new();

        let e1 = world.spawn_empty().id();
        let e2 = world.spawn_empty().id();

        assert!(world.get_entity(e1).is_ok());
        assert!(world.get_entity([e1, e2]).is_ok());
        assert!(world
            .get_entity(&[e1, e2] /* this is an array not a slice */)
            .is_ok());
        assert!(world.get_entity(&vec![e1, e2][..]).is_ok());
        assert!(world
            .get_entity(&EntityHashSet::from_iter([e1, e2]))
            .is_ok());

        world.entity_mut(e1).despawn();

        assert_eq!(Err(e1), world.get_entity(e1).map(|_| {}));
        assert_eq!(Err(e1), world.get_entity([e1, e2]).map(|_| {}));
        assert_eq!(
            Err(e1),
            world
                .get_entity(&[e1, e2] /* this is an array not a slice */)
                .map(|_| {})
        );
        assert_eq!(Err(e1), world.get_entity(&vec![e1, e2][..]).map(|_| {}));
        assert_eq!(
            Err(e1),
            world
                .get_entity(&EntityHashSet::from_iter([e1, e2]))
                .map(|_| {})
        );
    }

    #[test]
    fn get_entity_mut() {
        let mut world = World::new();

        let e1 = world.spawn_empty().id();
        let e2 = world.spawn_empty().id();

        assert!(world.get_entity_mut(e1).is_ok());
        assert!(world.get_entity_mut([e1, e2]).is_ok());
        assert!(world
            .get_entity_mut(&[e1, e2] /* this is an array not a slice */)
            .is_ok());
        assert!(world.get_entity_mut(&vec![e1, e2][..]).is_ok());
        assert!(world
            .get_entity_mut(&EntityHashSet::from_iter([e1, e2]))
            .is_ok());

        assert_eq!(
            Err(EntityFetchError::AliasedMutability(e1)),
            world.get_entity_mut([e1, e2, e1]).map(|_| {})
        );
        assert_eq!(
            Err(EntityFetchError::AliasedMutability(e1)),
            world
                .get_entity_mut(&[e1, e2, e1] /* this is an array not a slice */)
                .map(|_| {})
        );
        assert_eq!(
            Err(EntityFetchError::AliasedMutability(e1)),
            world.get_entity_mut(&vec![e1, e2, e1][..]).map(|_| {})
        );
        // Aliased mutability isn't allowed by HashSets
        assert!(world
            .get_entity_mut(&EntityHashSet::from_iter([e1, e2, e1]))
            .is_ok());

        world.entity_mut(e1).despawn();

        assert!(matches!(
            world.get_entity_mut(e1).map(|_| {}),
            Err(EntityFetchError::NoSuchEntity(e, ..)) if e == e1
        ));
        assert!(matches!(
            world.get_entity_mut([e1, e2]).map(|_| {}),
            Err(EntityFetchError::NoSuchEntity(e,..)) if e == e1));
        assert!(matches!(
            world
                .get_entity_mut(&[e1, e2] /* this is an array not a slice */)
                .map(|_| {}),
            Err(EntityFetchError::NoSuchEntity(e, ..)) if e == e1));
        assert!(matches!(
            world.get_entity_mut(&vec![e1, e2][..]).map(|_| {}),
            Err(EntityFetchError::NoSuchEntity(e, ..)) if e == e1,
        ));
        assert!(matches!(
            world
                .get_entity_mut(&EntityHashSet::from_iter([e1, e2]))
                .map(|_| {}),
            Err(EntityFetchError::NoSuchEntity(e, ..)) if e == e1));
    }
}<|MERGE_RESOLUTION|>--- conflicted
+++ resolved
@@ -677,8 +677,6 @@
     ///     assert_eq!(eref.get::<Position>().unwrap().y, 1.0);
     /// }
     /// ```
-<<<<<<< HEAD
-=======
     ///
     /// ## [`EntityHashSet`](crate::entity::EntityHashMap)
     ///
@@ -702,7 +700,6 @@
     /// ```
     ///
     /// [`EntityHashSet`]: crate::entity::EntityHashSet
->>>>>>> 2931e350
     #[inline]
     #[track_caller]
     pub fn entity<F: WorldEntityFetch>(&self, entities: F) -> F::Ref<'_> {
@@ -735,11 +732,8 @@
     ///      such as adding or removing components, or despawning the entity.
     /// - Pass a slice of [`Entity`]s to receive a [`Vec<EntityMut>`].
     /// - Pass an array of [`Entity`]s to receive an equally-sized array of [`EntityMut`]s.
-<<<<<<< HEAD
-=======
     /// - Pass a reference to a [`EntityHashSet`](crate::entity::EntityHashMap) to receive an
     ///   [`EntityHashMap<EntityMut>`](crate::entity::EntityHashMap).
->>>>>>> 2931e350
     ///
     /// In order to perform structural changes on the returned entity reference,
     /// such as adding or removing components, or despawning the entity, only a
@@ -819,8 +813,6 @@
     ///     assert_eq!(pos.y, 2.0);
     /// }
     /// ```
-<<<<<<< HEAD
-=======
     ///
     /// ## [`EntityHashSet`](crate::entity::EntityHashMap)
     ///
@@ -846,7 +838,6 @@
     /// ```
     ///
     /// [`EntityHashSet`]: crate::entity::EntityHashSet
->>>>>>> 2931e350
     #[inline]
     #[track_caller]
     pub fn entity_mut<F: WorldEntityFetch>(&mut self, entities: F) -> F::Mut<'_> {
@@ -886,8 +877,6 @@
             .filter_map(|id| self.components().get_info(id))
     }
 
-<<<<<<< HEAD
-=======
     /// Returns an [`EntityWorldMut`] for the given `entity` (if it exists) or spawns one if it doesn't exist.
     /// This will return [`None`] if the `entity` exists with a different generation.
     ///
@@ -931,7 +920,6 @@
         }
     }
 
->>>>>>> 2931e350
     /// Returns [`EntityRef`]s that expose read-only operations for the given
     /// `entities`, returning [`Err`] if any of the given entities do not exist.
     /// Instead of immediately unwrapping the value returned from this function,
@@ -941,11 +929,8 @@
     /// - Pass an [`Entity`] to receive a single [`EntityRef`].
     /// - Pass a slice of [`Entity`]s to receive a [`Vec<EntityRef>`].
     /// - Pass an array of [`Entity`]s to receive an equally-sized array of [`EntityRef`]s.
-<<<<<<< HEAD
-=======
     /// - Pass a reference to a [`EntityHashSet`](crate::entity::EntityHashMap) to receive an
     ///   [`EntityHashMap<EntityRef>`](crate::entity::EntityHashMap).
->>>>>>> 2931e350
     ///
     /// # Errors
     ///
@@ -975,11 +960,8 @@
     ///      such as adding or removing components, or despawning the entity.
     /// - Pass a slice of [`Entity`]s to receive a [`Vec<EntityMut>`].
     /// - Pass an array of [`Entity`]s to receive an equally-sized array of [`EntityMut`]s.
-<<<<<<< HEAD
-=======
     /// - Pass a reference to a [`EntityHashSet`](crate::entity::EntityHashMap) to receive an
     ///   [`EntityHashMap<EntityMut>`](crate::entity::EntityHashMap).
->>>>>>> 2931e350
     ///
     /// In order to perform structural changes on the returned entity reference,
     /// such as adding or removing components, or despawning the entity, only a
