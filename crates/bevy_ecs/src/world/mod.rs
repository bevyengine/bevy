--- conflicted
+++ resolved
@@ -38,15 +38,8 @@
     },
     change_detection::{MaybeLocation, MutUntyped, TicksMut},
     component::{
-<<<<<<< HEAD
-        Component, ComponentCloneHandlersWriter, ComponentDescriptor, ComponentHooks, ComponentId,
-        ComponentInfo, ComponentTicks, Components, ComponentsInternalWriter, ComponentsReader,
-        ComponentsWriter, DerefByLifetime, Mutable, RequiredComponents, RequiredComponentsError,
-        Tick,
-=======
         Component, ComponentDescriptor, ComponentHooks, ComponentId, ComponentInfo, ComponentTicks,
         Components, Mutable, RequiredComponents, RequiredComponentsError, Tick,
->>>>>>> 3c9e696f
     },
     entity::{AllocAtWithoutReplacement, Entities, Entity, EntityLocation},
     entity_disabling::DefaultQueryFilters,
@@ -3060,38 +3053,6 @@
         // SAFETY: We just initialized the bundle so its id should definitely be valid.
         unsafe { self.bundles.get(id).debug_checked_unwrap() }
     }
-<<<<<<< HEAD
-
-    /// Retrieves a mutable reference to the [`ComponentCloneHandlers`]. Can be used to set and update clone functions for components.
-    ///
-    /// ```
-    /// # use bevy_ecs::prelude::*;
-    /// use bevy_ecs::component::{ComponentId, ComponentCloneHandler};
-    /// use bevy_ecs::entity::ComponentCloneCtx;
-    /// use bevy_ecs::world::DeferredWorld;
-    ///
-    /// fn custom_clone_handler(
-    ///     _world: &mut DeferredWorld,
-    ///     _ctx: &mut ComponentCloneCtx,
-    /// ) {
-    ///     // Custom cloning logic for component
-    /// }
-    ///
-    /// #[derive(Component)]
-    /// struct ComponentA;
-    ///
-    /// let mut world = World::new();
-    ///
-    /// let component_id = world.register_component::<ComponentA>();
-    ///
-    /// world.get_component_clone_handlers_mut()
-    ///      .set_component_handler(component_id, ComponentCloneHandler::custom_handler(custom_clone_handler))
-    /// ```
-    pub fn get_component_clone_handlers_mut(&mut self) -> &mut impl ComponentCloneHandlersWriter {
-        &mut self.components
-    }
-=======
->>>>>>> 3c9e696f
 }
 
 impl World {
@@ -3307,14 +3268,9 @@
                     self.components
                         .get_info(component_id)
                         .debug_checked_unwrap()
-<<<<<<< HEAD
                 }
                 .deref_lifetime();
                 let (ptr, ticks, _caller) = data.get_with_ticks()?;
-=======
-                };
-                let (ptr, ticks, caller) = data.get_with_ticks()?;
->>>>>>> 3c9e696f
 
                 // SAFETY:
                 // - We have exclusive access to the world, so no other code can be aliasing the `TickCells`
@@ -3647,13 +3603,8 @@
 mod tests {
     use super::{FromWorld, World};
     use crate::{
-<<<<<<< HEAD
-        change_detection::DetectChangesMut,
-        component::{ComponentDescriptor, ComponentInfo, ComponentsReader, StorageType},
-=======
         change_detection::{DetectChangesMut, MaybeLocation},
         component::{ComponentCloneBehavior, ComponentDescriptor, ComponentInfo, StorageType},
->>>>>>> 3c9e696f
         entity::hash_set::EntityHashSet,
         entity_disabling::{DefaultQueryFilters, Disabled},
         ptr::OwningPtr,
