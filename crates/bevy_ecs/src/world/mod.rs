//! Defines the [`World`] and APIs for accessing it directly.

pub(crate) mod command_queue;
mod component_constants;
mod deferred_world;
mod entity_ref;
pub mod error;
mod identifier;
mod spawn_batch;
pub mod unsafe_world_cell;

#[cfg(feature = "bevy_reflect")]
pub mod reflect;

pub use crate::{
    change_detection::{Mut, Ref, CHECK_TICK_THRESHOLD},
    world::command_queue::CommandQueue,
};
pub use component_constants::*;
pub use deferred_world::DeferredWorld;
pub use entity_ref::{
    EntityMut, EntityRef, EntityWorldMut, Entry, FilteredEntityMut, FilteredEntityRef,
    OccupiedEntry, VacantEntry,
};
pub use identifier::WorldId;
pub use spawn_batch::*;

use crate::{
    archetype::{ArchetypeComponentId, ArchetypeId, ArchetypeRow, Archetypes},
    bundle::{Bundle, BundleInfo, BundleInserter, BundleSpawner, Bundles},
    change_detection::{MutUntyped, TicksMut},
    component::{
        Component, ComponentDescriptor, ComponentHooks, ComponentId, ComponentInfo, ComponentTicks,
        Components, Tick,
    },
    entity::{AllocAtWithoutReplacement, Entities, Entity, EntityHashSet, EntityLocation},
    event::{Event, EventId, Events, SendBatchIds},
    observer::Observers,
    query::{DebugCheckedUnwrap, QueryData, QueryEntityError, QueryFilter, QueryState},
    removal_detection::RemovedComponentEvents,
    schedule::{Schedule, ScheduleLabel, Schedules},
    storage::{ResourceData, Storages},
    system::{Commands, Res, Resource},
    world::command_queue::RawCommandQueue,
    world::error::TryRunScheduleError,
};
use bevy_ptr::{OwningPtr, Ptr};
use bevy_utils::tracing::warn;
use std::{
    any::TypeId,
    fmt,
    mem::MaybeUninit,
    sync::atomic::{AtomicU32, Ordering},
};
<<<<<<< HEAD

#[cfg(feature = "track_change_detection")]
use bevy_ptr::UnsafeCellDeref;
#[cfg(feature = "track_change_detection")]
use core::panic::Location;

mod identifier;

use self::unsafe_world_cell::{UnsafeEntityCell, UnsafeWorldCell};
pub use identifier::WorldId;
=======
use unsafe_world_cell::{UnsafeEntityCell, UnsafeWorldCell};
>>>>>>> bc80b952

/// A [`World`] mutation.
///
/// Should be used with [`Commands::add`].
///
/// # Usage
///
/// ```
/// # use bevy_ecs::prelude::*;
/// # use bevy_ecs::world::Command;
/// // Our world resource
/// #[derive(Resource, Default)]
/// struct Counter(u64);
///
/// // Our custom command
/// struct AddToCounter(u64);
///
/// impl Command for AddToCounter {
///     fn apply(self, world: &mut World) {
///         let mut counter = world.get_resource_or_insert_with(Counter::default);
///         counter.0 += self.0;
///     }
/// }
///
/// fn some_system(mut commands: Commands) {
///     commands.add(AddToCounter(42));
/// }
/// ```
pub trait Command: Send + 'static {
    /// Applies this command, causing it to mutate the provided `world`.
    ///
    /// This method is used to define what a command "does" when it is ultimately applied.
    /// Because this method takes `self`, you can store data or settings on the type that implements this trait.
    /// This data is set by the system or other source of the command, and then ultimately read in this method.
    fn apply(self, world: &mut World);
}

/// Stores and exposes operations on [entities](Entity), [components](Component), resources,
/// and their associated metadata.
///
/// Each [`Entity`] has a set of components. Each component can have up to one instance of each
/// component type. Entity components can be created, updated, removed, and queried using a given
/// [`World`].
///
/// For complex access patterns involving [`SystemParam`](crate::system::SystemParam),
/// consider using [`SystemState`](crate::system::SystemState).
///
/// To mutate different parts of the world simultaneously,
/// use [`World::resource_scope`] or [`SystemState`](crate::system::SystemState).
///
/// ## Resources
///
/// Worlds can also store [`Resource`]s,
/// which are unique instances of a given type that don't belong to a specific Entity.
/// There are also *non send resources*, which can only be accessed on the main thread.
/// See [`Resource`] for usage.
pub struct World {
    id: WorldId,
    pub(crate) entities: Entities,
    pub(crate) components: Components,
    pub(crate) archetypes: Archetypes,
    pub(crate) storages: Storages,
    pub(crate) bundles: Bundles,
    pub(crate) observers: Observers,
    pub(crate) removed_components: RemovedComponentEvents,
    pub(crate) change_tick: AtomicU32,
    pub(crate) last_change_tick: Tick,
    pub(crate) last_check_tick: Tick,
    pub(crate) last_trigger_id: u32,
    pub(crate) command_queue: RawCommandQueue,
}

impl Default for World {
    fn default() -> Self {
        let mut world = Self {
            id: WorldId::new().expect("More `bevy` `World`s have been created than is supported"),
            entities: Entities::new(),
            components: Default::default(),
            archetypes: Archetypes::new(),
            storages: Default::default(),
            bundles: Default::default(),
            observers: Observers::default(),
            removed_components: Default::default(),
            // Default value is `1`, and `last_change_tick`s default to `0`, such that changes
            // are detected on first system runs and for direct world queries.
            change_tick: AtomicU32::new(1),
            last_change_tick: Tick::new(0),
            last_check_tick: Tick::new(0),
            last_trigger_id: 0,
            command_queue: RawCommandQueue::new(),
        };
        world.bootstrap();
        world
    }
}

impl Drop for World {
    fn drop(&mut self) {
        // SAFETY: Not passing a pointer so the argument is always valid
        unsafe { self.command_queue.apply_or_drop_queued(None) };
        // SAFETY: Pointers in internal command queue are only invalidated here
        drop(unsafe { Box::from_raw(self.command_queue.bytes.as_ptr()) });
        // SAFETY: Pointers in internal command queue are only invalidated here
        drop(unsafe { Box::from_raw(self.command_queue.cursor.as_ptr()) });
    }
}

impl World {
    /// This performs initialization that _must_ happen for every [`World`] immediately upon creation (such as claiming specific component ids).
    /// This _must_ be run as part of constructing a [`World`], before it is returned to the caller.
    #[inline]
    fn bootstrap(&mut self) {
        assert_eq!(ON_ADD, self.init_component::<OnAdd>());
        assert_eq!(ON_INSERT, self.init_component::<OnInsert>());
        assert_eq!(ON_REPLACE, self.init_component::<OnReplace>());
        assert_eq!(ON_REMOVE, self.init_component::<OnRemove>());
    }
    /// Creates a new empty [`World`].
    ///
    /// # Panics
    ///
    /// If [`usize::MAX`] [`World`]s have been created.
    /// This guarantee allows System Parameters to safely uniquely identify a [`World`],
    /// since its [`WorldId`] is unique
    #[inline]
    pub fn new() -> World {
        World::default()
    }

    /// Retrieves this [`World`]'s unique ID
    #[inline]
    pub fn id(&self) -> WorldId {
        self.id
    }

    /// Creates a new [`UnsafeWorldCell`] view with complete read+write access.
    #[inline]
    pub fn as_unsafe_world_cell(&mut self) -> UnsafeWorldCell<'_> {
        UnsafeWorldCell::new_mutable(self)
    }

    /// Creates a new [`UnsafeWorldCell`] view with only read access to everything.
    #[inline]
    pub fn as_unsafe_world_cell_readonly(&self) -> UnsafeWorldCell<'_> {
        UnsafeWorldCell::new_readonly(self)
    }

    /// Retrieves this world's [`Entities`] collection.
    #[inline]
    pub fn entities(&self) -> &Entities {
        &self.entities
    }

    /// Retrieves this world's [`Entities`] collection mutably.
    ///
    /// # Safety
    /// Mutable reference must not be used to put the [`Entities`] data
    /// in an invalid state for this [`World`]
    #[inline]
    pub unsafe fn entities_mut(&mut self) -> &mut Entities {
        &mut self.entities
    }

    /// Retrieves this world's [`Archetypes`] collection.
    #[inline]
    pub fn archetypes(&self) -> &Archetypes {
        &self.archetypes
    }

    /// Retrieves this world's [`Components`] collection.
    #[inline]
    pub fn components(&self) -> &Components {
        &self.components
    }

    /// Retrieves this world's [`Storages`] collection.
    #[inline]
    pub fn storages(&self) -> &Storages {
        &self.storages
    }

    /// Retrieves this world's [`Bundles`] collection.
    #[inline]
    pub fn bundles(&self) -> &Bundles {
        &self.bundles
    }

    /// Retrieves this world's [`RemovedComponentEvents`] collection
    #[inline]
    pub fn removed_components(&self) -> &RemovedComponentEvents {
        &self.removed_components
    }

    /// Creates a new [`Commands`] instance that writes to the world's command queue
    /// Use [`World::flush`] to apply all queued commands
    #[inline]
    pub fn commands(&mut self) -> Commands {
        // SAFETY: command_queue is stored on world and always valid while the world exists
        unsafe { Commands::new_raw_from_entities(self.command_queue.clone(), &self.entities) }
    }

    /// Initializes a new [`Component`] type and returns the [`ComponentId`] created for it.
    pub fn init_component<T: Component>(&mut self) -> ComponentId {
        self.components.init_component::<T>(&mut self.storages)
    }

    /// Returns a mutable reference to the [`ComponentHooks`] for a [`Component`] type.
    ///
    /// Will panic if `T` exists in any archetypes.
    pub fn register_component_hooks<T: Component>(&mut self) -> &mut ComponentHooks {
        let index = self.init_component::<T>();
        assert!(!self.archetypes.archetypes.iter().any(|a| a.contains(index)), "Components hooks cannot be modified if the component already exists in an archetype, use init_component if {} may already be in use", std::any::type_name::<T>());
        // SAFETY: We just created this component
        unsafe { self.components.get_hooks_mut(index).debug_checked_unwrap() }
    }

    /// Returns a mutable reference to the [`ComponentHooks`] for a [`Component`] with the given id if it exists.
    ///
    /// Will panic if `id` exists in any archetypes.
    pub fn register_component_hooks_by_id(
        &mut self,
        id: ComponentId,
    ) -> Option<&mut ComponentHooks> {
        assert!(!self.archetypes.archetypes.iter().any(|a| a.contains(id)), "Components hooks cannot be modified if the component already exists in an archetype, use init_component if the component with id {:?} may already be in use", id);
        self.components.get_hooks_mut(id)
    }

    /// Initializes a new [`Component`] type and returns the [`ComponentId`] created for it.
    ///
    /// This method differs from [`World::init_component`] in that it uses a [`ComponentDescriptor`]
    /// to initialize the new component type instead of statically available type information. This
    /// enables the dynamic initialization of new component definitions at runtime for advanced use cases.
    ///
    /// While the option to initialize a component from a descriptor is useful in type-erased
    /// contexts, the standard `World::init_component` function should always be used instead
    /// when type information is available at compile time.
    pub fn init_component_with_descriptor(
        &mut self,
        descriptor: ComponentDescriptor,
    ) -> ComponentId {
        self.components
            .init_component_with_descriptor(&mut self.storages, descriptor)
    }

    /// Returns the [`ComponentId`] of the given [`Component`] type `T`.
    ///
    /// The returned `ComponentId` is specific to the `World` instance
    /// it was retrieved from and should not be used with another `World` instance.
    ///
    /// Returns [`None`] if the `Component` type has not yet been initialized within
    /// the `World` using [`World::init_component`].
    ///
    /// ```
    /// use bevy_ecs::prelude::*;
    ///
    /// let mut world = World::new();
    ///
    /// #[derive(Component)]
    /// struct ComponentA;
    ///
    /// let component_a_id = world.init_component::<ComponentA>();
    ///
    /// assert_eq!(component_a_id, world.component_id::<ComponentA>().unwrap())
    /// ```
    ///
    /// # See also
    ///
    /// * [`Components::component_id()`]
    /// * [`Components::get_id()`]
    #[inline]
    pub fn component_id<T: Component>(&self) -> Option<ComponentId> {
        self.components.component_id::<T>()
    }

    /// Retrieves an [`EntityRef`] that exposes read-only operations for the given `entity`.
    /// This will panic if the `entity` does not exist. Use [`World::get_entity`] if you want
    /// to check for entity existence instead of implicitly panic-ing.
    ///
    /// ```
    /// use bevy_ecs::{component::Component, world::World};
    ///
    /// #[derive(Component)]
    /// struct Position {
    ///   x: f32,
    ///   y: f32,
    /// }
    ///
    /// let mut world = World::new();
    /// let entity = world.spawn(Position { x: 0.0, y: 0.0 }).id();
    /// let position = world.entity(entity).get::<Position>().unwrap();
    /// assert_eq!(position.x, 0.0);
    /// ```
    #[inline]
    #[track_caller]
    pub fn entity(&self, entity: Entity) -> EntityRef {
        #[inline(never)]
        #[cold]
        #[track_caller]
        fn panic_no_entity(entity: Entity) -> ! {
            panic!("Entity {entity:?} does not exist");
        }

        match self.get_entity(entity) {
            Some(entity) => entity,
            None => panic_no_entity(entity),
        }
    }

    /// Retrieves an [`EntityWorldMut`] that exposes read and write operations for the given `entity`.
    /// This will panic if the `entity` does not exist. Use [`World::get_entity_mut`] if you want
    /// to check for entity existence instead of implicitly panic-ing.
    ///
    /// ```
    /// use bevy_ecs::{component::Component, world::World};
    ///
    /// #[derive(Component)]
    /// struct Position {
    ///   x: f32,
    ///   y: f32,
    /// }
    ///
    /// let mut world = World::new();
    /// let entity = world.spawn(Position { x: 0.0, y: 0.0 }).id();
    /// let mut entity_mut = world.entity_mut(entity);
    /// let mut position = entity_mut.get_mut::<Position>().unwrap();
    /// position.x = 1.0;
    /// ```
    #[inline]
    #[track_caller]
    pub fn entity_mut(&mut self, entity: Entity) -> EntityWorldMut {
        #[inline(never)]
        #[cold]
        #[track_caller]
        fn panic_no_entity(entity: Entity) -> ! {
            panic!("Entity {entity:?} does not exist");
        }

        match self.get_entity_mut(entity) {
            Some(entity) => entity,
            None => panic_no_entity(entity),
        }
    }

    /// Gets an [`EntityRef`] for multiple entities at once.
    ///
    /// # Panics
    ///
    /// If any entity does not exist in the world.
    ///
    /// # Examples
    ///
    /// ```
    /// # use bevy_ecs::prelude::*;
    /// # let mut world = World::new();
    /// # let id1 = world.spawn_empty().id();
    /// # let id2 = world.spawn_empty().id();
    /// // Getting multiple entities.
    /// let [entity1, entity2] = world.many_entities([id1, id2]);
    /// ```
    ///
    /// ```should_panic
    /// # use bevy_ecs::prelude::*;
    /// # let mut world = World::new();
    /// # let id1 = world.spawn_empty().id();
    /// # let id2 = world.spawn_empty().id();
    /// // Trying to get a despawned entity will fail.
    /// world.despawn(id2);
    /// world.many_entities([id1, id2]);
    /// ```
    pub fn many_entities<const N: usize>(&mut self, entities: [Entity; N]) -> [EntityRef<'_>; N] {
        #[inline(never)]
        #[cold]
        #[track_caller]
        fn panic_no_entity(entity: Entity) -> ! {
            panic!("Entity {entity:?} does not exist");
        }

        match self.get_many_entities(entities) {
            Ok(refs) => refs,
            Err(entity) => panic_no_entity(entity),
        }
    }

    /// Gets mutable access to multiple entities at once.
    ///
    /// # Panics
    ///
    /// If any entities do not exist in the world,
    /// or if the same entity is specified multiple times.
    ///
    /// # Examples
    ///
    /// Disjoint mutable access.
    ///
    /// ```
    /// # use bevy_ecs::prelude::*;
    /// # let mut world = World::new();
    /// # let id1 = world.spawn_empty().id();
    /// # let id2 = world.spawn_empty().id();
    /// // Disjoint mutable access.
    /// let [entity1, entity2] = world.many_entities_mut([id1, id2]);
    /// ```
    ///
    /// Trying to access the same entity multiple times will fail.
    ///
    /// ```should_panic
    /// # use bevy_ecs::prelude::*;
    /// # let mut world = World::new();
    /// # let id = world.spawn_empty().id();
    /// world.many_entities_mut([id, id]);
    /// ```
    pub fn many_entities_mut<const N: usize>(
        &mut self,
        entities: [Entity; N],
    ) -> [EntityMut<'_>; N] {
        #[inline(never)]
        #[cold]
        #[track_caller]
        fn panic_on_err(e: QueryEntityError) -> ! {
            panic!("{e}");
        }

        match self.get_many_entities_mut(entities) {
            Ok(borrows) => borrows,
            Err(e) => panic_on_err(e),
        }
    }

    /// Returns the components of an [`Entity`] through [`ComponentInfo`].
    #[inline]
    pub fn inspect_entity(&self, entity: Entity) -> impl Iterator<Item = &ComponentInfo> {
        let entity_location = self
            .entities()
            .get(entity)
            .unwrap_or_else(|| panic!("Entity {entity:?} does not exist"));

        let archetype = self
            .archetypes()
            .get(entity_location.archetype_id)
            .unwrap_or_else(|| {
                panic!(
                    "Archetype {:?} does not exist",
                    entity_location.archetype_id
                )
            });

        archetype
            .components()
            .filter_map(|id| self.components().get_info(id))
    }

    /// Returns an [`EntityWorldMut`] for the given `entity` (if it exists) or spawns one if it doesn't exist.
    /// This will return [`None`] if the `entity` exists with a different generation.
    ///
    /// # Note
    /// Spawning a specific `entity` value is rarely the right choice. Most apps should favor [`World::spawn`].
    /// This method should generally only be used for sharing entities across apps, and only when they have a
    /// scheme worked out to share an ID space (which doesn't happen by default).
    #[inline]
    pub fn get_or_spawn(&mut self, entity: Entity) -> Option<EntityWorldMut> {
        self.flush();
        match self.entities.alloc_at_without_replacement(entity) {
            AllocAtWithoutReplacement::Exists(location) => {
                // SAFETY: `entity` exists and `location` is that entity's location
                Some(unsafe { EntityWorldMut::new(self, entity, location) })
            }
            AllocAtWithoutReplacement::DidNotExist => {
                // SAFETY: entity was just allocated
                Some(unsafe { self.spawn_at_empty_internal(entity) })
            }
            AllocAtWithoutReplacement::ExistsWithWrongGeneration => None,
        }
    }

    /// Retrieves an [`EntityRef`] that exposes read-only operations for the given `entity`.
    /// Returns [`None`] if the `entity` does not exist.
    /// Instead of unwrapping the value returned from this function, prefer [`World::entity`].
    ///
    /// ```
    /// use bevy_ecs::{component::Component, world::World};
    ///
    /// #[derive(Component)]
    /// struct Position {
    ///   x: f32,
    ///   y: f32,
    /// }
    ///
    /// let mut world = World::new();
    /// let entity = world.spawn(Position { x: 0.0, y: 0.0 }).id();
    /// let entity_ref = world.get_entity(entity).unwrap();
    /// let position = entity_ref.get::<Position>().unwrap();
    /// assert_eq!(position.x, 0.0);
    /// ```
    #[inline]
    pub fn get_entity(&self, entity: Entity) -> Option<EntityRef> {
        let location = self.entities.get(entity)?;
        // SAFETY: if the Entity is invalid, the function returns early.
        // Additionally, Entities::get(entity) returns the correct EntityLocation if the entity exists.
        let entity_cell =
            UnsafeEntityCell::new(self.as_unsafe_world_cell_readonly(), entity, location);
        // SAFETY: The UnsafeEntityCell has read access to the entire world.
        let entity_ref = unsafe { EntityRef::new(entity_cell) };
        Some(entity_ref)
    }

    /// Gets an [`EntityRef`] for multiple entities at once.
    ///
    /// # Errors
    ///
    /// If any entity does not exist in the world.
    ///
    /// # Examples
    ///
    /// ```
    /// # use bevy_ecs::prelude::*;
    /// # let mut world = World::new();
    /// # let id1 = world.spawn_empty().id();
    /// # let id2 = world.spawn_empty().id();
    /// // Getting multiple entities.
    /// let [entity1, entity2] = world.get_many_entities([id1, id2]).unwrap();
    ///
    /// // Trying to get a despawned entity will fail.
    /// world.despawn(id2);
    /// assert!(world.get_many_entities([id1, id2]).is_err());
    /// ```
    pub fn get_many_entities<const N: usize>(
        &self,
        entities: [Entity; N],
    ) -> Result<[EntityRef<'_>; N], Entity> {
        let mut refs = [MaybeUninit::uninit(); N];
        for (r, id) in std::iter::zip(&mut refs, entities) {
            *r = MaybeUninit::new(self.get_entity(id).ok_or(id)?);
        }

        // SAFETY: Each item was initialized in the above loop.
        let refs = refs.map(|r| unsafe { MaybeUninit::assume_init(r) });

        Ok(refs)
    }

    /// Gets an [`EntityRef`] for multiple entities at once, whose number is determined at runtime.
    ///
    /// # Errors
    ///
    /// If any entity does not exist in the world.
    ///
    /// # Examples
    ///
    /// ```
    /// # use bevy_ecs::prelude::*;
    /// # let mut world = World::new();
    /// # let id1 = world.spawn_empty().id();
    /// # let id2 = world.spawn_empty().id();
    /// // Getting multiple entities.
    /// let entities = world.get_many_entities_dynamic(&[id1, id2]).unwrap();
    /// let entity1 = entities.get(0).unwrap();
    /// let entity2 = entities.get(1).unwrap();
    ///
    /// // Trying to get a despawned entity will fail.
    /// world.despawn(id2);
    /// assert!(world.get_many_entities_dynamic(&[id1, id2]).is_err());
    /// ```
    pub fn get_many_entities_dynamic<'w>(
        &'w self,
        entities: &[Entity],
    ) -> Result<Vec<EntityRef<'w>>, Entity> {
        let mut borrows = Vec::with_capacity(entities.len());
        for &id in entities {
            borrows.push(self.get_entity(id).ok_or(id)?);
        }

        Ok(borrows)
    }

    /// Returns an [`Entity`] iterator of current entities.
    ///
    /// This is useful in contexts where you only have read-only access to the [`World`].
    #[inline]
    pub fn iter_entities(&self) -> impl Iterator<Item = EntityRef<'_>> + '_ {
        self.archetypes.iter().flat_map(|archetype| {
            archetype
                .entities()
                .iter()
                .enumerate()
                .map(|(archetype_row, archetype_entity)| {
                    let entity = archetype_entity.id();
                    let location = EntityLocation {
                        archetype_id: archetype.id(),
                        archetype_row: ArchetypeRow::new(archetype_row),
                        table_id: archetype.table_id(),
                        table_row: archetype_entity.table_row(),
                    };

                    // SAFETY: entity exists and location accurately specifies the archetype where the entity is stored.
                    let cell = UnsafeEntityCell::new(
                        self.as_unsafe_world_cell_readonly(),
                        entity,
                        location,
                    );
                    // SAFETY: `&self` gives read access to the entire world.
                    unsafe { EntityRef::new(cell) }
                })
        })
    }

    /// Returns a mutable iterator over all entities in the `World`.
    pub fn iter_entities_mut(&mut self) -> impl Iterator<Item = EntityMut<'_>> + '_ {
        let world_cell = self.as_unsafe_world_cell();
        world_cell.archetypes().iter().flat_map(move |archetype| {
            archetype
                .entities()
                .iter()
                .enumerate()
                .map(move |(archetype_row, archetype_entity)| {
                    let entity = archetype_entity.id();
                    let location = EntityLocation {
                        archetype_id: archetype.id(),
                        archetype_row: ArchetypeRow::new(archetype_row),
                        table_id: archetype.table_id(),
                        table_row: archetype_entity.table_row(),
                    };

                    // SAFETY: entity exists and location accurately specifies the archetype where the entity is stored.
                    let cell = UnsafeEntityCell::new(world_cell, entity, location);
                    // SAFETY: We have exclusive access to the entire world. We only create one borrow for each entity,
                    // so none will conflict with one another.
                    unsafe { EntityMut::new(cell) }
                })
        })
    }

    /// Retrieves an [`EntityWorldMut`] that exposes read and write operations for the given `entity`.
    /// Returns [`None`] if the `entity` does not exist.
    /// Instead of unwrapping the value returned from this function, prefer [`World::entity_mut`].
    ///
    /// ```
    /// use bevy_ecs::{component::Component, world::World};
    ///
    /// #[derive(Component)]
    /// struct Position {
    ///   x: f32,
    ///   y: f32,
    /// }
    ///
    /// let mut world = World::new();
    /// let entity = world.spawn(Position { x: 0.0, y: 0.0 }).id();
    /// let mut entity_mut = world.get_entity_mut(entity).unwrap();
    /// let mut position = entity_mut.get_mut::<Position>().unwrap();
    /// position.x = 1.0;
    /// ```
    #[inline]
    pub fn get_entity_mut(&mut self, entity: Entity) -> Option<EntityWorldMut> {
        let location = self.entities.get(entity)?;
        // SAFETY: `entity` exists and `location` is that entity's location
        Some(unsafe { EntityWorldMut::new(self, entity, location) })
    }

    /// Verify that no duplicate entities are present in the given slice.
    /// Does NOT check if the entities actually exist in the world.
    ///
    /// # Errors
    ///
    /// If any entities are duplicated.
    fn verify_unique_entities(entities: &[Entity]) -> Result<(), QueryEntityError> {
        for i in 0..entities.len() {
            for j in 0..i {
                if entities[i] == entities[j] {
                    return Err(QueryEntityError::AliasedMutability(entities[i]));
                }
            }
        }
        Ok(())
    }

    /// Gets mutable access to multiple entities.
    ///
    /// # Errors
    ///
    /// If any entities do not exist in the world,
    /// or if the same entity is specified multiple times.
    ///
    /// # Examples
    ///
    /// ```
    /// # use bevy_ecs::prelude::*;
    /// # let mut world = World::new();
    /// # let id1 = world.spawn_empty().id();
    /// # let id2 = world.spawn_empty().id();
    /// // Disjoint mutable access.
    /// let [entity1, entity2] = world.get_many_entities_mut([id1, id2]).unwrap();
    ///
    /// // Trying to access the same entity multiple times will fail.
    /// assert!(world.get_many_entities_mut([id1, id1]).is_err());
    /// ```
    pub fn get_many_entities_mut<const N: usize>(
        &mut self,
        entities: [Entity; N],
    ) -> Result<[EntityMut<'_>; N], QueryEntityError> {
        Self::verify_unique_entities(&entities)?;

        // SAFETY: Each entity is unique.
        unsafe { self.get_entities_mut_unchecked(entities) }
    }

    /// # Safety
    /// `entities` must contain no duplicate [`Entity`] IDs.
    unsafe fn get_entities_mut_unchecked<const N: usize>(
        &mut self,
        entities: [Entity; N],
    ) -> Result<[EntityMut<'_>; N], QueryEntityError> {
        let world_cell = self.as_unsafe_world_cell();

        let mut cells = [MaybeUninit::uninit(); N];
        for (cell, id) in std::iter::zip(&mut cells, entities) {
            *cell = MaybeUninit::new(
                world_cell
                    .get_entity(id)
                    .ok_or(QueryEntityError::NoSuchEntity(id))?,
            );
        }
        // SAFETY: Each item was initialized in the loop above.
        let cells = cells.map(|c| unsafe { MaybeUninit::assume_init(c) });

        // SAFETY:
        // - `world_cell` has exclusive access to the entire world.
        // - The caller ensures that each entity is unique, so none
        //   of the borrows will conflict with one another.
        let borrows = cells.map(|c| unsafe { EntityMut::new(c) });

        Ok(borrows)
    }

    /// Gets mutable access to multiple entities, whose number is determined at runtime.
    ///
    /// # Errors
    ///
    /// If any entities do not exist in the world,
    /// or if the same entity is specified multiple times.
    ///
    /// # Examples
    ///
    /// ```
    /// # use bevy_ecs::prelude::*;
    /// # let mut world = World::new();
    /// # let id1 = world.spawn_empty().id();
    /// # let id2 = world.spawn_empty().id();
    /// // Disjoint mutable access.
    /// let mut entities = world.get_many_entities_dynamic_mut(&[id1, id2]).unwrap();
    /// let entity1 = entities.get_mut(0).unwrap();
    ///
    /// // Trying to access the same entity multiple times will fail.
    /// assert!(world.get_many_entities_dynamic_mut(&[id1, id1]).is_err());
    /// ```
    pub fn get_many_entities_dynamic_mut<'w>(
        &'w mut self,
        entities: &[Entity],
    ) -> Result<Vec<EntityMut<'w>>, QueryEntityError> {
        Self::verify_unique_entities(entities)?;

        // SAFETY: Each entity is unique.
        unsafe { self.get_entities_dynamic_mut_unchecked(entities.iter().copied()) }
    }

    /// Gets mutable access to multiple entities, contained in a [`EntityHashSet`].
    /// The uniqueness of items in a [`EntityHashSet`] allows us to avoid checking for duplicates.
    ///
    /// # Errors
    ///
    /// If any entities do not exist in the world.
    ///
    /// # Examples
    ///
    /// ```
    /// # use bevy_ecs::prelude::*;
    /// # use bevy_ecs::entity::EntityHash;
    /// # use bevy_ecs::entity::EntityHashSet;
    /// # use bevy_utils::hashbrown::HashSet;
    /// # use bevy_utils::hashbrown::hash_map::DefaultHashBuilder;
    /// # let mut world = World::new();
    /// # let id1 = world.spawn_empty().id();
    /// # let id2 = world.spawn_empty().id();
    /// let s = EntityHash::default();
    /// let mut set = EntityHashSet::with_hasher(s);
    /// set.insert(id1);
    /// set.insert(id2);
    ///
    /// // Disjoint mutable access.
    /// let mut entities = world.get_many_entities_from_set_mut(&set).unwrap();
    /// let entity1 = entities.get_mut(0).unwrap();
    /// ```
    pub fn get_many_entities_from_set_mut<'w>(
        &'w mut self,
        entities: &EntityHashSet,
    ) -> Result<Vec<EntityMut<'w>>, QueryEntityError> {
        // SAFETY: Each entity is unique.
        unsafe { self.get_entities_dynamic_mut_unchecked(entities.iter().copied()) }
    }

    /// # Safety
    /// `entities` must produce no duplicate [`Entity`] IDs.
    unsafe fn get_entities_dynamic_mut_unchecked(
        &mut self,
        entities: impl ExactSizeIterator<Item = Entity>,
    ) -> Result<Vec<EntityMut<'_>>, QueryEntityError> {
        let world_cell = self.as_unsafe_world_cell();

        let mut cells = Vec::with_capacity(entities.len());
        for id in entities {
            cells.push(
                world_cell
                    .get_entity(id)
                    .ok_or(QueryEntityError::NoSuchEntity(id))?,
            );
        }

        let borrows = cells
            .into_iter()
            // SAFETY:
            // - `world_cell` has exclusive access to the entire world.
            // - The caller ensures that each entity is unique, so none
            //   of the borrows will conflict with one another.
            .map(|c| unsafe { EntityMut::new(c) })
            .collect();

        Ok(borrows)
    }

    /// Spawns a new [`Entity`] and returns a corresponding [`EntityWorldMut`], which can be used
    /// to add components to the entity or retrieve its id.
    ///
    /// ```
    /// use bevy_ecs::{component::Component, world::World};
    ///
    /// #[derive(Component)]
    /// struct Position {
    ///   x: f32,
    ///   y: f32,
    /// }
    /// #[derive(Component)]
    /// struct Label(&'static str);
    /// #[derive(Component)]
    /// struct Num(u32);
    ///
    /// let mut world = World::new();
    /// let entity = world.spawn_empty()
    ///     .insert(Position { x: 0.0, y: 0.0 }) // add a single component
    ///     .insert((Num(1), Label("hello"))) // add a bundle of components
    ///     .id();
    ///
    /// let position = world.entity(entity).get::<Position>().unwrap();
    /// assert_eq!(position.x, 0.0);
    /// ```
    pub fn spawn_empty(&mut self) -> EntityWorldMut {
        self.flush();
        let entity = self.entities.alloc();
        // SAFETY: entity was just allocated
        unsafe { self.spawn_at_empty_internal(entity) }
    }

    /// Spawns a new [`Entity`] with a given [`Bundle`] of [components](`Component`) and returns
    /// a corresponding [`EntityWorldMut`], which can be used to add components to the entity or
    /// retrieve its id.
    ///
    /// ```
    /// use bevy_ecs::{bundle::Bundle, component::Component, world::World};
    ///
    /// #[derive(Component)]
    /// struct Position {
    ///   x: f32,
    ///   y: f32,
    /// }
    ///
    /// #[derive(Component)]
    /// struct Velocity {
    ///     x: f32,
    ///     y: f32,
    /// };
    ///
    /// #[derive(Component)]
    /// struct Name(&'static str);
    ///
    /// #[derive(Bundle)]
    /// struct PhysicsBundle {
    ///     position: Position,
    ///     velocity: Velocity,
    /// }
    ///
    /// let mut world = World::new();
    ///
    /// // `spawn` can accept a single component:
    /// world.spawn(Position { x: 0.0, y: 0.0 });

    /// // It can also accept a tuple of components:
    /// world.spawn((
    ///     Position { x: 0.0, y: 0.0 },
    ///     Velocity { x: 1.0, y: 1.0 },
    /// ));

    /// // Or it can accept a pre-defined Bundle of components:
    /// world.spawn(PhysicsBundle {
    ///     position: Position { x: 2.0, y: 2.0 },
    ///     velocity: Velocity { x: 0.0, y: 4.0 },
    /// });
    ///
    /// let entity = world
    ///     // Tuples can also mix Bundles and Components
    ///     .spawn((
    ///         PhysicsBundle {
    ///             position: Position { x: 2.0, y: 2.0 },
    ///             velocity: Velocity { x: 0.0, y: 4.0 },
    ///         },
    ///         Name("Elaina Proctor"),
    ///     ))
    ///     // Calling id() will return the unique identifier for the spawned entity
    ///     .id();
    /// let position = world.entity(entity).get::<Position>().unwrap();
    /// assert_eq!(position.x, 2.0);
    /// ```
    #[track_caller]
    pub fn spawn<B: Bundle>(&mut self, bundle: B) -> EntityWorldMut {
        self.flush();
        let change_tick = self.change_tick();
        let entity = self.entities.alloc();
        let entity_location = {
            let mut bundle_spawner = BundleSpawner::new::<B>(self, change_tick);
            // SAFETY: bundle's type matches `bundle_info`, entity is allocated but non-existent
            unsafe {
                bundle_spawner.spawn_non_existent(
                    entity,
                    bundle,
                    #[cfg(feature = "track_change_detection")]
                    Location::caller(),
                )
            }
        };

        // SAFETY: entity and location are valid, as they were just created above
        unsafe { EntityWorldMut::new(self, entity, entity_location) }
    }

    /// # Safety
    /// must be called on an entity that was just allocated
    unsafe fn spawn_at_empty_internal(&mut self, entity: Entity) -> EntityWorldMut {
        let archetype = self.archetypes.empty_mut();
        // PERF: consider avoiding allocating entities in the empty archetype unless needed
        let table_row = self.storages.tables[archetype.table_id()].allocate(entity);
        // SAFETY: no components are allocated by archetype.allocate() because the archetype is
        // empty
        let location = unsafe { archetype.allocate(entity, table_row) };
        // SAFETY: entity index was just allocated
        unsafe {
            self.entities.set(entity.index(), location);
        }
        EntityWorldMut::new(self, entity, location)
    }

    /// Spawns a batch of entities with the same component [`Bundle`] type. Takes a given
    /// [`Bundle`] iterator and returns a corresponding [`Entity`] iterator.
    /// This is more efficient than spawning entities and adding components to them individually,
    /// but it is limited to spawning entities with the same [`Bundle`] type, whereas spawning
    /// individually is more flexible.
    ///
    /// ```
    /// use bevy_ecs::{component::Component, entity::Entity, world::World};
    ///
    /// #[derive(Component)]
    /// struct Str(&'static str);
    /// #[derive(Component)]
    /// struct Num(u32);
    ///
    /// let mut world = World::new();
    /// let entities = world.spawn_batch(vec![
    ///   (Str("a"), Num(0)), // the first entity
    ///   (Str("b"), Num(1)), // the second entity
    /// ]).collect::<Vec<Entity>>();
    ///
    /// assert_eq!(entities.len(), 2);
    /// ```
    #[track_caller]
    pub fn spawn_batch<I>(&mut self, iter: I) -> SpawnBatchIter<'_, I::IntoIter>
    where
        I: IntoIterator,
        I::Item: Bundle,
    {
        SpawnBatchIter::new(
            self,
            iter.into_iter(),
            #[cfg(feature = "track_change_detection")]
            Location::caller(),
        )
    }

    /// Retrieves a reference to the given `entity`'s [`Component`] of the given type.
    /// Returns `None` if the `entity` does not have a [`Component`] of the given type.
    /// ```
    /// use bevy_ecs::{component::Component, world::World};
    ///
    /// #[derive(Component)]
    /// struct Position {
    ///   x: f32,
    ///   y: f32,
    /// }
    ///
    /// let mut world = World::new();
    /// let entity = world.spawn(Position { x: 0.0, y: 0.0 }).id();
    /// let position = world.get::<Position>(entity).unwrap();
    /// assert_eq!(position.x, 0.0);
    /// ```
    #[inline]
    pub fn get<T: Component>(&self, entity: Entity) -> Option<&T> {
        self.get_entity(entity)?.get()
    }

    /// Retrieves a mutable reference to the given `entity`'s [`Component`] of the given type.
    /// Returns `None` if the `entity` does not have a [`Component`] of the given type.
    /// ```
    /// use bevy_ecs::{component::Component, world::World};
    ///
    /// #[derive(Component)]
    /// struct Position {
    ///   x: f32,
    ///   y: f32,
    /// }
    ///
    /// let mut world = World::new();
    /// let entity = world.spawn(Position { x: 0.0, y: 0.0 }).id();
    /// let mut position = world.get_mut::<Position>(entity).unwrap();
    /// position.x = 1.0;
    /// ```
    #[inline]
    pub fn get_mut<T: Component>(&mut self, entity: Entity) -> Option<Mut<T>> {
        // SAFETY:
        // - `as_unsafe_world_cell` is the only thing that is borrowing world
        // - `as_unsafe_world_cell` provides mutable permission to everything
        // - `&mut self` ensures no other borrows on world data
        unsafe { self.as_unsafe_world_cell().get_entity(entity)?.get_mut() }
    }

    /// Despawns the given `entity`, if it exists. This will also remove all of the entity's
    /// [`Component`]s. Returns `true` if the `entity` is successfully despawned and `false` if
    /// the `entity` does not exist.
    ///
    /// # Note
    ///
    /// This won't clean up external references to the entity (such as parent-child relationships
    /// if you're using `bevy_hierarchy`), which may leave the world in an invalid state.
    ///
    /// ```
    /// use bevy_ecs::{component::Component, world::World};
    ///
    /// #[derive(Component)]
    /// struct Position {
    ///   x: f32,
    ///   y: f32,
    /// }
    ///
    /// let mut world = World::new();
    /// let entity = world.spawn(Position { x: 0.0, y: 0.0 }).id();
    /// assert!(world.despawn(entity));
    /// assert!(world.get_entity(entity).is_none());
    /// assert!(world.get::<Position>(entity).is_none());
    /// ```
    #[inline]
    pub fn despawn(&mut self, entity: Entity) -> bool {
        self.flush();
        if let Some(entity) = self.get_entity_mut(entity) {
            entity.despawn();
            true
        } else {
            warn!("error[B0003]: Could not despawn entity {:?} because it doesn't exist in this World. See: https://bevyengine.org/learn/errors/b0003", entity);
            false
        }
    }

    /// Clears the internal component tracker state.
    ///
    /// The world maintains some internal state about changed and removed components. This state
    /// is used by [`RemovedComponents`] to provide access to the entities that had a specific type
    /// of component removed since last tick.
    ///
    /// The state is also used for change detection when accessing components and resources outside
    /// of a system, for example via [`World::get_mut()`] or [`World::get_resource_mut()`].
    ///
    /// By clearing this internal state, the world "forgets" about those changes, allowing a new round
    /// of detection to be recorded.
    ///
    /// When using `bevy_ecs` as part of the full Bevy engine, this method is called automatically
    /// by `bevy_app::App::update` and `bevy_app::SubApp::update`, so you don't need to call it manually.
    /// When using `bevy_ecs` as a separate standalone crate however, you do need to call this manually.
    ///
    /// ```
    /// # use bevy_ecs::prelude::*;
    /// # #[derive(Component, Default)]
    /// # struct Transform;
    /// // a whole new world
    /// let mut world = World::new();
    ///
    /// // you changed it
    /// let entity = world.spawn(Transform::default()).id();
    ///
    /// // change is detected
    /// let transform = world.get_mut::<Transform>(entity).unwrap();
    /// assert!(transform.is_changed());
    ///
    /// // update the last change tick
    /// world.clear_trackers();
    ///
    /// // change is no longer detected
    /// let transform = world.get_mut::<Transform>(entity).unwrap();
    /// assert!(!transform.is_changed());
    /// ```
    ///
    /// [`RemovedComponents`]: crate::removal_detection::RemovedComponents
    pub fn clear_trackers(&mut self) {
        self.removed_components.update();
        self.last_change_tick = self.increment_change_tick();
    }

    /// Returns [`QueryState`] for the given [`QueryData`], which is used to efficiently
    /// run queries on the [`World`] by storing and reusing the [`QueryState`].
    /// ```
    /// use bevy_ecs::{component::Component, entity::Entity, world::World};
    ///
    /// #[derive(Component, Debug, PartialEq)]
    /// struct Position {
    ///   x: f32,
    ///   y: f32,
    /// }
    ///
    /// #[derive(Component)]
    /// struct Velocity {
    ///   x: f32,
    ///   y: f32,
    /// }
    ///
    /// let mut world = World::new();
    /// let entities = world.spawn_batch(vec![
    ///     (Position { x: 0.0, y: 0.0}, Velocity { x: 1.0, y: 0.0 }),
    ///     (Position { x: 0.0, y: 0.0}, Velocity { x: 0.0, y: 1.0 }),
    /// ]).collect::<Vec<Entity>>();
    ///
    /// let mut query = world.query::<(&mut Position, &Velocity)>();
    /// for (mut position, velocity) in query.iter_mut(&mut world) {
    ///    position.x += velocity.x;
    ///    position.y += velocity.y;
    /// }
    ///
    /// assert_eq!(world.get::<Position>(entities[0]).unwrap(), &Position { x: 1.0, y: 0.0 });
    /// assert_eq!(world.get::<Position>(entities[1]).unwrap(), &Position { x: 0.0, y: 1.0 });
    /// ```
    ///
    /// To iterate over entities in a deterministic order,
    /// sort the results of the query using the desired component as a key.
    /// Note that this requires fetching the whole result set from the query
    /// and allocation of a [`Vec`] to store it.
    ///
    /// ```
    /// use bevy_ecs::{component::Component, entity::Entity, world::World};
    ///
    /// #[derive(Component, PartialEq, Eq, PartialOrd, Ord, Debug)]
    /// struct Order(i32);
    /// #[derive(Component, PartialEq, Debug)]
    /// struct Label(&'static str);
    ///
    /// let mut world = World::new();
    /// let a = world.spawn((Order(2), Label("second"))).id();
    /// let b = world.spawn((Order(3), Label("third"))).id();
    /// let c = world.spawn((Order(1), Label("first"))).id();
    /// let mut entities = world.query::<(Entity, &Order, &Label)>()
    ///     .iter(&world)
    ///     .collect::<Vec<_>>();
    /// // Sort the query results by their `Order` component before comparing
    /// // to expected results. Query iteration order should not be relied on.
    /// entities.sort_by_key(|e| e.1);
    /// assert_eq!(entities, vec![
    ///     (c, &Order(1), &Label("first")),
    ///     (a, &Order(2), &Label("second")),
    ///     (b, &Order(3), &Label("third")),
    /// ]);
    /// ```
    #[inline]
    pub fn query<D: QueryData>(&mut self) -> QueryState<D, ()> {
        self.query_filtered::<D, ()>()
    }

    /// Returns [`QueryState`] for the given filtered [`QueryData`], which is used to efficiently
    /// run queries on the [`World`] by storing and reusing the [`QueryState`].
    /// ```
    /// use bevy_ecs::{component::Component, entity::Entity, world::World, query::With};
    ///
    /// #[derive(Component)]
    /// struct A;
    /// #[derive(Component)]
    /// struct B;
    ///
    /// let mut world = World::new();
    /// let e1 = world.spawn(A).id();
    /// let e2 = world.spawn((A, B)).id();
    ///
    /// let mut query = world.query_filtered::<Entity, With<B>>();
    /// let matching_entities = query.iter(&world).collect::<Vec<Entity>>();
    ///
    /// assert_eq!(matching_entities, vec![e2]);
    /// ```
    #[inline]
    pub fn query_filtered<D: QueryData, F: QueryFilter>(&mut self) -> QueryState<D, F> {
        QueryState::new(self)
    }

    /// Returns an iterator of entities that had components of type `T` removed
    /// since the last call to [`World::clear_trackers`].
    pub fn removed<T: Component>(&self) -> impl Iterator<Item = Entity> + '_ {
        self.components
            .get_id(TypeId::of::<T>())
            .map(|component_id| self.removed_with_id(component_id))
            .into_iter()
            .flatten()
    }

    /// Returns an iterator of entities that had components with the given `component_id` removed
    /// since the last call to [`World::clear_trackers`].
    pub fn removed_with_id(&self, component_id: ComponentId) -> impl Iterator<Item = Entity> + '_ {
        self.removed_components
            .get(component_id)
            .map(|removed| removed.iter_current_update_events().cloned())
            .into_iter()
            .flatten()
            .map(Into::into)
    }

    /// Initializes a new resource and returns the [`ComponentId`] created for it.
    ///
    /// If the resource already exists, nothing happens.
    ///
    /// The value given by the [`FromWorld::from_world`] method will be used.
    /// Note that any resource with the [`Default`] trait automatically implements [`FromWorld`],
    /// and those default values will be here instead.
    #[inline]
    #[track_caller]
    pub fn init_resource<R: Resource + FromWorld>(&mut self) -> ComponentId {
        #[cfg(feature = "track_change_detection")]
        let caller = Location::caller();
        let component_id = self.components.init_resource::<R>();
        if self
            .storages
            .resources
            .get(component_id)
            .map_or(true, |data| !data.is_present())
        {
            let value = R::from_world(self);
            OwningPtr::make(value, |ptr| {
                // SAFETY: component_id was just initialized and corresponds to resource of type R.
                unsafe {
                    self.insert_resource_by_id(
                        component_id,
                        ptr,
                        #[cfg(feature = "track_change_detection")]
                        caller,
                    );
                }
            });
        }
        component_id
    }

    /// Inserts a new resource with the given `value`.
    ///
    /// Resources are "unique" data of a given type.
    /// If you insert a resource of a type that already exists,
    /// you will overwrite any existing data.
    #[inline]
    #[track_caller]
    pub fn insert_resource<R: Resource>(&mut self, value: R) {
        self.insert_resource_with_caller(
            value,
            #[cfg(feature = "track_change_detection")]
            Location::caller(),
        );
    }

    /// Split into a new function so we can pass the calling location into the function when using
    /// as a command.
    #[inline]
    pub(crate) fn insert_resource_with_caller<R: Resource>(
        &mut self,
        value: R,
        #[cfg(feature = "track_change_detection")] caller: &'static Location,
    ) {
        let component_id = self.components.init_resource::<R>();
        OwningPtr::make(value, |ptr| {
            // SAFETY: component_id was just initialized and corresponds to resource of type R.
            unsafe {
                self.insert_resource_by_id(
                    component_id,
                    ptr,
                    #[cfg(feature = "track_change_detection")]
                    caller,
                );
            }
        });
    }

    /// Initializes a new non-send resource and returns the [`ComponentId`] created for it.
    ///
    /// If the resource already exists, nothing happens.
    ///
    /// The value given by the [`FromWorld::from_world`] method will be used.
    /// Note that any resource with the `Default` trait automatically implements `FromWorld`,
    /// and those default values will be here instead.
    ///
    /// # Panics
    ///
    /// Panics if called from a thread other than the main thread.
    #[inline]
    #[track_caller]
    pub fn init_non_send_resource<R: 'static + FromWorld>(&mut self) -> ComponentId {
        #[cfg(feature = "track_change_detection")]
        let caller = Location::caller();
        let component_id = self.components.init_non_send::<R>();
        if self
            .storages
            .non_send_resources
            .get(component_id)
            .map_or(true, |data| !data.is_present())
        {
            let value = R::from_world(self);
            OwningPtr::make(value, |ptr| {
                // SAFETY: component_id was just initialized and corresponds to resource of type R.
                unsafe {
                    self.insert_non_send_by_id(
                        component_id,
                        ptr,
                        #[cfg(feature = "track_change_detection")]
                        caller,
                    );
                }
            });
        }
        component_id
    }

    /// Inserts a new non-send resource with the given `value`.
    ///
    /// `NonSend` resources cannot be sent across threads,
    /// and do not need the `Send + Sync` bounds.
    /// Systems with `NonSend` resources are always scheduled on the main thread.
    ///
    /// # Panics
    /// If a value is already present, this function will panic if called
    /// from a different thread than where the original value was inserted from.
    #[inline]
    #[track_caller]
    pub fn insert_non_send_resource<R: 'static>(&mut self, value: R) {
        #[cfg(feature = "track_change_detection")]
        let caller = Location::caller();
        let component_id = self.components.init_non_send::<R>();
        OwningPtr::make(value, |ptr| {
            // SAFETY: component_id was just initialized and corresponds to resource of type R.
            unsafe {
                self.insert_non_send_by_id(
                    component_id,
                    ptr,
                    #[cfg(feature = "track_change_detection")]
                    caller,
                );
            }
        });
    }

    /// Removes the resource of a given type and returns it, if it exists. Otherwise returns `None`.
    #[inline]
    pub fn remove_resource<R: Resource>(&mut self) -> Option<R> {
        let component_id = self.components.get_resource_id(TypeId::of::<R>())?;
        let (ptr, _, _) = self.storages.resources.get_mut(component_id)?.remove()?;
        // SAFETY: `component_id` was gotten via looking up the `R` type
        unsafe { Some(ptr.read::<R>()) }
    }

    /// Removes a `!Send` resource from the world and returns it, if present.
    ///
    /// `NonSend` resources cannot be sent across threads,
    /// and do not need the `Send + Sync` bounds.
    /// Systems with `NonSend` resources are always scheduled on the main thread.
    ///
    /// Returns `None` if a value was not previously present.
    ///
    /// # Panics
    /// If a value is present, this function will panic if called from a different
    /// thread than where the value was inserted from.
    #[inline]
    pub fn remove_non_send_resource<R: 'static>(&mut self) -> Option<R> {
        let component_id = self.components.get_resource_id(TypeId::of::<R>())?;
        let (ptr, _, _) = self
            .storages
            .non_send_resources
            .get_mut(component_id)?
            .remove()?;
        // SAFETY: `component_id` was gotten via looking up the `R` type
        unsafe { Some(ptr.read::<R>()) }
    }

    /// Returns `true` if a resource of type `R` exists. Otherwise returns `false`.
    #[inline]
    pub fn contains_resource<R: Resource>(&self) -> bool {
        self.components
            .get_resource_id(TypeId::of::<R>())
            .and_then(|component_id| self.storages.resources.get(component_id))
            .map(ResourceData::is_present)
            .unwrap_or(false)
    }

    /// Returns `true` if a resource of type `R` exists. Otherwise returns `false`.
    #[inline]
    pub fn contains_non_send<R: 'static>(&self) -> bool {
        self.components
            .get_resource_id(TypeId::of::<R>())
            .and_then(|component_id| self.storages.non_send_resources.get(component_id))
            .map(ResourceData::is_present)
            .unwrap_or(false)
    }

    /// Returns `true` if a resource of type `R` exists and was added since the world's
    /// [`last_change_tick`](World::last_change_tick()). Otherwise, this returns `false`.
    ///
    /// This means that:
    /// - When called from an exclusive system, this will check for additions since the system last ran.
    /// - When called elsewhere, this will check for additions since the last time that [`World::clear_trackers`]
    ///   was called.
    pub fn is_resource_added<R: Resource>(&self) -> bool {
        self.components
            .get_resource_id(TypeId::of::<R>())
            .map(|component_id| self.is_resource_added_by_id(component_id))
            .unwrap_or(false)
    }

    /// Returns `true` if a resource with id `component_id` exists and was added since the world's
    /// [`last_change_tick`](World::last_change_tick()). Otherwise, this returns `false`.
    ///
    /// This means that:
    /// - When called from an exclusive system, this will check for additions since the system last ran.
    /// - When called elsewhere, this will check for additions since the last time that [`World::clear_trackers`]
    ///   was called.
    pub fn is_resource_added_by_id(&self, component_id: ComponentId) -> bool {
        self.storages
            .resources
            .get(component_id)
            .and_then(|resource| {
                resource
                    .get_ticks()
                    .map(|ticks| ticks.is_added(self.last_change_tick(), self.read_change_tick()))
            })
            .unwrap_or(false)
    }

    /// Returns `true` if a resource of type `R` exists and was modified since the world's
    /// [`last_change_tick`](World::last_change_tick()). Otherwise, this returns `false`.
    ///
    /// This means that:
    /// - When called from an exclusive system, this will check for changes since the system last ran.
    /// - When called elsewhere, this will check for changes since the last time that [`World::clear_trackers`]
    ///   was called.
    pub fn is_resource_changed<R: Resource>(&self) -> bool {
        self.components
            .get_resource_id(TypeId::of::<R>())
            .map(|component_id| self.is_resource_changed_by_id(component_id))
            .unwrap_or(false)
    }

    /// Returns `true` if a resource with id `component_id` exists and was modified since the world's
    /// [`last_change_tick`](World::last_change_tick()). Otherwise, this returns `false`.
    ///
    /// This means that:
    /// - When called from an exclusive system, this will check for changes since the system last ran.
    /// - When called elsewhere, this will check for changes since the last time that [`World::clear_trackers`]
    ///   was called.
    pub fn is_resource_changed_by_id(&self, component_id: ComponentId) -> bool {
        self.storages
            .resources
            .get(component_id)
            .and_then(|resource| {
                resource
                    .get_ticks()
                    .map(|ticks| ticks.is_changed(self.last_change_tick(), self.read_change_tick()))
            })
            .unwrap_or(false)
    }

    /// Retrieves the change ticks for the given resource.
    pub fn get_resource_change_ticks<R: Resource>(&self) -> Option<ComponentTicks> {
        self.components
            .get_resource_id(TypeId::of::<R>())
            .and_then(|component_id| self.get_resource_change_ticks_by_id(component_id))
    }

    /// Retrieves the change ticks for the given [`ComponentId`].
    ///
    /// **You should prefer to use the typed API [`World::get_resource_change_ticks`] where possible.**
    pub fn get_resource_change_ticks_by_id(
        &self,
        component_id: ComponentId,
    ) -> Option<ComponentTicks> {
        self.storages
            .resources
            .get(component_id)
            .and_then(ResourceData::get_ticks)
    }

    /// Gets a reference to the resource of the given type
    ///
    /// # Panics
    ///
    /// Panics if the resource does not exist.
    /// Use [`get_resource`](World::get_resource) instead if you want to handle this case.
    ///
    /// If you want to instead insert a value if the resource does not exist,
    /// use [`get_resource_or_insert_with`](World::get_resource_or_insert_with).
    #[inline]
    #[track_caller]
    pub fn resource<R: Resource>(&self) -> &R {
        match self.get_resource() {
            Some(x) => x,
            None => panic!(
                "Requested resource {} does not exist in the `World`.
                Did you forget to add it using `app.insert_resource` / `app.init_resource`?
                Resources are also implicitly added via `app.add_event`,
                and can be added by plugins.",
                std::any::type_name::<R>()
            ),
        }
    }

    /// Gets a reference to the resource of the given type
    ///
    /// # Panics
    ///
    /// Panics if the resource does not exist.
    /// Use [`get_resource_ref`](World::get_resource_ref) instead if you want to handle this case.
    ///
    /// If you want to instead insert a value if the resource does not exist,
    /// use [`get_resource_or_insert_with`](World::get_resource_or_insert_with).
    #[inline]
    #[track_caller]
    pub fn resource_ref<R: Resource>(&self) -> Res<R> {
        match self.get_resource_ref() {
            Some(x) => x,
            None => panic!(
                "Requested resource {} does not exist in the `World`.
                Did you forget to add it using `app.insert_resource` / `app.init_resource`?
                Resources are also implicitly added via `app.add_event`,
                and can be added by plugins.",
                std::any::type_name::<R>()
            ),
        }
    }

    /// Gets a mutable reference to the resource of the given type
    ///
    /// # Panics
    ///
    /// Panics if the resource does not exist.
    /// Use [`get_resource_mut`](World::get_resource_mut) instead if you want to handle this case.
    ///
    /// If you want to instead insert a value if the resource does not exist,
    /// use [`get_resource_or_insert_with`](World::get_resource_or_insert_with).
    #[inline]
    #[track_caller]
    pub fn resource_mut<R: Resource>(&mut self) -> Mut<'_, R> {
        match self.get_resource_mut() {
            Some(x) => x,
            None => panic!(
                "Requested resource {} does not exist in the `World`.
                Did you forget to add it using `app.insert_resource` / `app.init_resource`?
                Resources are also implicitly added via `app.add_event`,
                and can be added by plugins.",
                std::any::type_name::<R>()
            ),
        }
    }

    /// Gets a reference to the resource of the given type if it exists
    #[inline]
    pub fn get_resource<R: Resource>(&self) -> Option<&R> {
        // SAFETY:
        // - `as_unsafe_world_cell_readonly` gives permission to access everything immutably
        // - `&self` ensures nothing in world is borrowed mutably
        unsafe { self.as_unsafe_world_cell_readonly().get_resource() }
    }

    /// Gets a reference including change detection to the resource of the given type if it exists.
    #[inline]
    pub fn get_resource_ref<R: Resource>(&self) -> Option<Res<R>> {
        // SAFETY:
        // - `as_unsafe_world_cell_readonly` gives permission to access everything immutably
        // - `&self` ensures nothing in world is borrowed mutably
        unsafe { self.as_unsafe_world_cell_readonly().get_resource_ref() }
    }

    /// Gets a mutable reference to the resource of the given type if it exists
    #[inline]
    pub fn get_resource_mut<R: Resource>(&mut self) -> Option<Mut<'_, R>> {
        // SAFETY:
        // - `as_unsafe_world_cell` gives permission to access everything mutably
        // - `&mut self` ensures nothing in world is borrowed
        unsafe { self.as_unsafe_world_cell().get_resource_mut() }
    }

    /// Gets a mutable reference to the resource of type `T` if it exists,
    /// otherwise inserts the resource using the result of calling `func`.
    #[inline]
    #[track_caller]
    pub fn get_resource_or_insert_with<R: Resource>(
        &mut self,
        func: impl FnOnce() -> R,
    ) -> Mut<'_, R> {
        #[cfg(feature = "track_change_detection")]
        let caller = Location::caller();
        let change_tick = self.change_tick();
        let last_change_tick = self.last_change_tick();

        let component_id = self.components.init_resource::<R>();
        let data = self.initialize_resource_internal(component_id);
        if !data.is_present() {
            OwningPtr::make(func(), |ptr| {
                // SAFETY: component_id was just initialized and corresponds to resource of type R.
                unsafe {
                    data.insert(
                        ptr,
                        change_tick,
                        #[cfg(feature = "track_change_detection")]
                        caller,
                    );
                }
            });
        }

        // SAFETY: The resource must be present, as we would have inserted it if it was empty.
        let data = unsafe {
            data.get_mut(last_change_tick, change_tick)
                .debug_checked_unwrap()
        };
        // SAFETY: The underlying type of the resource is `R`.
        unsafe { data.with_type::<R>() }
    }

    /// Gets an immutable reference to the non-send resource of the given type, if it exists.
    ///
    /// # Panics
    ///
    /// Panics if the resource does not exist.
    /// Use [`get_non_send_resource`](World::get_non_send_resource) instead if you want to handle this case.
    ///
    /// This function will panic if it isn't called from the same thread that the resource was inserted from.
    #[inline]
    #[track_caller]
    pub fn non_send_resource<R: 'static>(&self) -> &R {
        match self.get_non_send_resource() {
            Some(x) => x,
            None => panic!(
                "Requested non-send resource {} does not exist in the `World`.
                Did you forget to add it using `app.insert_non_send_resource` / `app.init_non_send_resource`?
                Non-send resources can also be added by plugins.",
                std::any::type_name::<R>()
            ),
        }
    }

    /// Gets a mutable reference to the non-send resource of the given type, if it exists.
    ///
    /// # Panics
    ///
    /// Panics if the resource does not exist.
    /// Use [`get_non_send_resource_mut`](World::get_non_send_resource_mut) instead if you want to handle this case.
    ///
    /// This function will panic if it isn't called from the same thread that the resource was inserted from.
    #[inline]
    #[track_caller]
    pub fn non_send_resource_mut<R: 'static>(&mut self) -> Mut<'_, R> {
        match self.get_non_send_resource_mut() {
            Some(x) => x,
            None => panic!(
                "Requested non-send resource {} does not exist in the `World`.
                Did you forget to add it using `app.insert_non_send_resource` / `app.init_non_send_resource`?
                Non-send resources can also be added by plugins.",
                std::any::type_name::<R>()
            ),
        }
    }

    /// Gets a reference to the non-send resource of the given type, if it exists.
    /// Otherwise returns `None`.
    ///
    /// # Panics
    /// This function will panic if it isn't called from the same thread that the resource was inserted from.
    #[inline]
    pub fn get_non_send_resource<R: 'static>(&self) -> Option<&R> {
        // SAFETY:
        // - `as_unsafe_world_cell_readonly` gives permission to access the entire world immutably
        // - `&self` ensures that there are no mutable borrows of world data
        unsafe { self.as_unsafe_world_cell_readonly().get_non_send_resource() }
    }

    /// Gets a mutable reference to the non-send resource of the given type, if it exists.
    /// Otherwise returns `None`.
    ///
    /// # Panics
    /// This function will panic if it isn't called from the same thread that the resource was inserted from.
    #[inline]
    pub fn get_non_send_resource_mut<R: 'static>(&mut self) -> Option<Mut<'_, R>> {
        // SAFETY:
        // - `as_unsafe_world_cell` gives permission to access the entire world mutably
        // - `&mut self` ensures that there are no borrows of world data
        unsafe { self.as_unsafe_world_cell().get_non_send_resource_mut() }
    }

    // Shorthand helper function for getting the [`ArchetypeComponentId`] for a resource.
    #[inline]
    pub(crate) fn get_resource_archetype_component_id(
        &self,
        component_id: ComponentId,
    ) -> Option<ArchetypeComponentId> {
        let resource = self.storages.resources.get(component_id)?;
        Some(resource.id())
    }

    // Shorthand helper function for getting the [`ArchetypeComponentId`] for a resource.
    #[inline]
    pub(crate) fn get_non_send_archetype_component_id(
        &self,
        component_id: ComponentId,
    ) -> Option<ArchetypeComponentId> {
        let resource = self.storages.non_send_resources.get(component_id)?;
        Some(resource.id())
    }

    /// For a given batch of ([`Entity`], [`Bundle`]) pairs, either spawns each [`Entity`] with the given
    /// bundle (if the entity does not exist), or inserts the [`Bundle`] (if the entity already exists).
    /// This is faster than doing equivalent operations one-by-one.
    /// Returns `Ok` if all entities were successfully inserted into or spawned. Otherwise it returns an `Err`
    /// with a list of entities that could not be spawned or inserted into. A "spawn or insert" operation can
    /// only fail if an [`Entity`] is passed in with an "invalid generation" that conflicts with an existing [`Entity`].
    ///
    /// # Note
    /// Spawning a specific `entity` value is rarely the right choice. Most apps should use [`World::spawn_batch`].
    /// This method should generally only be used for sharing entities across apps, and only when they have a scheme
    /// worked out to share an ID space (which doesn't happen by default).
    ///
    /// ```
    /// use bevy_ecs::{entity::Entity, world::World, component::Component};
    /// #[derive(Component)]
    /// struct A(&'static str);
    /// #[derive(Component, PartialEq, Debug)]
    /// struct B(f32);
    ///
    /// let mut world = World::new();
    /// let e0 = world.spawn_empty().id();
    /// let e1 = world.spawn_empty().id();
    /// world.insert_or_spawn_batch(vec![
    ///   (e0, (A("a"), B(0.0))), // the first entity
    ///   (e1, (A("b"), B(1.0))), // the second entity
    /// ]);
    ///
    /// assert_eq!(world.get::<B>(e0), Some(&B(0.0)));
    /// ```
    #[track_caller]
    pub fn insert_or_spawn_batch<I, B>(&mut self, iter: I) -> Result<(), Vec<Entity>>
    where
        I: IntoIterator,
        I::IntoIter: Iterator<Item = (Entity, B)>,
        B: Bundle,
    {
<<<<<<< HEAD
        self.insert_or_spawn_batch_with_caller(
            iter,
            #[cfg(feature = "track_change_detection")]
            Location::caller(),
        )
    }

    #[inline]
    pub(crate) fn insert_or_spawn_batch_with_caller<I, B>(
        &mut self,
        iter: I,
        #[cfg(feature = "track_change_detection")] caller: &'static Location,
    ) -> Result<(), Vec<Entity>>
    where
        I: IntoIterator,
        I::IntoIter: Iterator<Item = (Entity, B)>,
        B: Bundle,
    {
        self.flush_entities();
=======
        self.flush();
>>>>>>> bc80b952

        let change_tick = self.change_tick();

        let bundle_id = self
            .bundles
            .init_info::<B>(&mut self.components, &mut self.storages);
        enum SpawnOrInsert<'w> {
            Spawn(BundleSpawner<'w>),
            Insert(BundleInserter<'w>, ArchetypeId),
        }

        impl<'w> SpawnOrInsert<'w> {
            fn entities(&mut self) -> &mut Entities {
                match self {
                    SpawnOrInsert::Spawn(spawner) => spawner.entities(),
                    SpawnOrInsert::Insert(inserter, _) => inserter.entities(),
                }
            }
        }
        // SAFETY: we initialized this bundle_id in `init_info`
        let mut spawn_or_insert = SpawnOrInsert::Spawn(unsafe {
            BundleSpawner::new_with_id(self, bundle_id, change_tick)
        });

        let mut invalid_entities = Vec::new();
        for (entity, bundle) in iter {
            match spawn_or_insert
                .entities()
                .alloc_at_without_replacement(entity)
            {
                AllocAtWithoutReplacement::Exists(location) => {
                    match spawn_or_insert {
                        SpawnOrInsert::Insert(ref mut inserter, archetype)
                            if location.archetype_id == archetype =>
                        {
                            // SAFETY: `entity` is valid, `location` matches entity, bundle matches inserter
                            unsafe {
                                inserter.insert(
                                    entity,
                                    location,
                                    bundle,
                                    #[cfg(feature = "track_change_detection")]
                                    caller,
                                )
                            };
                        }
                        _ => {
                            // SAFETY: we initialized this bundle_id in `init_info`
                            let mut inserter = unsafe {
                                BundleInserter::new_with_id(
                                    self,
                                    location.archetype_id,
                                    bundle_id,
                                    change_tick,
                                )
                            };
                            // SAFETY: `entity` is valid, `location` matches entity, bundle matches inserter
                            unsafe {
                                inserter.insert(
                                    entity,
                                    location,
                                    bundle,
                                    #[cfg(feature = "track_change_detection")]
                                    caller,
                                )
                            };
                            spawn_or_insert =
                                SpawnOrInsert::Insert(inserter, location.archetype_id);
                        }
                    };
                }
                AllocAtWithoutReplacement::DidNotExist => {
                    if let SpawnOrInsert::Spawn(ref mut spawner) = spawn_or_insert {
                        // SAFETY: `entity` is allocated (but non existent), bundle matches inserter
                        unsafe {
                            spawner.spawn_non_existent(
                                entity,
                                bundle,
                                #[cfg(feature = "track_change_detection")]
                                caller,
                            )
                        };
                    } else {
                        // SAFETY: we initialized this bundle_id in `init_info`
                        let mut spawner =
                            unsafe { BundleSpawner::new_with_id(self, bundle_id, change_tick) };
                        // SAFETY: `entity` is valid, `location` matches entity, bundle matches inserter
                        unsafe {
                            spawner.spawn_non_existent(
                                entity,
                                bundle,
                                #[cfg(feature = "track_change_detection")]
                                caller,
                            )
                        };
                        spawn_or_insert = SpawnOrInsert::Spawn(spawner);
                    }
                }
                AllocAtWithoutReplacement::ExistsWithWrongGeneration => {
                    invalid_entities.push(entity);
                }
            }
        }

        if invalid_entities.is_empty() {
            Ok(())
        } else {
            Err(invalid_entities)
        }
    }

    /// Temporarily removes the requested resource from this [`World`], runs custom user code,
    /// then re-adds the resource before returning.
    ///
    /// This enables safe simultaneous mutable access to both a resource and the rest of the [`World`].
    /// For more complex access patterns, consider using [`SystemState`](crate::system::SystemState).
    ///
    /// # Example
    /// ```
    /// use bevy_ecs::prelude::*;
    /// #[derive(Resource)]
    /// struct A(u32);
    /// #[derive(Component)]
    /// struct B(u32);
    /// let mut world = World::new();
    /// world.insert_resource(A(1));
    /// let entity = world.spawn(B(1)).id();
    ///
    /// world.resource_scope(|world, mut a: Mut<A>| {
    ///     let b = world.get_mut::<B>(entity).unwrap();
    ///     a.0 += b.0;
    /// });
    /// assert_eq!(world.get_resource::<A>().unwrap().0, 2);
    /// ```
    #[track_caller]
    pub fn resource_scope<R: Resource, U>(&mut self, f: impl FnOnce(&mut World, Mut<R>) -> U) -> U {
        let last_change_tick = self.last_change_tick();
        let change_tick = self.change_tick();

        let component_id = self
            .components
            .get_resource_id(TypeId::of::<R>())
            .unwrap_or_else(|| panic!("resource does not exist: {}", std::any::type_name::<R>()));
        let (ptr, mut ticks, mut _caller) = self
            .storages
            .resources
            .get_mut(component_id)
            .and_then(ResourceData::remove)
            .unwrap_or_else(|| panic!("resource does not exist: {}", std::any::type_name::<R>()));
        // Read the value onto the stack to avoid potential mut aliasing.
        // SAFETY: `ptr` was obtained from the TypeId of `R`.
        let mut value = unsafe { ptr.read::<R>() };
        let value_mut = Mut {
            value: &mut value,
            ticks: TicksMut {
                added: &mut ticks.added,
                changed: &mut ticks.changed,
                last_run: last_change_tick,
                this_run: change_tick,
            },
            #[cfg(feature = "track_change_detection")]
            changed_by: &mut _caller,
        };
        let result = f(self, value_mut);
        assert!(!self.contains_resource::<R>(),
            "Resource `{}` was inserted during a call to World::resource_scope.\n\
            This is not allowed as the original resource is reinserted to the world after the closure is invoked.",
            std::any::type_name::<R>());

        OwningPtr::make(value, |ptr| {
            // SAFETY: pointer is of type R
            unsafe {
                self.storages
                    .resources
                    .get_mut(component_id)
                    .map(|info| {
                        info.insert_with_ticks(
                            ptr,
                            ticks,
                            #[cfg(feature = "track_change_detection")]
                            _caller,
                        );
                    })
                    .unwrap_or_else(|| {
                        panic!(
                            "No resource of type {} exists in the World.",
                            std::any::type_name::<R>()
                        )
                    });
            }
        });

        result
    }

    /// Sends an [`Event`].
    /// This method returns the [ID](`EventId`) of the sent `event`,
    /// or [`None`] if the `event` could not be sent.
    #[inline]
    pub fn send_event<E: Event>(&mut self, event: E) -> Option<EventId<E>> {
        self.send_event_batch(std::iter::once(event))?.next()
    }

    /// Sends the default value of the [`Event`] of type `E`.
    /// This method returns the [ID](`EventId`) of the sent `event`,
    /// or [`None`] if the `event` could not be sent.
    #[inline]
    pub fn send_event_default<E: Event + Default>(&mut self) -> Option<EventId<E>> {
        self.send_event(E::default())
    }

    /// Sends a batch of [`Event`]s from an iterator.
    /// This method returns the [IDs](`EventId`) of the sent `events`,
    /// or [`None`] if the `event` could not be sent.
    #[inline]
    pub fn send_event_batch<E: Event>(
        &mut self,
        events: impl IntoIterator<Item = E>,
    ) -> Option<SendBatchIds<E>> {
        let Some(mut events_resource) = self.get_resource_mut::<Events<E>>() else {
            bevy_utils::tracing::error!(
                "Unable to send event `{}`\n\tEvent must be added to the app with `add_event()`\n\thttps://docs.rs/bevy/*/bevy/app/struct.App.html#method.add_event ",
                std::any::type_name::<E>()
            );
            return None;
        };
        Some(events_resource.send_batch(events))
    }

    /// Inserts a new resource with the given `value`. Will replace the value if it already existed.
    ///
    /// **You should prefer to use the typed API [`World::insert_resource`] where possible and only
    /// use this in cases where the actual types are not known at compile time.**
    ///
    /// # Safety
    /// The value referenced by `value` must be valid for the given [`ComponentId`] of this world.
    #[inline]
    #[track_caller]
    pub unsafe fn insert_resource_by_id(
        &mut self,
        component_id: ComponentId,
        value: OwningPtr<'_>,
        #[cfg(feature = "track_change_detection")] caller: &'static Location,
    ) {
        let change_tick = self.change_tick();

        let resource = self.initialize_resource_internal(component_id);
        // SAFETY: `value` is valid for `component_id`, ensured by caller
        unsafe {
            resource.insert(
                value,
                change_tick,
                #[cfg(feature = "track_change_detection")]
                caller,
            );
        }
    }

    /// Inserts a new `!Send` resource with the given `value`. Will replace the value if it already
    /// existed.
    ///
    /// **You should prefer to use the typed API [`World::insert_non_send_resource`] where possible and only
    /// use this in cases where the actual types are not known at compile time.**
    ///
    /// # Panics
    /// If a value is already present, this function will panic if not called from the same
    /// thread that the original value was inserted from.
    ///
    /// # Safety
    /// The value referenced by `value` must be valid for the given [`ComponentId`] of this world.
    #[inline]
    #[track_caller]
    pub unsafe fn insert_non_send_by_id(
        &mut self,
        component_id: ComponentId,
        value: OwningPtr<'_>,
        #[cfg(feature = "track_change_detection")] caller: &'static Location,
    ) {
        let change_tick = self.change_tick();

        let resource = self.initialize_non_send_internal(component_id);
        // SAFETY: `value` is valid for `component_id`, ensured by caller
        unsafe {
            resource.insert(
                value,
                change_tick,
                #[cfg(feature = "track_change_detection")]
                caller,
            );
        }
    }

    /// # Panics
    /// Panics if `component_id` is not registered as a `Send` component type in this `World`
    #[inline]
    pub(crate) fn initialize_resource_internal(
        &mut self,
        component_id: ComponentId,
    ) -> &mut ResourceData<true> {
        let archetypes = &mut self.archetypes;
        self.storages
            .resources
            .initialize_with(component_id, &self.components, || {
                archetypes.new_archetype_component_id()
            })
    }

    /// # Panics
    /// Panics if `component_id` is not registered in this world
    #[inline]
    pub(crate) fn initialize_non_send_internal(
        &mut self,
        component_id: ComponentId,
    ) -> &mut ResourceData<false> {
        let archetypes = &mut self.archetypes;
        self.storages
            .non_send_resources
            .initialize_with(component_id, &self.components, || {
                archetypes.new_archetype_component_id()
            })
    }

    /// Empties queued entities and adds them to the empty [`Archetype`](crate::archetype::Archetype).
    /// This should be called before doing operations that might operate on queued entities,
    /// such as inserting a [`Component`].
    pub(crate) fn flush_entities(&mut self) {
        let empty_archetype = self.archetypes.empty_mut();
        let table = &mut self.storages.tables[empty_archetype.table_id()];
        // PERF: consider pre-allocating space for flushed entities
        // SAFETY: entity is set to a valid location
        unsafe {
            self.entities.flush(|entity, location| {
                // SAFETY: no components are allocated by archetype.allocate() because the archetype
                // is empty
                *location = empty_archetype.allocate(entity, table.allocate(entity));
            });
        }
    }

    /// Flushes queued entities and calls [`World::flush_commands`].
    #[inline]
    pub fn flush(&mut self) {
        self.flush_entities();
        self.flush_commands();
    }

    /// Applies any commands in the world's internal [`CommandQueue`].
    /// This does not apply commands from any systems, only those stored in the world.
    pub fn flush_commands(&mut self) {
        // SAFETY: `self.command_queue` is only de-allocated in `World`'s `Drop`
        if !unsafe { self.command_queue.is_empty() } {
            // SAFETY: `self.command_queue` is only de-allocated in `World`'s `Drop`
            unsafe {
                self.command_queue
                    .clone()
                    .apply_or_drop_queued(Some(self.into()));
            };
        }
    }

    /// Increments the world's current change tick and returns the old value.
    ///
    /// If you need to call this method, but do not have `&mut` access to the world,
    /// consider using [`as_unsafe_world_cell_readonly`](Self::as_unsafe_world_cell_readonly)
    /// to obtain an [`UnsafeWorldCell`] and calling [`increment_change_tick`](UnsafeWorldCell::increment_change_tick) on that.
    /// Note that this *can* be done in safe code, despite the name of the type.
    #[inline]
    pub fn increment_change_tick(&mut self) -> Tick {
        let change_tick = self.change_tick.get_mut();
        let prev_tick = *change_tick;
        *change_tick = change_tick.wrapping_add(1);
        Tick::new(prev_tick)
    }

    /// Reads the current change tick of this world.
    ///
    /// If you have exclusive (`&mut`) access to the world, consider using [`change_tick()`](Self::change_tick),
    /// which is more efficient since it does not require atomic synchronization.
    #[inline]
    pub fn read_change_tick(&self) -> Tick {
        let tick = self.change_tick.load(Ordering::Acquire);
        Tick::new(tick)
    }

    /// Reads the current change tick of this world.
    ///
    /// This does the same thing as [`read_change_tick()`](Self::read_change_tick), only this method
    /// is more efficient since it does not require atomic synchronization.
    #[inline]
    pub fn change_tick(&mut self) -> Tick {
        let tick = *self.change_tick.get_mut();
        Tick::new(tick)
    }

    /// When called from within an exclusive system (a [`System`] that takes `&mut World` as its first
    /// parameter), this method returns the [`Tick`] indicating the last time the exclusive system was run.
    ///
    /// Otherwise, this returns the `Tick` indicating the last time that [`World::clear_trackers`] was called.
    ///
    /// [`System`]: crate::system::System
    #[inline]
    pub fn last_change_tick(&self) -> Tick {
        self.last_change_tick
    }

    /// Returns the id of the last ECS event that was fired.
    /// Used internally to ensure observers don't trigger multiple times for the same event.
    #[inline]
    pub(crate) fn last_trigger_id(&self) -> u32 {
        self.last_trigger_id
    }

    /// Sets [`World::last_change_tick()`] to the specified value during a scope.
    /// When the scope terminates, it will return to its old value.
    ///
    /// This is useful if you need a region of code to be able to react to earlier changes made in the same system.
    ///
    /// # Examples
    ///
    /// ```
    /// # use bevy_ecs::prelude::*;
    /// // This function runs an update loop repeatedly, allowing each iteration of the loop
    /// // to react to changes made in the previous loop iteration.
    /// fn update_loop(
    ///     world: &mut World,
    ///     mut update_fn: impl FnMut(&mut World) -> std::ops::ControlFlow<()>,
    /// ) {
    ///     let mut last_change_tick = world.last_change_tick();
    ///
    ///     // Repeatedly run the update function until it requests a break.
    ///     loop {
    ///         let control_flow = world.last_change_tick_scope(last_change_tick, |world| {
    ///             // Increment the change tick so we can detect changes from the previous update.
    ///             last_change_tick = world.change_tick();
    ///             world.increment_change_tick();
    ///
    ///             // Update once.
    ///             update_fn(world)
    ///         });
    ///
    ///         // End the loop when the closure returns `ControlFlow::Break`.
    ///         if control_flow.is_break() {
    ///             break;
    ///         }
    ///     }
    /// }
    /// #
    /// # #[derive(Resource)] struct Count(u32);
    /// # let mut world = World::new();
    /// # world.insert_resource(Count(0));
    /// # let saved_last_tick = world.last_change_tick();
    /// # let mut num_updates = 0;
    /// # update_loop(&mut world, |world| {
    /// #     let mut c = world.resource_mut::<Count>();
    /// #     match c.0 {
    /// #         0 => {
    /// #             assert_eq!(num_updates, 0);
    /// #             assert!(c.is_added());
    /// #             c.0 = 1;
    /// #         }
    /// #         1 => {
    /// #             assert_eq!(num_updates, 1);
    /// #             assert!(!c.is_added());
    /// #             assert!(c.is_changed());
    /// #             c.0 = 2;
    /// #         }
    /// #         2 if c.is_changed() => {
    /// #             assert_eq!(num_updates, 2);
    /// #             assert!(!c.is_added());
    /// #         }
    /// #         2 => {
    /// #             assert_eq!(num_updates, 3);
    /// #             assert!(!c.is_changed());
    /// #             world.remove_resource::<Count>();
    /// #             world.insert_resource(Count(3));
    /// #         }
    /// #         3 if c.is_changed() => {
    /// #             assert_eq!(num_updates, 4);
    /// #             assert!(c.is_added());
    /// #         }
    /// #         3 => {
    /// #             assert_eq!(num_updates, 5);
    /// #             assert!(!c.is_added());
    /// #             c.0 = 4;
    /// #             return std::ops::ControlFlow::Break(());
    /// #         }
    /// #         _ => unreachable!(),
    /// #     }
    /// #     num_updates += 1;
    /// #     std::ops::ControlFlow::Continue(())
    /// # });
    /// # assert_eq!(num_updates, 5);
    /// # assert_eq!(world.resource::<Count>().0, 4);
    /// # assert_eq!(world.last_change_tick(), saved_last_tick);
    /// ```
    pub fn last_change_tick_scope<T>(
        &mut self,
        last_change_tick: Tick,
        f: impl FnOnce(&mut World) -> T,
    ) -> T {
        struct LastTickGuard<'a> {
            world: &'a mut World,
            last_tick: Tick,
        }

        // By setting the change tick in the drop impl, we ensure that
        // the change tick gets reset even if a panic occurs during the scope.
        impl std::ops::Drop for LastTickGuard<'_> {
            fn drop(&mut self) {
                self.world.last_change_tick = self.last_tick;
            }
        }

        let guard = LastTickGuard {
            last_tick: self.last_change_tick,
            world: self,
        };

        guard.world.last_change_tick = last_change_tick;

        f(guard.world)
    }

    /// Iterates all component change ticks and clamps any older than [`MAX_CHANGE_AGE`](crate::change_detection::MAX_CHANGE_AGE).
    /// This prevents overflow and thus prevents false positives.
    ///
    /// **Note:** Does nothing if the [`World`] counter has not been incremented at least [`CHECK_TICK_THRESHOLD`]
    /// times since the previous pass.
    // TODO: benchmark and optimize
    pub fn check_change_ticks(&mut self) {
        let change_tick = self.change_tick();
        if change_tick.relative_to(self.last_check_tick).get() < CHECK_TICK_THRESHOLD {
            return;
        }

        let Storages {
            ref mut tables,
            ref mut sparse_sets,
            ref mut resources,
            ref mut non_send_resources,
        } = self.storages;

        #[cfg(feature = "trace")]
        let _span = bevy_utils::tracing::info_span!("check component ticks").entered();
        tables.check_change_ticks(change_tick);
        sparse_sets.check_change_ticks(change_tick);
        resources.check_change_ticks(change_tick);
        non_send_resources.check_change_ticks(change_tick);

        if let Some(mut schedules) = self.get_resource_mut::<Schedules>() {
            schedules.check_change_ticks(change_tick);
        }

        self.last_check_tick = change_tick;
    }

    /// Runs both [`clear_entities`](Self::clear_entities) and [`clear_resources`](Self::clear_resources),
    /// invalidating all [`Entity`] and resource fetches such as [`Res`], [`ResMut`](crate::system::ResMut)
    pub fn clear_all(&mut self) {
        self.clear_entities();
        self.clear_resources();
    }

    /// Despawns all entities in this [`World`].
    pub fn clear_entities(&mut self) {
        self.storages.tables.clear();
        self.storages.sparse_sets.clear_entities();
        self.archetypes.clear_entities();
        self.entities.clear();
    }

    /// Clears all resources in this [`World`].
    ///
    /// **Note:** Any resource fetch to this [`World`] will fail unless they are re-initialized,
    /// including engine-internal resources that are only initialized on app/world construction.
    ///
    /// This can easily cause systems expecting certain resources to immediately start panicking.
    /// Use with caution.
    pub fn clear_resources(&mut self) {
        self.storages.resources.clear();
        self.storages.non_send_resources.clear();
    }

    /// Initializes all of the components in the given [`Bundle`] and returns both the component
    /// ids and the bundle id.
    ///
    /// This is largely equivalent to calling [`init_component`](Self::init_component) on each
    /// component in the bundle.
    #[inline]
    pub fn init_bundle<B: Bundle>(&mut self) -> &BundleInfo {
        let id = self
            .bundles
            .init_info::<B>(&mut self.components, &mut self.storages);
        // SAFETY: We just initialised the bundle so its id should definitely be valid.
        unsafe { self.bundles.get(id).debug_checked_unwrap() }
    }
}

impl World {
    /// Gets a pointer to the resource with the id [`ComponentId`] if it exists.
    /// The returned pointer must not be used to modify the resource, and must not be
    /// dereferenced after the immutable borrow of the [`World`] ends.
    ///
    /// **You should prefer to use the typed API [`World::get_resource`] where possible and only
    /// use this in cases where the actual types are not known at compile time.**
    #[inline]
    pub fn get_resource_by_id(&self, component_id: ComponentId) -> Option<Ptr<'_>> {
        // SAFETY:
        // - `as_unsafe_world_cell_readonly` gives permission to access the whole world immutably
        // - `&self` ensures there are no mutable borrows on world data
        unsafe {
            self.as_unsafe_world_cell_readonly()
                .get_resource_by_id(component_id)
        }
    }

    /// Gets a pointer to the resource with the id [`ComponentId`] if it exists.
    /// The returned pointer may be used to modify the resource, as long as the mutable borrow
    /// of the [`World`] is still valid.
    ///
    /// **You should prefer to use the typed API [`World::get_resource_mut`] where possible and only
    /// use this in cases where the actual types are not known at compile time.**
    #[inline]
    pub fn get_resource_mut_by_id(&mut self, component_id: ComponentId) -> Option<MutUntyped<'_>> {
        // SAFETY:
        // - `&mut self` ensures that all accessed data is unaliased
        // - `as_unsafe_world_cell` provides mutable permission to the whole world
        unsafe {
            self.as_unsafe_world_cell()
                .get_resource_mut_by_id(component_id)
        }
    }

    /// Iterates over all resources in the world.
    ///
    /// The returned iterator provides lifetimed, but type-unsafe pointers. Actually reading the contents
    /// of each resource will require the use of unsafe code.
    ///
    /// # Examples
    ///
    /// ## Printing the size of all resources
    ///
    /// ```
    /// # use bevy_ecs::prelude::*;
    /// # #[derive(Resource)]
    /// # struct A(u32);
    /// # #[derive(Resource)]
    /// # struct B(u32);
    /// #
    /// # let mut world = World::new();
    /// # world.insert_resource(A(1));
    /// # world.insert_resource(B(2));
    /// let mut total = 0;
    /// for (info, _) in world.iter_resources() {
    ///    println!("Resource: {}", info.name());
    ///    println!("Size: {} bytes", info.layout().size());
    ///    total += info.layout().size();
    /// }
    /// println!("Total size: {} bytes", total);
    /// # assert_eq!(total, std::mem::size_of::<A>() + std::mem::size_of::<B>());
    /// ```
    ///
    /// ## Dynamically running closures for resources matching specific `TypeId`s
    ///
    /// ```
    /// # use bevy_ecs::prelude::*;
    /// # use std::collections::HashMap;
    /// # use std::any::TypeId;
    /// # use bevy_ptr::Ptr;
    /// # #[derive(Resource)]
    /// # struct A(u32);
    /// # #[derive(Resource)]
    /// # struct B(u32);
    /// #
    /// # let mut world = World::new();
    /// # world.insert_resource(A(1));
    /// # world.insert_resource(B(2));
    /// #
    /// // In this example, `A` and `B` are resources. We deliberately do not use the
    /// // `bevy_reflect` crate here to showcase the low-level [`Ptr`] usage. You should
    /// // probably use something like `ReflectFromPtr` in a real-world scenario.
    ///
    /// // Create the hash map that will store the closures for each resource type
    /// let mut closures: HashMap<TypeId, Box<dyn Fn(&Ptr<'_>)>> = HashMap::new();
    ///
    /// // Add closure for `A`
    /// closures.insert(TypeId::of::<A>(), Box::new(|ptr| {
    ///     // SAFETY: We assert ptr is the same type of A with TypeId of A
    ///     let a = unsafe { &ptr.deref::<A>() };
    /// #   assert_eq!(a.0, 1);
    ///     // ... do something with `a` here
    /// }));
    ///
    /// // Add closure for `B`
    /// closures.insert(TypeId::of::<B>(), Box::new(|ptr| {
    ///     // SAFETY: We assert ptr is the same type of B with TypeId of B
    ///     let b = unsafe { &ptr.deref::<B>() };
    /// #   assert_eq!(b.0, 2);
    ///     // ... do something with `b` here
    /// }));
    ///
    /// // Iterate all resources, in order to run the closures for each matching resource type
    /// for (info, ptr) in world.iter_resources() {
    ///     let Some(type_id) = info.type_id() else {
    ///        // It's possible for resources to not have a `TypeId` (e.g. non-Rust resources
    ///        // dynamically inserted via a scripting language) in which case we can't match them.
    ///        continue;
    ///     };
    ///
    ///     let Some(closure) = closures.get(&type_id) else {
    ///        // No closure for this resource type, skip it.
    ///        continue;
    ///     };
    ///
    ///     // Run the closure for the resource
    ///     closure(&ptr);
    /// }
    /// ```
    #[inline]
    pub fn iter_resources(&self) -> impl Iterator<Item = (&ComponentInfo, Ptr<'_>)> {
        self.storages
            .resources
            .iter()
            .filter_map(|(component_id, data)| {
                // SAFETY: If a resource has been initialized, a corresponding ComponentInfo must exist with its ID.
                let component_info = unsafe {
                    self.components
                        .get_info(component_id)
                        .debug_checked_unwrap()
                };
                Some((component_info, data.get_data()?))
            })
    }

    /// Mutably iterates over all resources in the world.
    ///
    /// The returned iterator provides lifetimed, but type-unsafe pointers. Actually reading from or writing
    /// to the contents of each resource will require the use of unsafe code.
    ///
    /// # Example
    ///
    /// ```
    /// # use bevy_ecs::prelude::*;
    /// # use bevy_ecs::change_detection::MutUntyped;
    /// # use std::collections::HashMap;
    /// # use std::any::TypeId;
    /// # #[derive(Resource)]
    /// # struct A(u32);
    /// # #[derive(Resource)]
    /// # struct B(u32);
    /// #
    /// # let mut world = World::new();
    /// # world.insert_resource(A(1));
    /// # world.insert_resource(B(2));
    /// #
    /// // In this example, `A` and `B` are resources. We deliberately do not use the
    /// // `bevy_reflect` crate here to showcase the low-level `MutUntyped` usage. You should
    /// // probably use something like `ReflectFromPtr` in a real-world scenario.
    ///
    /// // Create the hash map that will store the mutator closures for each resource type
    /// let mut mutators: HashMap<TypeId, Box<dyn Fn(&mut MutUntyped<'_>)>> = HashMap::new();
    ///
    /// // Add mutator closure for `A`
    /// mutators.insert(TypeId::of::<A>(), Box::new(|mut_untyped| {
    ///     // Note: `MutUntyped::as_mut()` automatically marks the resource as changed
    ///     // for ECS change detection, and gives us a `PtrMut` we can use to mutate the resource.
    ///     // SAFETY: We assert ptr is the same type of A with TypeId of A
    ///     let a = unsafe { &mut mut_untyped.as_mut().deref_mut::<A>() };
    /// #   a.0 += 1;
    ///     // ... mutate `a` here
    /// }));
    ///
    /// // Add mutator closure for `B`
    /// mutators.insert(TypeId::of::<B>(), Box::new(|mut_untyped| {
    ///     // SAFETY: We assert ptr is the same type of B with TypeId of B
    ///     let b = unsafe { &mut mut_untyped.as_mut().deref_mut::<B>() };
    /// #   b.0 += 1;
    ///     // ... mutate `b` here
    /// }));
    ///
    /// // Iterate all resources, in order to run the mutator closures for each matching resource type
    /// for (info, mut mut_untyped) in world.iter_resources_mut() {
    ///     let Some(type_id) = info.type_id() else {
    ///        // It's possible for resources to not have a `TypeId` (e.g. non-Rust resources
    ///        // dynamically inserted via a scripting language) in which case we can't match them.
    ///        continue;
    ///     };
    ///
    ///     let Some(mutator) = mutators.get(&type_id) else {
    ///        // No mutator closure for this resource type, skip it.
    ///        continue;
    ///     };
    ///
    ///     // Run the mutator closure for the resource
    ///     mutator(&mut mut_untyped);
    /// }
    /// # assert_eq!(world.resource::<A>().0, 2);
    /// # assert_eq!(world.resource::<B>().0, 3);
    /// ```
    #[inline]
    pub fn iter_resources_mut(&mut self) -> impl Iterator<Item = (&ComponentInfo, MutUntyped<'_>)> {
        self.storages
            .resources
            .iter()
            .filter_map(|(component_id, data)| {
                // SAFETY: If a resource has been initialized, a corresponding ComponentInfo must exist with its ID.
                let component_info = unsafe {
                    self.components
                        .get_info(component_id)
                        .debug_checked_unwrap()
                };
                let (ptr, ticks, _caller) = data.get_with_ticks()?;

                // SAFETY:
                // - We have exclusive access to the world, so no other code can be aliasing the `TickCells`
                // - We only hold one `TicksMut` at a time, and we let go of it before getting the next one
                let ticks = unsafe {
                    TicksMut::from_tick_cells(
                        ticks,
                        self.last_change_tick(),
                        self.read_change_tick(),
                    )
                };

                let mut_untyped = MutUntyped {
                    // SAFETY:
                    // - We have exclusive access to the world, so no other code can be aliasing the `Ptr`
                    // - We iterate one resource at a time, and we let go of each `PtrMut` before getting the next one
                    value: unsafe { ptr.assert_unique() },
                    ticks,
                    #[cfg(feature = "track_change_detection")]
                    // SAFETY:
                    // - We have exclusive access to the world, so no other code can be aliasing the `Ptr`
                    // - We iterate one resource at a time, and we let go of each `PtrMut` before getting the next one
                    changed_by: unsafe { _caller.deref_mut() },
                };

                Some((component_info, mut_untyped))
            })
    }

    /// Gets a `!Send` resource to the resource with the id [`ComponentId`] if it exists.
    /// The returned pointer must not be used to modify the resource, and must not be
    /// dereferenced after the immutable borrow of the [`World`] ends.
    ///
    /// **You should prefer to use the typed API [`World::get_resource`] where possible and only
    /// use this in cases where the actual types are not known at compile time.**
    ///
    /// # Panics
    /// This function will panic if it isn't called from the same thread that the resource was inserted from.
    #[inline]
    pub fn get_non_send_by_id(&self, component_id: ComponentId) -> Option<Ptr<'_>> {
        // SAFETY:
        // - `as_unsafe_world_cell_readonly` gives permission to access the whole world immutably
        // - `&self` ensures there are no mutable borrows on world data
        unsafe {
            self.as_unsafe_world_cell_readonly()
                .get_non_send_resource_by_id(component_id)
        }
    }

    /// Gets a `!Send` resource to the resource with the id [`ComponentId`] if it exists.
    /// The returned pointer may be used to modify the resource, as long as the mutable borrow
    /// of the [`World`] is still valid.
    ///
    /// **You should prefer to use the typed API [`World::get_resource_mut`] where possible and only
    /// use this in cases where the actual types are not known at compile time.**
    ///
    /// # Panics
    /// This function will panic if it isn't called from the same thread that the resource was inserted from.
    #[inline]
    pub fn get_non_send_mut_by_id(&mut self, component_id: ComponentId) -> Option<MutUntyped<'_>> {
        // SAFETY:
        // - `&mut self` ensures that all accessed data is unaliased
        // - `as_unsafe_world_cell` provides mutable permission to the whole world
        unsafe {
            self.as_unsafe_world_cell()
                .get_non_send_resource_mut_by_id(component_id)
        }
    }

    /// Removes the resource of a given type, if it exists. Otherwise returns `None`.
    ///
    /// **You should prefer to use the typed API [`World::remove_resource`] where possible and only
    /// use this in cases where the actual types are not known at compile time.**
    pub fn remove_resource_by_id(&mut self, component_id: ComponentId) -> Option<()> {
        self.storages
            .resources
            .get_mut(component_id)?
            .remove_and_drop();
        Some(())
    }

    /// Removes the resource of a given type, if it exists. Otherwise returns `None`.
    ///
    /// **You should prefer to use the typed API [`World::remove_resource`] where possible and only
    /// use this in cases where the actual types are not known at compile time.**
    ///
    /// # Panics
    /// This function will panic if it isn't called from the same thread that the resource was inserted from.
    pub fn remove_non_send_by_id(&mut self, component_id: ComponentId) -> Option<()> {
        self.storages
            .non_send_resources
            .get_mut(component_id)?
            .remove_and_drop();
        Some(())
    }

    /// Retrieves an immutable untyped reference to the given `entity`'s [`Component`] of the given [`ComponentId`].
    /// Returns `None` if the `entity` does not have a [`Component`] of the given type.
    ///
    /// **You should prefer to use the typed API [`World::get_mut`] where possible and only
    /// use this in cases where the actual types are not known at compile time.**
    ///
    /// # Panics
    /// This function will panic if it isn't called from the same thread that the resource was inserted from.
    #[inline]
    pub fn get_by_id(&self, entity: Entity, component_id: ComponentId) -> Option<Ptr<'_>> {
        // SAFETY:
        // - `&self` ensures that all accessed data is not mutably aliased
        // - `as_unsafe_world_cell_readonly` provides shared/readonly permission to the whole world
        unsafe {
            self.as_unsafe_world_cell_readonly()
                .get_entity(entity)?
                .get_by_id(component_id)
        }
    }

    /// Retrieves a mutable untyped reference to the given `entity`'s [`Component`] of the given [`ComponentId`].
    /// Returns `None` if the `entity` does not have a [`Component`] of the given type.
    ///
    /// **You should prefer to use the typed API [`World::get_mut`] where possible and only
    /// use this in cases where the actual types are not known at compile time.**
    #[inline]
    pub fn get_mut_by_id(
        &mut self,
        entity: Entity,
        component_id: ComponentId,
    ) -> Option<MutUntyped<'_>> {
        // SAFETY:
        // - `&mut self` ensures that all accessed data is unaliased
        // - `as_unsafe_world_cell` provides mutable permission to the whole world
        unsafe {
            self.as_unsafe_world_cell()
                .get_entity(entity)?
                .get_mut_by_id(component_id)
        }
    }
}

// Schedule-related methods
impl World {
    /// Adds the specified [`Schedule`] to the world. The schedule can later be run
    /// by calling [`.run_schedule(label)`](Self::run_schedule) or by directly
    /// accessing the [`Schedules`] resource.
    ///
    /// The `Schedules` resource will be initialized if it does not already exist.
    pub fn add_schedule(&mut self, schedule: Schedule) {
        let mut schedules = self.get_resource_or_insert_with(Schedules::default);
        schedules.insert(schedule);
    }

    /// Temporarily removes the schedule associated with `label` from the world,
    /// runs user code, and finally re-adds the schedule.
    /// This returns a [`TryRunScheduleError`] if there is no schedule
    /// associated with `label`.
    ///
    /// The [`Schedule`] is fetched from the [`Schedules`] resource of the world by its label,
    /// and system state is cached.
    ///
    /// For simple cases where you just need to call the schedule once,
    /// consider using [`World::try_run_schedule`] instead.
    /// For other use cases, see the example on [`World::schedule_scope`].
    pub fn try_schedule_scope<R>(
        &mut self,
        label: impl ScheduleLabel,
        f: impl FnOnce(&mut World, &mut Schedule) -> R,
    ) -> Result<R, TryRunScheduleError> {
        let label = label.intern();
        let Some(mut schedule) = self
            .get_resource_mut::<Schedules>()
            .and_then(|mut s| s.remove(label))
        else {
            return Err(TryRunScheduleError(label));
        };

        let value = f(self, &mut schedule);

        let old = self.resource_mut::<Schedules>().insert(schedule);
        if old.is_some() {
            warn!("Schedule `{label:?}` was inserted during a call to `World::schedule_scope`: its value has been overwritten");
        }

        Ok(value)
    }

    /// Temporarily removes the schedule associated with `label` from the world,
    /// runs user code, and finally re-adds the schedule.
    ///
    /// The [`Schedule`] is fetched from the [`Schedules`] resource of the world by its label,
    /// and system state is cached.
    ///
    /// # Examples
    ///
    /// ```
    /// # use bevy_ecs::{prelude::*, schedule::ScheduleLabel};
    /// # #[derive(ScheduleLabel, Debug, Clone, Copy, PartialEq, Eq, Hash)]
    /// # pub struct MySchedule;
    /// # #[derive(Resource)]
    /// # struct Counter(usize);
    /// #
    /// # let mut world = World::new();
    /// # world.insert_resource(Counter(0));
    /// # let mut schedule = Schedule::new(MySchedule);
    /// # schedule.add_systems(tick_counter);
    /// # world.init_resource::<Schedules>();
    /// # world.add_schedule(schedule);
    /// # fn tick_counter(mut counter: ResMut<Counter>) { counter.0 += 1; }
    /// // Run the schedule five times.
    /// world.schedule_scope(MySchedule, |world, schedule| {
    ///     for _ in 0..5 {
    ///         schedule.run(world);
    ///     }
    /// });
    /// # assert_eq!(world.resource::<Counter>().0, 5);
    /// ```
    ///
    /// For simple cases where you just need to call the schedule once,
    /// consider using [`World::run_schedule`] instead.
    ///
    /// # Panics
    ///
    /// If the requested schedule does not exist.
    pub fn schedule_scope<R>(
        &mut self,
        label: impl ScheduleLabel,
        f: impl FnOnce(&mut World, &mut Schedule) -> R,
    ) -> R {
        self.try_schedule_scope(label, f)
            .unwrap_or_else(|e| panic!("{e}"))
    }

    /// Attempts to run the [`Schedule`] associated with the `label` a single time,
    /// and returns a [`TryRunScheduleError`] if the schedule does not exist.
    ///
    /// The [`Schedule`] is fetched from the [`Schedules`] resource of the world by its label,
    /// and system state is cached.
    ///
    /// For simple testing use cases, call [`Schedule::run(&mut world)`](Schedule::run) instead.
    pub fn try_run_schedule(
        &mut self,
        label: impl ScheduleLabel,
    ) -> Result<(), TryRunScheduleError> {
        self.try_schedule_scope(label, |world, sched| sched.run(world))
    }

    /// Runs the [`Schedule`] associated with the `label` a single time.
    ///
    /// The [`Schedule`] is fetched from the [`Schedules`] resource of the world by its label,
    /// and system state is cached.
    ///
    /// For simple testing use cases, call [`Schedule::run(&mut world)`](Schedule::run) instead.
    ///
    /// # Panics
    ///
    /// If the requested schedule does not exist.
    pub fn run_schedule(&mut self, label: impl ScheduleLabel) {
        self.schedule_scope(label, |world, sched| sched.run(world));
    }

    /// Ignore system order ambiguities caused by conflicts on [`Component`]s of type `T`.
    pub fn allow_ambiguous_component<T: Component>(&mut self) {
        let mut schedules = self.remove_resource::<Schedules>().unwrap_or_default();
        schedules.allow_ambiguous_component::<T>(self);
        self.insert_resource(schedules);
    }

    /// Ignore system order ambiguities caused by conflicts on [`Resource`]s of type `T`.
    pub fn allow_ambiguous_resource<T: Resource>(&mut self) {
        let mut schedules = self.remove_resource::<Schedules>().unwrap_or_default();
        schedules.allow_ambiguous_resource::<T>(self);
        self.insert_resource(schedules);
    }
}

impl fmt::Debug for World {
    fn fmt(&self, f: &mut fmt::Formatter) -> fmt::Result {
        // SAFETY: `UnsafeWorldCell` requires that this must only access metadata.
        // Accessing any data stored in the world would be unsound.
        f.debug_struct("World")
            .field("id", &self.id)
            .field("entity_count", &self.entities.len())
            .field("archetype_count", &self.archetypes.len())
            .field("component_count", &self.components.len())
            .field("resource_count", &self.storages.resources.len())
            .finish()
    }
}

// SAFETY: all methods on the world ensure that non-send resources are only accessible on the main thread
unsafe impl Send for World {}
// SAFETY: all methods on the world ensure that non-send resources are only accessible on the main thread
unsafe impl Sync for World {}

/// Creates an instance of the type this trait is implemented for
/// using data from the supplied [`World`].
///
/// This can be helpful for complex initialization or context-aware defaults.
pub trait FromWorld {
    /// Creates `Self` using data from the given [`World`].
    fn from_world(world: &mut World) -> Self;
}

impl<T: Default> FromWorld for T {
    fn from_world(_world: &mut World) -> Self {
        T::default()
    }
}

#[cfg(test)]
mod tests {
    use super::{FromWorld, World};
    use crate::{
        change_detection::DetectChangesMut,
        component::{ComponentDescriptor, ComponentInfo, StorageType},
        ptr::OwningPtr,
        system::Resource,
    };
    use bevy_ecs_macros::Component;
    use bevy_utils::{HashMap, HashSet};
    use std::{
        any::TypeId,
        panic,
        sync::{
            atomic::{AtomicBool, AtomicU32, Ordering},
            Arc, Mutex,
        },
    };

    // For bevy_ecs_macros
    use crate as bevy_ecs;

    type ID = u8;

    #[derive(Clone, Copy, Debug, PartialEq, Eq)]
    enum DropLogItem {
        Create(ID),
        Drop(ID),
    }

    #[derive(Resource, Component)]
    struct MayPanicInDrop {
        drop_log: Arc<Mutex<Vec<DropLogItem>>>,
        expected_panic_flag: Arc<AtomicBool>,
        should_panic: bool,
        id: u8,
    }

    impl MayPanicInDrop {
        fn new(
            drop_log: &Arc<Mutex<Vec<DropLogItem>>>,
            expected_panic_flag: &Arc<AtomicBool>,
            should_panic: bool,
            id: u8,
        ) -> Self {
            println!("creating component with id {id}");
            drop_log.lock().unwrap().push(DropLogItem::Create(id));

            Self {
                drop_log: Arc::clone(drop_log),
                expected_panic_flag: Arc::clone(expected_panic_flag),
                should_panic,
                id,
            }
        }
    }

    impl Drop for MayPanicInDrop {
        fn drop(&mut self) {
            println!("dropping component with id {}", self.id);

            {
                let mut drop_log = self.drop_log.lock().unwrap();
                drop_log.push(DropLogItem::Drop(self.id));
                // Don't keep the mutex while panicking, or we'll poison it.
                drop(drop_log);
            }

            if self.should_panic {
                self.expected_panic_flag.store(true, Ordering::SeqCst);
                panic!("testing what happens on panic inside drop");
            }
        }
    }

    struct DropTestHelper {
        drop_log: Arc<Mutex<Vec<DropLogItem>>>,
        /// Set to `true` right before we intentionally panic, so that if we get
        /// a panic, we know if it was intended or not.
        expected_panic_flag: Arc<AtomicBool>,
    }

    impl DropTestHelper {
        pub fn new() -> Self {
            Self {
                drop_log: Arc::new(Mutex::new(Vec::<DropLogItem>::new())),
                expected_panic_flag: Arc::new(AtomicBool::new(false)),
            }
        }

        pub fn make_component(&self, should_panic: bool, id: ID) -> MayPanicInDrop {
            MayPanicInDrop::new(&self.drop_log, &self.expected_panic_flag, should_panic, id)
        }

        pub fn finish(self, panic_res: std::thread::Result<()>) -> Vec<DropLogItem> {
            let drop_log = self.drop_log.lock().unwrap();
            let expected_panic_flag = self.expected_panic_flag.load(Ordering::SeqCst);

            if !expected_panic_flag {
                match panic_res {
                    Ok(()) => panic!("Expected a panic but it didn't happen"),
                    Err(e) => panic::resume_unwind(e),
                }
            }

            drop_log.to_owned()
        }
    }

    #[test]
    fn panic_while_overwriting_component() {
        let helper = DropTestHelper::new();

        let res = panic::catch_unwind(|| {
            let mut world = World::new();
            world
                .spawn_empty()
                .insert(helper.make_component(true, 0))
                .insert(helper.make_component(false, 1));

            println!("Done inserting! Dropping world...");
        });

        let drop_log = helper.finish(res);

        assert_eq!(
            &*drop_log,
            [
                DropLogItem::Create(0),
                DropLogItem::Create(1),
                DropLogItem::Drop(0),
                DropLogItem::Drop(1),
            ]
        );
    }

    #[derive(Resource)]
    struct TestResource(u32);

    #[derive(Resource)]
    struct TestResource2(String);

    #[derive(Resource)]
    struct TestResource3;

    #[test]
    fn get_resource_by_id() {
        let mut world = World::new();
        world.insert_resource(TestResource(42));
        let component_id = world
            .components()
            .get_resource_id(TypeId::of::<TestResource>())
            .unwrap();

        let resource = world.get_resource_by_id(component_id).unwrap();
        // SAFETY: `TestResource` is the correct resource type
        let resource = unsafe { resource.deref::<TestResource>() };

        assert_eq!(resource.0, 42);
    }

    #[test]
    fn get_resource_mut_by_id() {
        let mut world = World::new();
        world.insert_resource(TestResource(42));
        let component_id = world
            .components()
            .get_resource_id(TypeId::of::<TestResource>())
            .unwrap();

        {
            let mut resource = world.get_resource_mut_by_id(component_id).unwrap();
            resource.set_changed();
            // SAFETY: `TestResource` is the correct resource type
            let resource = unsafe { resource.into_inner().deref_mut::<TestResource>() };
            resource.0 = 43;
        }

        let resource = world.get_resource_by_id(component_id).unwrap();
        // SAFETY: `TestResource` is the correct resource type
        let resource = unsafe { resource.deref::<TestResource>() };

        assert_eq!(resource.0, 43);
    }

    #[test]
    fn iter_resources() {
        let mut world = World::new();
        world.insert_resource(TestResource(42));
        world.insert_resource(TestResource2("Hello, world!".to_string()));
        world.insert_resource(TestResource3);
        world.remove_resource::<TestResource3>();

        let mut iter = world.iter_resources();

        let (info, ptr) = iter.next().unwrap();
        assert_eq!(info.name(), std::any::type_name::<TestResource>());
        // SAFETY: We know that the resource is of type `TestResource`
        assert_eq!(unsafe { ptr.deref::<TestResource>().0 }, 42);

        let (info, ptr) = iter.next().unwrap();
        assert_eq!(info.name(), std::any::type_name::<TestResource2>());
        assert_eq!(
            // SAFETY: We know that the resource is of type `TestResource2`
            unsafe { &ptr.deref::<TestResource2>().0 },
            &"Hello, world!".to_string()
        );

        assert!(iter.next().is_none());
    }

    #[test]
    fn iter_resources_mut() {
        let mut world = World::new();
        world.insert_resource(TestResource(42));
        world.insert_resource(TestResource2("Hello, world!".to_string()));
        world.insert_resource(TestResource3);
        world.remove_resource::<TestResource3>();

        let mut iter = world.iter_resources_mut();

        let (info, mut mut_untyped) = iter.next().unwrap();
        assert_eq!(info.name(), std::any::type_name::<TestResource>());
        // SAFETY: We know that the resource is of type `TestResource`
        unsafe {
            mut_untyped.as_mut().deref_mut::<TestResource>().0 = 43;
        };

        let (info, mut mut_untyped) = iter.next().unwrap();
        assert_eq!(info.name(), std::any::type_name::<TestResource2>());
        // SAFETY: We know that the resource is of type `TestResource2`
        unsafe {
            mut_untyped.as_mut().deref_mut::<TestResource2>().0 = "Hello, world?".to_string();
        };

        assert!(iter.next().is_none());
        std::mem::drop(iter);

        assert_eq!(world.resource::<TestResource>().0, 43);
        assert_eq!(
            world.resource::<TestResource2>().0,
            "Hello, world?".to_string()
        );
    }

    #[test]
    fn custom_resource_with_layout() {
        static DROP_COUNT: AtomicU32 = AtomicU32::new(0);

        let mut world = World::new();

        // SAFETY: the drop function is valid for the layout and the data will be safe to access from any thread
        let descriptor = unsafe {
            ComponentDescriptor::new_with_layout(
                "Custom Test Component".to_string(),
                StorageType::Table,
                std::alloc::Layout::new::<[u8; 8]>(),
                Some(|ptr| {
                    let data = ptr.read::<[u8; 8]>();
                    assert_eq!(data, [0, 1, 2, 3, 4, 5, 6, 7]);
                    DROP_COUNT.fetch_add(1, Ordering::SeqCst);
                }),
            )
        };

        let component_id = world.init_component_with_descriptor(descriptor);

        let value: [u8; 8] = [0, 1, 2, 3, 4, 5, 6, 7];
        OwningPtr::make(value, |ptr| {
            // SAFETY: value is valid for the component layout
            unsafe {
                world.insert_resource_by_id(
                    component_id,
                    ptr,
                    #[cfg(feature = "track_change_detection")]
                    core::panic::Location::caller(),
                );
            }
        });

        // SAFETY: [u8; 8] is the correct type for the resource
        let data = unsafe {
            world
                .get_resource_by_id(component_id)
                .unwrap()
                .deref::<[u8; 8]>()
        };
        assert_eq!(*data, [0, 1, 2, 3, 4, 5, 6, 7]);

        assert!(world.remove_resource_by_id(component_id).is_some());

        assert_eq!(DROP_COUNT.load(Ordering::SeqCst), 1);
    }

    #[derive(Resource)]
    struct TestFromWorld(u32);
    impl FromWorld for TestFromWorld {
        fn from_world(world: &mut World) -> Self {
            let b = world.resource::<TestResource>();
            Self(b.0)
        }
    }

    #[test]
    fn init_resource_does_not_overwrite() {
        let mut world = World::new();
        world.insert_resource(TestResource(0));
        world.init_resource::<TestFromWorld>();
        world.insert_resource(TestResource(1));
        world.init_resource::<TestFromWorld>();

        let resource = world.resource::<TestFromWorld>();

        assert_eq!(resource.0, 0);
    }

    #[test]
    fn init_non_send_resource_does_not_overwrite() {
        let mut world = World::new();
        world.insert_resource(TestResource(0));
        world.init_non_send_resource::<TestFromWorld>();
        world.insert_resource(TestResource(1));
        world.init_non_send_resource::<TestFromWorld>();

        let resource = world.non_send_resource::<TestFromWorld>();

        assert_eq!(resource.0, 0);
    }

    #[derive(Component)]
    struct Foo;

    #[derive(Component)]
    struct Bar;

    #[derive(Component)]
    struct Baz;

    #[test]
    fn inspect_entity_components() {
        let mut world = World::new();
        let ent0 = world.spawn((Foo, Bar, Baz)).id();
        let ent1 = world.spawn((Foo, Bar)).id();
        let ent2 = world.spawn((Bar, Baz)).id();
        let ent3 = world.spawn((Foo, Baz)).id();
        let ent4 = world.spawn(Foo).id();
        let ent5 = world.spawn(Bar).id();
        let ent6 = world.spawn(Baz).id();

        fn to_type_ids(component_infos: Vec<&ComponentInfo>) -> HashSet<Option<TypeId>> {
            component_infos
                .into_iter()
                .map(ComponentInfo::type_id)
                .collect()
        }

        let foo_id = TypeId::of::<Foo>();
        let bar_id = TypeId::of::<Bar>();
        let baz_id = TypeId::of::<Baz>();
        assert_eq!(
            to_type_ids(world.inspect_entity(ent0).collect()),
            [Some(foo_id), Some(bar_id), Some(baz_id)].into()
        );
        assert_eq!(
            to_type_ids(world.inspect_entity(ent1).collect()),
            [Some(foo_id), Some(bar_id)].into()
        );
        assert_eq!(
            to_type_ids(world.inspect_entity(ent2).collect()),
            [Some(bar_id), Some(baz_id)].into()
        );
        assert_eq!(
            to_type_ids(world.inspect_entity(ent3).collect()),
            [Some(foo_id), Some(baz_id)].into()
        );
        assert_eq!(
            to_type_ids(world.inspect_entity(ent4).collect()),
            [Some(foo_id)].into()
        );
        assert_eq!(
            to_type_ids(world.inspect_entity(ent5).collect()),
            [Some(bar_id)].into()
        );
        assert_eq!(
            to_type_ids(world.inspect_entity(ent6).collect()),
            [Some(baz_id)].into()
        );
    }

    #[test]
    fn iterate_entities() {
        let mut world = World::new();
        let mut entity_counters = HashMap::new();

        let iterate_and_count_entities = |world: &World, entity_counters: &mut HashMap<_, _>| {
            entity_counters.clear();
            for entity in world.iter_entities() {
                let counter = entity_counters.entry(entity.id()).or_insert(0);
                *counter += 1;
            }
        };

        // Adding one entity and validating iteration
        let ent0 = world.spawn((Foo, Bar, Baz)).id();

        iterate_and_count_entities(&world, &mut entity_counters);
        assert_eq!(entity_counters[&ent0], 1);
        assert_eq!(entity_counters.len(), 1);

        // Spawning three more entities and then validating iteration
        let ent1 = world.spawn((Foo, Bar)).id();
        let ent2 = world.spawn((Bar, Baz)).id();
        let ent3 = world.spawn((Foo, Baz)).id();

        iterate_and_count_entities(&world, &mut entity_counters);

        assert_eq!(entity_counters[&ent0], 1);
        assert_eq!(entity_counters[&ent1], 1);
        assert_eq!(entity_counters[&ent2], 1);
        assert_eq!(entity_counters[&ent3], 1);
        assert_eq!(entity_counters.len(), 4);

        // Despawning first entity and then validating the iteration
        assert!(world.despawn(ent0));

        iterate_and_count_entities(&world, &mut entity_counters);

        assert_eq!(entity_counters[&ent1], 1);
        assert_eq!(entity_counters[&ent2], 1);
        assert_eq!(entity_counters[&ent3], 1);
        assert_eq!(entity_counters.len(), 3);

        // Spawning three more entities, despawning three and then validating the iteration
        let ent4 = world.spawn(Foo).id();
        let ent5 = world.spawn(Bar).id();
        let ent6 = world.spawn(Baz).id();

        assert!(world.despawn(ent2));
        assert!(world.despawn(ent3));
        assert!(world.despawn(ent4));

        iterate_and_count_entities(&world, &mut entity_counters);

        assert_eq!(entity_counters[&ent1], 1);
        assert_eq!(entity_counters[&ent5], 1);
        assert_eq!(entity_counters[&ent6], 1);
        assert_eq!(entity_counters.len(), 3);

        // Despawning remaining entities and then validating the iteration
        assert!(world.despawn(ent1));
        assert!(world.despawn(ent5));
        assert!(world.despawn(ent6));

        iterate_and_count_entities(&world, &mut entity_counters);

        assert_eq!(entity_counters.len(), 0);
    }

    #[test]
    fn iterate_entities_mut() {
        #[derive(Component, PartialEq, Debug)]
        struct A(i32);

        #[derive(Component, PartialEq, Debug)]
        struct B(i32);

        let mut world = World::new();

        let a1 = world.spawn(A(1)).id();
        let a2 = world.spawn(A(2)).id();
        let b1 = world.spawn(B(1)).id();
        let b2 = world.spawn(B(2)).id();

        for mut entity in world.iter_entities_mut() {
            if let Some(mut a) = entity.get_mut::<A>() {
                a.0 -= 1;
            }
        }
        assert_eq!(world.entity(a1).get(), Some(&A(0)));
        assert_eq!(world.entity(a2).get(), Some(&A(1)));
        assert_eq!(world.entity(b1).get(), Some(&B(1)));
        assert_eq!(world.entity(b2).get(), Some(&B(2)));

        for mut entity in world.iter_entities_mut() {
            if let Some(mut b) = entity.get_mut::<B>() {
                b.0 *= 2;
            }
        }
        assert_eq!(world.entity(a1).get(), Some(&A(0)));
        assert_eq!(world.entity(a2).get(), Some(&A(1)));
        assert_eq!(world.entity(b1).get(), Some(&B(2)));
        assert_eq!(world.entity(b2).get(), Some(&B(4)));

        let mut entities = world.iter_entities_mut().collect::<Vec<_>>();
        entities.sort_by_key(|e| e.get::<A>().map(|a| a.0).or(e.get::<B>().map(|b| b.0)));
        let (a, b) = entities.split_at_mut(2);
        std::mem::swap(
            &mut a[1].get_mut::<A>().unwrap().0,
            &mut b[0].get_mut::<B>().unwrap().0,
        );
        assert_eq!(world.entity(a1).get(), Some(&A(0)));
        assert_eq!(world.entity(a2).get(), Some(&A(2)));
        assert_eq!(world.entity(b1).get(), Some(&B(1)));
        assert_eq!(world.entity(b2).get(), Some(&B(4)));
    }

    #[test]
    fn spawn_empty_bundle() {
        let mut world = World::new();
        world.spawn(());
    }

    #[test]
    fn test_verify_unique_entities() {
        let mut world = World::new();
        let entity1 = world.spawn(()).id();
        let entity2 = world.spawn(()).id();
        let entity3 = world.spawn(()).id();
        let entity4 = world.spawn(()).id();
        let entity5 = world.spawn(()).id();

        assert!(
            World::verify_unique_entities(&[entity1, entity2, entity3, entity4, entity5]).is_ok()
        );
        assert!(World::verify_unique_entities(&[entity1, entity1, entity2, entity5]).is_err());
        assert!(World::verify_unique_entities(&[
            entity1, entity2, entity3, entity4, entity5, entity1
        ])
        .is_err());
    }
}<|MERGE_RESOLUTION|>--- conflicted
+++ resolved
@@ -52,20 +52,13 @@
     mem::MaybeUninit,
     sync::atomic::{AtomicU32, Ordering},
 };
-<<<<<<< HEAD
 
 #[cfg(feature = "track_change_detection")]
 use bevy_ptr::UnsafeCellDeref;
 #[cfg(feature = "track_change_detection")]
 use core::panic::Location;
 
-mod identifier;
-
-use self::unsafe_world_cell::{UnsafeEntityCell, UnsafeWorldCell};
-pub use identifier::WorldId;
-=======
 use unsafe_world_cell::{UnsafeEntityCell, UnsafeWorldCell};
->>>>>>> bc80b952
 
 /// A [`World`] mutation.
 ///
@@ -1836,7 +1829,6 @@
         I::IntoIter: Iterator<Item = (Entity, B)>,
         B: Bundle,
     {
-<<<<<<< HEAD
         self.insert_or_spawn_batch_with_caller(
             iter,
             #[cfg(feature = "track_change_detection")]
@@ -1855,10 +1847,7 @@
         I::IntoIter: Iterator<Item = (Entity, B)>,
         B: Bundle,
     {
-        self.flush_entities();
-=======
         self.flush();
->>>>>>> bc80b952
 
         let change_tick = self.change_tick();
 
