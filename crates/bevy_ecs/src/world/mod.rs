//! Defines the [`World`] and APIs for accessing it directly.

pub(crate) mod command_queue;
mod deferred_world;
mod entity_fetch;
mod entity_ref;
mod filtered_resource;
mod identifier;
mod spawn_batch;

pub mod error;
#[cfg(feature = "bevy_reflect")]
pub mod reflect;
pub mod unsafe_world_cell;

pub use crate::{
    change_detection::{Mut, Ref, CHECK_TICK_THRESHOLD},
    world::command_queue::CommandQueue,
};
<<<<<<< HEAD
use crate::{
    error::{DefaultErrorHandler, ErrorHandler},
    event::BufferedEvent,
    fragmenting_value::FragmentingValuesBorrowed,
    lifecycle::{ComponentHooks, ADD, DESPAWN, INSERT, REMOVE, REPLACE},
    prelude::{Add, Despawn, Insert, Remove, Replace},
};
=======
>>>>>>> 5fbd2e6b
pub use bevy_ecs_macros::FromWorld;
pub use deferred_world::DeferredWorld;
pub use entity_fetch::{EntityFetcher, WorldEntityFetch};
pub use entity_ref::{
    ComponentEntry, DynamicComponentFetch, EntityMut, EntityMutExcept, EntityRef, EntityRefExcept,
    EntityWorldMut, FilteredEntityMut, FilteredEntityRef, OccupiedComponentEntry,
    TryFromFilteredError, VacantComponentEntry,
};
pub use filtered_resource::*;
pub use identifier::WorldId;
pub use spawn_batch::*;

use crate::{
    archetype::{ArchetypeId, Archetypes},
    bundle::{
        Bundle, BundleId, BundleInfo, BundleInserter, BundleSpawner, Bundles, InsertMode,
        NoBundleEffect,
    },
    change_detection::{MaybeLocation, MutUntyped, TicksMut},
    component::{
        CheckChangeTicks, Component, ComponentDescriptor, ComponentId, ComponentIds, ComponentInfo,
        ComponentTicks, Components, ComponentsQueuedRegistrator, ComponentsRegistrator, Mutable,
        RequiredComponents, RequiredComponentsError, Tick,
    },
    entity::{Entities, Entity, EntityDoesNotExistError},
    entity_disabling::DefaultQueryFilters,
    error::{DefaultErrorHandler, ErrorHandler},
    lifecycle::{ComponentHooks, RemovedComponentMessages, ADD, DESPAWN, INSERT, REMOVE, REPLACE},
    message::{Message, MessageId, Messages, WriteBatchIds},
    observer::Observers,
    prelude::{Add, Despawn, Insert, Remove, Replace},
    query::{DebugCheckedUnwrap, QueryData, QueryFilter, QueryState},
    relationship::RelationshipHookMode,
    resource::Resource,
    schedule::{Schedule, ScheduleLabel, Schedules},
    storage::{ResourceData, Storages},
    system::Commands,
    world::{
        command_queue::RawCommandQueue,
        error::{
            EntityDespawnError, EntityMutableFetchError, TryInsertBatchError, TryRunScheduleError,
        },
    },
};
use alloc::{boxed::Box, vec::Vec};
use bevy_platform::sync::atomic::{AtomicU32, Ordering};
use bevy_ptr::{move_as_ptr, MovingPtr, OwningPtr, Ptr, UnsafeCellDeref};
use bevy_utils::prelude::DebugName;
use core::{any::TypeId, fmt};
use log::warn;
use unsafe_world_cell::{UnsafeEntityCell, UnsafeWorldCell};

/// Stores and exposes operations on [entities](Entity), [components](Component), resources,
/// and their associated metadata.
///
/// Each [`Entity`] has a set of unique components, based on their type.
/// Entity components can be created, updated, removed, and queried using a given
///
/// For complex access patterns involving [`SystemParam`](crate::system::SystemParam),
/// consider using [`SystemState`](crate::system::SystemState).
///
/// To mutate different parts of the world simultaneously,
/// use [`World::resource_scope`] or [`SystemState`](crate::system::SystemState).
///
/// ## Resources
///
/// Worlds can also store [`Resource`]s,
/// which are unique instances of a given type that don't belong to a specific Entity.
/// There are also *non send resources*, which can only be accessed on the main thread.
/// See [`Resource`] for usage.
pub struct World {
    id: WorldId,
    pub(crate) entities: Entities,
    pub(crate) components: Components,
    pub(crate) component_ids: ComponentIds,
    pub(crate) archetypes: Archetypes,
    pub(crate) storages: Storages,
    pub(crate) bundles: Bundles,
    pub(crate) observers: Observers,
    pub(crate) removed_components: RemovedComponentMessages,
    pub(crate) change_tick: AtomicU32,
    pub(crate) last_change_tick: Tick,
    pub(crate) last_check_tick: Tick,
    pub(crate) last_trigger_id: u32,
    pub(crate) command_queue: RawCommandQueue,
}

impl Default for World {
    fn default() -> Self {
        let mut world = Self {
            id: WorldId::new().expect("More `bevy` `World`s have been created than is supported"),
            entities: Entities::new(),
            components: Default::default(),
            archetypes: Archetypes::new(),
            storages: Default::default(),
            bundles: Default::default(),
            observers: Observers::default(),
            removed_components: Default::default(),
            // Default value is `1`, and `last_change_tick`s default to `0`, such that changes
            // are detected on first system runs and for direct world queries.
            change_tick: AtomicU32::new(1),
            last_change_tick: Tick::new(0),
            last_check_tick: Tick::new(0),
            last_trigger_id: 0,
            command_queue: RawCommandQueue::new(),
            component_ids: ComponentIds::default(),
        };
        world.bootstrap();
        world
    }
}

impl Drop for World {
    fn drop(&mut self) {
        // SAFETY: Not passing a pointer so the argument is always valid
        unsafe { self.command_queue.apply_or_drop_queued(None) };
        // SAFETY: Pointers in internal command queue are only invalidated here
        drop(unsafe { Box::from_raw(self.command_queue.bytes.as_ptr()) });
        // SAFETY: Pointers in internal command queue are only invalidated here
        drop(unsafe { Box::from_raw(self.command_queue.cursor.as_ptr()) });
        // SAFETY: Pointers in internal command queue are only invalidated here
        drop(unsafe { Box::from_raw(self.command_queue.panic_recovery.as_ptr()) });
    }
}

impl World {
    /// This performs initialization that _must_ happen for every [`World`] immediately upon creation (such as claiming specific component ids).
    /// This _must_ be run as part of constructing a [`World`], before it is returned to the caller.
    #[inline]
    fn bootstrap(&mut self) {
        // The order that we register these events is vital to ensure that the constants are correct!
        let on_add = self.register_event_key::<Add>();
        assert_eq!(ADD, on_add);

        let on_insert = self.register_event_key::<Insert>();
        assert_eq!(INSERT, on_insert);

        let on_replace = self.register_event_key::<Replace>();
        assert_eq!(REPLACE, on_replace);

        let on_remove = self.register_event_key::<Remove>();
        assert_eq!(REMOVE, on_remove);

        let on_despawn = self.register_event_key::<Despawn>();
        assert_eq!(DESPAWN, on_despawn);

        // This sets up `Disabled` as a disabling component, via the FromWorld impl
        self.init_resource::<DefaultQueryFilters>();
    }
    /// Creates a new empty [`World`].
    ///
    /// # Panics
    ///
    /// If [`usize::MAX`] [`World`]s have been created.
    /// This guarantee allows System Parameters to safely uniquely identify a [`World`],
    /// since its [`WorldId`] is unique
    #[inline]
    pub fn new() -> World {
        World::default()
    }

    /// Retrieves this [`World`]'s unique ID
    #[inline]
    pub fn id(&self) -> WorldId {
        self.id
    }

    /// Creates a new [`UnsafeWorldCell`] view with complete read+write access.
    #[inline]
    pub fn as_unsafe_world_cell(&mut self) -> UnsafeWorldCell<'_> {
        UnsafeWorldCell::new_mutable(self)
    }

    /// Creates a new [`UnsafeWorldCell`] view with only read access to everything.
    #[inline]
    pub fn as_unsafe_world_cell_readonly(&self) -> UnsafeWorldCell<'_> {
        UnsafeWorldCell::new_readonly(self)
    }

    /// Retrieves this world's [`Entities`] collection.
    #[inline]
    pub fn entities(&self) -> &Entities {
        &self.entities
    }

    /// Retrieves this world's [`Entities`] collection mutably.
    ///
    /// # Safety
    /// Mutable reference must not be used to put the [`Entities`] data
    /// in an invalid state for this [`World`]
    #[inline]
    pub unsafe fn entities_mut(&mut self) -> &mut Entities {
        &mut self.entities
    }

    /// Retrieves this world's [`Archetypes`] collection.
    #[inline]
    pub fn archetypes(&self) -> &Archetypes {
        &self.archetypes
    }

    /// Retrieves this world's [`Components`] collection.
    #[inline]
    pub fn components(&self) -> &Components {
        &self.components
    }

    /// Prepares a [`ComponentsQueuedRegistrator`] for the world.
    /// **NOTE:** [`ComponentsQueuedRegistrator`] is easily misused.
    /// See its docs for important notes on when and how it should be used.
    #[inline]
    pub fn components_queue(&self) -> ComponentsQueuedRegistrator<'_> {
        // SAFETY: These are from the same world.
        unsafe { ComponentsQueuedRegistrator::new(&self.components, &self.component_ids) }
    }

    /// Prepares a [`ComponentsRegistrator`] for the world.
    #[inline]
    pub fn components_registrator(&mut self) -> ComponentsRegistrator<'_> {
        // SAFETY: These are from the same world.
        unsafe { ComponentsRegistrator::new(&mut self.components, &mut self.component_ids) }
    }

    /// Retrieves this world's [`Storages`] collection.
    #[inline]
    pub fn storages(&self) -> &Storages {
        &self.storages
    }

    /// Retrieves this world's [`Bundles`] collection.
    #[inline]
    pub fn bundles(&self) -> &Bundles {
        &self.bundles
    }

    /// Retrieves this world's [`RemovedComponentMessages`] collection
    #[inline]
    pub fn removed_components(&self) -> &RemovedComponentMessages {
        &self.removed_components
    }

    /// Retrieves this world's [`Observers`] list
    #[inline]
    pub fn observers(&self) -> &Observers {
        &self.observers
    }

    /// Creates a new [`Commands`] instance that writes to the world's command queue
    /// Use [`World::flush`] to apply all queued commands
    #[inline]
    pub fn commands(&mut self) -> Commands<'_, '_> {
        // SAFETY: command_queue is stored on world and always valid while the world exists
        unsafe { Commands::new_raw_from_entities(self.command_queue.clone(), &self.entities) }
    }

    /// Registers a new [`Component`] type and returns the [`ComponentId`] created for it.
    ///
    /// # Usage Notes
    /// In most cases, you don't need to call this method directly since component registration
    /// happens automatically during system initialization.
    pub fn register_component<T: Component>(&mut self) -> ComponentId {
        self.components_registrator().register_component::<T>()
    }

    /// Registers a component type as "disabling",
    /// using [default query filters](DefaultQueryFilters) to exclude entities with the component from queries.
    pub fn register_disabling_component<C: Component>(&mut self) {
        let component_id = self.register_component::<C>();
        let mut dqf = self.resource_mut::<DefaultQueryFilters>();
        dqf.register_disabling_component(component_id);
    }

    /// Returns a mutable reference to the [`ComponentHooks`] for a [`Component`] type.
    ///
    /// Will panic if `T` exists in any archetypes.
    #[must_use]
    pub fn register_component_hooks<T: Component>(&mut self) -> &mut ComponentHooks {
        let index = self.register_component::<T>();
        assert!(!self.archetypes.archetypes.iter().any(|a| a.contains(index)), "Components hooks cannot be modified if the component already exists in an archetype, use register_component if {} may already be in use", core::any::type_name::<T>());
        // SAFETY: We just created this component
        unsafe { self.components.get_hooks_mut(index).debug_checked_unwrap() }
    }

    /// Returns a mutable reference to the [`ComponentHooks`] for a [`Component`] with the given id if it exists.
    ///
    /// Will panic if `id` exists in any archetypes.
    pub fn register_component_hooks_by_id(
        &mut self,
        id: ComponentId,
    ) -> Option<&mut ComponentHooks> {
        assert!(!self.archetypes.archetypes.iter().any(|a| a.contains(id)), "Components hooks cannot be modified if the component already exists in an archetype, use register_component if the component with id {id:?} may already be in use");
        self.components.get_hooks_mut(id)
    }

    /// Registers the given component `R` as a [required component] for `T`.
    ///
    /// When `T` is added to an entity, `R` and its own required components will also be added
    /// if `R` was not already provided. The [`Default`] `constructor` will be used for the creation of `R`.
    /// If a custom constructor is desired, use [`World::register_required_components_with`] instead.
    ///
    /// For the non-panicking version, see [`World::try_register_required_components`].
    ///
    /// Note that requirements must currently be registered before `T` is inserted into the world
    /// for the first time. This limitation may be fixed in the future.
    ///
    /// [required component]: Component#required-components
    ///
    /// # Panics
    ///
    /// Panics if `R` is already a directly required component for `T`, or if `T` has ever been added
    /// on an entity before the registration.
    ///
    /// Indirect requirements through other components are allowed. In those cases, any existing requirements
    /// will only be overwritten if the new requirement is more specific.
    ///
    /// # Example
    ///
    /// ```
    /// # use bevy_ecs::prelude::*;
    /// #[derive(Component)]
    /// struct A;
    ///
    /// #[derive(Component, Default, PartialEq, Eq, Debug)]
    /// struct B(usize);
    ///
    /// #[derive(Component, Default, PartialEq, Eq, Debug)]
    /// struct C(u32);
    ///
    /// # let mut world = World::default();
    /// // Register B as required by A and C as required by B.
    /// world.register_required_components::<A, B>();
    /// world.register_required_components::<B, C>();
    ///
    /// // This will implicitly also insert B and C with their Default constructors.
    /// let id = world.spawn(A).id();
    /// assert_eq!(&B(0), world.entity(id).get::<B>().unwrap());
    /// assert_eq!(&C(0), world.entity(id).get::<C>().unwrap());
    /// ```
    pub fn register_required_components<T: Component, R: Component + Default>(&mut self) {
        self.try_register_required_components::<T, R>().unwrap();
    }

    /// Registers the given component `R` as a [required component] for `T`.
    ///
    /// When `T` is added to an entity, `R` and its own required components will also be added
    /// if `R` was not already provided. The given `constructor` will be used for the creation of `R`.
    /// If a [`Default`] constructor is desired, use [`World::register_required_components`] instead.
    ///
    /// For the non-panicking version, see [`World::try_register_required_components_with`].
    ///
    /// Note that requirements must currently be registered before `T` is inserted into the world
    /// for the first time. This limitation may be fixed in the future.
    ///
    /// [required component]: Component#required-components
    ///
    /// # Panics
    ///
    /// Panics if `R` is already a directly required component for `T`, or if `T` has ever been added
    /// on an entity before the registration.
    ///
    /// Indirect requirements through other components are allowed. In those cases, any existing requirements
    /// will only be overwritten if the new requirement is more specific.
    ///
    /// # Example
    ///
    /// ```
    /// # use bevy_ecs::prelude::*;
    /// #[derive(Component)]
    /// struct A;
    ///
    /// #[derive(Component, Default, PartialEq, Eq, Debug)]
    /// struct B(usize);
    ///
    /// #[derive(Component, PartialEq, Eq, Debug)]
    /// struct C(u32);
    ///
    /// # let mut world = World::default();
    /// // Register B and C as required by A and C as required by B.
    /// // A requiring C directly will overwrite the indirect requirement through B.
    /// world.register_required_components::<A, B>();
    /// world.register_required_components_with::<B, C>(|| C(1));
    /// world.register_required_components_with::<A, C>(|| C(2));
    ///
    /// // This will implicitly also insert B with its Default constructor and C
    /// // with the custom constructor defined by A.
    /// let id = world.spawn(A).id();
    /// assert_eq!(&B(0), world.entity(id).get::<B>().unwrap());
    /// assert_eq!(&C(2), world.entity(id).get::<C>().unwrap());
    /// ```
    pub fn register_required_components_with<T: Component, R: Component>(
        &mut self,
        constructor: fn() -> R,
    ) {
        self.try_register_required_components_with::<T, R>(constructor)
            .unwrap();
    }

    /// Tries to register the given component `R` as a [required component] for `T`.
    ///
    /// When `T` is added to an entity, `R` and its own required components will also be added
    /// if `R` was not already provided. The [`Default`] `constructor` will be used for the creation of `R`.
    /// If a custom constructor is desired, use [`World::register_required_components_with`] instead.
    ///
    /// For the panicking version, see [`World::register_required_components`].
    ///
    /// Note that requirements must currently be registered before `T` is inserted into the world
    /// for the first time. This limitation may be fixed in the future.
    ///
    /// [required component]: Component#required-components
    ///
    /// # Errors
    ///
    /// Returns a [`RequiredComponentsError`] if `R` is already a directly required component for `T`, or if `T` has ever been added
    /// on an entity before the registration.
    ///
    /// Indirect requirements through other components are allowed. In those cases, any existing requirements
    /// will only be overwritten if the new requirement is more specific.
    ///
    /// # Example
    ///
    /// ```
    /// # use bevy_ecs::prelude::*;
    /// #[derive(Component)]
    /// struct A;
    ///
    /// #[derive(Component, Default, PartialEq, Eq, Debug)]
    /// struct B(usize);
    ///
    /// #[derive(Component, Default, PartialEq, Eq, Debug)]
    /// struct C(u32);
    ///
    /// # let mut world = World::default();
    /// // Register B as required by A and C as required by B.
    /// world.register_required_components::<A, B>();
    /// world.register_required_components::<B, C>();
    ///
    /// // Duplicate registration! This will fail.
    /// assert!(world.try_register_required_components::<A, B>().is_err());
    ///
    /// // This will implicitly also insert B and C with their Default constructors.
    /// let id = world.spawn(A).id();
    /// assert_eq!(&B(0), world.entity(id).get::<B>().unwrap());
    /// assert_eq!(&C(0), world.entity(id).get::<C>().unwrap());
    /// ```
    pub fn try_register_required_components<T: Component, R: Component + Default>(
        &mut self,
    ) -> Result<(), RequiredComponentsError> {
        self.try_register_required_components_with::<T, R>(R::default)
    }

    /// Tries to register the given component `R` as a [required component] for `T`.
    ///
    /// When `T` is added to an entity, `R` and its own required components will also be added
    /// if `R` was not already provided. The given `constructor` will be used for the creation of `R`.
    /// If a [`Default`] constructor is desired, use [`World::register_required_components`] instead.
    ///
    /// For the panicking version, see [`World::register_required_components_with`].
    ///
    /// Note that requirements must currently be registered before `T` is inserted into the world
    /// for the first time. This limitation may be fixed in the future.
    ///
    /// [required component]: Component#required-components
    ///
    /// # Errors
    ///
    /// Returns a [`RequiredComponentsError`] if `R` is already a directly required component for `T`, or if `T` has ever been added
    /// on an entity before the registration.
    ///
    /// Indirect requirements through other components are allowed. In those cases, any existing requirements
    /// will only be overwritten if the new requirement is more specific.
    ///
    /// # Example
    ///
    /// ```
    /// # use bevy_ecs::prelude::*;
    /// #[derive(Component)]
    /// struct A;
    ///
    /// #[derive(Component, Default, PartialEq, Eq, Debug)]
    /// struct B(usize);
    ///
    /// #[derive(Component, PartialEq, Eq, Debug)]
    /// struct C(u32);
    ///
    /// # let mut world = World::default();
    /// // Register B and C as required by A and C as required by B.
    /// // A requiring C directly will overwrite the indirect requirement through B.
    /// world.register_required_components::<A, B>();
    /// world.register_required_components_with::<B, C>(|| C(1));
    /// world.register_required_components_with::<A, C>(|| C(2));
    ///
    /// // Duplicate registration! Even if the constructors were different, this would fail.
    /// assert!(world.try_register_required_components_with::<B, C>(|| C(1)).is_err());
    ///
    /// // This will implicitly also insert B with its Default constructor and C
    /// // with the custom constructor defined by A.
    /// let id = world.spawn(A).id();
    /// assert_eq!(&B(0), world.entity(id).get::<B>().unwrap());
    /// assert_eq!(&C(2), world.entity(id).get::<C>().unwrap());
    /// ```
    pub fn try_register_required_components_with<T: Component, R: Component>(
        &mut self,
        constructor: fn() -> R,
    ) -> Result<(), RequiredComponentsError> {
        let requiree = self.register_component::<T>();

        // TODO: Remove this panic and update archetype edges accordingly when required components are added
        if self.archetypes().component_index().contains_key(&requiree) {
            return Err(RequiredComponentsError::ArchetypeExists(requiree));
        }

        let required = self.register_component::<R>();

        // SAFETY: We just created the `required` and `requiree` components.
        unsafe {
            self.components
                .register_required_components::<R>(requiree, required, constructor)
        }
    }

    /// Retrieves the [required components](RequiredComponents) for the given component type, if it exists.
    pub fn get_required_components<C: Component>(&self) -> Option<&RequiredComponents> {
        let id = self.components().valid_component_id::<C>()?;
        let component_info = self.components().get_info(id)?;
        Some(component_info.required_components())
    }

    /// Retrieves the [required components](RequiredComponents) for the component of the given [`ComponentId`], if it exists.
    pub fn get_required_components_by_id(&self, id: ComponentId) -> Option<&RequiredComponents> {
        let component_info = self.components().get_info(id)?;
        Some(component_info.required_components())
    }

    /// Registers a new [`Component`] type and returns the [`ComponentId`] created for it.
    ///
    /// This method differs from [`World::register_component`] in that it uses a [`ComponentDescriptor`]
    /// to register the new component type instead of statically available type information. This
    /// enables the dynamic registration of new component definitions at runtime for advanced use cases.
    ///
    /// While the option to register a component from a descriptor is useful in type-erased
    /// contexts, the standard [`World::register_component`] function should always be used instead
    /// when type information is available at compile time.
    pub fn register_component_with_descriptor(
        &mut self,
        descriptor: ComponentDescriptor,
    ) -> ComponentId {
        self.components_registrator()
            .register_component_with_descriptor(descriptor)
    }

    /// Returns the [`ComponentId`] of the given [`Component`] type `T`.
    ///
    /// The returned `ComponentId` is specific to the `World` instance
    /// it was retrieved from and should not be used with another `World` instance.
    ///
    /// Returns [`None`] if the `Component` type has not yet been initialized within
    /// the `World` using [`World::register_component`].
    ///
    /// ```
    /// use bevy_ecs::prelude::*;
    ///
    /// let mut world = World::new();
    ///
    /// #[derive(Component)]
    /// struct ComponentA;
    ///
    /// let component_a_id = world.register_component::<ComponentA>();
    ///
    /// assert_eq!(component_a_id, world.component_id::<ComponentA>().unwrap())
    /// ```
    ///
    /// # See also
    ///
    /// * [`ComponentIdFor`](crate::component::ComponentIdFor)
    /// * [`Components::component_id()`]
    /// * [`Components::get_id()`]
    #[inline]
    pub fn component_id<T: Component>(&self) -> Option<ComponentId> {
        self.components.component_id::<T>()
    }

    /// Registers a new [`Resource`] type and returns the [`ComponentId`] created for it.
    ///
    /// The [`Resource`] doesn't have a value in the [`World`], it's only registered. If you want
    /// to insert the [`Resource`] in the [`World`], use [`World::init_resource`] or
    /// [`World::insert_resource`] instead.
    pub fn register_resource<R: Resource>(&mut self) -> ComponentId {
        self.components_registrator().register_resource::<R>()
    }

    /// Returns the [`ComponentId`] of the given [`Resource`] type `T`.
    ///
    /// The returned [`ComponentId`] is specific to the [`World`] instance it was retrieved from
    /// and should not be used with another [`World`] instance.
    ///
    /// Returns [`None`] if the [`Resource`] type has not yet been initialized within the
    /// [`World`] using [`World::register_resource`], [`World::init_resource`] or [`World::insert_resource`].
    pub fn resource_id<T: Resource>(&self) -> Option<ComponentId> {
        self.components.get_resource_id(TypeId::of::<T>())
    }

    /// Returns [`EntityRef`]s that expose read-only operations for the given
    /// `entities`. This will panic if any of the given entities do not exist. Use
    /// [`World::get_entity`] if you want to check for entity existence instead
    /// of implicitly panicking.
    ///
    /// This function supports fetching a single entity or multiple entities:
    /// - Pass an [`Entity`] to receive a single [`EntityRef`].
    /// - Pass a slice of [`Entity`]s to receive a [`Vec<EntityRef>`].
    /// - Pass an array of [`Entity`]s to receive an equally-sized array of [`EntityRef`]s.
    ///
    /// # Panics
    ///
    /// If any of the given `entities` do not exist in the world.
    ///
    /// # Examples
    ///
    /// ## Single [`Entity`]
    ///
    /// ```
    /// # use bevy_ecs::prelude::*;
    /// #[derive(Component)]
    /// struct Position {
    ///   x: f32,
    ///   y: f32,
    /// }
    ///
    /// let mut world = World::new();
    /// let entity = world.spawn(Position { x: 0.0, y: 0.0 }).id();
    ///
    /// let position = world.entity(entity).get::<Position>().unwrap();
    /// assert_eq!(position.x, 0.0);
    /// ```
    ///
    /// ## Array of [`Entity`]s
    ///
    /// ```
    /// # use bevy_ecs::prelude::*;
    /// #[derive(Component)]
    /// struct Position {
    ///   x: f32,
    ///   y: f32,
    /// }
    ///
    /// let mut world = World::new();
    /// let e1 = world.spawn(Position { x: 0.0, y: 0.0 }).id();
    /// let e2 = world.spawn(Position { x: 1.0, y: 1.0 }).id();
    ///
    /// let [e1_ref, e2_ref] = world.entity([e1, e2]);
    /// let e1_position = e1_ref.get::<Position>().unwrap();
    /// assert_eq!(e1_position.x, 0.0);
    /// let e2_position = e2_ref.get::<Position>().unwrap();
    /// assert_eq!(e2_position.x, 1.0);
    /// ```
    ///
    /// ## Slice of [`Entity`]s
    ///
    /// ```
    /// # use bevy_ecs::prelude::*;
    /// #[derive(Component)]
    /// struct Position {
    ///   x: f32,
    ///   y: f32,
    /// }
    ///
    /// let mut world = World::new();
    /// let e1 = world.spawn(Position { x: 0.0, y: 1.0 }).id();
    /// let e2 = world.spawn(Position { x: 0.0, y: 1.0 }).id();
    /// let e3 = world.spawn(Position { x: 0.0, y: 1.0 }).id();
    ///
    /// let ids = vec![e1, e2, e3];
    /// for eref in world.entity(&ids[..]) {
    ///     assert_eq!(eref.get::<Position>().unwrap().y, 1.0);
    /// }
    /// ```
    ///
    /// ## [`EntityHashSet`](crate::entity::EntityHashSet)
    ///
    /// ```
    /// # use bevy_ecs::{prelude::*, entity::EntityHashSet};
    /// #[derive(Component)]
    /// struct Position {
    ///   x: f32,
    ///   y: f32,
    /// }
    ///
    /// let mut world = World::new();
    /// let e1 = world.spawn(Position { x: 0.0, y: 1.0 }).id();
    /// let e2 = world.spawn(Position { x: 0.0, y: 1.0 }).id();
    /// let e3 = world.spawn(Position { x: 0.0, y: 1.0 }).id();
    ///
    /// let ids = EntityHashSet::from_iter([e1, e2, e3]);
    /// for (_id, eref) in world.entity(&ids) {
    ///     assert_eq!(eref.get::<Position>().unwrap().y, 1.0);
    /// }
    /// ```
    ///
    /// [`EntityHashSet`]: crate::entity::EntityHashSet
    #[inline]
    #[track_caller]
    pub fn entity<F: WorldEntityFetch>(&self, entities: F) -> F::Ref<'_> {
        #[inline(never)]
        #[cold]
        #[track_caller]
        fn panic_no_entity(world: &World, entity: Entity) -> ! {
            panic!(
                "Entity {entity} {}",
                world.entities.entity_does_not_exist_error_details(entity)
            );
        }

        match self.get_entity(entities) {
            Ok(fetched) => fetched,
            Err(error) => panic_no_entity(self, error.entity),
        }
    }

    /// Returns [`EntityMut`]s that expose read and write operations for the
    /// given `entities`. This will panic if any of the given entities do not
    /// exist. Use [`World::get_entity_mut`] if you want to check for entity
    /// existence instead of implicitly panicking.
    ///
    /// This function supports fetching a single entity or multiple entities:
    /// - Pass an [`Entity`] to receive a single [`EntityWorldMut`].
    ///    - This reference type allows for structural changes to the entity,
    ///      such as adding or removing components, or despawning the entity.
    /// - Pass a slice of [`Entity`]s to receive a [`Vec<EntityMut>`].
    /// - Pass an array of [`Entity`]s to receive an equally-sized array of [`EntityMut`]s.
    /// - Pass a reference to a [`EntityHashSet`](crate::entity::EntityHashMap) to receive an
    ///   [`EntityHashMap<EntityMut>`](crate::entity::EntityHashMap).
    ///
    /// In order to perform structural changes on the returned entity reference,
    /// such as adding or removing components, or despawning the entity, only a
    /// single [`Entity`] can be passed to this function. Allowing multiple
    /// entities at the same time with structural access would lead to undefined
    /// behavior, so [`EntityMut`] is returned when requesting multiple entities.
    ///
    /// # Panics
    ///
    /// If any of the given `entities` do not exist in the world.
    ///
    /// # Examples
    ///
    /// ## Single [`Entity`]
    ///
    /// ```
    /// # use bevy_ecs::prelude::*;
    /// #[derive(Component)]
    /// struct Position {
    ///   x: f32,
    ///   y: f32,
    /// }
    ///
    /// let mut world = World::new();
    /// let entity = world.spawn(Position { x: 0.0, y: 0.0 }).id();
    ///
    /// let mut entity_mut = world.entity_mut(entity);
    /// let mut position = entity_mut.get_mut::<Position>().unwrap();
    /// position.y = 1.0;
    /// assert_eq!(position.x, 0.0);
    /// entity_mut.despawn();
    /// # assert!(world.get_entity_mut(entity).is_err());
    /// ```
    ///
    /// ## Array of [`Entity`]s
    ///
    /// ```
    /// # use bevy_ecs::prelude::*;
    /// #[derive(Component)]
    /// struct Position {
    ///   x: f32,
    ///   y: f32,
    /// }
    ///
    /// let mut world = World::new();
    /// let e1 = world.spawn(Position { x: 0.0, y: 0.0 }).id();
    /// let e2 = world.spawn(Position { x: 1.0, y: 1.0 }).id();
    ///
    /// let [mut e1_ref, mut e2_ref] = world.entity_mut([e1, e2]);
    /// let mut e1_position = e1_ref.get_mut::<Position>().unwrap();
    /// e1_position.x = 1.0;
    /// assert_eq!(e1_position.x, 1.0);
    /// let mut e2_position = e2_ref.get_mut::<Position>().unwrap();
    /// e2_position.x = 2.0;
    /// assert_eq!(e2_position.x, 2.0);
    /// ```
    ///
    /// ## Slice of [`Entity`]s
    ///
    /// ```
    /// # use bevy_ecs::prelude::*;
    /// #[derive(Component)]
    /// struct Position {
    ///   x: f32,
    ///   y: f32,
    /// }
    ///
    /// let mut world = World::new();
    /// let e1 = world.spawn(Position { x: 0.0, y: 1.0 }).id();
    /// let e2 = world.spawn(Position { x: 0.0, y: 1.0 }).id();
    /// let e3 = world.spawn(Position { x: 0.0, y: 1.0 }).id();
    ///
    /// let ids = vec![e1, e2, e3];
    /// for mut eref in world.entity_mut(&ids[..]) {
    ///     let mut pos = eref.get_mut::<Position>().unwrap();
    ///     pos.y = 2.0;
    ///     assert_eq!(pos.y, 2.0);
    /// }
    /// ```
    ///
    /// ## [`EntityHashSet`](crate::entity::EntityHashSet)
    ///
    /// ```
    /// # use bevy_ecs::{prelude::*, entity::EntityHashSet};
    /// #[derive(Component)]
    /// struct Position {
    ///   x: f32,
    ///   y: f32,
    /// }
    ///
    /// let mut world = World::new();
    /// let e1 = world.spawn(Position { x: 0.0, y: 1.0 }).id();
    /// let e2 = world.spawn(Position { x: 0.0, y: 1.0 }).id();
    /// let e3 = world.spawn(Position { x: 0.0, y: 1.0 }).id();
    ///
    /// let ids = EntityHashSet::from_iter([e1, e2, e3]);
    /// for (_id, mut eref) in world.entity_mut(&ids) {
    ///     let mut pos = eref.get_mut::<Position>().unwrap();
    ///     pos.y = 2.0;
    ///     assert_eq!(pos.y, 2.0);
    /// }
    /// ```
    ///
    /// [`EntityHashSet`]: crate::entity::EntityHashSet
    #[inline]
    #[track_caller]
    pub fn entity_mut<F: WorldEntityFetch>(&mut self, entities: F) -> F::Mut<'_> {
        #[inline(never)]
        #[cold]
        #[track_caller]
        fn panic_on_err(e: EntityMutableFetchError) -> ! {
            panic!("{e}");
        }

        match self.get_entity_mut(entities) {
            Ok(fetched) => fetched,
            Err(e) => panic_on_err(e),
        }
    }

    /// Returns the components of an [`Entity`] through [`ComponentInfo`].
    #[inline]
    pub fn inspect_entity(
        &self,
        entity: Entity,
    ) -> Result<impl Iterator<Item = &ComponentInfo>, EntityDoesNotExistError> {
        let entity_location = self
            .entities()
            .get(entity)
            .ok_or(EntityDoesNotExistError::new(entity, self.entities()))?;

        let archetype = self
            .archetypes()
            .get(entity_location.archetype_id)
            .expect("ArchetypeId was retrieved from an EntityLocation and should correspond to an Archetype");

        Ok(archetype
            .iter_components()
            .filter_map(|id| self.components().get_info(id)))
    }

    /// Returns [`EntityRef`]s that expose read-only operations for the given
    /// `entities`, returning [`Err`] if any of the given entities do not exist.
    /// Instead of immediately unwrapping the value returned from this function,
    /// prefer [`World::entity`].
    ///
    /// This function supports fetching a single entity or multiple entities:
    /// - Pass an [`Entity`] to receive a single [`EntityRef`].
    /// - Pass a slice of [`Entity`]s to receive a [`Vec<EntityRef>`].
    /// - Pass an array of [`Entity`]s to receive an equally-sized array of [`EntityRef`]s.
    /// - Pass a reference to a [`EntityHashSet`](crate::entity::EntityHashMap) to receive an
    ///   [`EntityHashMap<EntityRef>`](crate::entity::EntityHashMap).
    ///
    /// # Errors
    ///
    /// If any of the given `entities` do not exist in the world, the first
    /// [`Entity`] found to be missing will return an [`EntityDoesNotExistError`].
    ///
    /// # Examples
    ///
    /// For examples, see [`World::entity`].
    ///
    /// [`EntityHashSet`]: crate::entity::EntityHashSet
    #[inline]
    pub fn get_entity<F: WorldEntityFetch>(
        &self,
        entities: F,
    ) -> Result<F::Ref<'_>, EntityDoesNotExistError> {
        let cell = self.as_unsafe_world_cell_readonly();
        // SAFETY: `&self` gives read access to the entire world, and prevents mutable access.
        unsafe { entities.fetch_ref(cell) }
    }

    /// Returns [`EntityMut`]s that expose read and write operations for the
    /// given `entities`, returning [`Err`] if any of the given entities do not
    /// exist. Instead of immediately unwrapping the value returned from this
    /// function, prefer [`World::entity_mut`].
    ///
    /// This function supports fetching a single entity or multiple entities:
    /// - Pass an [`Entity`] to receive a single [`EntityWorldMut`].
    ///    - This reference type allows for structural changes to the entity,
    ///      such as adding or removing components, or despawning the entity.
    /// - Pass a slice of [`Entity`]s to receive a [`Vec<EntityMut>`].
    /// - Pass an array of [`Entity`]s to receive an equally-sized array of [`EntityMut`]s.
    /// - Pass a reference to a [`EntityHashSet`](crate::entity::EntityHashMap) to receive an
    ///   [`EntityHashMap<EntityMut>`](crate::entity::EntityHashMap).
    ///
    /// In order to perform structural changes on the returned entity reference,
    /// such as adding or removing components, or despawning the entity, only a
    /// single [`Entity`] can be passed to this function. Allowing multiple
    /// entities at the same time with structural access would lead to undefined
    /// behavior, so [`EntityMut`] is returned when requesting multiple entities.
    ///
    /// # Errors
    ///
    /// - Returns [`EntityMutableFetchError::EntityDoesNotExist`] if any of the given `entities` do not exist in the world.
    ///     - Only the first entity found to be missing will be returned.
    /// - Returns [`EntityMutableFetchError::AliasedMutability`] if the same entity is requested multiple times.
    ///
    /// # Examples
    ///
    /// For examples, see [`World::entity_mut`].
    ///
    /// [`EntityHashSet`]: crate::entity::EntityHashSet
    #[inline]
    pub fn get_entity_mut<F: WorldEntityFetch>(
        &mut self,
        entities: F,
    ) -> Result<F::Mut<'_>, EntityMutableFetchError> {
        let cell = self.as_unsafe_world_cell();
        // SAFETY: `&mut self` gives mutable access to the entire world,
        // and prevents any other access to the world.
        unsafe { entities.fetch_mut(cell) }
    }

    /// Returns an [`Entity`] iterator of current entities.
    ///
    /// This is useful in contexts where you only have read-only access to the [`World`].
    #[deprecated(since = "0.17.0", note = "use world.query::<EntityRef>()` instead")]
    #[inline]
    pub fn iter_entities(&self) -> impl Iterator<Item = EntityRef<'_>> + '_ {
        self.archetypes.iter().flat_map(|archetype| {
            archetype
                .entities_with_location()
                .map(|(entity, location)| {
                    // SAFETY: entity exists and location accurately specifies the archetype where the entity is stored.
                    let cell = UnsafeEntityCell::new(
                        self.as_unsafe_world_cell_readonly(),
                        entity,
                        location,
                        self.last_change_tick,
                        self.read_change_tick(),
                    );
                    // SAFETY: `&self` gives read access to the entire world.
                    unsafe { EntityRef::new(cell) }
                })
        })
    }

    /// Returns a mutable iterator over all entities in the `World`.
    #[deprecated(since = "0.17.0", note = "use world.query::<EntityMut>()` instead")]
    pub fn iter_entities_mut(&mut self) -> impl Iterator<Item = EntityMut<'_>> + '_ {
        let last_change_tick = self.last_change_tick;
        let change_tick = self.change_tick();
        let world_cell = self.as_unsafe_world_cell();
        world_cell.archetypes().iter().flat_map(move |archetype| {
            archetype
                .entities_with_location()
                .map(move |(entity, location)| {
                    // SAFETY: entity exists and location accurately specifies the archetype where the entity is stored.
                    let cell = UnsafeEntityCell::new(
                        world_cell,
                        entity,
                        location,
                        last_change_tick,
                        change_tick,
                    );
                    // SAFETY: We have exclusive access to the entire world. We only create one borrow for each entity,
                    // so none will conflict with one another.
                    unsafe { EntityMut::new(cell) }
                })
        })
    }

    /// Simultaneously provides access to entity data and a command queue, which
    /// will be applied when the world is next flushed.
    ///
    /// This allows using borrowed entity data to construct commands where the
    /// borrow checker would otherwise prevent it.
    ///
    /// See [`DeferredWorld::entities_and_commands`] for the deferred version.
    ///
    /// # Example
    ///
    /// ```rust
    /// # use bevy_ecs::{prelude::*, world::DeferredWorld};
    /// #[derive(Component)]
    /// struct Targets(Vec<Entity>);
    /// #[derive(Component)]
    /// struct TargetedBy(Entity);
    ///
    /// let mut world: World = // ...
    /// #    World::new();
    /// # let e1 = world.spawn_empty().id();
    /// # let e2 = world.spawn_empty().id();
    /// # let eid = world.spawn(Targets(vec![e1, e2])).id();
    /// let (entities, mut commands) = world.entities_and_commands();
    ///
    /// let entity = entities.get(eid).unwrap();
    /// for &target in entity.get::<Targets>().unwrap().0.iter() {
    ///     commands.entity(target).insert(TargetedBy(eid));
    /// }
    /// # world.flush();
    /// # assert_eq!(world.get::<TargetedBy>(e1).unwrap().0, eid);
    /// # assert_eq!(world.get::<TargetedBy>(e2).unwrap().0, eid);
    /// ```
    pub fn entities_and_commands(&mut self) -> (EntityFetcher<'_>, Commands<'_, '_>) {
        let cell = self.as_unsafe_world_cell();
        // SAFETY: `&mut self` gives mutable access to the entire world, and prevents simultaneous access.
        let fetcher = unsafe { EntityFetcher::new(cell) };
        // SAFETY:
        // - `&mut self` gives mutable access to the entire world, and prevents simultaneous access.
        // - Command queue access does not conflict with entity access.
        let raw_queue = unsafe { cell.get_raw_command_queue() };
        // SAFETY: `&mut self` ensures the commands does not outlive the world.
        let commands = unsafe { Commands::new_raw_from_entities(raw_queue, cell.entities()) };

        (fetcher, commands)
    }

    /// Spawns a new [`Entity`] and returns a corresponding [`EntityWorldMut`], which can be used
    /// to add components to the entity or retrieve its id.
    ///
    /// ```
    /// use bevy_ecs::{component::Component, world::World};
    ///
    /// #[derive(Component)]
    /// struct Position {
    ///   x: f32,
    ///   y: f32,
    /// }
    /// #[derive(Component)]
    /// struct Label(&'static str);
    /// #[derive(Component)]
    /// struct Num(u32);
    ///
    /// let mut world = World::new();
    /// let entity = world.spawn_empty()
    ///     .insert(Position { x: 0.0, y: 0.0 }) // add a single component
    ///     .insert((Num(1), Label("hello"))) // add a bundle of components
    ///     .id();
    ///
    /// let position = world.entity(entity).get::<Position>().unwrap();
    /// assert_eq!(position.x, 0.0);
    /// ```
    #[track_caller]
    pub fn spawn_empty(&mut self) -> EntityWorldMut<'_> {
        self.flush();
        let entity = self.entities.alloc();
        // SAFETY: entity was just allocated
        unsafe { self.spawn_at_empty_internal(entity, MaybeLocation::caller()) }
    }

    /// Spawns a new [`Entity`] with a given [`Bundle`] of [components](`Component`) and returns
    /// a corresponding [`EntityWorldMut`], which can be used to add components to the entity or
    /// retrieve its id. In case large batches of entities need to be spawned, consider using
    /// [`World::spawn_batch`] instead.
    ///
    /// ```
    /// use bevy_ecs::{bundle::Bundle, component::Component, world::World};
    ///
    /// #[derive(Component)]
    /// struct Position {
    ///   x: f32,
    ///   y: f32,
    /// }
    ///
    /// #[derive(Component)]
    /// struct Velocity {
    ///     x: f32,
    ///     y: f32,
    /// };
    ///
    /// #[derive(Component)]
    /// struct Name(&'static str);
    ///
    /// #[derive(Bundle)]
    /// struct PhysicsBundle {
    ///     position: Position,
    ///     velocity: Velocity,
    /// }
    ///
    /// let mut world = World::new();
    ///
    /// // `spawn` can accept a single component:
    /// world.spawn(Position { x: 0.0, y: 0.0 });
    ///
    /// // It can also accept a tuple of components:
    /// world.spawn((
    ///     Position { x: 0.0, y: 0.0 },
    ///     Velocity { x: 1.0, y: 1.0 },
    /// ));
    ///
    /// // Or it can accept a pre-defined Bundle of components:
    /// world.spawn(PhysicsBundle {
    ///     position: Position { x: 2.0, y: 2.0 },
    ///     velocity: Velocity { x: 0.0, y: 4.0 },
    /// });
    ///
    /// let entity = world
    ///     // Tuples can also mix Bundles and Components
    ///     .spawn((
    ///         PhysicsBundle {
    ///             position: Position { x: 2.0, y: 2.0 },
    ///             velocity: Velocity { x: 0.0, y: 4.0 },
    ///         },
    ///         Name("Elaina Proctor"),
    ///     ))
    ///     // Calling id() will return the unique identifier for the spawned entity
    ///     .id();
    /// let position = world.entity(entity).get::<Position>().unwrap();
    /// assert_eq!(position.x, 2.0);
    /// ```
    #[track_caller]
    pub fn spawn<B: Bundle>(&mut self, bundle: B) -> EntityWorldMut<'_> {
        move_as_ptr!(bundle);
        self.spawn_with_caller(bundle, MaybeLocation::caller())
    }

    pub(crate) fn spawn_with_caller<B: Bundle>(
        &mut self,
        bundle: MovingPtr<'_, B>,
        caller: MaybeLocation,
    ) -> EntityWorldMut<'_> {
        self.flush();
        let change_tick = self.change_tick();
        let entity = self.entities.alloc();
<<<<<<< HEAD
        let mut bundle_spawner = BundleSpawner::new::<B>(self, change_tick, &bundle);
        // SAFETY: bundle's type matches `bundle_info`, entity is allocated but non-existent
        let (entity_location, after_effect) =
            unsafe { bundle_spawner.spawn_non_existent(entity, bundle, caller) };
=======
        let mut bundle_spawner = BundleSpawner::new::<B>(self, change_tick);
        let (bundle, entity_location) = bundle.partial_move(|bundle| {
            // SAFETY:
            // - `B` matches `bundle_spawner`'s type
            // -  `entity` is allocated but non-existent
            // - `B::Effect` is unconstrained, and `B::apply_effect` is called exactly once on the bundle after this call.
            // - This function ensures that the value pointed to by `bundle` must not be accessed for anything afterwards by consuming
            //   the `MovingPtr`. The value is otherwise only used to call `apply_effect` within this function, and the safety invariants
            //   of `DynamicBundle` ensure that only the elements that have not been moved out of by this call are accessed.
            unsafe { bundle_spawner.spawn_non_existent::<B>(entity, bundle, caller) }
        });
>>>>>>> 5fbd2e6b

        let mut entity_location = Some(entity_location);

        // SAFETY: command_queue is not referenced anywhere else
        if !unsafe { self.command_queue.is_empty() } {
            self.flush();
            entity_location = self.entities().get(entity);
        }

        // SAFETY: entity and location are valid, as they were just created above
        let mut entity = unsafe { EntityWorldMut::new(self, entity, entity_location) };
        // SAFETY:
        // - This is called exactly once after `get_components` has been called in `spawn_non_existent`.
        // - `bundle` had it's `get_components` function called exactly once inside `spawn_non_existent`.
        unsafe { B::apply_effect(bundle, &mut entity) };
        entity
    }

    /// # Safety
    /// must be called on an entity that was just allocated
    unsafe fn spawn_at_empty_internal(
        &mut self,
        entity: Entity,
        caller: MaybeLocation,
    ) -> EntityWorldMut<'_> {
        let archetype = self.archetypes.empty_mut();
        // PERF: consider avoiding allocating entities in the empty archetype unless needed
        let table_row = self.storages.tables[archetype.table_id()].allocate(entity);
        // SAFETY: no components are allocated by archetype.allocate() because the archetype is
        // empty
        let location = unsafe { archetype.allocate(entity, table_row) };
        let change_tick = self.change_tick();
        self.entities.set(entity.index(), Some(location));
        self.entities
            .mark_spawn_despawn(entity.index(), caller, change_tick);

        EntityWorldMut::new(self, entity, Some(location))
    }

    /// Spawns a batch of entities with the same component [`Bundle`] type. Takes a given
    /// [`Bundle`] iterator and returns a corresponding [`Entity`] iterator.
    /// This is more efficient than spawning entities and adding components to them individually
    /// using [`World::spawn`], but it is limited to spawning entities with the same [`Bundle`]
    /// type, whereas spawning individually is more flexible.
    ///
    /// ```
    /// use bevy_ecs::{component::Component, entity::Entity, world::World};
    ///
    /// #[derive(Component)]
    /// struct Str(&'static str);
    /// #[derive(Component)]
    /// struct Num(u32);
    ///
    /// let mut world = World::new();
    /// let entities = world.spawn_batch(vec![
    ///   (Str("a"), Num(0)), // the first entity
    ///   (Str("b"), Num(1)), // the second entity
    /// ]).collect::<Vec<Entity>>();
    ///
    /// assert_eq!(entities.len(), 2);
    /// ```
    #[track_caller]
    pub fn spawn_batch<I>(&mut self, iter: I) -> SpawnBatchIter<'_, I::IntoIter>
    where
        I: IntoIterator,
        I::Item: Bundle<Effect: NoBundleEffect>,
    {
        SpawnBatchIter::new(self, iter.into_iter(), MaybeLocation::caller())
    }

    /// Retrieves a reference to the given `entity`'s [`Component`] of the given type.
    /// Returns `None` if the `entity` does not have a [`Component`] of the given type.
    /// ```
    /// use bevy_ecs::{component::Component, world::World};
    ///
    /// #[derive(Component)]
    /// struct Position {
    ///   x: f32,
    ///   y: f32,
    /// }
    ///
    /// let mut world = World::new();
    /// let entity = world.spawn(Position { x: 0.0, y: 0.0 }).id();
    /// let position = world.get::<Position>(entity).unwrap();
    /// assert_eq!(position.x, 0.0);
    /// ```
    #[inline]
    pub fn get<T: Component>(&self, entity: Entity) -> Option<&T> {
        self.get_entity(entity).ok()?.get()
    }

    /// Retrieves a mutable reference to the given `entity`'s [`Component`] of the given type.
    /// Returns `None` if the `entity` does not have a [`Component`] of the given type.
    /// ```
    /// use bevy_ecs::{component::Component, world::World};
    ///
    /// #[derive(Component)]
    /// struct Position {
    ///   x: f32,
    ///   y: f32,
    /// }
    ///
    /// let mut world = World::new();
    /// let entity = world.spawn(Position { x: 0.0, y: 0.0 }).id();
    /// let mut position = world.get_mut::<Position>(entity).unwrap();
    /// position.x = 1.0;
    /// ```
    #[inline]
    pub fn get_mut<T: Component<Mutability = Mutable>>(
        &mut self,
        entity: Entity,
    ) -> Option<Mut<'_, T>> {
        self.get_entity_mut(entity).ok()?.into_mut()
    }

    /// Temporarily removes a [`Component`] `T` from the provided [`Entity`] and
    /// runs the provided closure on it, returning the result if `T` was available.
    /// This will trigger the `Remove` and `Replace` component hooks without
    /// causing an archetype move.
    ///
    /// This is most useful with immutable components, where removal and reinsertion
    /// is the only way to modify a value.
    ///
    /// If you do not need to ensure the above hooks are triggered, and your component
    /// is mutable, prefer using [`get_mut`](World::get_mut).
    ///
    /// # Examples
    ///
    /// ```rust
    /// # use bevy_ecs::prelude::*;
    /// #
    /// #[derive(Component, PartialEq, Eq, Debug)]
    /// #[component(immutable)]
    /// struct Foo(bool);
    ///
    /// # let mut world = World::default();
    /// # world.register_component::<Foo>();
    /// #
    /// # let entity = world.spawn(Foo(false)).id();
    /// #
    /// world.modify_component(entity, |foo: &mut Foo| {
    ///     foo.0 = true;
    /// });
    /// #
    /// # assert_eq!(world.get::<Foo>(entity), Some(&Foo(true)));
    /// ```
    #[inline]
    #[track_caller]
    pub fn modify_component<T: Component, R>(
        &mut self,
        entity: Entity,
        f: impl FnOnce(&mut T) -> R,
    ) -> Result<Option<R>, EntityMutableFetchError> {
        let mut world = DeferredWorld::from(&mut *self);

        let result = world.modify_component_with_relationship_hook_mode(
            entity,
            RelationshipHookMode::Run,
            f,
        )?;

        self.flush();
        Ok(result)
    }

    /// Temporarily removes a [`Component`] identified by the provided
    /// [`ComponentId`] from the provided [`Entity`] and runs the provided
    /// closure on it, returning the result if the component was available.
    /// This will trigger the `Remove` and `Replace` component hooks without
    /// causing an archetype move.
    ///
    /// This is most useful with immutable components, where removal and reinsertion
    /// is the only way to modify a value.
    ///
    /// If you do not need to ensure the above hooks are triggered, and your component
    /// is mutable, prefer using [`get_mut_by_id`](World::get_mut_by_id).
    ///
    /// You should prefer the typed [`modify_component`](World::modify_component)
    /// whenever possible.
    #[inline]
    #[track_caller]
    pub fn modify_component_by_id<R>(
        &mut self,
        entity: Entity,
        component_id: ComponentId,
        f: impl for<'a> FnOnce(MutUntyped<'a>) -> R,
    ) -> Result<Option<R>, EntityMutableFetchError> {
        let mut world = DeferredWorld::from(&mut *self);

        let result = world.modify_component_by_id_with_relationship_hook_mode(
            entity,
            component_id,
            RelationshipHookMode::Run,
            f,
        )?;

        self.flush();
        Ok(result)
    }

    /// Despawns the given [`Entity`], if it exists. This will also remove all of the entity's
    /// [`Components`](Component).
    ///
    /// Returns `true` if the entity is successfully despawned and `false` if
    /// the entity does not exist.
    ///
    /// # Note
    ///
    /// This will also despawn the entities in any [`RelationshipTarget`](crate::relationship::RelationshipTarget) that is configured
    /// to despawn descendants. For example, this will recursively despawn [`Children`](crate::hierarchy::Children).
    ///
    /// ```
    /// use bevy_ecs::{component::Component, world::World};
    ///
    /// #[derive(Component)]
    /// struct Position {
    ///   x: f32,
    ///   y: f32,
    /// }
    ///
    /// let mut world = World::new();
    /// let entity = world.spawn(Position { x: 0.0, y: 0.0 }).id();
    /// assert!(world.despawn(entity));
    /// assert!(world.get_entity(entity).is_err());
    /// assert!(world.get::<Position>(entity).is_none());
    /// ```
    #[track_caller]
    #[inline]
    pub fn despawn(&mut self, entity: Entity) -> bool {
        if let Err(error) = self.despawn_with_caller(entity, MaybeLocation::caller()) {
            warn!("{error}");
            false
        } else {
            true
        }
    }

    /// Despawns the given `entity`, if it exists. This will also remove all of the entity's
    /// [`Components`](Component).
    ///
    /// Returns an [`EntityDespawnError`] if the entity does not exist.
    ///
    /// # Note
    ///
    /// This will also despawn the entities in any [`RelationshipTarget`](crate::relationship::RelationshipTarget) that is configured
    /// to despawn descendants. For example, this will recursively despawn [`Children`](crate::hierarchy::Children).
    #[track_caller]
    #[inline]
    pub fn try_despawn(&mut self, entity: Entity) -> Result<(), EntityDespawnError> {
        self.despawn_with_caller(entity, MaybeLocation::caller())
    }

    #[inline]
    pub(crate) fn despawn_with_caller(
        &mut self,
        entity: Entity,
        caller: MaybeLocation,
    ) -> Result<(), EntityDespawnError> {
        self.flush();
        let entity = self.get_entity_mut(entity)?;
        entity.despawn_with_caller(caller);
        Ok(())
    }

    /// Clears the internal component tracker state.
    ///
    /// The world maintains some internal state about changed and removed components. This state
    /// is used by [`RemovedComponents`] to provide access to the entities that had a specific type
    /// of component removed since last tick.
    ///
    /// The state is also used for change detection when accessing components and resources outside
    /// of a system, for example via [`World::get_mut()`] or [`World::get_resource_mut()`].
    ///
    /// By clearing this internal state, the world "forgets" about those changes, allowing a new round
    /// of detection to be recorded.
    ///
    /// When using `bevy_ecs` as part of the full Bevy engine, this method is called automatically
    /// by `bevy_app::App::update` and `bevy_app::SubApp::update`, so you don't need to call it manually.
    /// When using `bevy_ecs` as a separate standalone crate however, you do need to call this manually.
    ///
    /// ```
    /// # use bevy_ecs::prelude::*;
    /// # #[derive(Component, Default)]
    /// # struct Transform;
    /// // a whole new world
    /// let mut world = World::new();
    ///
    /// // you changed it
    /// let entity = world.spawn(Transform::default()).id();
    ///
    /// // change is detected
    /// let transform = world.get_mut::<Transform>(entity).unwrap();
    /// assert!(transform.is_changed());
    ///
    /// // update the last change tick
    /// world.clear_trackers();
    ///
    /// // change is no longer detected
    /// let transform = world.get_mut::<Transform>(entity).unwrap();
    /// assert!(!transform.is_changed());
    /// ```
    ///
    /// [`RemovedComponents`]: crate::lifecycle::RemovedComponents
    pub fn clear_trackers(&mut self) {
        self.removed_components.update();
        self.last_change_tick = self.increment_change_tick();
    }

    /// Returns [`QueryState`] for the given [`QueryData`], which is used to efficiently
    /// run queries on the [`World`] by storing and reusing the [`QueryState`].
    /// ```
    /// use bevy_ecs::{component::Component, entity::Entity, world::World};
    ///
    /// #[derive(Component, Debug, PartialEq)]
    /// struct Position {
    ///   x: f32,
    ///   y: f32,
    /// }
    ///
    /// #[derive(Component)]
    /// struct Velocity {
    ///   x: f32,
    ///   y: f32,
    /// }
    ///
    /// let mut world = World::new();
    /// let entities = world.spawn_batch(vec![
    ///     (Position { x: 0.0, y: 0.0}, Velocity { x: 1.0, y: 0.0 }),
    ///     (Position { x: 0.0, y: 0.0}, Velocity { x: 0.0, y: 1.0 }),
    /// ]).collect::<Vec<Entity>>();
    ///
    /// let mut query = world.query::<(&mut Position, &Velocity)>();
    /// for (mut position, velocity) in query.iter_mut(&mut world) {
    ///    position.x += velocity.x;
    ///    position.y += velocity.y;
    /// }
    ///
    /// assert_eq!(world.get::<Position>(entities[0]).unwrap(), &Position { x: 1.0, y: 0.0 });
    /// assert_eq!(world.get::<Position>(entities[1]).unwrap(), &Position { x: 0.0, y: 1.0 });
    /// ```
    ///
    /// To iterate over entities in a deterministic order,
    /// sort the results of the query using the desired component as a key.
    /// Note that this requires fetching the whole result set from the query
    /// and allocation of a [`Vec`] to store it.
    ///
    /// ```
    /// use bevy_ecs::{component::Component, entity::Entity, world::World};
    ///
    /// #[derive(Component, PartialEq, Eq, PartialOrd, Ord, Debug)]
    /// struct Order(i32);
    /// #[derive(Component, PartialEq, Debug)]
    /// struct Label(&'static str);
    ///
    /// let mut world = World::new();
    /// let a = world.spawn((Order(2), Label("second"))).id();
    /// let b = world.spawn((Order(3), Label("third"))).id();
    /// let c = world.spawn((Order(1), Label("first"))).id();
    /// let mut entities = world.query::<(Entity, &Order, &Label)>()
    ///     .iter(&world)
    ///     .collect::<Vec<_>>();
    /// // Sort the query results by their `Order` component before comparing
    /// // to expected results. Query iteration order should not be relied on.
    /// entities.sort_by_key(|e| e.1);
    /// assert_eq!(entities, vec![
    ///     (c, &Order(1), &Label("first")),
    ///     (a, &Order(2), &Label("second")),
    ///     (b, &Order(3), &Label("third")),
    /// ]);
    /// ```
    #[inline]
    pub fn query<D: QueryData>(&mut self) -> QueryState<D, ()> {
        self.query_filtered::<D, ()>()
    }

    /// Returns [`QueryState`] for the given filtered [`QueryData`], which is used to efficiently
    /// run queries on the [`World`] by storing and reusing the [`QueryState`].
    /// ```
    /// use bevy_ecs::{component::Component, entity::Entity, world::World, query::With};
    ///
    /// #[derive(Component)]
    /// struct A;
    /// #[derive(Component)]
    /// struct B;
    ///
    /// let mut world = World::new();
    /// let e1 = world.spawn(A).id();
    /// let e2 = world.spawn((A, B)).id();
    ///
    /// let mut query = world.query_filtered::<Entity, With<B>>();
    /// let matching_entities = query.iter(&world).collect::<Vec<Entity>>();
    ///
    /// assert_eq!(matching_entities, vec![e2]);
    /// ```
    #[inline]
    pub fn query_filtered<D: QueryData, F: QueryFilter>(&mut self) -> QueryState<D, F> {
        QueryState::new(self)
    }

    /// Returns [`QueryState`] for the given [`QueryData`], which is used to efficiently
    /// run queries on the [`World`] by storing and reusing the [`QueryState`].
    /// ```
    /// use bevy_ecs::{component::Component, entity::Entity, world::World};
    ///
    /// #[derive(Component, Debug, PartialEq)]
    /// struct Position {
    ///   x: f32,
    ///   y: f32,
    /// }
    ///
    /// let mut world = World::new();
    /// world.spawn_batch(vec![
    ///     Position { x: 0.0, y: 0.0 },
    ///     Position { x: 1.0, y: 1.0 },
    /// ]);
    ///
    /// fn get_positions(world: &World) -> Vec<(Entity, &Position)> {
    ///     let mut query = world.try_query::<(Entity, &Position)>().unwrap();
    ///     query.iter(world).collect()
    /// }
    ///
    /// let positions = get_positions(&world);
    ///
    /// assert_eq!(world.get::<Position>(positions[0].0).unwrap(), positions[0].1);
    /// assert_eq!(world.get::<Position>(positions[1].0).unwrap(), positions[1].1);
    /// ```
    ///
    /// Requires only an immutable world reference, but may fail if, for example,
    /// the components that make up this query have not been registered into the world.
    /// ```
    /// use bevy_ecs::{component::Component, entity::Entity, world::World};
    ///
    /// #[derive(Component)]
    /// struct A;
    ///
    /// let mut world = World::new();
    ///
    /// let none_query = world.try_query::<&A>();
    /// assert!(none_query.is_none());
    ///
    /// world.register_component::<A>();
    ///
    /// let some_query = world.try_query::<&A>();
    /// assert!(some_query.is_some());
    /// ```
    #[inline]
    pub fn try_query<D: QueryData>(&self) -> Option<QueryState<D, ()>> {
        self.try_query_filtered::<D, ()>()
    }

    /// Returns [`QueryState`] for the given filtered [`QueryData`], which is used to efficiently
    /// run queries on the [`World`] by storing and reusing the [`QueryState`].
    /// ```
    /// use bevy_ecs::{component::Component, entity::Entity, world::World, query::With};
    ///
    /// #[derive(Component)]
    /// struct A;
    /// #[derive(Component)]
    /// struct B;
    ///
    /// let mut world = World::new();
    /// let e1 = world.spawn(A).id();
    /// let e2 = world.spawn((A, B)).id();
    ///
    /// let mut query = world.try_query_filtered::<Entity, With<B>>().unwrap();
    /// let matching_entities = query.iter(&world).collect::<Vec<Entity>>();
    ///
    /// assert_eq!(matching_entities, vec![e2]);
    /// ```
    ///
    /// Requires only an immutable world reference, but may fail if, for example,
    /// the components that make up this query have not been registered into the world.
    #[inline]
    pub fn try_query_filtered<D: QueryData, F: QueryFilter>(&self) -> Option<QueryState<D, F>> {
        QueryState::try_new(self)
    }

    /// Returns an iterator of entities that had components of type `T` removed
    /// since the last call to [`World::clear_trackers`].
    pub fn removed<T: Component>(&self) -> impl Iterator<Item = Entity> + '_ {
        self.components
            .get_valid_id(TypeId::of::<T>())
            .map(|component_id| self.removed_with_id(component_id))
            .into_iter()
            .flatten()
    }

    /// Returns an iterator of entities that had components with the given `component_id` removed
    /// since the last call to [`World::clear_trackers`].
    pub fn removed_with_id(&self, component_id: ComponentId) -> impl Iterator<Item = Entity> + '_ {
        self.removed_components
            .get(component_id)
            .map(|removed| removed.iter_current_update_messages().cloned())
            .into_iter()
            .flatten()
            .map(Into::into)
    }

    /// Registers a new [`Resource`] type and returns the [`ComponentId`] created for it.
    ///
    /// This enables the dynamic registration of new [`Resource`] definitions at runtime for
    /// advanced use cases.
    ///
    /// # Note
    ///
    /// Registering a [`Resource`] does not insert it into [`World`]. For insertion, you could use
    /// [`World::insert_resource_by_id`].
    pub fn register_resource_with_descriptor(
        &mut self,
        descriptor: ComponentDescriptor,
    ) -> ComponentId {
        self.components_registrator()
            .register_resource_with_descriptor(descriptor)
    }

    /// Initializes a new resource and returns the [`ComponentId`] created for it.
    ///
    /// If the resource already exists, nothing happens.
    ///
    /// The value given by the [`FromWorld::from_world`] method will be used.
    /// Note that any resource with the [`Default`] trait automatically implements [`FromWorld`],
    /// and those default values will be here instead.
    #[inline]
    #[track_caller]
    pub fn init_resource<R: Resource + FromWorld>(&mut self) -> ComponentId {
        let caller = MaybeLocation::caller();
        let component_id = self.components_registrator().register_resource::<R>();
        if self
            .storages
            .resources
            .get(component_id)
            .is_none_or(|data| !data.is_present())
        {
            let value = R::from_world(self);
            OwningPtr::make(value, |ptr| {
                // SAFETY: component_id was just initialized and corresponds to resource of type R.
                unsafe {
                    self.insert_resource_by_id(component_id, ptr, caller);
                }
            });
        }
        component_id
    }

    /// Inserts a new resource with the given `value`.
    ///
    /// Resources are "unique" data of a given type.
    /// If you insert a resource of a type that already exists,
    /// you will overwrite any existing data.
    #[inline]
    #[track_caller]
    pub fn insert_resource<R: Resource>(&mut self, value: R) {
        self.insert_resource_with_caller(value, MaybeLocation::caller());
    }

    /// Split into a new function so we can pass the calling location into the function when using
    /// as a command.
    #[inline]
    pub(crate) fn insert_resource_with_caller<R: Resource>(
        &mut self,
        value: R,
        caller: MaybeLocation,
    ) {
        let component_id = self.components_registrator().register_resource::<R>();
        OwningPtr::make(value, |ptr| {
            // SAFETY: component_id was just initialized and corresponds to resource of type R.
            unsafe {
                self.insert_resource_by_id(component_id, ptr, caller);
            }
        });
    }

    /// Initializes a new non-send resource and returns the [`ComponentId`] created for it.
    ///
    /// If the resource already exists, nothing happens.
    ///
    /// The value given by the [`FromWorld::from_world`] method will be used.
    /// Note that any resource with the `Default` trait automatically implements `FromWorld`,
    /// and those default values will be here instead.
    ///
    /// # Panics
    ///
    /// Panics if called from a thread other than the main thread.
    #[inline]
    #[track_caller]
    pub fn init_non_send_resource<R: 'static + FromWorld>(&mut self) -> ComponentId {
        let caller = MaybeLocation::caller();
        let component_id = self.components_registrator().register_non_send::<R>();
        if self
            .storages
            .non_send_resources
            .get(component_id)
            .is_none_or(|data| !data.is_present())
        {
            let value = R::from_world(self);
            OwningPtr::make(value, |ptr| {
                // SAFETY: component_id was just initialized and corresponds to resource of type R.
                unsafe {
                    self.insert_non_send_by_id(component_id, ptr, caller);
                }
            });
        }
        component_id
    }

    /// Inserts a new non-send resource with the given `value`.
    ///
    /// `NonSend` resources cannot be sent across threads,
    /// and do not need the `Send + Sync` bounds.
    /// Systems with `NonSend` resources are always scheduled on the main thread.
    ///
    /// # Panics
    /// If a value is already present, this function will panic if called
    /// from a different thread than where the original value was inserted from.
    #[inline]
    #[track_caller]
    pub fn insert_non_send_resource<R: 'static>(&mut self, value: R) {
        let caller = MaybeLocation::caller();
        let component_id = self.components_registrator().register_non_send::<R>();
        OwningPtr::make(value, |ptr| {
            // SAFETY: component_id was just initialized and corresponds to resource of type R.
            unsafe {
                self.insert_non_send_by_id(component_id, ptr, caller);
            }
        });
    }

    /// Removes the resource of a given type and returns it, if it exists. Otherwise returns `None`.
    #[inline]
    pub fn remove_resource<R: Resource>(&mut self) -> Option<R> {
        let component_id = self.components.get_valid_resource_id(TypeId::of::<R>())?;
        let (ptr, _, _) = self.storages.resources.get_mut(component_id)?.remove()?;
        // SAFETY: `component_id` was gotten via looking up the `R` type
        unsafe { Some(ptr.read::<R>()) }
    }

    /// Removes a `!Send` resource from the world and returns it, if present.
    ///
    /// `NonSend` resources cannot be sent across threads,
    /// and do not need the `Send + Sync` bounds.
    /// Systems with `NonSend` resources are always scheduled on the main thread.
    ///
    /// Returns `None` if a value was not previously present.
    ///
    /// # Panics
    /// If a value is present, this function will panic if called from a different
    /// thread than where the value was inserted from.
    #[inline]
    pub fn remove_non_send_resource<R: 'static>(&mut self) -> Option<R> {
        let component_id = self.components.get_valid_resource_id(TypeId::of::<R>())?;
        let (ptr, _, _) = self
            .storages
            .non_send_resources
            .get_mut(component_id)?
            .remove()?;
        // SAFETY: `component_id` was gotten via looking up the `R` type
        unsafe { Some(ptr.read::<R>()) }
    }

    /// Returns `true` if a resource of type `R` exists. Otherwise returns `false`.
    #[inline]
    pub fn contains_resource<R: Resource>(&self) -> bool {
        self.components
            .get_valid_resource_id(TypeId::of::<R>())
            .and_then(|component_id| self.storages.resources.get(component_id))
            .is_some_and(ResourceData::is_present)
    }

    /// Returns `true` if a resource with provided `component_id` exists. Otherwise returns `false`.
    #[inline]
    pub fn contains_resource_by_id(&self, component_id: ComponentId) -> bool {
        self.storages
            .resources
            .get(component_id)
            .is_some_and(ResourceData::is_present)
    }

    /// Returns `true` if a resource of type `R` exists. Otherwise returns `false`.
    #[inline]
    pub fn contains_non_send<R: 'static>(&self) -> bool {
        self.components
            .get_valid_resource_id(TypeId::of::<R>())
            .and_then(|component_id| self.storages.non_send_resources.get(component_id))
            .is_some_and(ResourceData::is_present)
    }

    /// Returns `true` if a resource with provided `component_id` exists. Otherwise returns `false`.
    #[inline]
    pub fn contains_non_send_by_id(&self, component_id: ComponentId) -> bool {
        self.storages
            .non_send_resources
            .get(component_id)
            .is_some_and(ResourceData::is_present)
    }

    /// Returns `true` if a resource of type `R` exists and was added since the world's
    /// [`last_change_tick`](World::last_change_tick()). Otherwise, this returns `false`.
    ///
    /// This means that:
    /// - When called from an exclusive system, this will check for additions since the system last ran.
    /// - When called elsewhere, this will check for additions since the last time that [`World::clear_trackers`]
    ///   was called.
    pub fn is_resource_added<R: Resource>(&self) -> bool {
        self.components
            .get_valid_resource_id(TypeId::of::<R>())
            .is_some_and(|component_id| self.is_resource_added_by_id(component_id))
    }

    /// Returns `true` if a resource with id `component_id` exists and was added since the world's
    /// [`last_change_tick`](World::last_change_tick()). Otherwise, this returns `false`.
    ///
    /// This means that:
    /// - When called from an exclusive system, this will check for additions since the system last ran.
    /// - When called elsewhere, this will check for additions since the last time that [`World::clear_trackers`]
    ///   was called.
    pub fn is_resource_added_by_id(&self, component_id: ComponentId) -> bool {
        self.storages
            .resources
            .get(component_id)
            .is_some_and(|resource| {
                resource.get_ticks().is_some_and(|ticks| {
                    ticks.is_added(self.last_change_tick(), self.read_change_tick())
                })
            })
    }

    /// Returns `true` if a resource of type `R` exists and was modified since the world's
    /// [`last_change_tick`](World::last_change_tick()). Otherwise, this returns `false`.
    ///
    /// This means that:
    /// - When called from an exclusive system, this will check for changes since the system last ran.
    /// - When called elsewhere, this will check for changes since the last time that [`World::clear_trackers`]
    ///   was called.
    pub fn is_resource_changed<R: Resource>(&self) -> bool {
        self.components
            .get_valid_resource_id(TypeId::of::<R>())
            .is_some_and(|component_id| self.is_resource_changed_by_id(component_id))
    }

    /// Returns `true` if a resource with id `component_id` exists and was modified since the world's
    /// [`last_change_tick`](World::last_change_tick()). Otherwise, this returns `false`.
    ///
    /// This means that:
    /// - When called from an exclusive system, this will check for changes since the system last ran.
    /// - When called elsewhere, this will check for changes since the last time that [`World::clear_trackers`]
    ///   was called.
    pub fn is_resource_changed_by_id(&self, component_id: ComponentId) -> bool {
        self.storages
            .resources
            .get(component_id)
            .is_some_and(|resource| {
                resource.get_ticks().is_some_and(|ticks| {
                    ticks.is_changed(self.last_change_tick(), self.read_change_tick())
                })
            })
    }

    /// Retrieves the change ticks for the given resource.
    pub fn get_resource_change_ticks<R: Resource>(&self) -> Option<ComponentTicks> {
        self.components
            .get_valid_resource_id(TypeId::of::<R>())
            .and_then(|component_id| self.get_resource_change_ticks_by_id(component_id))
    }

    /// Retrieves the change ticks for the given [`ComponentId`].
    ///
    /// **You should prefer to use the typed API [`World::get_resource_change_ticks`] where possible.**
    pub fn get_resource_change_ticks_by_id(
        &self,
        component_id: ComponentId,
    ) -> Option<ComponentTicks> {
        self.storages
            .resources
            .get(component_id)
            .and_then(ResourceData::get_ticks)
    }

    /// Gets a reference to the resource of the given type
    ///
    /// # Panics
    ///
    /// Panics if the resource does not exist.
    /// Use [`get_resource`](World::get_resource) instead if you want to handle this case.
    ///
    /// If you want to instead insert a value if the resource does not exist,
    /// use [`get_resource_or_insert_with`](World::get_resource_or_insert_with).
    #[inline]
    #[track_caller]
    pub fn resource<R: Resource>(&self) -> &R {
        match self.get_resource() {
            Some(x) => x,
            None => panic!(
                "Requested resource {} does not exist in the `World`.
                Did you forget to add it using `app.insert_resource` / `app.init_resource`?
                Resources are also implicitly added via `app.add_message`,
                and can be added by plugins.",
                DebugName::type_name::<R>()
            ),
        }
    }

    /// Gets a reference to the resource of the given type
    ///
    /// # Panics
    ///
    /// Panics if the resource does not exist.
    /// Use [`get_resource_ref`](World::get_resource_ref) instead if you want to handle this case.
    ///
    /// If you want to instead insert a value if the resource does not exist,
    /// use [`get_resource_or_insert_with`](World::get_resource_or_insert_with).
    #[inline]
    #[track_caller]
    pub fn resource_ref<R: Resource>(&self) -> Ref<'_, R> {
        match self.get_resource_ref() {
            Some(x) => x,
            None => panic!(
                "Requested resource {} does not exist in the `World`.
                Did you forget to add it using `app.insert_resource` / `app.init_resource`?
                Resources are also implicitly added via `app.add_message`,
                and can be added by plugins.",
                DebugName::type_name::<R>()
            ),
        }
    }

    /// Gets a mutable reference to the resource of the given type
    ///
    /// # Panics
    ///
    /// Panics if the resource does not exist.
    /// Use [`get_resource_mut`](World::get_resource_mut) instead if you want to handle this case.
    ///
    /// If you want to instead insert a value if the resource does not exist,
    /// use [`get_resource_or_insert_with`](World::get_resource_or_insert_with).
    #[inline]
    #[track_caller]
    pub fn resource_mut<R: Resource>(&mut self) -> Mut<'_, R> {
        match self.get_resource_mut() {
            Some(x) => x,
            None => panic!(
                "Requested resource {} does not exist in the `World`.
                Did you forget to add it using `app.insert_resource` / `app.init_resource`?
                Resources are also implicitly added via `app.add_message`,
                and can be added by plugins.",
                DebugName::type_name::<R>()
            ),
        }
    }

    /// Gets a reference to the resource of the given type if it exists
    #[inline]
    pub fn get_resource<R: Resource>(&self) -> Option<&R> {
        // SAFETY:
        // - `as_unsafe_world_cell_readonly` gives permission to access everything immutably
        // - `&self` ensures nothing in world is borrowed mutably
        unsafe { self.as_unsafe_world_cell_readonly().get_resource() }
    }

    /// Gets a reference including change detection to the resource of the given type if it exists.
    #[inline]
    pub fn get_resource_ref<R: Resource>(&self) -> Option<Ref<'_, R>> {
        // SAFETY:
        // - `as_unsafe_world_cell_readonly` gives permission to access everything immutably
        // - `&self` ensures nothing in world is borrowed mutably
        unsafe { self.as_unsafe_world_cell_readonly().get_resource_ref() }
    }

    /// Gets a mutable reference to the resource of the given type if it exists
    #[inline]
    pub fn get_resource_mut<R: Resource>(&mut self) -> Option<Mut<'_, R>> {
        // SAFETY:
        // - `as_unsafe_world_cell` gives permission to access everything mutably
        // - `&mut self` ensures nothing in world is borrowed
        unsafe { self.as_unsafe_world_cell().get_resource_mut() }
    }

    /// Gets a mutable reference to the resource of type `T` if it exists,
    /// otherwise inserts the resource using the result of calling `func`.
    ///
    /// # Example
    ///
    /// ```
    /// # use bevy_ecs::prelude::*;
    /// #
    /// #[derive(Resource)]
    /// struct MyResource(i32);
    ///
    /// # let mut world = World::new();
    /// let my_res = world.get_resource_or_insert_with(|| MyResource(10));
    /// assert_eq!(my_res.0, 10);
    /// ```
    #[inline]
    #[track_caller]
    pub fn get_resource_or_insert_with<R: Resource>(
        &mut self,
        func: impl FnOnce() -> R,
    ) -> Mut<'_, R> {
        let caller = MaybeLocation::caller();
        let change_tick = self.change_tick();
        let last_change_tick = self.last_change_tick();

        let component_id = self.components_registrator().register_resource::<R>();
        let data = self.initialize_resource_internal(component_id);
        if !data.is_present() {
            OwningPtr::make(func(), |ptr| {
                // SAFETY: component_id was just initialized and corresponds to resource of type R.
                unsafe {
                    data.insert(ptr, change_tick, caller);
                }
            });
        }

        // SAFETY: The resource must be present, as we would have inserted it if it was empty.
        let data = unsafe {
            data.get_mut(last_change_tick, change_tick)
                .debug_checked_unwrap()
        };
        // SAFETY: The underlying type of the resource is `R`.
        unsafe { data.with_type::<R>() }
    }

    /// Gets a mutable reference to the resource of type `T` if it exists,
    /// otherwise initializes the resource by calling its [`FromWorld`]
    /// implementation.
    ///
    /// # Example
    ///
    /// ```
    /// # use bevy_ecs::prelude::*;
    /// #
    /// #[derive(Resource)]
    /// struct Foo(i32);
    ///
    /// impl Default for Foo {
    ///     fn default() -> Self {
    ///         Self(15)
    ///     }
    /// }
    ///
    /// #[derive(Resource)]
    /// struct MyResource(i32);
    ///
    /// impl FromWorld for MyResource {
    ///     fn from_world(world: &mut World) -> Self {
    ///         let foo = world.get_resource_or_init::<Foo>();
    ///         Self(foo.0 * 2)
    ///     }
    /// }
    ///
    /// # let mut world = World::new();
    /// let my_res = world.get_resource_or_init::<MyResource>();
    /// assert_eq!(my_res.0, 30);
    /// ```
    #[track_caller]
    pub fn get_resource_or_init<R: Resource + FromWorld>(&mut self) -> Mut<'_, R> {
        let caller = MaybeLocation::caller();
        let change_tick = self.change_tick();
        let last_change_tick = self.last_change_tick();

        let component_id = self.components_registrator().register_resource::<R>();
        if self
            .storages
            .resources
            .get(component_id)
            .is_none_or(|data| !data.is_present())
        {
            let value = R::from_world(self);
            OwningPtr::make(value, |ptr| {
                // SAFETY: component_id was just initialized and corresponds to resource of type R.
                unsafe {
                    self.insert_resource_by_id(component_id, ptr, caller);
                }
            });
        }

        // SAFETY: The resource was just initialized if it was empty.
        let data = unsafe {
            self.storages
                .resources
                .get_mut(component_id)
                .debug_checked_unwrap()
        };
        // SAFETY: The resource must be present, as we would have inserted it if it was empty.
        let data = unsafe {
            data.get_mut(last_change_tick, change_tick)
                .debug_checked_unwrap()
        };
        // SAFETY: The underlying type of the resource is `R`.
        unsafe { data.with_type::<R>() }
    }

    /// Gets an immutable reference to the non-send resource of the given type, if it exists.
    ///
    /// # Panics
    ///
    /// Panics if the resource does not exist.
    /// Use [`get_non_send_resource`](World::get_non_send_resource) instead if you want to handle this case.
    ///
    /// This function will panic if it isn't called from the same thread that the resource was inserted from.
    #[inline]
    #[track_caller]
    pub fn non_send_resource<R: 'static>(&self) -> &R {
        match self.get_non_send_resource() {
            Some(x) => x,
            None => panic!(
                "Requested non-send resource {} does not exist in the `World`.
                Did you forget to add it using `app.insert_non_send_resource` / `app.init_non_send_resource`?
                Non-send resources can also be added by plugins.",
                DebugName::type_name::<R>()
            ),
        }
    }

    /// Gets a mutable reference to the non-send resource of the given type, if it exists.
    ///
    /// # Panics
    ///
    /// Panics if the resource does not exist.
    /// Use [`get_non_send_resource_mut`](World::get_non_send_resource_mut) instead if you want to handle this case.
    ///
    /// This function will panic if it isn't called from the same thread that the resource was inserted from.
    #[inline]
    #[track_caller]
    pub fn non_send_resource_mut<R: 'static>(&mut self) -> Mut<'_, R> {
        match self.get_non_send_resource_mut() {
            Some(x) => x,
            None => panic!(
                "Requested non-send resource {} does not exist in the `World`.
                Did you forget to add it using `app.insert_non_send_resource` / `app.init_non_send_resource`?
                Non-send resources can also be added by plugins.",
                DebugName::type_name::<R>()
            ),
        }
    }

    /// Gets a reference to the non-send resource of the given type, if it exists.
    /// Otherwise returns `None`.
    ///
    /// # Panics
    /// This function will panic if it isn't called from the same thread that the resource was inserted from.
    #[inline]
    pub fn get_non_send_resource<R: 'static>(&self) -> Option<&R> {
        // SAFETY:
        // - `as_unsafe_world_cell_readonly` gives permission to access the entire world immutably
        // - `&self` ensures that there are no mutable borrows of world data
        unsafe { self.as_unsafe_world_cell_readonly().get_non_send_resource() }
    }

    /// Gets a mutable reference to the non-send resource of the given type, if it exists.
    /// Otherwise returns `None`.
    ///
    /// # Panics
    /// This function will panic if it isn't called from the same thread that the resource was inserted from.
    #[inline]
    pub fn get_non_send_resource_mut<R: 'static>(&mut self) -> Option<Mut<'_, R>> {
        // SAFETY:
        // - `as_unsafe_world_cell` gives permission to access the entire world mutably
        // - `&mut self` ensures that there are no borrows of world data
        unsafe { self.as_unsafe_world_cell().get_non_send_resource_mut() }
    }

    /// For a given batch of ([`Entity`], [`Bundle`]) pairs,
    /// adds the `Bundle` of components to each `Entity`.
    /// This is faster than doing equivalent operations one-by-one.
    ///
    /// A batch can be any type that implements [`IntoIterator`] containing `(Entity, Bundle)` tuples,
    /// such as a [`Vec<(Entity, Bundle)>`] or an array `[(Entity, Bundle); N]`.
    ///
    /// This will overwrite any previous values of components shared by the `Bundle`.
    /// See [`World::insert_batch_if_new`] to keep the old values instead.
    ///
    /// # Panics
    ///
    /// This function will panic if any of the associated entities do not exist.
    ///
    /// For the fallible version, see [`World::try_insert_batch`].
    #[track_caller]
    pub fn insert_batch<I, B>(&mut self, batch: I)
    where
        I: IntoIterator,
        I::IntoIter: Iterator<Item = (Entity, B)>,
        B: Bundle<Effect: NoBundleEffect>,
    {
        self.insert_batch_with_caller(batch, InsertMode::Replace, MaybeLocation::caller());
    }

    /// For a given batch of ([`Entity`], [`Bundle`]) pairs,
    /// adds the `Bundle` of components to each `Entity` without overwriting.
    /// This is faster than doing equivalent operations one-by-one.
    ///
    /// A batch can be any type that implements [`IntoIterator`] containing `(Entity, Bundle)` tuples,
    /// such as a [`Vec<(Entity, Bundle)>`] or an array `[(Entity, Bundle); N]`.
    ///
    /// This is the same as [`World::insert_batch`], but in case of duplicate
    /// components it will leave the old values instead of replacing them with new ones.
    ///
    /// # Panics
    ///
    /// This function will panic if any of the associated entities do not exist.
    ///
    /// For the fallible version, see [`World::try_insert_batch_if_new`].
    #[track_caller]
    pub fn insert_batch_if_new<I, B>(&mut self, batch: I)
    where
        I: IntoIterator,
        I::IntoIter: Iterator<Item = (Entity, B)>,
        B: Bundle<Effect: NoBundleEffect>,
    {
        self.insert_batch_with_caller(batch, InsertMode::Keep, MaybeLocation::caller());
    }

    /// Split into a new function so we can differentiate the calling location.
    ///
    /// This can be called by:
    /// - [`World::insert_batch`]
    /// - [`World::insert_batch_if_new`]
    #[inline]
    pub(crate) fn insert_batch_with_caller<I, B>(
        &mut self,
        batch: I,
        insert_mode: InsertMode,
        caller: MaybeLocation,
    ) where
        I: IntoIterator,
        I::IntoIter: Iterator<Item = (Entity, B)>,
        B: Bundle<Effect: NoBundleEffect>,
    {
        struct InserterArchetypeCache<'w> {
            inserter: BundleInserter<'w>,
            archetype_id: ArchetypeId,
        }

        self.flush();
        let change_tick = self.change_tick();
        let bundle_id = self.register_bundle_info::<B>();

        let mut batch_iter = batch.into_iter();

        if let Some((first_entity, first_bundle)) = batch_iter.next() {
            if let Some(first_location) = self.entities().get(first_entity) {
                let value_components = FragmentingValuesBorrowed::from_bundle(
                    &mut self.components_registrator(),
                    &first_bundle,
                );
                let mut cache = InserterArchetypeCache {
                    // SAFETY: we initialized this bundle_id in `register_info`
                    inserter: unsafe {
                        BundleInserter::new_with_id(
                            self,
                            first_location.archetype_id,
                            bundle_id,
                            change_tick,
                            &value_components,
                        )
                    },
                    archetype_id: first_location.archetype_id,
                };

                move_as_ptr!(first_bundle);
                // SAFETY:
                // - `entity` is valid, `location` matches entity, bundle matches inserter
                // - `apply_effect` is never called on this bundle.
                // - `first_bundle` is not be accessed or dropped after this.
                unsafe {
                    cache.inserter.insert(
                        first_entity,
                        first_location,
                        first_bundle,
                        insert_mode,
                        caller,
                        RelationshipHookMode::Run,
                    )
                };

                for (entity, bundle) in batch_iter {
                    if let Some(location) = cache.inserter.entities().get(entity) {
                        if location.archetype_id != cache.archetype_id
                            || B::has_fragmenting_values()
                        {
                            let value_components = FragmentingValuesBorrowed::from_bundle(
                                &mut self.components_registrator(),
                                &bundle,
                            );
                            cache = InserterArchetypeCache {
                                // SAFETY: we initialized this bundle_id in `register_info`
                                inserter: unsafe {
                                    BundleInserter::new_with_id(
                                        self,
                                        location.archetype_id,
                                        bundle_id,
                                        change_tick,
                                        &value_components,
                                    )
                                },
                                archetype_id: location.archetype_id,
                            }
                        }

                        move_as_ptr!(bundle);
                        // SAFETY:
                        // - `entity` is valid, `location` matches entity, bundle matches inserter
                        // - `apply_effect` is never called on this bundle.
                        // - `bundle` is not be accessed or dropped after this.
                        unsafe {
                            cache.inserter.insert(
                                entity,
                                location,
                                bundle,
                                insert_mode,
                                caller,
                                RelationshipHookMode::Run,
                            )
                        };
                    } else {
                        panic!("error[B0003]: Could not insert a bundle (of type `{}`) for entity {entity}, which {}. See: https://bevy.org/learn/errors/b0003", DebugName::type_name::<B>(), self.entities.entity_does_not_exist_error_details(entity));
                    }
                }
            } else {
                panic!("error[B0003]: Could not insert a bundle (of type `{}`) for entity {first_entity}, which {}. See: https://bevy.org/learn/errors/b0003", DebugName::type_name::<B>(), self.entities.entity_does_not_exist_error_details(first_entity));
            }
        }
    }

    /// For a given batch of ([`Entity`], [`Bundle`]) pairs,
    /// adds the `Bundle` of components to each `Entity`.
    /// This is faster than doing equivalent operations one-by-one.
    ///
    /// A batch can be any type that implements [`IntoIterator`] containing `(Entity, Bundle)` tuples,
    /// such as a [`Vec<(Entity, Bundle)>`] or an array `[(Entity, Bundle); N]`.
    ///
    /// This will overwrite any previous values of components shared by the `Bundle`.
    /// See [`World::try_insert_batch_if_new`] to keep the old values instead.
    ///
    /// Returns a [`TryInsertBatchError`] if any of the provided entities do not exist.
    ///
    /// For the panicking version, see [`World::insert_batch`].
    #[track_caller]
    pub fn try_insert_batch<I, B>(&mut self, batch: I) -> Result<(), TryInsertBatchError>
    where
        I: IntoIterator,
        I::IntoIter: Iterator<Item = (Entity, B)>,
        B: Bundle<Effect: NoBundleEffect>,
    {
        self.try_insert_batch_with_caller(batch, InsertMode::Replace, MaybeLocation::caller())
    }
    /// For a given batch of ([`Entity`], [`Bundle`]) pairs,
    /// adds the `Bundle` of components to each `Entity` without overwriting.
    /// This is faster than doing equivalent operations one-by-one.
    ///
    /// A batch can be any type that implements [`IntoIterator`] containing `(Entity, Bundle)` tuples,
    /// such as a [`Vec<(Entity, Bundle)>`] or an array `[(Entity, Bundle); N]`.
    ///
    /// This is the same as [`World::try_insert_batch`], but in case of duplicate
    /// components it will leave the old values instead of replacing them with new ones.
    ///
    /// Returns a [`TryInsertBatchError`] if any of the provided entities do not exist.
    ///
    /// For the panicking version, see [`World::insert_batch_if_new`].
    #[track_caller]
    pub fn try_insert_batch_if_new<I, B>(&mut self, batch: I) -> Result<(), TryInsertBatchError>
    where
        I: IntoIterator,
        I::IntoIter: Iterator<Item = (Entity, B)>,
        B: Bundle<Effect: NoBundleEffect>,
    {
        self.try_insert_batch_with_caller(batch, InsertMode::Keep, MaybeLocation::caller())
    }

    /// Split into a new function so we can differentiate the calling location.
    ///
    /// This can be called by:
    /// - [`World::try_insert_batch`]
    /// - [`World::try_insert_batch_if_new`]
    /// - [`Commands::insert_batch`]
    /// - [`Commands::insert_batch_if_new`]
    /// - [`Commands::try_insert_batch`]
    /// - [`Commands::try_insert_batch_if_new`]
    #[inline]
    pub(crate) fn try_insert_batch_with_caller<I, B>(
        &mut self,
        batch: I,
        insert_mode: InsertMode,
        caller: MaybeLocation,
    ) -> Result<(), TryInsertBatchError>
    where
        I: IntoIterator,
        I::IntoIter: Iterator<Item = (Entity, B)>,
        B: Bundle<Effect: NoBundleEffect>,
    {
        struct InserterArchetypeCache<'w> {
            inserter: BundleInserter<'w>,
            archetype_id: ArchetypeId,
        }

        self.flush();
        let change_tick = self.change_tick();
        let bundle_id = self.register_bundle_info::<B>();

        let mut invalid_entities = Vec::<Entity>::new();
        let mut batch_iter = batch.into_iter();

        // We need to find the first valid entity so we can initialize the bundle inserter.
        // This differs from `insert_batch_with_caller` because that method can just panic
        // if the first entity is invalid, whereas this method needs to keep going.
        let cache = loop {
            if let Some((first_entity, first_bundle)) = batch_iter.next() {
                if let Some(first_location) = self.entities().get(first_entity) {
                    let value_components = FragmentingValuesBorrowed::from_bundle(
                        &mut self.components_registrator(),
                        &first_bundle,
                    );
                    let mut cache = InserterArchetypeCache {
                        // SAFETY: we initialized this bundle_id in `register_bundle_info`
                        inserter: unsafe {
                            BundleInserter::new_with_id(
                                self,
                                first_location.archetype_id,
                                bundle_id,
                                change_tick,
                                &value_components,
                            )
                        },
                        archetype_id: first_location.archetype_id,
                    };

                    move_as_ptr!(first_bundle);
                    // SAFETY:
                    // - `entity` is valid, `location` matches entity, bundle matches inserter
                    // - `apply_effect` is never called on this bundle.
                    // - `first_bundle` is not be accessed or dropped after this.
                    unsafe {
                        cache.inserter.insert(
                            first_entity,
                            first_location,
                            first_bundle,
                            insert_mode,
                            caller,
                            RelationshipHookMode::Run,
                        )
                    };
                    break Some(cache);
                }
                invalid_entities.push(first_entity);
            } else {
                // We reached the end of the entities the caller provided and none were valid.
                break None;
            }
        };

        if let Some(mut cache) = cache {
            for (entity, bundle) in batch_iter {
                if let Some(location) = cache.inserter.entities().get(entity) {
                    if location.archetype_id != cache.archetype_id || B::has_fragmenting_values() {
                        let value_components = FragmentingValuesBorrowed::from_bundle(
                            &mut self.components_registrator(),
                            &bundle,
                        );
                        cache = InserterArchetypeCache {
                            // SAFETY: we initialized this bundle_id in `register_info`
                            inserter: unsafe {
                                BundleInserter::new_with_id(
                                    self,
                                    location.archetype_id,
                                    bundle_id,
                                    change_tick,
                                    &value_components,
                                )
                            },
                            archetype_id: location.archetype_id,
                        }
                    }

                    move_as_ptr!(bundle);
                    // SAFETY:
                    // - `entity` is valid, `location` matches entity, bundle matches inserter
                    // - `apply_effect` is never called on this bundle.
                    // - `bundle` is not be accessed or dropped after this.
                    unsafe {
                        cache.inserter.insert(
                            entity,
                            location,
                            bundle,
                            insert_mode,
                            caller,
                            RelationshipHookMode::Run,
                        )
                    };
                } else {
                    invalid_entities.push(entity);
                }
            }
        }

        if invalid_entities.is_empty() {
            Ok(())
        } else {
            Err(TryInsertBatchError {
                bundle_type: DebugName::type_name::<B>(),
                entities: invalid_entities,
            })
        }
    }

    /// Temporarily removes the requested resource from this [`World`], runs custom user code,
    /// then re-adds the resource before returning.
    ///
    /// This enables safe simultaneous mutable access to both a resource and the rest of the [`World`].
    /// For more complex access patterns, consider using [`SystemState`](crate::system::SystemState).
    ///
    /// # Panics
    ///
    /// Panics if the resource does not exist.
    /// Use [`try_resource_scope`](Self::try_resource_scope) instead if you want to handle this case.
    ///
    /// # Example
    /// ```
    /// use bevy_ecs::prelude::*;
    /// #[derive(Resource)]
    /// struct A(u32);
    /// #[derive(Component)]
    /// struct B(u32);
    /// let mut world = World::new();
    /// world.insert_resource(A(1));
    /// let entity = world.spawn(B(1)).id();
    ///
    /// world.resource_scope(|world, mut a: Mut<A>| {
    ///     let b = world.get_mut::<B>(entity).unwrap();
    ///     a.0 += b.0;
    /// });
    /// assert_eq!(world.get_resource::<A>().unwrap().0, 2);
    /// ```
    #[track_caller]
    pub fn resource_scope<R: Resource, U>(&mut self, f: impl FnOnce(&mut World, Mut<R>) -> U) -> U {
        self.try_resource_scope(f)
            .unwrap_or_else(|| panic!("resource does not exist: {}", DebugName::type_name::<R>()))
    }

    /// Temporarily removes the requested resource from this [`World`] if it exists, runs custom user code,
    /// then re-adds the resource before returning. Returns `None` if the resource does not exist in this [`World`].
    ///
    /// This enables safe simultaneous mutable access to both a resource and the rest of the [`World`].
    /// For more complex access patterns, consider using [`SystemState`](crate::system::SystemState).
    ///
    /// See also [`resource_scope`](Self::resource_scope).
    pub fn try_resource_scope<R: Resource, U>(
        &mut self,
        f: impl FnOnce(&mut World, Mut<R>) -> U,
    ) -> Option<U> {
        let last_change_tick = self.last_change_tick();
        let change_tick = self.change_tick();

        let component_id = self.components.get_valid_resource_id(TypeId::of::<R>())?;
        let (ptr, mut ticks, mut caller) = self
            .storages
            .resources
            .get_mut(component_id)
            .and_then(ResourceData::remove)?;
        // Read the value onto the stack to avoid potential mut aliasing.
        // SAFETY: `ptr` was obtained from the TypeId of `R`.
        let mut value = unsafe { ptr.read::<R>() };
        let value_mut = Mut {
            value: &mut value,
            ticks: TicksMut {
                added: &mut ticks.added,
                changed: &mut ticks.changed,
                last_run: last_change_tick,
                this_run: change_tick,
            },
            changed_by: caller.as_mut(),
        };
        let result = f(self, value_mut);
        assert!(!self.contains_resource::<R>(),
            "Resource `{}` was inserted during a call to World::resource_scope.\n\
            This is not allowed as the original resource is reinserted to the world after the closure is invoked.",
            DebugName::type_name::<R>());

        OwningPtr::make(value, |ptr| {
            // SAFETY: pointer is of type R
            unsafe {
                self.storages.resources.get_mut(component_id).map(|info| {
                    info.insert_with_ticks(ptr, ticks, caller);
                })
            }
        })?;

        Some(result)
    }

    /// Writes a [`Message`].
    /// This method returns the [`MessageId`] of the written `message`,
    /// or [`None`] if the `message` could not be written.
    #[inline]
    pub fn write_message<M: Message>(&mut self, message: M) -> Option<MessageId<M>> {
        self.write_message_batch(core::iter::once(message))?.next()
    }

    /// Writes a [`Message`].
    /// This method returns the [`MessageId`] of the written `event`,
    /// or [`None`] if the `event` could not be written.
    #[inline]
    #[deprecated(since = "0.17.0", note = "Use `World::write_message` instead.")]
    pub fn send_event<E: Message>(&mut self, event: E) -> Option<MessageId<E>> {
        self.write_message(event)
    }

    /// Writes the default value of the [`Message`] of type `M`.
    /// This method returns the [`MessageId`] of the written message,
    /// or [`None`] if the `event` could not be written.
    #[inline]
    pub fn write_message_default<M: Message + Default>(&mut self) -> Option<MessageId<M>> {
        self.write_message(M::default())
    }

    /// Writes the default value of the [`Message`] of type `E`.
    /// This method returns the [`MessageId`] of the written `event`,
    /// or [`None`] if the `event` could not be written.
    #[inline]
    #[deprecated(since = "0.17.0", note = "Use `World::write_message_default` instead.")]
    pub fn send_event_default<E: Message + Default>(&mut self) -> Option<MessageId<E>> {
        self.write_message_default::<E>()
    }

    /// Writes a batch of [`Message`]s from an iterator.
    /// This method returns the [IDs](`MessageId`) of the written `messages`,
    /// or [`None`] if the `events` could not be written.
    #[inline]
    pub fn write_message_batch<M: Message>(
        &mut self,
        messages: impl IntoIterator<Item = M>,
    ) -> Option<WriteBatchIds<M>> {
        let Some(mut events_resource) = self.get_resource_mut::<Messages<M>>() else {
            log::error!(
                "Unable to send event `{}`\n\tEvent must be added to the app with `add_event()`\n\thttps://docs.rs/bevy/*/bevy/app/struct.App.html#method.add_message ",
                DebugName::type_name::<M>()
            );
            return None;
        };
        Some(events_resource.write_batch(messages))
    }

    /// Writes a batch of [`Message`]s from an iterator.
    /// This method returns the [IDs](`MessageId`) of the written `events`,
    /// or [`None`] if the `event` could not be written.
    #[inline]
    #[deprecated(since = "0.17.0", note = "Use `World::write_message_batch` instead.")]
    pub fn send_event_batch<E: Message>(
        &mut self,
        events: impl IntoIterator<Item = E>,
    ) -> Option<WriteBatchIds<E>> {
        self.write_message_batch(events)
    }

    /// Inserts a new resource with the given `value`. Will replace the value if it already existed.
    ///
    /// **You should prefer to use the typed API [`World::insert_resource`] where possible and only
    /// use this in cases where the actual types are not known at compile time.**
    ///
    /// # Safety
    /// The value referenced by `value` must be valid for the given [`ComponentId`] of this world.
    #[inline]
    #[track_caller]
    pub unsafe fn insert_resource_by_id(
        &mut self,
        component_id: ComponentId,
        value: OwningPtr<'_>,
        caller: MaybeLocation,
    ) {
        let change_tick = self.change_tick();

        let resource = self.initialize_resource_internal(component_id);
        // SAFETY: `value` is valid for `component_id`, ensured by caller
        unsafe {
            resource.insert(value, change_tick, caller);
        }
    }

    /// Inserts a new `!Send` resource with the given `value`. Will replace the value if it already
    /// existed.
    ///
    /// **You should prefer to use the typed API [`World::insert_non_send_resource`] where possible and only
    /// use this in cases where the actual types are not known at compile time.**
    ///
    /// # Panics
    /// If a value is already present, this function will panic if not called from the same
    /// thread that the original value was inserted from.
    ///
    /// # Safety
    /// The value referenced by `value` must be valid for the given [`ComponentId`] of this world.
    #[inline]
    #[track_caller]
    pub unsafe fn insert_non_send_by_id(
        &mut self,
        component_id: ComponentId,
        value: OwningPtr<'_>,
        caller: MaybeLocation,
    ) {
        let change_tick = self.change_tick();

        let resource = self.initialize_non_send_internal(component_id);
        // SAFETY: `value` is valid for `component_id`, ensured by caller
        unsafe {
            resource.insert(value, change_tick, caller);
        }
    }

    /// # Panics
    /// Panics if `component_id` is not registered as a `Send` component type in this `World`
    #[inline]
    pub(crate) fn initialize_resource_internal(
        &mut self,
        component_id: ComponentId,
    ) -> &mut ResourceData<true> {
        self.flush_components();
        self.storages
            .resources
            .initialize_with(component_id, &self.components)
    }

    /// # Panics
    /// Panics if `component_id` is not registered in this world
    #[inline]
    pub(crate) fn initialize_non_send_internal(
        &mut self,
        component_id: ComponentId,
    ) -> &mut ResourceData<false> {
        self.flush_components();
        self.storages
            .non_send_resources
            .initialize_with(component_id, &self.components)
    }

    /// Empties queued entities and adds them to the empty [`Archetype`](crate::archetype::Archetype).
    /// This should be called before doing operations that might operate on queued entities,
    /// such as inserting a [`Component`].
    #[track_caller]
    pub(crate) fn flush_entities(&mut self) {
        let by = MaybeLocation::caller();
        let at = self.change_tick();
        let empty_archetype = self.archetypes.empty_mut();
        let table = &mut self.storages.tables[empty_archetype.table_id()];
        // PERF: consider pre-allocating space for flushed entities
        // SAFETY: entity is set to a valid location
        unsafe {
            self.entities.flush(
                |entity, location| {
                    // SAFETY: no components are allocated by archetype.allocate() because the archetype
                    // is empty
                    *location = Some(empty_archetype.allocate(entity, table.allocate(entity)));
                },
                by,
                at,
            );
        }
    }

    /// Applies any commands in the world's internal [`CommandQueue`].
    /// This does not apply commands from any systems, only those stored in the world.
    ///
    /// # Panics
    /// This will panic if any of the queued commands are [`spawn`](Commands::spawn).
    /// If this is possible, you should instead use [`flush`](Self::flush).
    pub(crate) fn flush_commands(&mut self) {
        // SAFETY: `self.command_queue` is only de-allocated in `World`'s `Drop`
        if !unsafe { self.command_queue.is_empty() } {
            // SAFETY: `self.command_queue` is only de-allocated in `World`'s `Drop`
            unsafe {
                self.command_queue
                    .clone()
                    .apply_or_drop_queued(Some(self.into()));
            };
        }
    }

    /// Applies any queued component registration.
    /// For spawning vanilla rust component types and resources, this is not strictly necessary.
    /// However, flushing components can make information available more quickly, and can have performance benefits.
    /// Additionally, for components and resources registered dynamically through a raw descriptor or similar,
    /// this is the only way to complete their registration.
    pub(crate) fn flush_components(&mut self) {
        self.components_registrator().apply_queued_registrations();
    }

    /// Flushes queued entities and commands.
    ///
    /// Queued entities will be spawned, and then commands will be applied.
    #[inline]
    #[track_caller]
    pub fn flush(&mut self) {
        self.flush_entities();
        self.flush_components();
        self.flush_commands();
    }

    /// Increments the world's current change tick and returns the old value.
    ///
    /// If you need to call this method, but do not have `&mut` access to the world,
    /// consider using [`as_unsafe_world_cell_readonly`](Self::as_unsafe_world_cell_readonly)
    /// to obtain an [`UnsafeWorldCell`] and calling [`increment_change_tick`](UnsafeWorldCell::increment_change_tick) on that.
    /// Note that this *can* be done in safe code, despite the name of the type.
    #[inline]
    pub fn increment_change_tick(&mut self) -> Tick {
        let change_tick = self.change_tick.get_mut();
        let prev_tick = *change_tick;
        *change_tick = change_tick.wrapping_add(1);
        Tick::new(prev_tick)
    }

    /// Reads the current change tick of this world.
    ///
    /// If you have exclusive (`&mut`) access to the world, consider using [`change_tick()`](Self::change_tick),
    /// which is more efficient since it does not require atomic synchronization.
    #[inline]
    pub fn read_change_tick(&self) -> Tick {
        let tick = self.change_tick.load(Ordering::Acquire);
        Tick::new(tick)
    }

    /// Reads the current change tick of this world.
    ///
    /// This does the same thing as [`read_change_tick()`](Self::read_change_tick), only this method
    /// is more efficient since it does not require atomic synchronization.
    #[inline]
    pub fn change_tick(&mut self) -> Tick {
        let tick = *self.change_tick.get_mut();
        Tick::new(tick)
    }

    /// When called from within an exclusive system (a [`System`] that takes `&mut World` as its first
    /// parameter), this method returns the [`Tick`] indicating the last time the exclusive system was run.
    ///
    /// Otherwise, this returns the `Tick` indicating the last time that [`World::clear_trackers`] was called.
    ///
    /// [`System`]: crate::system::System
    #[inline]
    pub fn last_change_tick(&self) -> Tick {
        self.last_change_tick
    }

    /// Returns the id of the last ECS event that was fired.
    /// Used internally to ensure observers don't trigger multiple times for the same event.
    #[inline]
    pub(crate) fn last_trigger_id(&self) -> u32 {
        self.last_trigger_id
    }

    /// Sets [`World::last_change_tick()`] to the specified value during a scope.
    /// When the scope terminates, it will return to its old value.
    ///
    /// This is useful if you need a region of code to be able to react to earlier changes made in the same system.
    ///
    /// # Examples
    ///
    /// ```
    /// # use bevy_ecs::prelude::*;
    /// // This function runs an update loop repeatedly, allowing each iteration of the loop
    /// // to react to changes made in the previous loop iteration.
    /// fn update_loop(
    ///     world: &mut World,
    ///     mut update_fn: impl FnMut(&mut World) -> std::ops::ControlFlow<()>,
    /// ) {
    ///     let mut last_change_tick = world.last_change_tick();
    ///
    ///     // Repeatedly run the update function until it requests a break.
    ///     loop {
    ///         let control_flow = world.last_change_tick_scope(last_change_tick, |world| {
    ///             // Increment the change tick so we can detect changes from the previous update.
    ///             last_change_tick = world.change_tick();
    ///             world.increment_change_tick();
    ///
    ///             // Update once.
    ///             update_fn(world)
    ///         });
    ///
    ///         // End the loop when the closure returns `ControlFlow::Break`.
    ///         if control_flow.is_break() {
    ///             break;
    ///         }
    ///     }
    /// }
    /// #
    /// # #[derive(Resource)] struct Count(u32);
    /// # let mut world = World::new();
    /// # world.insert_resource(Count(0));
    /// # let saved_last_tick = world.last_change_tick();
    /// # let mut num_updates = 0;
    /// # update_loop(&mut world, |world| {
    /// #     let mut c = world.resource_mut::<Count>();
    /// #     match c.0 {
    /// #         0 => {
    /// #             assert_eq!(num_updates, 0);
    /// #             assert!(c.is_added());
    /// #             c.0 = 1;
    /// #         }
    /// #         1 => {
    /// #             assert_eq!(num_updates, 1);
    /// #             assert!(!c.is_added());
    /// #             assert!(c.is_changed());
    /// #             c.0 = 2;
    /// #         }
    /// #         2 if c.is_changed() => {
    /// #             assert_eq!(num_updates, 2);
    /// #             assert!(!c.is_added());
    /// #         }
    /// #         2 => {
    /// #             assert_eq!(num_updates, 3);
    /// #             assert!(!c.is_changed());
    /// #             world.remove_resource::<Count>();
    /// #             world.insert_resource(Count(3));
    /// #         }
    /// #         3 if c.is_changed() => {
    /// #             assert_eq!(num_updates, 4);
    /// #             assert!(c.is_added());
    /// #         }
    /// #         3 => {
    /// #             assert_eq!(num_updates, 5);
    /// #             assert!(!c.is_added());
    /// #             c.0 = 4;
    /// #             return std::ops::ControlFlow::Break(());
    /// #         }
    /// #         _ => unreachable!(),
    /// #     }
    /// #     num_updates += 1;
    /// #     std::ops::ControlFlow::Continue(())
    /// # });
    /// # assert_eq!(num_updates, 5);
    /// # assert_eq!(world.resource::<Count>().0, 4);
    /// # assert_eq!(world.last_change_tick(), saved_last_tick);
    /// ```
    pub fn last_change_tick_scope<T>(
        &mut self,
        last_change_tick: Tick,
        f: impl FnOnce(&mut World) -> T,
    ) -> T {
        struct LastTickGuard<'a> {
            world: &'a mut World,
            last_tick: Tick,
        }

        // By setting the change tick in the drop impl, we ensure that
        // the change tick gets reset even if a panic occurs during the scope.
        impl Drop for LastTickGuard<'_> {
            fn drop(&mut self) {
                self.world.last_change_tick = self.last_tick;
            }
        }

        let guard = LastTickGuard {
            last_tick: self.last_change_tick,
            world: self,
        };

        guard.world.last_change_tick = last_change_tick;

        f(guard.world)
    }

    /// Iterates all component change ticks and clamps any older than [`MAX_CHANGE_AGE`](crate::change_detection::MAX_CHANGE_AGE).
    /// This also triggers [`CheckChangeTicks`] observers and returns the same event here.
    ///
    /// Calling this method prevents [`Tick`]s overflowing and thus prevents false positives when comparing them.
    ///
    /// **Note:** Does nothing and returns `None` if the [`World`] counter has not been incremented at least [`CHECK_TICK_THRESHOLD`]
    /// times since the previous pass.
    // TODO: benchmark and optimize
    pub fn check_change_ticks(&mut self) -> Option<CheckChangeTicks> {
        let change_tick = self.change_tick();
        if change_tick.relative_to(self.last_check_tick).get() < CHECK_TICK_THRESHOLD {
            return None;
        }

        let check = CheckChangeTicks(change_tick);

        let Storages {
            ref mut tables,
            ref mut sparse_sets,
            ref mut resources,
            ref mut non_send_resources,
        } = self.storages;

        #[cfg(feature = "trace")]
        let _span = tracing::info_span!("check component ticks").entered();
        tables.check_change_ticks(check);
        sparse_sets.check_change_ticks(check);
        resources.check_change_ticks(check);
        non_send_resources.check_change_ticks(check);
        self.entities.check_change_ticks(check);

        if let Some(mut schedules) = self.get_resource_mut::<Schedules>() {
            schedules.check_change_ticks(check);
        }

        self.trigger(check);
        self.flush();

        self.last_check_tick = change_tick;

        Some(check)
    }

    /// Runs both [`clear_entities`](Self::clear_entities) and [`clear_resources`](Self::clear_resources),
    /// invalidating all [`Entity`] and resource fetches such as [`Res`](crate::system::Res), [`ResMut`](crate::system::ResMut)
    pub fn clear_all(&mut self) {
        self.clear_entities();
        self.clear_resources();
    }

    /// Despawns all entities in this [`World`].
    pub fn clear_entities(&mut self) {
        self.storages.tables.clear();
        self.storages.sparse_sets.clear_entities();
        self.archetypes.clear_entities();
        self.entities.clear();
    }

    /// Clears all resources in this [`World`].
    ///
    /// **Note:** Any resource fetch to this [`World`] will fail unless they are re-initialized,
    /// including engine-internal resources that are only initialized on app/world construction.
    ///
    /// This can easily cause systems expecting certain resources to immediately start panicking.
    /// Use with caution.
    pub fn clear_resources(&mut self) {
        self.storages.resources.clear();
        self.storages.non_send_resources.clear();
    }

    /// Registers all of the components in the given [`Bundle`] and returns both the component
    /// ids and the bundle id.
    ///
    /// This is largely equivalent to calling [`register_component`](Self::register_component) on each
    /// component in the bundle.
    #[inline]
    pub fn register_bundle<B: Bundle>(&mut self) -> &BundleInfo {
        let id = self.register_bundle_info::<B>();

        // SAFETY: We just initialized the bundle so its id should definitely be valid.
        unsafe { self.bundles.get(id).debug_checked_unwrap() }
    }

    pub(crate) fn register_bundle_info<B: Bundle>(&mut self) -> BundleId {
        // SAFETY: These come from the same world. `Self.components_registrator` can't be used since we borrow other fields too.
        let mut registrator =
            unsafe { ComponentsRegistrator::new(&mut self.components, &mut self.component_ids) };

        // SAFETY: `registrator`, `self.storages` and `self.bundles` all come from this world.
        unsafe {
            self.bundles
                .register_info::<B>(&mut registrator, &mut self.storages)
        }
    }

    pub(crate) fn register_contributed_bundle_info<B: Bundle>(&mut self) -> BundleId {
        // SAFETY: These come from the same world. `Self.components_registrator` can't be used since we borrow other fields too.
        let mut registrator =
            unsafe { ComponentsRegistrator::new(&mut self.components, &mut self.component_ids) };

        // SAFETY: `registrator`, `self.bundles` and `self.storages` are all from this world.
        unsafe {
            self.bundles
                .register_contributed_bundle_info::<B>(&mut registrator, &mut self.storages)
        }
    }

    /// Registers the given [`ComponentId`]s as a dynamic bundle and returns both the required component ids and the bundle id.
    ///
    /// Note that the components need to be registered first, this function only creates a bundle combining them. Components
    /// can be registered with [`World::register_component`]/[`_with_descriptor`](World::register_component_with_descriptor).
    ///
    /// **You should prefer to use the typed API [`World::register_bundle`] where possible and only use this in cases where
    /// not all of the actual types are known at compile time.**
    ///
    /// # Panics
    /// This function will panic if any of the provided component ids do not belong to a component known to this [`World`].
    #[inline]
    pub fn register_dynamic_bundle(&mut self, component_ids: &[ComponentId]) -> &BundleInfo {
        let id =
            self.bundles
                .init_dynamic_info(&mut self.storages, &self.components, component_ids);
        // SAFETY: We just initialized the bundle so its id should definitely be valid.
        unsafe { self.bundles.get(id).debug_checked_unwrap() }
    }

    /// Convenience method for accessing the world's default error handler,
    /// which can be overwritten with [`DefaultErrorHandler`].
    #[inline]
    pub fn default_error_handler(&self) -> ErrorHandler {
        self.get_resource::<DefaultErrorHandler>()
            .copied()
            .unwrap_or_default()
            .0
    }
}

impl World {
    /// Gets a pointer to the resource with the id [`ComponentId`] if it exists.
    /// The returned pointer must not be used to modify the resource, and must not be
    /// dereferenced after the immutable borrow of the [`World`] ends.
    ///
    /// **You should prefer to use the typed API [`World::get_resource`] where possible and only
    /// use this in cases where the actual types are not known at compile time.**
    #[inline]
    pub fn get_resource_by_id(&self, component_id: ComponentId) -> Option<Ptr<'_>> {
        // SAFETY:
        // - `as_unsafe_world_cell_readonly` gives permission to access the whole world immutably
        // - `&self` ensures there are no mutable borrows on world data
        unsafe {
            self.as_unsafe_world_cell_readonly()
                .get_resource_by_id(component_id)
        }
    }

    /// Gets a pointer to the resource with the id [`ComponentId`] if it exists.
    /// The returned pointer may be used to modify the resource, as long as the mutable borrow
    /// of the [`World`] is still valid.
    ///
    /// **You should prefer to use the typed API [`World::get_resource_mut`] where possible and only
    /// use this in cases where the actual types are not known at compile time.**
    #[inline]
    pub fn get_resource_mut_by_id(&mut self, component_id: ComponentId) -> Option<MutUntyped<'_>> {
        // SAFETY:
        // - `&mut self` ensures that all accessed data is unaliased
        // - `as_unsafe_world_cell` provides mutable permission to the whole world
        unsafe {
            self.as_unsafe_world_cell()
                .get_resource_mut_by_id(component_id)
        }
    }

    /// Iterates over all resources in the world.
    ///
    /// The returned iterator provides lifetimed, but type-unsafe pointers. Actually reading the contents
    /// of each resource will require the use of unsafe code.
    ///
    /// # Examples
    ///
    /// ## Printing the size of all resources
    ///
    /// ```
    /// # use bevy_ecs::prelude::*;
    /// # #[derive(Resource)]
    /// # struct A(u32);
    /// # #[derive(Resource)]
    /// # struct B(u32);
    /// #
    /// # let mut world = World::new();
    /// # world.remove_resource::<bevy_ecs::entity_disabling::DefaultQueryFilters>();
    /// # world.insert_resource(A(1));
    /// # world.insert_resource(B(2));
    /// let mut total = 0;
    /// for (info, _) in world.iter_resources() {
    ///    println!("Resource: {}", info.name());
    ///    println!("Size: {} bytes", info.layout().size());
    ///    total += info.layout().size();
    /// }
    /// println!("Total size: {} bytes", total);
    /// # assert_eq!(total, size_of::<A>() + size_of::<B>());
    /// ```
    ///
    /// ## Dynamically running closures for resources matching specific `TypeId`s
    ///
    /// ```
    /// # use bevy_ecs::prelude::*;
    /// # use std::collections::HashMap;
    /// # use std::any::TypeId;
    /// # use bevy_ptr::Ptr;
    /// # #[derive(Resource)]
    /// # struct A(u32);
    /// # #[derive(Resource)]
    /// # struct B(u32);
    /// #
    /// # let mut world = World::new();
    /// # world.insert_resource(A(1));
    /// # world.insert_resource(B(2));
    /// #
    /// // In this example, `A` and `B` are resources. We deliberately do not use the
    /// // `bevy_reflect` crate here to showcase the low-level [`Ptr`] usage. You should
    /// // probably use something like `ReflectFromPtr` in a real-world scenario.
    ///
    /// // Create the hash map that will store the closures for each resource type
    /// let mut closures: HashMap<TypeId, Box<dyn Fn(&Ptr<'_>)>> = HashMap::default();
    ///
    /// // Add closure for `A`
    /// closures.insert(TypeId::of::<A>(), Box::new(|ptr| {
    ///     // SAFETY: We assert ptr is the same type of A with TypeId of A
    ///     let a = unsafe { &ptr.deref::<A>() };
    /// #   assert_eq!(a.0, 1);
    ///     // ... do something with `a` here
    /// }));
    ///
    /// // Add closure for `B`
    /// closures.insert(TypeId::of::<B>(), Box::new(|ptr| {
    ///     // SAFETY: We assert ptr is the same type of B with TypeId of B
    ///     let b = unsafe { &ptr.deref::<B>() };
    /// #   assert_eq!(b.0, 2);
    ///     // ... do something with `b` here
    /// }));
    ///
    /// // Iterate all resources, in order to run the closures for each matching resource type
    /// for (info, ptr) in world.iter_resources() {
    ///     let Some(type_id) = info.type_id() else {
    ///        // It's possible for resources to not have a `TypeId` (e.g. non-Rust resources
    ///        // dynamically inserted via a scripting language) in which case we can't match them.
    ///        continue;
    ///     };
    ///
    ///     let Some(closure) = closures.get(&type_id) else {
    ///        // No closure for this resource type, skip it.
    ///        continue;
    ///     };
    ///
    ///     // Run the closure for the resource
    ///     closure(&ptr);
    /// }
    /// ```
    #[inline]
    pub fn iter_resources(&self) -> impl Iterator<Item = (&ComponentInfo, Ptr<'_>)> {
        self.storages
            .resources
            .iter()
            .filter_map(|(component_id, data)| {
                // SAFETY: If a resource has been initialized, a corresponding ComponentInfo must exist with its ID.
                let component_info = unsafe {
                    self.components
                        .get_info(component_id)
                        .debug_checked_unwrap()
                };
                Some((component_info, data.get_data()?))
            })
    }

    /// Mutably iterates over all resources in the world.
    ///
    /// The returned iterator provides lifetimed, but type-unsafe pointers. Actually reading from or writing
    /// to the contents of each resource will require the use of unsafe code.
    ///
    /// # Example
    ///
    /// ```
    /// # use bevy_ecs::prelude::*;
    /// # use bevy_ecs::change_detection::MutUntyped;
    /// # use std::collections::HashMap;
    /// # use std::any::TypeId;
    /// # #[derive(Resource)]
    /// # struct A(u32);
    /// # #[derive(Resource)]
    /// # struct B(u32);
    /// #
    /// # let mut world = World::new();
    /// # world.insert_resource(A(1));
    /// # world.insert_resource(B(2));
    /// #
    /// // In this example, `A` and `B` are resources. We deliberately do not use the
    /// // `bevy_reflect` crate here to showcase the low-level `MutUntyped` usage. You should
    /// // probably use something like `ReflectFromPtr` in a real-world scenario.
    ///
    /// // Create the hash map that will store the mutator closures for each resource type
    /// let mut mutators: HashMap<TypeId, Box<dyn Fn(&mut MutUntyped<'_>)>> = HashMap::default();
    ///
    /// // Add mutator closure for `A`
    /// mutators.insert(TypeId::of::<A>(), Box::new(|mut_untyped| {
    ///     // Note: `MutUntyped::as_mut()` automatically marks the resource as changed
    ///     // for ECS change detection, and gives us a `PtrMut` we can use to mutate the resource.
    ///     // SAFETY: We assert ptr is the same type of A with TypeId of A
    ///     let a = unsafe { &mut mut_untyped.as_mut().deref_mut::<A>() };
    /// #   a.0 += 1;
    ///     // ... mutate `a` here
    /// }));
    ///
    /// // Add mutator closure for `B`
    /// mutators.insert(TypeId::of::<B>(), Box::new(|mut_untyped| {
    ///     // SAFETY: We assert ptr is the same type of B with TypeId of B
    ///     let b = unsafe { &mut mut_untyped.as_mut().deref_mut::<B>() };
    /// #   b.0 += 1;
    ///     // ... mutate `b` here
    /// }));
    ///
    /// // Iterate all resources, in order to run the mutator closures for each matching resource type
    /// for (info, mut mut_untyped) in world.iter_resources_mut() {
    ///     let Some(type_id) = info.type_id() else {
    ///        // It's possible for resources to not have a `TypeId` (e.g. non-Rust resources
    ///        // dynamically inserted via a scripting language) in which case we can't match them.
    ///        continue;
    ///     };
    ///
    ///     let Some(mutator) = mutators.get(&type_id) else {
    ///        // No mutator closure for this resource type, skip it.
    ///        continue;
    ///     };
    ///
    ///     // Run the mutator closure for the resource
    ///     mutator(&mut mut_untyped);
    /// }
    /// # assert_eq!(world.resource::<A>().0, 2);
    /// # assert_eq!(world.resource::<B>().0, 3);
    /// ```
    #[inline]
    pub fn iter_resources_mut(&mut self) -> impl Iterator<Item = (&ComponentInfo, MutUntyped<'_>)> {
        self.storages
            .resources
            .iter()
            .filter_map(|(component_id, data)| {
                // SAFETY: If a resource has been initialized, a corresponding ComponentInfo must exist with its ID.
                let component_info = unsafe {
                    self.components
                        .get_info(component_id)
                        .debug_checked_unwrap()
                };
                let (ptr, ticks, caller) = data.get_with_ticks()?;

                // SAFETY:
                // - We have exclusive access to the world, so no other code can be aliasing the `TickCells`
                // - We only hold one `TicksMut` at a time, and we let go of it before getting the next one
                let ticks = unsafe {
                    TicksMut::from_tick_cells(
                        ticks,
                        self.last_change_tick(),
                        self.read_change_tick(),
                    )
                };

                let mut_untyped = MutUntyped {
                    // SAFETY:
                    // - We have exclusive access to the world, so no other code can be aliasing the `Ptr`
                    // - We iterate one resource at a time, and we let go of each `PtrMut` before getting the next one
                    value: unsafe { ptr.assert_unique() },
                    ticks,
                    // SAFETY:
                    // - We have exclusive access to the world, so no other code can be aliasing the `Ptr`
                    // - We iterate one resource at a time, and we let go of each `PtrMut` before getting the next one
                    changed_by: unsafe { caller.map(|caller| caller.deref_mut()) },
                };

                Some((component_info, mut_untyped))
            })
    }

    /// Gets a `!Send` resource to the resource with the id [`ComponentId`] if it exists.
    /// The returned pointer must not be used to modify the resource, and must not be
    /// dereferenced after the immutable borrow of the [`World`] ends.
    ///
    /// **You should prefer to use the typed API [`World::get_resource`] where possible and only
    /// use this in cases where the actual types are not known at compile time.**
    ///
    /// # Panics
    /// This function will panic if it isn't called from the same thread that the resource was inserted from.
    #[inline]
    pub fn get_non_send_by_id(&self, component_id: ComponentId) -> Option<Ptr<'_>> {
        // SAFETY:
        // - `as_unsafe_world_cell_readonly` gives permission to access the whole world immutably
        // - `&self` ensures there are no mutable borrows on world data
        unsafe {
            self.as_unsafe_world_cell_readonly()
                .get_non_send_resource_by_id(component_id)
        }
    }

    /// Gets a `!Send` resource to the resource with the id [`ComponentId`] if it exists.
    /// The returned pointer may be used to modify the resource, as long as the mutable borrow
    /// of the [`World`] is still valid.
    ///
    /// **You should prefer to use the typed API [`World::get_resource_mut`] where possible and only
    /// use this in cases where the actual types are not known at compile time.**
    ///
    /// # Panics
    /// This function will panic if it isn't called from the same thread that the resource was inserted from.
    #[inline]
    pub fn get_non_send_mut_by_id(&mut self, component_id: ComponentId) -> Option<MutUntyped<'_>> {
        // SAFETY:
        // - `&mut self` ensures that all accessed data is unaliased
        // - `as_unsafe_world_cell` provides mutable permission to the whole world
        unsafe {
            self.as_unsafe_world_cell()
                .get_non_send_resource_mut_by_id(component_id)
        }
    }

    /// Removes the resource of a given type, if it exists. Otherwise returns `None`.
    ///
    /// **You should prefer to use the typed API [`World::remove_resource`] where possible and only
    /// use this in cases where the actual types are not known at compile time.**
    pub fn remove_resource_by_id(&mut self, component_id: ComponentId) -> Option<()> {
        self.storages
            .resources
            .get_mut(component_id)?
            .remove_and_drop();
        Some(())
    }

    /// Removes the resource of a given type, if it exists. Otherwise returns `None`.
    ///
    /// **You should prefer to use the typed API [`World::remove_resource`] where possible and only
    /// use this in cases where the actual types are not known at compile time.**
    ///
    /// # Panics
    /// This function will panic if it isn't called from the same thread that the resource was inserted from.
    pub fn remove_non_send_by_id(&mut self, component_id: ComponentId) -> Option<()> {
        self.storages
            .non_send_resources
            .get_mut(component_id)?
            .remove_and_drop();
        Some(())
    }

    /// Retrieves an immutable untyped reference to the given `entity`'s [`Component`] of the given [`ComponentId`].
    /// Returns `None` if the `entity` does not have a [`Component`] of the given type.
    ///
    /// **You should prefer to use the typed API [`World::get_mut`] where possible and only
    /// use this in cases where the actual types are not known at compile time.**
    ///
    /// # Panics
    /// This function will panic if it isn't called from the same thread that the resource was inserted from.
    #[inline]
    pub fn get_by_id(&self, entity: Entity, component_id: ComponentId) -> Option<Ptr<'_>> {
        self.get_entity(entity).ok()?.get_by_id(component_id).ok()
    }

    /// Retrieves a mutable untyped reference to the given `entity`'s [`Component`] of the given [`ComponentId`].
    /// Returns `None` if the `entity` does not have a [`Component`] of the given type.
    ///
    /// **You should prefer to use the typed API [`World::get_mut`] where possible and only
    /// use this in cases where the actual types are not known at compile time.**
    #[inline]
    pub fn get_mut_by_id(
        &mut self,
        entity: Entity,
        component_id: ComponentId,
    ) -> Option<MutUntyped<'_>> {
        self.get_entity_mut(entity)
            .ok()?
            .into_mut_by_id(component_id)
            .ok()
    }
}

// Schedule-related methods
impl World {
    /// Adds the specified [`Schedule`] to the world.
    /// If a schedule already exists with the same [label](Schedule::label), it will be replaced.
    ///
    /// The schedule can later be run
    /// by calling [`.run_schedule(label)`](Self::run_schedule) or by directly
    /// accessing the [`Schedules`] resource.
    ///
    /// The `Schedules` resource will be initialized if it does not already exist.
    ///
    /// An alternative to this is to call [`Schedules::add_systems()`] with some
    /// [`ScheduleLabel`] and let the schedule for that label be created if it
    /// does not already exist.
    pub fn add_schedule(&mut self, schedule: Schedule) {
        let mut schedules = self.get_resource_or_init::<Schedules>();
        schedules.insert(schedule);
    }

    /// Temporarily removes the schedule associated with `label` from the world,
    /// runs user code, and finally re-adds the schedule.
    /// This returns a [`TryRunScheduleError`] if there is no schedule
    /// associated with `label`.
    ///
    /// The [`Schedule`] is fetched from the [`Schedules`] resource of the world by its label,
    /// and system state is cached.
    ///
    /// For simple cases where you just need to call the schedule once,
    /// consider using [`World::try_run_schedule`] instead.
    /// For other use cases, see the example on [`World::schedule_scope`].
    pub fn try_schedule_scope<R>(
        &mut self,
        label: impl ScheduleLabel,
        f: impl FnOnce(&mut World, &mut Schedule) -> R,
    ) -> Result<R, TryRunScheduleError> {
        let label = label.intern();
        let Some(mut schedule) = self
            .get_resource_mut::<Schedules>()
            .and_then(|mut s| s.remove(label))
        else {
            return Err(TryRunScheduleError(label));
        };

        let value = f(self, &mut schedule);

        let old = self.resource_mut::<Schedules>().insert(schedule);
        if old.is_some() {
            warn!("Schedule `{label:?}` was inserted during a call to `World::schedule_scope`: its value has been overwritten");
        }

        Ok(value)
    }

    /// Temporarily removes the schedule associated with `label` from the world,
    /// runs user code, and finally re-adds the schedule.
    ///
    /// The [`Schedule`] is fetched from the [`Schedules`] resource of the world by its label,
    /// and system state is cached.
    ///
    /// # Examples
    ///
    /// ```
    /// # use bevy_ecs::{prelude::*, schedule::ScheduleLabel};
    /// # #[derive(ScheduleLabel, Debug, Clone, Copy, PartialEq, Eq, Hash)]
    /// # pub struct MySchedule;
    /// # #[derive(Resource)]
    /// # struct Counter(usize);
    /// #
    /// # let mut world = World::new();
    /// # world.insert_resource(Counter(0));
    /// # let mut schedule = Schedule::new(MySchedule);
    /// # schedule.add_systems(tick_counter);
    /// # world.init_resource::<Schedules>();
    /// # world.add_schedule(schedule);
    /// # fn tick_counter(mut counter: ResMut<Counter>) { counter.0 += 1; }
    /// // Run the schedule five times.
    /// world.schedule_scope(MySchedule, |world, schedule| {
    ///     for _ in 0..5 {
    ///         schedule.run(world);
    ///     }
    /// });
    /// # assert_eq!(world.resource::<Counter>().0, 5);
    /// ```
    ///
    /// For simple cases where you just need to call the schedule once,
    /// consider using [`World::run_schedule`] instead.
    ///
    /// # Panics
    ///
    /// If the requested schedule does not exist.
    pub fn schedule_scope<R>(
        &mut self,
        label: impl ScheduleLabel,
        f: impl FnOnce(&mut World, &mut Schedule) -> R,
    ) -> R {
        self.try_schedule_scope(label, f)
            .unwrap_or_else(|e| panic!("{e}"))
    }

    /// Attempts to run the [`Schedule`] associated with the `label` a single time,
    /// and returns a [`TryRunScheduleError`] if the schedule does not exist.
    ///
    /// The [`Schedule`] is fetched from the [`Schedules`] resource of the world by its label,
    /// and system state is cached.
    ///
    /// For simple testing use cases, call [`Schedule::run(&mut world)`](Schedule::run) instead.
    pub fn try_run_schedule(
        &mut self,
        label: impl ScheduleLabel,
    ) -> Result<(), TryRunScheduleError> {
        self.try_schedule_scope(label, |world, sched| sched.run(world))
    }

    /// Runs the [`Schedule`] associated with the `label` a single time.
    ///
    /// The [`Schedule`] is fetched from the [`Schedules`] resource of the world by its label,
    /// and system state is cached.
    ///
    /// For simple testing use cases, call [`Schedule::run(&mut world)`](Schedule::run) instead.
    /// This avoids the need to create a unique [`ScheduleLabel`].
    ///
    /// # Panics
    ///
    /// If the requested schedule does not exist.
    pub fn run_schedule(&mut self, label: impl ScheduleLabel) {
        self.schedule_scope(label, |world, sched| sched.run(world));
    }

    /// Ignore system order ambiguities caused by conflicts on [`Component`]s of type `T`.
    pub fn allow_ambiguous_component<T: Component>(&mut self) {
        let mut schedules = self.remove_resource::<Schedules>().unwrap_or_default();
        schedules.allow_ambiguous_component::<T>(self);
        self.insert_resource(schedules);
    }

    /// Ignore system order ambiguities caused by conflicts on [`Resource`]s of type `T`.
    pub fn allow_ambiguous_resource<T: Resource>(&mut self) {
        let mut schedules = self.remove_resource::<Schedules>().unwrap_or_default();
        schedules.allow_ambiguous_resource::<T>(self);
        self.insert_resource(schedules);
    }
}

impl fmt::Debug for World {
    fn fmt(&self, f: &mut fmt::Formatter) -> fmt::Result {
        // SAFETY: `UnsafeWorldCell` requires that this must only access metadata.
        // Accessing any data stored in the world would be unsound.
        f.debug_struct("World")
            .field("id", &self.id)
            .field("entity_count", &self.entities.len())
            .field("archetype_count", &self.archetypes.len())
            .field("component_count", &self.components.len())
            .field("resource_count", &self.storages.resources.len())
            .finish()
    }
}

// SAFETY: all methods on the world ensure that non-send resources are only accessible on the main thread
unsafe impl Send for World {}
// SAFETY: all methods on the world ensure that non-send resources are only accessible on the main thread
unsafe impl Sync for World {}

/// Creates an instance of the type this trait is implemented for
/// using data from the supplied [`World`].
///
/// This can be helpful for complex initialization or context-aware defaults.
///
/// [`FromWorld`] is automatically implemented for any type implementing [`Default`]
/// and may also be derived for:
/// - any struct whose fields all implement `FromWorld`
/// - any enum where one variant has the attribute `#[from_world]`
///
/// ```rs
///
/// #[derive(Default)]
/// struct A;
///
/// #[derive(Default)]
/// struct B(Option<u32>)
///
/// struct C;
///
/// impl FromWorld for C {
///     fn from_world(_world: &mut World) -> Self {
///         Self
///     }
/// }
///
/// #[derive(FromWorld)]
/// struct D(A, B, C);
///
/// #[derive(FromWorld)]
/// enum E {
///     #[from_world]
///     F,
///     G
/// }
/// ```
pub trait FromWorld {
    /// Creates `Self` using data from the given [`World`].
    fn from_world(world: &mut World) -> Self;
}

impl<T: Default> FromWorld for T {
    /// Creates `Self` using [`default()`](`Default::default`).
    fn from_world(_world: &mut World) -> Self {
        T::default()
    }
}

#[cfg(test)]
#[expect(clippy::print_stdout, reason = "Allowed in tests.")]
mod tests {
    use super::{FromWorld, World};
    use crate::{
        change_detection::{DetectChangesMut, MaybeLocation},
        component::{ComponentCloneBehavior, ComponentDescriptor, ComponentInfo, StorageType},
        entity::EntityHashSet,
        entity_disabling::{DefaultQueryFilters, Disabled},
        ptr::OwningPtr,
        resource::Resource,
        world::{error::EntityMutableFetchError, DeferredWorld},
    };
    use alloc::{
        borrow::ToOwned,
        string::{String, ToString},
        sync::Arc,
        vec,
        vec::Vec,
    };
    use bevy_ecs_macros::Component;
    use bevy_platform::collections::{HashMap, HashSet};
    use bevy_utils::prelude::DebugName;
    use core::{
        any::TypeId,
        panic,
        sync::atomic::{AtomicBool, AtomicU32, Ordering},
    };
    use std::{println, sync::Mutex};

    type ID = u8;

    #[derive(Clone, Copy, Debug, PartialEq, Eq)]
    enum DropLogItem {
        Create(ID),
        Drop(ID),
    }

    #[derive(Resource, Component)]
    struct MayPanicInDrop {
        drop_log: Arc<Mutex<Vec<DropLogItem>>>,
        expected_panic_flag: Arc<AtomicBool>,
        should_panic: bool,
        id: u8,
    }

    impl MayPanicInDrop {
        fn new(
            drop_log: &Arc<Mutex<Vec<DropLogItem>>>,
            expected_panic_flag: &Arc<AtomicBool>,
            should_panic: bool,
            id: u8,
        ) -> Self {
            println!("creating component with id {id}");
            drop_log.lock().unwrap().push(DropLogItem::Create(id));

            Self {
                drop_log: Arc::clone(drop_log),
                expected_panic_flag: Arc::clone(expected_panic_flag),
                should_panic,
                id,
            }
        }
    }

    impl Drop for MayPanicInDrop {
        fn drop(&mut self) {
            println!("dropping component with id {}", self.id);

            {
                let mut drop_log = self.drop_log.lock().unwrap();
                drop_log.push(DropLogItem::Drop(self.id));
                // Don't keep the mutex while panicking, or we'll poison it.
                drop(drop_log);
            }

            if self.should_panic {
                self.expected_panic_flag.store(true, Ordering::SeqCst);
                panic!("testing what happens on panic inside drop");
            }
        }
    }

    struct DropTestHelper {
        drop_log: Arc<Mutex<Vec<DropLogItem>>>,
        /// Set to `true` right before we intentionally panic, so that if we get
        /// a panic, we know if it was intended or not.
        expected_panic_flag: Arc<AtomicBool>,
    }

    impl DropTestHelper {
        pub fn new() -> Self {
            Self {
                drop_log: Arc::new(Mutex::new(Vec::<DropLogItem>::new())),
                expected_panic_flag: Arc::new(AtomicBool::new(false)),
            }
        }

        pub fn make_component(&self, should_panic: bool, id: ID) -> MayPanicInDrop {
            MayPanicInDrop::new(&self.drop_log, &self.expected_panic_flag, should_panic, id)
        }

        pub fn finish(self, panic_res: std::thread::Result<()>) -> Vec<DropLogItem> {
            let drop_log = self.drop_log.lock().unwrap();
            let expected_panic_flag = self.expected_panic_flag.load(Ordering::SeqCst);

            if !expected_panic_flag {
                match panic_res {
                    Ok(()) => panic!("Expected a panic but it didn't happen"),
                    Err(e) => std::panic::resume_unwind(e),
                }
            }

            drop_log.to_owned()
        }
    }

    #[test]
    fn panic_while_overwriting_component() {
        let helper = DropTestHelper::new();

        let res = std::panic::catch_unwind(|| {
            let mut world = World::new();
            world
                .spawn_empty()
                .insert(helper.make_component(true, 0))
                .insert(helper.make_component(false, 1));

            println!("Done inserting! Dropping world...");
        });

        let drop_log = helper.finish(res);

        assert_eq!(
            &*drop_log,
            [
                DropLogItem::Create(0),
                DropLogItem::Create(1),
                DropLogItem::Drop(0),
                DropLogItem::Drop(1),
            ]
        );
    }

    #[derive(Resource)]
    struct TestResource(u32);

    #[derive(Resource)]
    struct TestResource2(String);

    #[derive(Resource)]
    struct TestResource3;

    #[test]
    fn get_resource_by_id() {
        let mut world = World::new();
        world.insert_resource(TestResource(42));
        let component_id = world
            .components()
            .get_valid_resource_id(TypeId::of::<TestResource>())
            .unwrap();

        let resource = world.get_resource_by_id(component_id).unwrap();
        // SAFETY: `TestResource` is the correct resource type
        let resource = unsafe { resource.deref::<TestResource>() };

        assert_eq!(resource.0, 42);
    }

    #[test]
    fn get_resource_mut_by_id() {
        let mut world = World::new();
        world.insert_resource(TestResource(42));
        let component_id = world
            .components()
            .get_valid_resource_id(TypeId::of::<TestResource>())
            .unwrap();

        {
            let mut resource = world.get_resource_mut_by_id(component_id).unwrap();
            resource.set_changed();
            // SAFETY: `TestResource` is the correct resource type
            let resource = unsafe { resource.into_inner().deref_mut::<TestResource>() };
            resource.0 = 43;
        }

        let resource = world.get_resource_by_id(component_id).unwrap();
        // SAFETY: `TestResource` is the correct resource type
        let resource = unsafe { resource.deref::<TestResource>() };

        assert_eq!(resource.0, 43);
    }

    #[test]
    fn iter_resources() {
        let mut world = World::new();
        // Remove DefaultQueryFilters so it doesn't show up in the iterator
        world.remove_resource::<DefaultQueryFilters>();
        world.insert_resource(TestResource(42));
        world.insert_resource(TestResource2("Hello, world!".to_string()));
        world.insert_resource(TestResource3);
        world.remove_resource::<TestResource3>();

        let mut iter = world.iter_resources();

        let (info, ptr) = iter.next().unwrap();
        assert_eq!(info.name(), DebugName::type_name::<TestResource>());
        // SAFETY: We know that the resource is of type `TestResource`
        assert_eq!(unsafe { ptr.deref::<TestResource>().0 }, 42);

        let (info, ptr) = iter.next().unwrap();
        assert_eq!(info.name(), DebugName::type_name::<TestResource2>());
        assert_eq!(
            // SAFETY: We know that the resource is of type `TestResource2`
            unsafe { &ptr.deref::<TestResource2>().0 },
            &"Hello, world!".to_string()
        );

        assert!(iter.next().is_none());
    }

    #[test]
    fn iter_resources_mut() {
        let mut world = World::new();
        // Remove DefaultQueryFilters so it doesn't show up in the iterator
        world.remove_resource::<DefaultQueryFilters>();
        world.insert_resource(TestResource(42));
        world.insert_resource(TestResource2("Hello, world!".to_string()));
        world.insert_resource(TestResource3);
        world.remove_resource::<TestResource3>();

        let mut iter = world.iter_resources_mut();

        let (info, mut mut_untyped) = iter.next().unwrap();
        assert_eq!(info.name(), DebugName::type_name::<TestResource>());
        // SAFETY: We know that the resource is of type `TestResource`
        unsafe {
            mut_untyped.as_mut().deref_mut::<TestResource>().0 = 43;
        };

        let (info, mut mut_untyped) = iter.next().unwrap();
        assert_eq!(info.name(), DebugName::type_name::<TestResource2>());
        // SAFETY: We know that the resource is of type `TestResource2`
        unsafe {
            mut_untyped.as_mut().deref_mut::<TestResource2>().0 = "Hello, world?".to_string();
        };

        assert!(iter.next().is_none());
        drop(iter);

        assert_eq!(world.resource::<TestResource>().0, 43);
        assert_eq!(
            world.resource::<TestResource2>().0,
            "Hello, world?".to_string()
        );
    }

    #[test]
    fn dynamic_resource() {
        let mut world = World::new();

        let descriptor = ComponentDescriptor::new_resource::<TestResource>();

        let component_id = world.register_resource_with_descriptor(descriptor);

        let value = 0;
        OwningPtr::make(value, |ptr| {
            // SAFETY: value is valid for the layout of `TestResource`
            unsafe {
                world.insert_resource_by_id(component_id, ptr, MaybeLocation::caller());
            }
        });

        // SAFETY: We know that the resource is of type `TestResource`
        let resource = unsafe {
            world
                .get_resource_by_id(component_id)
                .unwrap()
                .deref::<TestResource>()
        };
        assert_eq!(resource.0, 0);

        assert!(world.remove_resource_by_id(component_id).is_some());
    }

    #[test]
    fn custom_resource_with_layout() {
        static DROP_COUNT: AtomicU32 = AtomicU32::new(0);

        let mut world = World::new();

        // SAFETY: the drop function is valid for the layout and the data will be safe to access from any thread
        // and fragmenting_value_vtable is None
        let descriptor = unsafe {
            ComponentDescriptor::new_with_layout(
                "Custom Test Component".to_string(),
                StorageType::Table,
                core::alloc::Layout::new::<[u8; 8]>(),
                Some(|ptr| {
                    let data = ptr.read::<[u8; 8]>();
                    assert_eq!(data, [0, 1, 2, 3, 4, 5, 6, 7]);
                    DROP_COUNT.fetch_add(1, Ordering::SeqCst);
                }),
                true,
                ComponentCloneBehavior::Default,
                None,
            )
        };

        let component_id = world.register_resource_with_descriptor(descriptor);

        let value: [u8; 8] = [0, 1, 2, 3, 4, 5, 6, 7];
        OwningPtr::make(value, |ptr| {
            // SAFETY: value is valid for the component layout
            unsafe {
                world.insert_resource_by_id(component_id, ptr, MaybeLocation::caller());
            }
        });

        // SAFETY: [u8; 8] is the correct type for the resource
        let data = unsafe {
            world
                .get_resource_by_id(component_id)
                .unwrap()
                .deref::<[u8; 8]>()
        };
        assert_eq!(*data, [0, 1, 2, 3, 4, 5, 6, 7]);

        assert!(world.remove_resource_by_id(component_id).is_some());

        assert_eq!(DROP_COUNT.load(Ordering::SeqCst), 1);
    }

    #[derive(Resource)]
    struct TestFromWorld(u32);
    impl FromWorld for TestFromWorld {
        fn from_world(world: &mut World) -> Self {
            let b = world.resource::<TestResource>();
            Self(b.0)
        }
    }

    #[test]
    fn init_resource_does_not_overwrite() {
        let mut world = World::new();
        world.insert_resource(TestResource(0));
        world.init_resource::<TestFromWorld>();
        world.insert_resource(TestResource(1));
        world.init_resource::<TestFromWorld>();

        let resource = world.resource::<TestFromWorld>();

        assert_eq!(resource.0, 0);
    }

    #[test]
    fn init_non_send_resource_does_not_overwrite() {
        let mut world = World::new();
        world.insert_resource(TestResource(0));
        world.init_non_send_resource::<TestFromWorld>();
        world.insert_resource(TestResource(1));
        world.init_non_send_resource::<TestFromWorld>();

        let resource = world.non_send_resource::<TestFromWorld>();

        assert_eq!(resource.0, 0);
    }

    #[derive(Component)]
    struct Foo;

    #[derive(Component)]
    struct Bar;

    #[derive(Component)]
    struct Baz;

    #[test]
    fn inspect_entity_components() {
        let mut world = World::new();
        let ent0 = world.spawn((Foo, Bar, Baz)).id();
        let ent1 = world.spawn((Foo, Bar)).id();
        let ent2 = world.spawn((Bar, Baz)).id();
        let ent3 = world.spawn((Foo, Baz)).id();
        let ent4 = world.spawn(Foo).id();
        let ent5 = world.spawn(Bar).id();
        let ent6 = world.spawn(Baz).id();

        fn to_type_ids(component_infos: Vec<&ComponentInfo>) -> HashSet<Option<TypeId>> {
            component_infos
                .into_iter()
                .map(ComponentInfo::type_id)
                .collect()
        }

        let foo_id = TypeId::of::<Foo>();
        let bar_id = TypeId::of::<Bar>();
        let baz_id = TypeId::of::<Baz>();
        assert_eq!(
            to_type_ids(world.inspect_entity(ent0).unwrap().collect()),
            [Some(foo_id), Some(bar_id), Some(baz_id)]
                .into_iter()
                .collect::<HashSet<_>>()
        );
        assert_eq!(
            to_type_ids(world.inspect_entity(ent1).unwrap().collect()),
            [Some(foo_id), Some(bar_id)]
                .into_iter()
                .collect::<HashSet<_>>()
        );
        assert_eq!(
            to_type_ids(world.inspect_entity(ent2).unwrap().collect()),
            [Some(bar_id), Some(baz_id)]
                .into_iter()
                .collect::<HashSet<_>>()
        );
        assert_eq!(
            to_type_ids(world.inspect_entity(ent3).unwrap().collect()),
            [Some(foo_id), Some(baz_id)]
                .into_iter()
                .collect::<HashSet<_>>()
        );
        assert_eq!(
            to_type_ids(world.inspect_entity(ent4).unwrap().collect()),
            [Some(foo_id)].into_iter().collect::<HashSet<_>>()
        );
        assert_eq!(
            to_type_ids(world.inspect_entity(ent5).unwrap().collect()),
            [Some(bar_id)].into_iter().collect::<HashSet<_>>()
        );
        assert_eq!(
            to_type_ids(world.inspect_entity(ent6).unwrap().collect()),
            [Some(baz_id)].into_iter().collect::<HashSet<_>>()
        );
    }

    #[test]
    fn iterate_entities() {
        let mut world = World::new();
        let mut entity_counters = <HashMap<_, _>>::default();

        let iterate_and_count_entities = |world: &World, entity_counters: &mut HashMap<_, _>| {
            entity_counters.clear();
            #[expect(deprecated, reason = "remove this test in in 0.17.0")]
            for entity in world.iter_entities() {
                let counter = entity_counters.entry(entity.id()).or_insert(0);
                *counter += 1;
            }
        };

        // Adding one entity and validating iteration
        let ent0 = world.spawn((Foo, Bar, Baz)).id();

        iterate_and_count_entities(&world, &mut entity_counters);
        assert_eq!(entity_counters[&ent0], 1);
        assert_eq!(entity_counters.len(), 1);

        // Spawning three more entities and then validating iteration
        let ent1 = world.spawn((Foo, Bar)).id();
        let ent2 = world.spawn((Bar, Baz)).id();
        let ent3 = world.spawn((Foo, Baz)).id();

        iterate_and_count_entities(&world, &mut entity_counters);

        assert_eq!(entity_counters[&ent0], 1);
        assert_eq!(entity_counters[&ent1], 1);
        assert_eq!(entity_counters[&ent2], 1);
        assert_eq!(entity_counters[&ent3], 1);
        assert_eq!(entity_counters.len(), 4);

        // Despawning first entity and then validating the iteration
        assert!(world.despawn(ent0));

        iterate_and_count_entities(&world, &mut entity_counters);

        assert_eq!(entity_counters[&ent1], 1);
        assert_eq!(entity_counters[&ent2], 1);
        assert_eq!(entity_counters[&ent3], 1);
        assert_eq!(entity_counters.len(), 3);

        // Spawning three more entities, despawning three and then validating the iteration
        let ent4 = world.spawn(Foo).id();
        let ent5 = world.spawn(Bar).id();
        let ent6 = world.spawn(Baz).id();

        assert!(world.despawn(ent2));
        assert!(world.despawn(ent3));
        assert!(world.despawn(ent4));

        iterate_and_count_entities(&world, &mut entity_counters);

        assert_eq!(entity_counters[&ent1], 1);
        assert_eq!(entity_counters[&ent5], 1);
        assert_eq!(entity_counters[&ent6], 1);
        assert_eq!(entity_counters.len(), 3);

        // Despawning remaining entities and then validating the iteration
        assert!(world.despawn(ent1));
        assert!(world.despawn(ent5));
        assert!(world.despawn(ent6));

        iterate_and_count_entities(&world, &mut entity_counters);

        assert_eq!(entity_counters.len(), 0);
    }

    #[test]
    fn iterate_entities_mut() {
        #[derive(Component, PartialEq, Debug)]
        struct A(i32);

        #[derive(Component, PartialEq, Debug)]
        struct B(i32);

        let mut world = World::new();

        let a1 = world.spawn(A(1)).id();
        let a2 = world.spawn(A(2)).id();
        let b1 = world.spawn(B(1)).id();
        let b2 = world.spawn(B(2)).id();

        #[expect(deprecated, reason = "remove this test in 0.17.0")]
        for mut entity in world.iter_entities_mut() {
            if let Some(mut a) = entity.get_mut::<A>() {
                a.0 -= 1;
            }
        }
        assert_eq!(world.entity(a1).get(), Some(&A(0)));
        assert_eq!(world.entity(a2).get(), Some(&A(1)));
        assert_eq!(world.entity(b1).get(), Some(&B(1)));
        assert_eq!(world.entity(b2).get(), Some(&B(2)));

        #[expect(deprecated, reason = "remove this test in in 0.17.0")]
        for mut entity in world.iter_entities_mut() {
            if let Some(mut b) = entity.get_mut::<B>() {
                b.0 *= 2;
            }
        }
        assert_eq!(world.entity(a1).get(), Some(&A(0)));
        assert_eq!(world.entity(a2).get(), Some(&A(1)));
        assert_eq!(world.entity(b1).get(), Some(&B(2)));
        assert_eq!(world.entity(b2).get(), Some(&B(4)));

        #[expect(deprecated, reason = "remove this test in in 0.17.0")]
        let mut entities = world.iter_entities_mut().collect::<Vec<_>>();
        entities.sort_by_key(|e| e.get::<A>().map(|a| a.0).or(e.get::<B>().map(|b| b.0)));
        let (a, b) = entities.split_at_mut(2);
        core::mem::swap(
            &mut a[1].get_mut::<A>().unwrap().0,
            &mut b[0].get_mut::<B>().unwrap().0,
        );
        assert_eq!(world.entity(a1).get(), Some(&A(0)));
        assert_eq!(world.entity(a2).get(), Some(&A(2)));
        assert_eq!(world.entity(b1).get(), Some(&B(1)));
        assert_eq!(world.entity(b2).get(), Some(&B(4)));
    }

    #[test]
    fn spawn_empty_bundle() {
        let mut world = World::new();
        world.spawn(());
    }

    #[test]
    fn get_entity() {
        let mut world = World::new();

        let e1 = world.spawn_empty().id();
        let e2 = world.spawn_empty().id();

        assert!(world.get_entity(e1).is_ok());
        assert!(world.get_entity([e1, e2]).is_ok());
        assert!(world
            .get_entity(&[e1, e2] /* this is an array not a slice */)
            .is_ok());
        assert!(world.get_entity(&vec![e1, e2][..]).is_ok());
        assert!(world
            .get_entity(&EntityHashSet::from_iter([e1, e2]))
            .is_ok());

        world.entity_mut(e1).despawn();

        assert_eq!(
            Err(e1),
            world.get_entity(e1).map(|_| {}).map_err(|e| e.entity)
        );
        assert_eq!(
            Err(e1),
            world.get_entity([e1, e2]).map(|_| {}).map_err(|e| e.entity)
        );
        assert_eq!(
            Err(e1),
            world
                .get_entity(&[e1, e2] /* this is an array not a slice */)
                .map(|_| {})
                .map_err(|e| e.entity)
        );
        assert_eq!(
            Err(e1),
            world
                .get_entity(&vec![e1, e2][..])
                .map(|_| {})
                .map_err(|e| e.entity)
        );
        assert_eq!(
            Err(e1),
            world
                .get_entity(&EntityHashSet::from_iter([e1, e2]))
                .map(|_| {})
                .map_err(|e| e.entity)
        );
    }

    #[test]
    fn get_entity_mut() {
        let mut world = World::new();

        let e1 = world.spawn_empty().id();
        let e2 = world.spawn_empty().id();

        assert!(world.get_entity_mut(e1).is_ok());
        assert!(world.get_entity_mut([e1, e2]).is_ok());
        assert!(world
            .get_entity_mut(&[e1, e2] /* this is an array not a slice */)
            .is_ok());
        assert!(world.get_entity_mut(&vec![e1, e2][..]).is_ok());
        assert!(world
            .get_entity_mut(&EntityHashSet::from_iter([e1, e2]))
            .is_ok());

        assert_eq!(
            Err(EntityMutableFetchError::AliasedMutability(e1)),
            world.get_entity_mut([e1, e2, e1]).map(|_| {})
        );
        assert_eq!(
            Err(EntityMutableFetchError::AliasedMutability(e1)),
            world
                .get_entity_mut(&[e1, e2, e1] /* this is an array not a slice */)
                .map(|_| {})
        );
        assert_eq!(
            Err(EntityMutableFetchError::AliasedMutability(e1)),
            world.get_entity_mut(&vec![e1, e2, e1][..]).map(|_| {})
        );
        // Aliased mutability isn't allowed by HashSets
        assert!(world
            .get_entity_mut(&EntityHashSet::from_iter([e1, e2, e1]))
            .is_ok());

        world.entity_mut(e1).despawn();

        assert!(matches!(
            world.get_entity_mut(e1).map(|_| {}),
            Err(EntityMutableFetchError::EntityDoesNotExist(e)) if e.entity == e1
        ));
        assert!(matches!(
            world.get_entity_mut([e1, e2]).map(|_| {}),
            Err(EntityMutableFetchError::EntityDoesNotExist(e)) if e.entity == e1));
        assert!(matches!(
            world
                .get_entity_mut(&[e1, e2] /* this is an array not a slice */)
                .map(|_| {}),
            Err(EntityMutableFetchError::EntityDoesNotExist(e)) if e.entity == e1));
        assert!(matches!(
            world.get_entity_mut(&vec![e1, e2][..]).map(|_| {}),
            Err(EntityMutableFetchError::EntityDoesNotExist(e)) if e.entity == e1,
        ));
        assert!(matches!(
            world
                .get_entity_mut(&EntityHashSet::from_iter([e1, e2]))
                .map(|_| {}),
            Err(EntityMutableFetchError::EntityDoesNotExist(e)) if e.entity == e1));
    }

    #[test]
    #[track_caller]
    fn entity_spawn_despawn_tracking() {
        use core::panic::Location;

        let mut world = World::new();
        let entity = world.spawn_empty().id();
        assert_eq!(
            world.entities.entity_get_spawned_or_despawned_by(entity),
            MaybeLocation::new(Some(Location::caller()))
        );
        assert_eq!(
            world.entities.entity_get_spawn_or_despawn_tick(entity),
            Some(world.change_tick())
        );
        world.despawn(entity);
        assert_eq!(
            world.entities.entity_get_spawned_or_despawned_by(entity),
            MaybeLocation::new(Some(Location::caller()))
        );
        assert_eq!(
            world.entities.entity_get_spawn_or_despawn_tick(entity),
            Some(world.change_tick())
        );
        let new = world.spawn_empty().id();
        assert_eq!(entity.index(), new.index());
        assert_eq!(
            world.entities.entity_get_spawned_or_despawned_by(entity),
            MaybeLocation::new(None)
        );
        assert_eq!(
            world.entities.entity_get_spawn_or_despawn_tick(entity),
            None
        );
        world.despawn(new);
        assert_eq!(
            world.entities.entity_get_spawned_or_despawned_by(entity),
            MaybeLocation::new(None)
        );
        assert_eq!(
            world.entities.entity_get_spawn_or_despawn_tick(entity),
            None
        );
    }

    #[test]
    fn new_world_has_disabling() {
        let mut world = World::new();
        world.spawn(Foo);
        world.spawn((Foo, Disabled));
        assert_eq!(1, world.query::<&Foo>().iter(&world).count());

        // If we explicitly remove the resource, no entities should be filtered anymore
        world.remove_resource::<DefaultQueryFilters>();
        assert_eq!(2, world.query::<&Foo>().iter(&world).count());
    }

    #[test]
    fn entities_and_commands() {
        #[derive(Component, PartialEq, Debug)]
        struct Foo(u32);

        let mut world = World::new();

        let eid = world.spawn(Foo(35)).id();

        let (mut fetcher, mut commands) = world.entities_and_commands();
        let emut = fetcher.get_mut(eid).unwrap();
        commands.entity(eid).despawn();
        assert_eq!(emut.get::<Foo>().unwrap(), &Foo(35));

        world.flush();

        assert!(world.get_entity(eid).is_err());
    }

    #[test]
    fn entities_and_commands_deferred() {
        #[derive(Component, PartialEq, Debug)]
        struct Foo(u32);

        let mut world = World::new();

        let eid = world.spawn(Foo(1)).id();

        let mut dworld = DeferredWorld::from(&mut world);

        let (mut fetcher, mut commands) = dworld.entities_and_commands();
        let emut = fetcher.get_mut(eid).unwrap();
        commands.entity(eid).despawn();
        assert_eq!(emut.get::<Foo>().unwrap(), &Foo(1));

        world.flush();

        assert!(world.get_entity(eid).is_err());
    }
}<|MERGE_RESOLUTION|>--- conflicted
+++ resolved
@@ -17,16 +17,6 @@
     change_detection::{Mut, Ref, CHECK_TICK_THRESHOLD},
     world::command_queue::CommandQueue,
 };
-<<<<<<< HEAD
-use crate::{
-    error::{DefaultErrorHandler, ErrorHandler},
-    event::BufferedEvent,
-    fragmenting_value::FragmentingValuesBorrowed,
-    lifecycle::{ComponentHooks, ADD, DESPAWN, INSERT, REMOVE, REPLACE},
-    prelude::{Add, Despawn, Insert, Remove, Replace},
-};
-=======
->>>>>>> 5fbd2e6b
 pub use bevy_ecs_macros::FromWorld;
 pub use deferred_world::DeferredWorld;
 pub use entity_fetch::{EntityFetcher, WorldEntityFetch};
@@ -1174,12 +1164,6 @@
         self.flush();
         let change_tick = self.change_tick();
         let entity = self.entities.alloc();
-<<<<<<< HEAD
-        let mut bundle_spawner = BundleSpawner::new::<B>(self, change_tick, &bundle);
-        // SAFETY: bundle's type matches `bundle_info`, entity is allocated but non-existent
-        let (entity_location, after_effect) =
-            unsafe { bundle_spawner.spawn_non_existent(entity, bundle, caller) };
-=======
         let mut bundle_spawner = BundleSpawner::new::<B>(self, change_tick);
         let (bundle, entity_location) = bundle.partial_move(|bundle| {
             // SAFETY:
@@ -1191,7 +1175,6 @@
             //   of `DynamicBundle` ensure that only the elements that have not been moved out of by this call are accessed.
             unsafe { bundle_spawner.spawn_non_existent::<B>(entity, bundle, caller) }
         });
->>>>>>> 5fbd2e6b
 
         let mut entity_location = Some(entity_location);
 
