--- conflicted
+++ resolved
@@ -18,11 +18,6 @@
     world::command_queue::CommandQueue,
 };
 pub use bevy_ecs_macros::FromWorld;
-<<<<<<< HEAD
-use bevy_ptr::{move_as_ptr, MovingPtr};
-use bevy_utils::prelude::DebugName;
-=======
->>>>>>> 657f71b6
 pub use deferred_world::DeferredWorld;
 pub use entity_fetch::{EntityFetcher, WorldEntityFetch};
 pub use entity_ref::{
@@ -37,12 +32,8 @@
 use crate::{
     archetype::{ArchetypeId, Archetypes},
     bundle::{
-<<<<<<< HEAD
-        Bundle, BundleInfo, BundleInserter, BundleSpawner, Bundles, InsertMode, NoBundleEffect,
-=======
-        Bundle, BundleEffect, BundleId, BundleInfo, BundleInserter, BundleSpawner, Bundles,
+        Bundle, BundleId, BundleInfo, BundleInserter, BundleSpawner, Bundles,
         InsertMode, NoBundleEffect,
->>>>>>> 657f71b6
     },
     change_detection::{MaybeLocation, MutUntyped, TicksMut},
     component::{
@@ -72,7 +63,7 @@
 };
 use alloc::{boxed::Box, vec::Vec};
 use bevy_platform::sync::atomic::{AtomicU32, Ordering};
-use bevy_ptr::{OwningPtr, Ptr, UnsafeCellDeref};
+use bevy_ptr::{OwningPtr, Ptr, UnsafeCellDeref, move_as_ptr, MovingPtr};
 use bevy_utils::prelude::DebugName;
 use core::{any::TypeId, fmt};
 use log::warn;
