--- conflicted
+++ resolved
@@ -11,7 +11,6 @@
 use crate::{
     archetype::{ArchetypeComponentId, ArchetypeId, ArchetypeRow, Archetypes},
     bundle::{Bundle, BundleInserter, BundleSpawner, Bundles},
-<<<<<<< HEAD
     change_detection::{MutUntyped, TicksMut},
     component::{Component, ComponentDescriptor, ComponentId, ComponentInfo, Components},
     entity::{AllocAtWithoutReplacement, Entities, Entity, EntityLocation},
@@ -20,18 +19,7 @@
     removal_detection::RemovedComponentEvents,
     schedule::{Schedule, ScheduleLabel, Schedules},
     storage::{ResourceData, Storages},
-    system::Resource,
-=======
-    change_detection::{MutUntyped, Ticks},
-    component::{
-        Component, ComponentDescriptor, ComponentId, ComponentInfo, ComponentTicks, Components,
-        StorageType,
-    },
-    entity::{AllocAtWithoutReplacement, Entities, Entity},
-    query::{QueryState, WorldQuery},
-    storage::{Column, SparseSet, Storages},
     system::{Resource, SystemRegistry},
->>>>>>> 55e61e13
 };
 use bevy_ptr::{OwningPtr, Ptr};
 use bevy_utils::tracing::warn;
@@ -95,15 +83,11 @@
             // are detected on first system runs and for direct world queries.
             change_tick: AtomicU32::new(1),
             last_change_tick: 0,
-<<<<<<< HEAD
             last_check_tick: 0,
-        }
-=======
         };
         // This resource is required by bevy_ecs itself, so cannot be included in a plugin
         world.init_resource::<SystemRegistry>();
         world
->>>>>>> 55e61e13
     }
 }
 
