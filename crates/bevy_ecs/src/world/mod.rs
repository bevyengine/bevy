--- conflicted
+++ resolved
@@ -9,17 +9,12 @@
 mod spawn_batch;
 pub mod unsafe_world_cell;
 
-<<<<<<< HEAD
-pub use crate::change_detection::{Mut, Ref, CHECK_TICK_THRESHOLD};
 use crate::query::DefaultQueryFilters;
-pub use crate::world::command_queue::CommandQueue;
-=======
 pub use crate::{
     change_detection::{Mut, Ref, CHECK_TICK_THRESHOLD},
     world::command_queue::CommandQueue,
 };
 pub use component_constants::*;
->>>>>>> ec1aa48f
 pub use deferred_world::DeferredWorld;
 pub use entity_ref::{
     EntityMut, EntityRef, EntityWorldMut, Entry, FilteredEntityMut, FilteredEntityRef,
