--- conflicted
+++ resolved
@@ -2057,13 +2057,8 @@
     pub fn get_resource_or_insert_with<R: Resource>(
         &'w mut self,
         func: impl FnOnce() -> R,
-<<<<<<< HEAD
-    ) -> Mut<'w, R> {
-        #[cfg(feature = "track_change_detection")]
-=======
     ) -> Mut<'_, R> {
         #[cfg(feature = "track_location")]
->>>>>>> 294e0db7
         let caller = Location::caller();
         let change_tick = self.change_tick();
         let last_change_tick = self.last_change_tick();
@@ -2126,13 +2121,8 @@
     /// assert_eq!(my_res.0, 30);
     /// ```
     #[track_caller]
-<<<<<<< HEAD
-    pub fn get_resource_or_init<R: Resource + FromWorld>(&'w mut self) -> Mut<'w, R> {
-        #[cfg(feature = "track_change_detection")]
-=======
     pub fn get_resource_or_init<R: Resource + FromWorld>(&mut self) -> Mut<'_, R> {
         #[cfg(feature = "track_location")]
->>>>>>> 294e0db7
         let caller = Location::caller();
         let change_tick = self.change_tick();
         let last_change_tick = self.last_change_tick();
@@ -2851,13 +2841,8 @@
     pub unsafe fn insert_resource_by_id(
         &mut self,
         component_id: ComponentId,
-<<<<<<< HEAD
-        value: OwningPtr<'w>,
-        #[cfg(feature = "track_change_detection")] caller: &'static Location,
-=======
         value: OwningPtr<'_>,
         #[cfg(feature = "track_location")] caller: &'static Location,
->>>>>>> 294e0db7
     ) {
         let change_tick = self.change_tick();
 
@@ -2890,13 +2875,8 @@
     pub unsafe fn insert_non_send_by_id(
         &mut self,
         component_id: ComponentId,
-<<<<<<< HEAD
-        value: OwningPtr<'w>,
-        #[cfg(feature = "track_change_detection")] caller: &'static Location,
-=======
         value: OwningPtr<'_>,
         #[cfg(feature = "track_location")] caller: &'static Location,
->>>>>>> 294e0db7
     ) {
         let change_tick = self.change_tick();
 
