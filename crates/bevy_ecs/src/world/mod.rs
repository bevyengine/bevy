--- conflicted
+++ resolved
@@ -7,11 +7,10 @@
 mod world_cell;
 
 pub use crate::change_detection::{Mut, Ref, CHECK_TICK_THRESHOLD};
-<<<<<<< HEAD
-pub use entity_ref::{EntityMut, EntityRef, EntityWorldMut, FilteredEntityMut, FilteredEntityRef};
-=======
-pub use entity_ref::{EntityMut, EntityRef, EntityWorldMut, Entry, OccupiedEntry, VacantEntry};
->>>>>>> ea01c3e3
+pub use entity_ref::{
+    EntityMut, EntityRef, EntityWorldMut, Entry, FilteredEntityMut, FilteredEntityRef,
+    OccupiedEntry, VacantEntry,
+};
 pub use spawn_batch::*;
 pub use world_cell::*;
 
