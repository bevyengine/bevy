--- conflicted
+++ resolved
@@ -53,16 +53,11 @@
         error::{EntityFetchError, TryRunScheduleError},
     },
 };
-<<<<<<< HEAD
+
 use alloc::{boxed::Box, string::String, vec::Vec};
-use bevy_ptr::{OwningPtr, Ptr};
-use core::{any::TypeId, fmt, fmt::Write};
-=======
-use alloc::{boxed::Box, vec::Vec};
 use bevy_platform_support::sync::atomic::{AtomicU32, Ordering};
 use bevy_ptr::{OwningPtr, Ptr};
-use core::{any::TypeId, fmt, panic::Location};
->>>>>>> b34833f0
+use core::{any::TypeId, fmt, fmt::Write, panic::Location};
 use log::warn;
 use unsafe_world_cell::{UnsafeEntityCell, UnsafeWorldCell};
 
