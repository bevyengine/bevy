--- conflicted
+++ resolved
@@ -4045,136 +4045,6 @@
     }
 
     #[test]
-<<<<<<< HEAD
-    fn iterate_entities() {
-        let mut world = World::new();
-        let mut entity_counters = <HashMap<_, _>>::default();
-
-        let iterate_and_count_entities = |world: &World, entity_counters: &mut HashMap<_, _>| {
-            entity_counters.clear();
-            #[expect(deprecated, reason = "remove this test in in 0.17.0")]
-            for entity in world
-                .iter_entities()
-                .filter(|e| !e.contains::<IsResource>())
-            {
-                let counter = entity_counters.entry(entity.id()).or_insert(0);
-                *counter += 1;
-            }
-        };
-
-        // Adding one entity and validating iteration
-        let ent0 = world.spawn((Foo, Bar, Baz)).id();
-
-        iterate_and_count_entities(&world, &mut entity_counters);
-        assert_eq!(entity_counters[&ent0], 1);
-        assert_eq!(entity_counters.len(), 1);
-
-        // Spawning three more entities and then validating iteration
-        let ent1 = world.spawn((Foo, Bar)).id();
-        let ent2 = world.spawn((Bar, Baz)).id();
-        let ent3 = world.spawn((Foo, Baz)).id();
-
-        iterate_and_count_entities(&world, &mut entity_counters);
-
-        assert_eq!(entity_counters[&ent0], 1);
-        assert_eq!(entity_counters[&ent1], 1);
-        assert_eq!(entity_counters[&ent2], 1);
-        assert_eq!(entity_counters[&ent3], 1);
-        assert_eq!(entity_counters.len(), 4);
-
-        // Despawning first entity and then validating the iteration
-        assert!(world.despawn(ent0));
-
-        iterate_and_count_entities(&world, &mut entity_counters);
-
-        assert_eq!(entity_counters[&ent1], 1);
-        assert_eq!(entity_counters[&ent2], 1);
-        assert_eq!(entity_counters[&ent3], 1);
-        assert_eq!(entity_counters.len(), 3);
-
-        // Spawning three more entities, despawning three and then validating the iteration
-        let ent4 = world.spawn(Foo).id();
-        let ent5 = world.spawn(Bar).id();
-        let ent6 = world.spawn(Baz).id();
-
-        assert!(world.despawn(ent2));
-        assert!(world.despawn(ent3));
-        assert!(world.despawn(ent4));
-
-        iterate_and_count_entities(&world, &mut entity_counters);
-
-        assert_eq!(entity_counters[&ent1], 1);
-        assert_eq!(entity_counters[&ent5], 1);
-        assert_eq!(entity_counters[&ent6], 1);
-        assert_eq!(entity_counters.len(), 3);
-
-        // Despawning remaining entities and then validating the iteration
-        assert!(world.despawn(ent1));
-        assert!(world.despawn(ent5));
-        assert!(world.despawn(ent6));
-
-        iterate_and_count_entities(&world, &mut entity_counters);
-
-        assert_eq!(entity_counters.len(), 0);
-    }
-
-    #[test]
-    fn iterate_entities_mut() {
-        #[derive(Component, PartialEq, Debug)]
-        struct A(i32);
-
-        #[derive(Component, PartialEq, Debug)]
-        struct B(i32);
-
-        let mut world = World::new();
-
-        let a1 = world.spawn(A(1)).id();
-        let a2 = world.spawn(A(2)).id();
-        let b1 = world.spawn(B(1)).id();
-        let b2 = world.spawn(B(2)).id();
-
-        #[expect(deprecated, reason = "remove this test in 0.17.0")]
-        for mut entity in world.iter_entities_mut() {
-            if let Some(mut a) = entity.get_mut::<A>() {
-                a.0 -= 1;
-            }
-        }
-        assert_eq!(world.entity(a1).get(), Some(&A(0)));
-        assert_eq!(world.entity(a2).get(), Some(&A(1)));
-        assert_eq!(world.entity(b1).get(), Some(&B(1)));
-        assert_eq!(world.entity(b2).get(), Some(&B(2)));
-
-        #[expect(deprecated, reason = "remove this test in 0.17.0")]
-        for mut entity in world.iter_entities_mut() {
-            if let Some(mut b) = entity.get_mut::<B>() {
-                b.0 *= 2;
-            }
-        }
-        assert_eq!(world.entity(a1).get(), Some(&A(0)));
-        assert_eq!(world.entity(a2).get(), Some(&A(1)));
-        assert_eq!(world.entity(b1).get(), Some(&B(2)));
-        assert_eq!(world.entity(b2).get(), Some(&B(4)));
-
-        #[expect(deprecated, reason = "remove this test in in 0.17.0")]
-        let mut entities = world
-            .iter_entities_mut()
-            .filter(|e| !e.contains::<IsResource>())
-            .collect::<Vec<_>>();
-        entities.sort_by_key(|e| e.get::<A>().map(|a| a.0).or(e.get::<B>().map(|b| b.0)));
-        let (a, b) = entities.split_at_mut(2);
-        core::mem::swap(
-            &mut a[1].get_mut::<A>().unwrap().0,
-            &mut b[0].get_mut::<B>().unwrap().0,
-        );
-        assert_eq!(world.entity(a1).get(), Some(&A(0)));
-        assert_eq!(world.entity(a2).get(), Some(&A(2)));
-        assert_eq!(world.entity(b1).get(), Some(&B(1)));
-        assert_eq!(world.entity(b2).get(), Some(&B(4)));
-    }
-
-    #[test]
-=======
->>>>>>> f2bbf8f5
     fn spawn_empty_bundle() {
         let mut world = World::new();
         world.spawn(());
