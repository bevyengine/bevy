//! Defines the [`World`] and APIs for accessing it directly.

pub(crate) mod command_queue;
mod deferred_world;
mod entity_fetch;
mod entity_ref;
pub mod error;
mod filtered_resource;
mod identifier;
mod spawn_batch;
pub mod unsafe_world_cell;

#[cfg(feature = "bevy_reflect")]
pub mod reflect;

pub use crate::{
    change_detection::{Mut, Ref, CHECK_TICK_THRESHOLD},
    world::command_queue::CommandQueue,
};
<<<<<<< HEAD
=======
use crate::{
    error::{DefaultErrorHandler, ErrorHandler},
    event::BufferedEvent,
    lifecycle::{ComponentHooks, ADD, DESPAWN, INSERT, REMOVE, REPLACE},
    prelude::{Add, Despawn, Insert, Remove, Replace},
};
>>>>>>> 3926f020
pub use bevy_ecs_macros::FromWorld;
pub use deferred_world::DeferredWorld;
pub use entity_fetch::{EntityFetcher, WorldEntityFetch};
pub use entity_ref::{
    ComponentEntry, DynamicComponentFetch, EntityMut, EntityMutExcept, EntityRef, EntityRefExcept,
    EntityWorldMut, FilteredEntityMut, FilteredEntityRef, OccupiedComponentEntry,
    TryFromFilteredError, VacantComponentEntry,
};
pub use filtered_resource::*;
pub use identifier::WorldId;
pub use spawn_batch::*;

use crate::{
    archetype::{ArchetypeId, Archetypes},
    bundle::{
        Bundle, BundleEffect, BundleInfo, BundleInserter, BundleSpawner, Bundles, InsertMode,
        NoBundleEffect, StaticBundle,
    },
    change_detection::{MaybeLocation, MutUntyped, TicksMut},
    component::{
        CheckChangeTicks, Component, ComponentDescriptor, ComponentId, ComponentIds, ComponentInfo,
        ComponentTicks, Components, ComponentsQueuedRegistrator, ComponentsRegistrator, Mutable,
        RequiredComponents, RequiredComponentsError, Tick,
    },
    entity::{Entities, Entity, EntityDoesNotExistError},
    entity_disabling::DefaultQueryFilters,
    error::{DefaultErrorHandler, ErrorHandler},
    event::{Event, EventId, Events, SendBatchIds},
    lifecycle::{
        Add, ComponentHooks, Despawn, Insert, Remove, RemovedComponentEvents, Replace, ADD,
        DESPAWN, INSERT, REMOVE, REPLACE,
    },
    observer::Observers,
    query::{DebugCheckedUnwrap, QueryData, QueryFilter, QueryState},
    relationship::RelationshipHookMode,
    resource::Resource,
    schedule::{Schedule, ScheduleLabel, Schedules},
    storage::{ResourceData, Storages},
    system::Commands,
    world::{
        command_queue::RawCommandQueue,
        error::{
            EntityDespawnError, EntityMutableFetchError, TryInsertBatchError, TryRunScheduleError,
        },
    },
};
use alloc::{boxed::Box, vec::Vec};
use bevy_platform::sync::atomic::{AtomicU32, Ordering};
use bevy_ptr::{OwningPtr, Ptr, UnsafeCellDeref};
use core::{any::TypeId, fmt};
use log::warn;
use unsafe_world_cell::{UnsafeEntityCell, UnsafeWorldCell};

/// Stores and exposes operations on [entities](Entity), [components](Component), resources,
/// and their associated metadata.
///
/// Each [`Entity`] has a set of unique components, based on their type.
/// Entity components can be created, updated, removed, and queried using a given
///
/// For complex access patterns involving [`SystemParam`](crate::system::SystemParam),
/// consider using [`SystemState`](crate::system::SystemState).
///
/// To mutate different parts of the world simultaneously,
/// use [`World::resource_scope`] or [`SystemState`](crate::system::SystemState).
///
/// ## Resources
///
/// Worlds can also store [`Resource`]s,
/// which are unique instances of a given type that don't belong to a specific Entity.
/// There are also *non send resources*, which can only be accessed on the main thread.
/// See [`Resource`] for usage.
pub struct World {
    id: WorldId,
    pub(crate) entities: Entities,
    pub(crate) components: Components,
    pub(crate) component_ids: ComponentIds,
    pub(crate) archetypes: Archetypes,
    pub(crate) storages: Storages,
    pub(crate) bundles: Bundles,
    pub(crate) observers: Observers,
    pub(crate) removed_components: RemovedComponentEvents,
    pub(crate) change_tick: AtomicU32,
    pub(crate) last_change_tick: Tick,
    pub(crate) last_check_tick: Tick,
    pub(crate) last_trigger_id: u32,
    pub(crate) command_queue: RawCommandQueue,
}

impl Default for World {
    fn default() -> Self {
        let mut world = Self {
            id: WorldId::new().expect("More `bevy` `World`s have been created than is supported"),
            entities: Entities::new(),
            components: Default::default(),
            archetypes: Archetypes::new(),
            storages: Default::default(),
            bundles: Default::default(),
            observers: Observers::default(),
            removed_components: Default::default(),
            // Default value is `1`, and `last_change_tick`s default to `0`, such that changes
            // are detected on first system runs and for direct world queries.
            change_tick: AtomicU32::new(1),
            last_change_tick: Tick::new(0),
            last_check_tick: Tick::new(0),
            last_trigger_id: 0,
            command_queue: RawCommandQueue::new(),
            component_ids: ComponentIds::default(),
        };
        world.bootstrap();
        world
    }
}

impl Drop for World {
    fn drop(&mut self) {
        // SAFETY: Not passing a pointer so the argument is always valid
        unsafe { self.command_queue.apply_or_drop_queued(None) };
        // SAFETY: Pointers in internal command queue are only invalidated here
        drop(unsafe { Box::from_raw(self.command_queue.bytes.as_ptr()) });
        // SAFETY: Pointers in internal command queue are only invalidated here
        drop(unsafe { Box::from_raw(self.command_queue.cursor.as_ptr()) });
        // SAFETY: Pointers in internal command queue are only invalidated here
        drop(unsafe { Box::from_raw(self.command_queue.panic_recovery.as_ptr()) });
    }
}

impl World {
    /// This performs initialization that _must_ happen for every [`World`] immediately upon creation (such as claiming specific component ids).
    /// This _must_ be run as part of constructing a [`World`], before it is returned to the caller.
    #[inline]
    fn bootstrap(&mut self) {
        // The order that we register these events is vital to ensure that the constants are correct!
        let on_add = Add::register_component_id(self);
        assert_eq!(ADD, on_add);

        let on_insert = Insert::register_component_id(self);
        assert_eq!(INSERT, on_insert);

        let on_replace = Replace::register_component_id(self);
        assert_eq!(REPLACE, on_replace);

        let on_remove = Remove::register_component_id(self);
        assert_eq!(REMOVE, on_remove);

        let on_despawn = Despawn::register_component_id(self);
        assert_eq!(DESPAWN, on_despawn);

        // This sets up `Disabled` as a disabling component, via the FromWorld impl
        self.init_resource::<DefaultQueryFilters>();
    }
    /// Creates a new empty [`World`].
    ///
    /// # Panics
    ///
    /// If [`usize::MAX`] [`World`]s have been created.
    /// This guarantee allows System Parameters to safely uniquely identify a [`World`],
    /// since its [`WorldId`] is unique
    #[inline]
    pub fn new() -> World {
        World::default()
    }

    /// Retrieves this [`World`]'s unique ID
    #[inline]
    pub fn id(&self) -> WorldId {
        self.id
    }

    /// Creates a new [`UnsafeWorldCell`] view with complete read+write access.
    #[inline]
    pub fn as_unsafe_world_cell(&mut self) -> UnsafeWorldCell<'_> {
        UnsafeWorldCell::new_mutable(self)
    }

    /// Creates a new [`UnsafeWorldCell`] view with only read access to everything.
    #[inline]
    pub fn as_unsafe_world_cell_readonly(&self) -> UnsafeWorldCell<'_> {
        UnsafeWorldCell::new_readonly(self)
    }

    /// Retrieves this world's [`Entities`] collection.
    #[inline]
    pub fn entities(&self) -> &Entities {
        &self.entities
    }

    /// Retrieves this world's [`Entities`] collection mutably.
    ///
    /// # Safety
    /// Mutable reference must not be used to put the [`Entities`] data
    /// in an invalid state for this [`World`]
    #[inline]
    pub unsafe fn entities_mut(&mut self) -> &mut Entities {
        &mut self.entities
    }

    /// Retrieves this world's [`Archetypes`] collection.
    #[inline]
    pub fn archetypes(&self) -> &Archetypes {
        &self.archetypes
    }

    /// Retrieves this world's [`Components`] collection.
    #[inline]
    pub fn components(&self) -> &Components {
        &self.components
    }

    /// Prepares a [`ComponentsQueuedRegistrator`] for the world.
    /// **NOTE:** [`ComponentsQueuedRegistrator`] is easily misused.
    /// See its docs for important notes on when and how it should be used.
    #[inline]
    pub fn components_queue(&self) -> ComponentsQueuedRegistrator {
        // SAFETY: These are from the same world.
        unsafe { ComponentsQueuedRegistrator::new(&self.components, &self.component_ids) }
    }

    /// Prepares a [`ComponentsRegistrator`] for the world.
    #[inline]
    pub fn components_registrator(&mut self) -> ComponentsRegistrator {
        // SAFETY: These are from the same world.
        unsafe { ComponentsRegistrator::new(&mut self.components, &mut self.component_ids) }
    }

    /// Retrieves this world's [`Storages`] collection.
    #[inline]
    pub fn storages(&self) -> &Storages {
        &self.storages
    }

    /// Retrieves this world's [`Bundles`] collection.
    #[inline]
    pub fn bundles(&self) -> &Bundles {
        &self.bundles
    }

    /// Retrieves this world's [`RemovedComponentEvents`] collection
    #[inline]
    pub fn removed_components(&self) -> &RemovedComponentEvents {
        &self.removed_components
    }

    /// Creates a new [`Commands`] instance that writes to the world's command queue
    /// Use [`World::flush`] to apply all queued commands
    #[inline]
    pub fn commands(&mut self) -> Commands {
        // SAFETY: command_queue is stored on world and always valid while the world exists
        unsafe { Commands::new_raw_from_entities(self.command_queue.clone(), &self.entities) }
    }

    /// Registers a new [`Component`] type and returns the [`ComponentId`] created for it.
    ///
    /// # Usage Notes
    /// In most cases, you don't need to call this method directly since component registration
    /// happens automatically during system initialization.
    pub fn register_component<T: Component>(&mut self) -> ComponentId {
        self.components_registrator().register_component::<T>()
    }

    /// Registers a component type as "disabling",
    /// using [default query filters](DefaultQueryFilters) to exclude entities with the component from queries.
    pub fn register_disabling_component<C: Component>(&mut self) {
        let component_id = self.register_component::<C>();
        let mut dqf = self.resource_mut::<DefaultQueryFilters>();
        dqf.register_disabling_component(component_id);
    }

    /// Returns a mutable reference to the [`ComponentHooks`] for a [`Component`] type.
    ///
    /// Will panic if `T` exists in any archetypes.
    pub fn register_component_hooks<T: Component>(&mut self) -> &mut ComponentHooks {
        let index = self.register_component::<T>();
        assert!(!self.archetypes.archetypes.iter().any(|a| a.contains(index)), "Components hooks cannot be modified if the component already exists in an archetype, use register_component if {} may already be in use", core::any::type_name::<T>());
        // SAFETY: We just created this component
        unsafe { self.components.get_hooks_mut(index).debug_checked_unwrap() }
    }

    /// Returns a mutable reference to the [`ComponentHooks`] for a [`Component`] with the given id if it exists.
    ///
    /// Will panic if `id` exists in any archetypes.
    pub fn register_component_hooks_by_id(
        &mut self,
        id: ComponentId,
    ) -> Option<&mut ComponentHooks> {
        assert!(!self.archetypes.archetypes.iter().any(|a| a.contains(id)), "Components hooks cannot be modified if the component already exists in an archetype, use register_component if the component with id {id:?} may already be in use");
        self.components.get_hooks_mut(id)
    }

    /// Registers the given component `R` as a [required component] for `T`.
    ///
    /// When `T` is added to an entity, `R` and its own required components will also be added
    /// if `R` was not already provided. The [`Default`] `constructor` will be used for the creation of `R`.
    /// If a custom constructor is desired, use [`World::register_required_components_with`] instead.
    ///
    /// For the non-panicking version, see [`World::try_register_required_components`].
    ///
    /// Note that requirements must currently be registered before `T` is inserted into the world
    /// for the first time. This limitation may be fixed in the future.
    ///
    /// [required component]: Component#required-components
    ///
    /// # Panics
    ///
    /// Panics if `R` is already a directly required component for `T`, or if `T` has ever been added
    /// on an entity before the registration.
    ///
    /// Indirect requirements through other components are allowed. In those cases, any existing requirements
    /// will only be overwritten if the new requirement is more specific.
    ///
    /// # Example
    ///
    /// ```
    /// # use bevy_ecs::prelude::*;
    /// #[derive(Component)]
    /// struct A;
    ///
    /// #[derive(Component, Default, PartialEq, Eq, Debug)]
    /// struct B(usize);
    ///
    /// #[derive(Component, Default, PartialEq, Eq, Debug)]
    /// struct C(u32);
    ///
    /// # let mut world = World::default();
    /// // Register B as required by A and C as required by B.
    /// world.register_required_components::<A, B>();
    /// world.register_required_components::<B, C>();
    ///
    /// // This will implicitly also insert B and C with their Default constructors.
    /// let id = world.spawn(A).id();
    /// assert_eq!(&B(0), world.entity(id).get::<B>().unwrap());
    /// assert_eq!(&C(0), world.entity(id).get::<C>().unwrap());
    /// ```
    pub fn register_required_components<T: Component, R: Component + Default>(&mut self) {
        self.try_register_required_components::<T, R>().unwrap();
    }

    /// Registers the given component `R` as a [required component] for `T`.
    ///
    /// When `T` is added to an entity, `R` and its own required components will also be added
    /// if `R` was not already provided. The given `constructor` will be used for the creation of `R`.
    /// If a [`Default`] constructor is desired, use [`World::register_required_components`] instead.
    ///
    /// For the non-panicking version, see [`World::try_register_required_components_with`].
    ///
    /// Note that requirements must currently be registered before `T` is inserted into the world
    /// for the first time. This limitation may be fixed in the future.
    ///
    /// [required component]: Component#required-components
    ///
    /// # Panics
    ///
    /// Panics if `R` is already a directly required component for `T`, or if `T` has ever been added
    /// on an entity before the registration.
    ///
    /// Indirect requirements through other components are allowed. In those cases, any existing requirements
    /// will only be overwritten if the new requirement is more specific.
    ///
    /// # Example
    ///
    /// ```
    /// # use bevy_ecs::prelude::*;
    /// #[derive(Component)]
    /// struct A;
    ///
    /// #[derive(Component, Default, PartialEq, Eq, Debug)]
    /// struct B(usize);
    ///
    /// #[derive(Component, PartialEq, Eq, Debug)]
    /// struct C(u32);
    ///
    /// # let mut world = World::default();
    /// // Register B and C as required by A and C as required by B.
    /// // A requiring C directly will overwrite the indirect requirement through B.
    /// world.register_required_components::<A, B>();
    /// world.register_required_components_with::<B, C>(|| C(1));
    /// world.register_required_components_with::<A, C>(|| C(2));
    ///
    /// // This will implicitly also insert B with its Default constructor and C
    /// // with the custom constructor defined by A.
    /// let id = world.spawn(A).id();
    /// assert_eq!(&B(0), world.entity(id).get::<B>().unwrap());
    /// assert_eq!(&C(2), world.entity(id).get::<C>().unwrap());
    /// ```
    pub fn register_required_components_with<T: Component, R: Component>(
        &mut self,
        constructor: fn() -> R,
    ) {
        self.try_register_required_components_with::<T, R>(constructor)
            .unwrap();
    }

    /// Tries to register the given component `R` as a [required component] for `T`.
    ///
    /// When `T` is added to an entity, `R` and its own required components will also be added
    /// if `R` was not already provided. The [`Default`] `constructor` will be used for the creation of `R`.
    /// If a custom constructor is desired, use [`World::register_required_components_with`] instead.
    ///
    /// For the panicking version, see [`World::register_required_components`].
    ///
    /// Note that requirements must currently be registered before `T` is inserted into the world
    /// for the first time. This limitation may be fixed in the future.
    ///
    /// [required component]: Component#required-components
    ///
    /// # Errors
    ///
    /// Returns a [`RequiredComponentsError`] if `R` is already a directly required component for `T`, or if `T` has ever been added
    /// on an entity before the registration.
    ///
    /// Indirect requirements through other components are allowed. In those cases, any existing requirements
    /// will only be overwritten if the new requirement is more specific.
    ///
    /// # Example
    ///
    /// ```
    /// # use bevy_ecs::prelude::*;
    /// #[derive(Component)]
    /// struct A;
    ///
    /// #[derive(Component, Default, PartialEq, Eq, Debug)]
    /// struct B(usize);
    ///
    /// #[derive(Component, Default, PartialEq, Eq, Debug)]
    /// struct C(u32);
    ///
    /// # let mut world = World::default();
    /// // Register B as required by A and C as required by B.
    /// world.register_required_components::<A, B>();
    /// world.register_required_components::<B, C>();
    ///
    /// // Duplicate registration! This will fail.
    /// assert!(world.try_register_required_components::<A, B>().is_err());
    ///
    /// // This will implicitly also insert B and C with their Default constructors.
    /// let id = world.spawn(A).id();
    /// assert_eq!(&B(0), world.entity(id).get::<B>().unwrap());
    /// assert_eq!(&C(0), world.entity(id).get::<C>().unwrap());
    /// ```
    pub fn try_register_required_components<T: Component, R: Component + Default>(
        &mut self,
    ) -> Result<(), RequiredComponentsError> {
        self.try_register_required_components_with::<T, R>(R::default)
    }

    /// Tries to register the given component `R` as a [required component] for `T`.
    ///
    /// When `T` is added to an entity, `R` and its own required components will also be added
    /// if `R` was not already provided. The given `constructor` will be used for the creation of `R`.
    /// If a [`Default`] constructor is desired, use [`World::register_required_components`] instead.
    ///
    /// For the panicking version, see [`World::register_required_components_with`].
    ///
    /// Note that requirements must currently be registered before `T` is inserted into the world
    /// for the first time. This limitation may be fixed in the future.
    ///
    /// [required component]: Component#required-components
    ///
    /// # Errors
    ///
    /// Returns a [`RequiredComponentsError`] if `R` is already a directly required component for `T`, or if `T` has ever been added
    /// on an entity before the registration.
    ///
    /// Indirect requirements through other components are allowed. In those cases, any existing requirements
    /// will only be overwritten if the new requirement is more specific.
    ///
    /// # Example
    ///
    /// ```
    /// # use bevy_ecs::prelude::*;
    /// #[derive(Component)]
    /// struct A;
    ///
    /// #[derive(Component, Default, PartialEq, Eq, Debug)]
    /// struct B(usize);
    ///
    /// #[derive(Component, PartialEq, Eq, Debug)]
    /// struct C(u32);
    ///
    /// # let mut world = World::default();
    /// // Register B and C as required by A and C as required by B.
    /// // A requiring C directly will overwrite the indirect requirement through B.
    /// world.register_required_components::<A, B>();
    /// world.register_required_components_with::<B, C>(|| C(1));
    /// world.register_required_components_with::<A, C>(|| C(2));
    ///
    /// // Duplicate registration! Even if the constructors were different, this would fail.
    /// assert!(world.try_register_required_components_with::<B, C>(|| C(1)).is_err());
    ///
    /// // This will implicitly also insert B with its Default constructor and C
    /// // with the custom constructor defined by A.
    /// let id = world.spawn(A).id();
    /// assert_eq!(&B(0), world.entity(id).get::<B>().unwrap());
    /// assert_eq!(&C(2), world.entity(id).get::<C>().unwrap());
    /// ```
    pub fn try_register_required_components_with<T: Component, R: Component>(
        &mut self,
        constructor: fn() -> R,
    ) -> Result<(), RequiredComponentsError> {
        let requiree = self.register_component::<T>();

        // TODO: Remove this panic and update archetype edges accordingly when required components are added
        if self.archetypes().component_index().contains_key(&requiree) {
            return Err(RequiredComponentsError::ArchetypeExists(requiree));
        }

        let required = self.register_component::<R>();

        // SAFETY: We just created the `required` and `requiree` components.
        unsafe {
            self.components
                .register_required_components::<R>(requiree, required, constructor)
        }
    }

    /// Retrieves the [required components](RequiredComponents) for the given component type, if it exists.
    pub fn get_required_components<C: Component>(&self) -> Option<&RequiredComponents> {
        let id = self.components().valid_component_id::<C>()?;
        let component_info = self.components().get_info(id)?;
        Some(component_info.required_components())
    }

    /// Retrieves the [required components](RequiredComponents) for the component of the given [`ComponentId`], if it exists.
    pub fn get_required_components_by_id(&self, id: ComponentId) -> Option<&RequiredComponents> {
        let component_info = self.components().get_info(id)?;
        Some(component_info.required_components())
    }

    /// Registers a new [`Component`] type and returns the [`ComponentId`] created for it.
    ///
    /// This method differs from [`World::register_component`] in that it uses a [`ComponentDescriptor`]
    /// to register the new component type instead of statically available type information. This
    /// enables the dynamic registration of new component definitions at runtime for advanced use cases.
    ///
    /// While the option to register a component from a descriptor is useful in type-erased
    /// contexts, the standard [`World::register_component`] function should always be used instead
    /// when type information is available at compile time.
    pub fn register_component_with_descriptor(
        &mut self,
        descriptor: ComponentDescriptor,
    ) -> ComponentId {
        self.components_registrator()
            .register_component_with_descriptor(descriptor)
    }

    /// Returns the [`ComponentId`] of the given [`Component`] type `T`.
    ///
    /// The returned `ComponentId` is specific to the `World` instance
    /// it was retrieved from and should not be used with another `World` instance.
    ///
    /// Returns [`None`] if the `Component` type has not yet been initialized within
    /// the `World` using [`World::register_component`].
    ///
    /// ```
    /// use bevy_ecs::prelude::*;
    ///
    /// let mut world = World::new();
    ///
    /// #[derive(Component)]
    /// struct ComponentA;
    ///
    /// let component_a_id = world.register_component::<ComponentA>();
    ///
    /// assert_eq!(component_a_id, world.component_id::<ComponentA>().unwrap())
    /// ```
    ///
    /// # See also
    ///
    /// * [`Components::component_id()`]
    /// * [`Components::get_id()`]
    #[inline]
    pub fn component_id<T: Component>(&self) -> Option<ComponentId> {
        self.components.component_id::<T>()
    }

    /// Registers a new [`Resource`] type and returns the [`ComponentId`] created for it.
    ///
    /// The [`Resource`] doesn't have a value in the [`World`], it's only registered. If you want
    /// to insert the [`Resource`] in the [`World`], use [`World::init_resource`] or
    /// [`World::insert_resource`] instead.
    pub fn register_resource<R: Resource>(&mut self) -> ComponentId {
        self.components_registrator().register_resource::<R>()
    }

    /// Returns the [`ComponentId`] of the given [`Resource`] type `T`.
    ///
    /// The returned [`ComponentId`] is specific to the [`World`] instance it was retrieved from
    /// and should not be used with another [`World`] instance.
    ///
    /// Returns [`None`] if the [`Resource`] type has not yet been initialized within the
    /// [`World`] using [`World::register_resource`], [`World::init_resource`] or [`World::insert_resource`].
    pub fn resource_id<T: Resource>(&self) -> Option<ComponentId> {
        self.components.get_resource_id(TypeId::of::<T>())
    }

    /// Returns [`EntityRef`]s that expose read-only operations for the given
    /// `entities`. This will panic if any of the given entities do not exist. Use
    /// [`World::get_entity`] if you want to check for entity existence instead
    /// of implicitly panicking.
    ///
    /// This function supports fetching a single entity or multiple entities:
    /// - Pass an [`Entity`] to receive a single [`EntityRef`].
    /// - Pass a slice of [`Entity`]s to receive a [`Vec<EntityRef>`].
    /// - Pass an array of [`Entity`]s to receive an equally-sized array of [`EntityRef`]s.
    ///
    /// # Panics
    ///
    /// If any of the given `entities` do not exist in the world.
    ///
    /// # Examples
    ///
    /// ## Single [`Entity`]
    ///
    /// ```
    /// # use bevy_ecs::prelude::*;
    /// #[derive(Component)]
    /// struct Position {
    ///   x: f32,
    ///   y: f32,
    /// }
    ///
    /// let mut world = World::new();
    /// let entity = world.spawn(Position { x: 0.0, y: 0.0 }).id();
    ///
    /// let position = world.entity(entity).get::<Position>().unwrap();
    /// assert_eq!(position.x, 0.0);
    /// ```
    ///
    /// ## Array of [`Entity`]s
    ///
    /// ```
    /// # use bevy_ecs::prelude::*;
    /// #[derive(Component)]
    /// struct Position {
    ///   x: f32,
    ///   y: f32,
    /// }
    ///
    /// let mut world = World::new();
    /// let e1 = world.spawn(Position { x: 0.0, y: 0.0 }).id();
    /// let e2 = world.spawn(Position { x: 1.0, y: 1.0 }).id();
    ///
    /// let [e1_ref, e2_ref] = world.entity([e1, e2]);
    /// let e1_position = e1_ref.get::<Position>().unwrap();
    /// assert_eq!(e1_position.x, 0.0);
    /// let e2_position = e2_ref.get::<Position>().unwrap();
    /// assert_eq!(e2_position.x, 1.0);
    /// ```
    ///
    /// ## Slice of [`Entity`]s
    ///
    /// ```
    /// # use bevy_ecs::prelude::*;
    /// #[derive(Component)]
    /// struct Position {
    ///   x: f32,
    ///   y: f32,
    /// }
    ///
    /// let mut world = World::new();
    /// let e1 = world.spawn(Position { x: 0.0, y: 1.0 }).id();
    /// let e2 = world.spawn(Position { x: 0.0, y: 1.0 }).id();
    /// let e3 = world.spawn(Position { x: 0.0, y: 1.0 }).id();
    ///
    /// let ids = vec![e1, e2, e3];
    /// for eref in world.entity(&ids[..]) {
    ///     assert_eq!(eref.get::<Position>().unwrap().y, 1.0);
    /// }
    /// ```
    ///
    /// ## [`EntityHashSet`](crate::entity::EntityHashMap)
    ///
    /// ```
    /// # use bevy_ecs::{prelude::*, entity::EntityHashSet};
    /// #[derive(Component)]
    /// struct Position {
    ///   x: f32,
    ///   y: f32,
    /// }
    ///
    /// let mut world = World::new();
    /// let e1 = world.spawn(Position { x: 0.0, y: 1.0 }).id();
    /// let e2 = world.spawn(Position { x: 0.0, y: 1.0 }).id();
    /// let e3 = world.spawn(Position { x: 0.0, y: 1.0 }).id();
    ///
    /// let ids = EntityHashSet::from_iter([e1, e2, e3]);
    /// for (_id, eref) in world.entity(&ids) {
    ///     assert_eq!(eref.get::<Position>().unwrap().y, 1.0);
    /// }
    /// ```
    ///
    /// [`EntityHashSet`]: crate::entity::EntityHashSet
    #[inline]
    #[track_caller]
    pub fn entity<F: WorldEntityFetch>(&self, entities: F) -> F::Ref<'_> {
        #[inline(never)]
        #[cold]
        #[track_caller]
        fn panic_no_entity(world: &World, entity: Entity) -> ! {
            panic!(
                "Entity {entity} {}",
                world.entities.entity_does_not_exist_error_details(entity)
            );
        }

        match self.get_entity(entities) {
            Ok(fetched) => fetched,
            Err(error) => panic_no_entity(self, error.entity),
        }
    }

    /// Returns [`EntityMut`]s that expose read and write operations for the
    /// given `entities`. This will panic if any of the given entities do not
    /// exist. Use [`World::get_entity_mut`] if you want to check for entity
    /// existence instead of implicitly panicking.
    ///
    /// This function supports fetching a single entity or multiple entities:
    /// - Pass an [`Entity`] to receive a single [`EntityWorldMut`].
    ///    - This reference type allows for structural changes to the entity,
    ///      such as adding or removing components, or despawning the entity.
    /// - Pass a slice of [`Entity`]s to receive a [`Vec<EntityMut>`].
    /// - Pass an array of [`Entity`]s to receive an equally-sized array of [`EntityMut`]s.
    /// - Pass a reference to a [`EntityHashSet`](crate::entity::EntityHashMap) to receive an
    ///   [`EntityHashMap<EntityMut>`](crate::entity::EntityHashMap).
    ///
    /// In order to perform structural changes on the returned entity reference,
    /// such as adding or removing components, or despawning the entity, only a
    /// single [`Entity`] can be passed to this function. Allowing multiple
    /// entities at the same time with structural access would lead to undefined
    /// behavior, so [`EntityMut`] is returned when requesting multiple entities.
    ///
    /// # Panics
    ///
    /// If any of the given `entities` do not exist in the world.
    ///
    /// # Examples
    ///
    /// ## Single [`Entity`]
    ///
    /// ```
    /// # use bevy_ecs::prelude::*;
    /// #[derive(Component)]
    /// struct Position {
    ///   x: f32,
    ///   y: f32,
    /// }
    ///
    /// let mut world = World::new();
    /// let entity = world.spawn(Position { x: 0.0, y: 0.0 }).id();
    ///
    /// let mut entity_mut = world.entity_mut(entity);
    /// let mut position = entity_mut.get_mut::<Position>().unwrap();
    /// position.y = 1.0;
    /// assert_eq!(position.x, 0.0);
    /// entity_mut.despawn();
    /// # assert!(world.get_entity_mut(entity).is_err());
    /// ```
    ///
    /// ## Array of [`Entity`]s
    ///
    /// ```
    /// # use bevy_ecs::prelude::*;
    /// #[derive(Component)]
    /// struct Position {
    ///   x: f32,
    ///   y: f32,
    /// }
    ///
    /// let mut world = World::new();
    /// let e1 = world.spawn(Position { x: 0.0, y: 0.0 }).id();
    /// let e2 = world.spawn(Position { x: 1.0, y: 1.0 }).id();
    ///
    /// let [mut e1_ref, mut e2_ref] = world.entity_mut([e1, e2]);
    /// let mut e1_position = e1_ref.get_mut::<Position>().unwrap();
    /// e1_position.x = 1.0;
    /// assert_eq!(e1_position.x, 1.0);
    /// let mut e2_position = e2_ref.get_mut::<Position>().unwrap();
    /// e2_position.x = 2.0;
    /// assert_eq!(e2_position.x, 2.0);
    /// ```
    ///
    /// ## Slice of [`Entity`]s
    ///
    /// ```
    /// # use bevy_ecs::prelude::*;
    /// #[derive(Component)]
    /// struct Position {
    ///   x: f32,
    ///   y: f32,
    /// }
    ///
    /// let mut world = World::new();
    /// let e1 = world.spawn(Position { x: 0.0, y: 1.0 }).id();
    /// let e2 = world.spawn(Position { x: 0.0, y: 1.0 }).id();
    /// let e3 = world.spawn(Position { x: 0.0, y: 1.0 }).id();
    ///
    /// let ids = vec![e1, e2, e3];
    /// for mut eref in world.entity_mut(&ids[..]) {
    ///     let mut pos = eref.get_mut::<Position>().unwrap();
    ///     pos.y = 2.0;
    ///     assert_eq!(pos.y, 2.0);
    /// }
    /// ```
    ///
    /// ## [`EntityHashSet`](crate::entity::EntityHashMap)
    ///
    /// ```
    /// # use bevy_ecs::{prelude::*, entity::EntityHashSet};
    /// #[derive(Component)]
    /// struct Position {
    ///   x: f32,
    ///   y: f32,
    /// }
    ///
    /// let mut world = World::new();
    /// let e1 = world.spawn(Position { x: 0.0, y: 1.0 }).id();
    /// let e2 = world.spawn(Position { x: 0.0, y: 1.0 }).id();
    /// let e3 = world.spawn(Position { x: 0.0, y: 1.0 }).id();
    ///
    /// let ids = EntityHashSet::from_iter([e1, e2, e3]);
    /// for (_id, mut eref) in world.entity_mut(&ids) {
    ///     let mut pos = eref.get_mut::<Position>().unwrap();
    ///     pos.y = 2.0;
    ///     assert_eq!(pos.y, 2.0);
    /// }
    /// ```
    ///
    /// [`EntityHashSet`]: crate::entity::EntityHashSet
    #[inline]
    #[track_caller]
    pub fn entity_mut<F: WorldEntityFetch>(&mut self, entities: F) -> F::Mut<'_> {
        #[inline(never)]
        #[cold]
        #[track_caller]
        fn panic_on_err(e: EntityMutableFetchError) -> ! {
            panic!("{e}");
        }

        match self.get_entity_mut(entities) {
            Ok(fetched) => fetched,
            Err(e) => panic_on_err(e),
        }
    }

    /// Returns the components of an [`Entity`] through [`ComponentInfo`].
    #[inline]
    pub fn inspect_entity(
        &self,
        entity: Entity,
    ) -> Result<impl Iterator<Item = &ComponentInfo>, EntityDoesNotExistError> {
        let entity_location = self
            .entities()
            .get(entity)
            .ok_or(EntityDoesNotExistError::new(entity, self.entities()))?;

        let archetype = self
            .archetypes()
            .get(entity_location.archetype_id)
            .expect("ArchetypeId was retrieved from an EntityLocation and should correspond to an Archetype");

        Ok(archetype
            .components()
            .filter_map(|id| self.components().get_info(id)))
    }

    /// Returns [`EntityRef`]s that expose read-only operations for the given
    /// `entities`, returning [`Err`] if any of the given entities do not exist.
    /// Instead of immediately unwrapping the value returned from this function,
    /// prefer [`World::entity`].
    ///
    /// This function supports fetching a single entity or multiple entities:
    /// - Pass an [`Entity`] to receive a single [`EntityRef`].
    /// - Pass a slice of [`Entity`]s to receive a [`Vec<EntityRef>`].
    /// - Pass an array of [`Entity`]s to receive an equally-sized array of [`EntityRef`]s.
    /// - Pass a reference to a [`EntityHashSet`](crate::entity::EntityHashMap) to receive an
    ///   [`EntityHashMap<EntityRef>`](crate::entity::EntityHashMap).
    ///
    /// # Errors
    ///
    /// If any of the given `entities` do not exist in the world, the first
    /// [`Entity`] found to be missing will return an [`EntityDoesNotExistError`].
    ///
    /// # Examples
    ///
    /// For examples, see [`World::entity`].
    ///
    /// [`EntityHashSet`]: crate::entity::EntityHashSet
    #[inline]
    pub fn get_entity<F: WorldEntityFetch>(
        &self,
        entities: F,
    ) -> Result<F::Ref<'_>, EntityDoesNotExistError> {
        let cell = self.as_unsafe_world_cell_readonly();
        // SAFETY: `&self` gives read access to the entire world, and prevents mutable access.
        unsafe { entities.fetch_ref(cell) }
    }

    /// Returns [`EntityMut`]s that expose read and write operations for the
    /// given `entities`, returning [`Err`] if any of the given entities do not
    /// exist. Instead of immediately unwrapping the value returned from this
    /// function, prefer [`World::entity_mut`].
    ///
    /// This function supports fetching a single entity or multiple entities:
    /// - Pass an [`Entity`] to receive a single [`EntityWorldMut`].
    ///    - This reference type allows for structural changes to the entity,
    ///      such as adding or removing components, or despawning the entity.
    /// - Pass a slice of [`Entity`]s to receive a [`Vec<EntityMut>`].
    /// - Pass an array of [`Entity`]s to receive an equally-sized array of [`EntityMut`]s.
    /// - Pass a reference to a [`EntityHashSet`](crate::entity::EntityHashMap) to receive an
    ///   [`EntityHashMap<EntityMut>`](crate::entity::EntityHashMap).
    ///
    /// In order to perform structural changes on the returned entity reference,
    /// such as adding or removing components, or despawning the entity, only a
    /// single [`Entity`] can be passed to this function. Allowing multiple
    /// entities at the same time with structural access would lead to undefined
    /// behavior, so [`EntityMut`] is returned when requesting multiple entities.
    ///
    /// # Errors
    ///
    /// - Returns [`EntityMutableFetchError::EntityDoesNotExist`] if any of the given `entities` do not exist in the world.
    ///     - Only the first entity found to be missing will be returned.
    /// - Returns [`EntityMutableFetchError::AliasedMutability`] if the same entity is requested multiple times.
    ///
    /// # Examples
    ///
    /// For examples, see [`World::entity_mut`].
    ///
    /// [`EntityHashSet`]: crate::entity::EntityHashSet
    #[inline]
    pub fn get_entity_mut<F: WorldEntityFetch>(
        &mut self,
        entities: F,
    ) -> Result<F::Mut<'_>, EntityMutableFetchError> {
        let cell = self.as_unsafe_world_cell();
        // SAFETY: `&mut self` gives mutable access to the entire world,
        // and prevents any other access to the world.
        unsafe { entities.fetch_mut(cell) }
    }

    /// Returns an [`Entity`] iterator of current entities.
    ///
    /// This is useful in contexts where you only have read-only access to the [`World`].
    #[inline]
    pub fn iter_entities(&self) -> impl Iterator<Item = EntityRef<'_>> + '_ {
        self.archetypes.iter().flat_map(|archetype| {
            archetype
                .entities_with_location()
                .map(|(entity, location)| {
                    // SAFETY: entity exists and location accurately specifies the archetype where the entity is stored.
                    let cell = UnsafeEntityCell::new(
                        self.as_unsafe_world_cell_readonly(),
                        entity,
                        location,
                        self.last_change_tick,
                        self.read_change_tick(),
                    );
                    // SAFETY: `&self` gives read access to the entire world.
                    unsafe { EntityRef::new(cell) }
                })
        })
    }

    /// Returns a mutable iterator over all entities in the `World`.
    pub fn iter_entities_mut(&mut self) -> impl Iterator<Item = EntityMut<'_>> + '_ {
        let last_change_tick = self.last_change_tick;
        let change_tick = self.change_tick();
        let world_cell = self.as_unsafe_world_cell();
        world_cell.archetypes().iter().flat_map(move |archetype| {
            archetype
                .entities_with_location()
                .map(move |(entity, location)| {
                    // SAFETY: entity exists and location accurately specifies the archetype where the entity is stored.
                    let cell = UnsafeEntityCell::new(
                        world_cell,
                        entity,
                        location,
                        last_change_tick,
                        change_tick,
                    );
                    // SAFETY: We have exclusive access to the entire world. We only create one borrow for each entity,
                    // so none will conflict with one another.
                    unsafe { EntityMut::new(cell) }
                })
        })
    }

    /// Simultaneously provides access to entity data and a command queue, which
    /// will be applied when the world is next flushed.
    ///
    /// This allows using borrowed entity data to construct commands where the
    /// borrow checker would otherwise prevent it.
    ///
    /// See [`DeferredWorld::entities_and_commands`] for the deferred version.
    ///
    /// # Example
    ///
    /// ```rust
    /// # use bevy_ecs::{prelude::*, world::DeferredWorld};
    /// #[derive(Component)]
    /// struct Targets(Vec<Entity>);
    /// #[derive(Component)]
    /// struct TargetedBy(Entity);
    ///
    /// let mut world: World = // ...
    /// #    World::new();
    /// # let e1 = world.spawn_empty().id();
    /// # let e2 = world.spawn_empty().id();
    /// # let eid = world.spawn(Targets(vec![e1, e2])).id();
    /// let (entities, mut commands) = world.entities_and_commands();
    ///
    /// let entity = entities.get(eid).unwrap();
    /// for &target in entity.get::<Targets>().unwrap().0.iter() {
    ///     commands.entity(target).insert(TargetedBy(eid));
    /// }
    /// # world.flush();
    /// # assert_eq!(world.get::<TargetedBy>(e1).unwrap().0, eid);
    /// # assert_eq!(world.get::<TargetedBy>(e2).unwrap().0, eid);
    /// ```
    pub fn entities_and_commands(&mut self) -> (EntityFetcher, Commands) {
        let cell = self.as_unsafe_world_cell();
        // SAFETY: `&mut self` gives mutable access to the entire world, and prevents simultaneous access.
        let fetcher = unsafe { EntityFetcher::new(cell) };
        // SAFETY:
        // - `&mut self` gives mutable access to the entire world, and prevents simultaneous access.
        // - Command queue access does not conflict with entity access.
        let raw_queue = unsafe { cell.get_raw_command_queue() };
        // SAFETY: `&mut self` ensures the commands does not outlive the world.
        let commands = unsafe { Commands::new_raw_from_entities(raw_queue, cell.entities()) };

        (fetcher, commands)
    }

    /// Spawns a new [`Entity`] and returns a corresponding [`EntityWorldMut`], which can be used
    /// to add components to the entity or retrieve its id.
    ///
    /// ```
    /// use bevy_ecs::{component::Component, world::World};
    ///
    /// #[derive(Component)]
    /// struct Position {
    ///   x: f32,
    ///   y: f32,
    /// }
    /// #[derive(Component)]
    /// struct Label(&'static str);
    /// #[derive(Component)]
    /// struct Num(u32);
    ///
    /// let mut world = World::new();
    /// let entity = world.spawn_empty()
    ///     .insert(Position { x: 0.0, y: 0.0 }) // add a single component
    ///     .insert((Num(1), Label("hello"))) // add a bundle of components
    ///     .id();
    ///
    /// let position = world.entity(entity).get::<Position>().unwrap();
    /// assert_eq!(position.x, 0.0);
    /// ```
    #[track_caller]
    pub fn spawn_empty(&mut self) -> EntityWorldMut {
        self.flush();
        let entity = self.entities.alloc();
        // SAFETY: entity was just allocated
        unsafe { self.spawn_at_empty_internal(entity, MaybeLocation::caller()) }
    }

    /// Spawns a new [`Entity`] with a given [`Bundle`] of [components](`Component`) and returns
    /// a corresponding [`EntityWorldMut`], which can be used to add components to the entity or
    /// retrieve its id. In case large batches of entities need to be spawned, consider using
    /// [`World::spawn_batch`] instead.
    ///
    /// ```
    /// use bevy_ecs::{bundle::Bundle, component::Component, world::World};
    ///
    /// #[derive(Component)]
    /// struct Position {
    ///   x: f32,
    ///   y: f32,
    /// }
    ///
    /// #[derive(Component)]
    /// struct Velocity {
    ///     x: f32,
    ///     y: f32,
    /// };
    ///
    /// #[derive(Component)]
    /// struct Name(&'static str);
    ///
    /// #[derive(Bundle)]
    /// struct PhysicsBundle {
    ///     position: Position,
    ///     velocity: Velocity,
    /// }
    ///
    /// let mut world = World::new();
    ///
    /// // `spawn` can accept a single component:
    /// world.spawn(Position { x: 0.0, y: 0.0 });
    ///
    /// // It can also accept a tuple of components:
    /// world.spawn((
    ///     Position { x: 0.0, y: 0.0 },
    ///     Velocity { x: 1.0, y: 1.0 },
    /// ));
    ///
    /// // Or it can accept a pre-defined Bundle of components:
    /// world.spawn(PhysicsBundle {
    ///     position: Position { x: 2.0, y: 2.0 },
    ///     velocity: Velocity { x: 0.0, y: 4.0 },
    /// });
    ///
    /// let entity = world
    ///     // Tuples can also mix Bundles and Components
    ///     .spawn((
    ///         PhysicsBundle {
    ///             position: Position { x: 2.0, y: 2.0 },
    ///             velocity: Velocity { x: 0.0, y: 4.0 },
    ///         },
    ///         Name("Elaina Proctor"),
    ///     ))
    ///     // Calling id() will return the unique identifier for the spawned entity
    ///     .id();
    /// let position = world.entity(entity).get::<Position>().unwrap();
    /// assert_eq!(position.x, 2.0);
    /// ```
    #[track_caller]
    pub fn spawn<B: Bundle>(&mut self, bundle: B) -> EntityWorldMut {
        self.spawn_with_caller(bundle, MaybeLocation::caller())
    }

    pub(crate) fn spawn_with_caller<B: Bundle>(
        &mut self,
        bundle: B,
        caller: MaybeLocation,
    ) -> EntityWorldMut {
        self.flush();
        let change_tick = self.change_tick();
        let entity = self.entities.alloc();
        let mut bundle_spawner = BundleSpawner::new(&bundle, self, change_tick);
        // SAFETY: bundle's type matches `bundle_info`, entity is allocated but non-existent
        let (entity_location, after_effect) =
            unsafe { bundle_spawner.spawn_non_existent(entity, bundle, caller) };

        let mut entity_location = Some(entity_location);

        // SAFETY: command_queue is not referenced anywhere else
        if !unsafe { self.command_queue.is_empty() } {
            self.flush();
            entity_location = self.entities().get(entity);
        }

        // SAFETY: entity and location are valid, as they were just created above
        let mut entity = unsafe { EntityWorldMut::new(self, entity, entity_location) };
        after_effect.apply(&mut entity);
        entity
    }

    /// # Safety
    /// must be called on an entity that was just allocated
    unsafe fn spawn_at_empty_internal(
        &mut self,
        entity: Entity,
        caller: MaybeLocation,
    ) -> EntityWorldMut {
        let archetype = self.archetypes.empty_mut();
        // PERF: consider avoiding allocating entities in the empty archetype unless needed
        let table_row = self.storages.tables[archetype.table_id()].allocate(entity);
        // SAFETY: no components are allocated by archetype.allocate() because the archetype is
        // empty
        let location = unsafe { archetype.allocate(entity, table_row) };
        let change_tick = self.change_tick();
        self.entities.set(entity.index(), Some(location));
        self.entities
            .mark_spawn_despawn(entity.index(), caller, change_tick);

        EntityWorldMut::new(self, entity, Some(location))
    }

    /// Spawns a batch of entities with the same component [`Bundle`] type. Takes a given
    /// [`Bundle`] iterator and returns a corresponding [`Entity`] iterator.
    /// This is more efficient than spawning entities and adding components to them individually
    /// using [`World::spawn`], but it is limited to spawning entities with the same [`Bundle`]
    /// type, whereas spawning individually is more flexible.
    ///
    /// ```
    /// use bevy_ecs::{component::Component, entity::Entity, world::World};
    ///
    /// #[derive(Component)]
    /// struct Str(&'static str);
    /// #[derive(Component)]
    /// struct Num(u32);
    ///
    /// let mut world = World::new();
    /// let entities = world.spawn_batch(vec![
    ///   (Str("a"), Num(0)), // the first entity
    ///   (Str("b"), Num(1)), // the second entity
    /// ]).collect::<Vec<Entity>>();
    ///
    /// assert_eq!(entities.len(), 2);
    /// ```
    #[track_caller]
    pub fn spawn_batch<I>(&mut self, iter: I) -> SpawnBatchIter<'_, I::IntoIter>
    where
        I: IntoIterator,
        I::Item: Bundle<Effect: NoBundleEffect> + StaticBundle,
    {
        SpawnBatchIter::new(self, iter.into_iter(), MaybeLocation::caller())
    }

    /// Retrieves a reference to the given `entity`'s [`Component`] of the given type.
    /// Returns `None` if the `entity` does not have a [`Component`] of the given type.
    /// ```
    /// use bevy_ecs::{component::Component, world::World};
    ///
    /// #[derive(Component)]
    /// struct Position {
    ///   x: f32,
    ///   y: f32,
    /// }
    ///
    /// let mut world = World::new();
    /// let entity = world.spawn(Position { x: 0.0, y: 0.0 }).id();
    /// let position = world.get::<Position>(entity).unwrap();
    /// assert_eq!(position.x, 0.0);
    /// ```
    #[inline]
    pub fn get<T: Component>(&self, entity: Entity) -> Option<&T> {
        self.get_entity(entity).ok()?.get()
    }

    /// Retrieves a mutable reference to the given `entity`'s [`Component`] of the given type.
    /// Returns `None` if the `entity` does not have a [`Component`] of the given type.
    /// ```
    /// use bevy_ecs::{component::Component, world::World};
    ///
    /// #[derive(Component)]
    /// struct Position {
    ///   x: f32,
    ///   y: f32,
    /// }
    ///
    /// let mut world = World::new();
    /// let entity = world.spawn(Position { x: 0.0, y: 0.0 }).id();
    /// let mut position = world.get_mut::<Position>(entity).unwrap();
    /// position.x = 1.0;
    /// ```
    #[inline]
    pub fn get_mut<T: Component<Mutability = Mutable>>(
        &mut self,
        entity: Entity,
    ) -> Option<Mut<T>> {
        self.get_entity_mut(entity).ok()?.into_mut()
    }

    /// Temporarily removes a [`Component`] `T` from the provided [`Entity`] and
    /// runs the provided closure on it, returning the result if `T` was available.
    /// This will trigger the `Remove` and `Replace` component hooks without
    /// causing an archetype move.
    ///
    /// This is most useful with immutable components, where removal and reinsertion
    /// is the only way to modify a value.
    ///
    /// If you do not need to ensure the above hooks are triggered, and your component
    /// is mutable, prefer using [`get_mut`](World::get_mut).
    ///
    /// # Examples
    ///
    /// ```rust
    /// # use bevy_ecs::prelude::*;
    /// #
    /// #[derive(Component, PartialEq, Eq, Debug)]
    /// #[component(immutable)]
    /// struct Foo(bool);
    ///
    /// # let mut world = World::default();
    /// # world.register_component::<Foo>();
    /// #
    /// # let entity = world.spawn(Foo(false)).id();
    /// #
    /// world.modify_component(entity, |foo: &mut Foo| {
    ///     foo.0 = true;
    /// });
    /// #
    /// # assert_eq!(world.get::<Foo>(entity), Some(&Foo(true)));
    /// ```
    #[inline]
    pub fn modify_component<T: Component, R>(
        &mut self,
        entity: Entity,
        f: impl FnOnce(&mut T) -> R,
    ) -> Result<Option<R>, EntityMutableFetchError> {
        let mut world = DeferredWorld::from(&mut *self);

        let result = world.modify_component(entity, f)?;

        self.flush();
        Ok(result)
    }

    /// Temporarily removes a [`Component`] identified by the provided
    /// [`ComponentId`] from the provided [`Entity`] and runs the provided
    /// closure on it, returning the result if the component was available.
    /// This will trigger the `Remove` and `Replace` component hooks without
    /// causing an archetype move.
    ///
    /// This is most useful with immutable components, where removal and reinsertion
    /// is the only way to modify a value.
    ///
    /// If you do not need to ensure the above hooks are triggered, and your component
    /// is mutable, prefer using [`get_mut_by_id`](World::get_mut_by_id).
    ///
    /// You should prefer the typed [`modify_component`](World::modify_component)
    /// whenever possible.
    #[inline]
    pub fn modify_component_by_id<R>(
        &mut self,
        entity: Entity,
        component_id: ComponentId,
        f: impl for<'a> FnOnce(MutUntyped<'a>) -> R,
    ) -> Result<Option<R>, EntityMutableFetchError> {
        let mut world = DeferredWorld::from(&mut *self);

        let result = world.modify_component_by_id(entity, component_id, f)?;

        self.flush();
        Ok(result)
    }

    /// Despawns the given [`Entity`], if it exists. This will also remove all of the entity's
    /// [`Components`](Component).
    ///
    /// Returns `true` if the entity is successfully despawned and `false` if
    /// the entity does not exist.
    ///
    /// # Note
    ///
    /// This will also despawn the entities in any [`RelationshipTarget`](crate::relationship::RelationshipTarget) that is configured
    /// to despawn descendants. For example, this will recursively despawn [`Children`](crate::hierarchy::Children).
    ///
    /// ```
    /// use bevy_ecs::{component::Component, world::World};
    ///
    /// #[derive(Component)]
    /// struct Position {
    ///   x: f32,
    ///   y: f32,
    /// }
    ///
    /// let mut world = World::new();
    /// let entity = world.spawn(Position { x: 0.0, y: 0.0 }).id();
    /// assert!(world.despawn(entity));
    /// assert!(world.get_entity(entity).is_err());
    /// assert!(world.get::<Position>(entity).is_none());
    /// ```
    #[track_caller]
    #[inline]
    pub fn despawn(&mut self, entity: Entity) -> bool {
        if let Err(error) = self.despawn_with_caller(entity, MaybeLocation::caller()) {
            warn!("{error}");
            false
        } else {
            true
        }
    }

    /// Despawns the given `entity`, if it exists. This will also remove all of the entity's
    /// [`Components`](Component).
    ///
    /// Returns an [`EntityDespawnError`] if the entity does not exist.
    ///
    /// # Note
    ///
    /// This will also despawn the entities in any [`RelationshipTarget`](crate::relationship::RelationshipTarget) that is configured
    /// to despawn descendants. For example, this will recursively despawn [`Children`](crate::hierarchy::Children).
    #[track_caller]
    #[inline]
    pub fn try_despawn(&mut self, entity: Entity) -> Result<(), EntityDespawnError> {
        self.despawn_with_caller(entity, MaybeLocation::caller())
    }

    #[inline]
    pub(crate) fn despawn_with_caller(
        &mut self,
        entity: Entity,
        caller: MaybeLocation,
    ) -> Result<(), EntityDespawnError> {
        self.flush();
        let entity = self.get_entity_mut(entity)?;
        entity.despawn_with_caller(caller);
        Ok(())
    }

    /// Clears the internal component tracker state.
    ///
    /// The world maintains some internal state about changed and removed components. This state
    /// is used by [`RemovedComponents`] to provide access to the entities that had a specific type
    /// of component removed since last tick.
    ///
    /// The state is also used for change detection when accessing components and resources outside
    /// of a system, for example via [`World::get_mut()`] or [`World::get_resource_mut()`].
    ///
    /// By clearing this internal state, the world "forgets" about those changes, allowing a new round
    /// of detection to be recorded.
    ///
    /// When using `bevy_ecs` as part of the full Bevy engine, this method is called automatically
    /// by `bevy_app::App::update` and `bevy_app::SubApp::update`, so you don't need to call it manually.
    /// When using `bevy_ecs` as a separate standalone crate however, you do need to call this manually.
    ///
    /// ```
    /// # use bevy_ecs::prelude::*;
    /// # #[derive(Component, Default)]
    /// # struct Transform;
    /// // a whole new world
    /// let mut world = World::new();
    ///
    /// // you changed it
    /// let entity = world.spawn(Transform::default()).id();
    ///
    /// // change is detected
    /// let transform = world.get_mut::<Transform>(entity).unwrap();
    /// assert!(transform.is_changed());
    ///
    /// // update the last change tick
    /// world.clear_trackers();
    ///
    /// // change is no longer detected
    /// let transform = world.get_mut::<Transform>(entity).unwrap();
    /// assert!(!transform.is_changed());
    /// ```
    ///
    /// [`RemovedComponents`]: crate::lifecycle::RemovedComponents
    pub fn clear_trackers(&mut self) {
        self.removed_components.update();
        self.last_change_tick = self.increment_change_tick();
    }

    /// Returns [`QueryState`] for the given [`QueryData`], which is used to efficiently
    /// run queries on the [`World`] by storing and reusing the [`QueryState`].
    /// ```
    /// use bevy_ecs::{component::Component, entity::Entity, world::World};
    ///
    /// #[derive(Component, Debug, PartialEq)]
    /// struct Position {
    ///   x: f32,
    ///   y: f32,
    /// }
    ///
    /// #[derive(Component)]
    /// struct Velocity {
    ///   x: f32,
    ///   y: f32,
    /// }
    ///
    /// let mut world = World::new();
    /// let entities = world.spawn_batch(vec![
    ///     (Position { x: 0.0, y: 0.0}, Velocity { x: 1.0, y: 0.0 }),
    ///     (Position { x: 0.0, y: 0.0}, Velocity { x: 0.0, y: 1.0 }),
    /// ]).collect::<Vec<Entity>>();
    ///
    /// let mut query = world.query::<(&mut Position, &Velocity)>();
    /// for (mut position, velocity) in query.iter_mut(&mut world) {
    ///    position.x += velocity.x;
    ///    position.y += velocity.y;
    /// }
    ///
    /// assert_eq!(world.get::<Position>(entities[0]).unwrap(), &Position { x: 1.0, y: 0.0 });
    /// assert_eq!(world.get::<Position>(entities[1]).unwrap(), &Position { x: 0.0, y: 1.0 });
    /// ```
    ///
    /// To iterate over entities in a deterministic order,
    /// sort the results of the query using the desired component as a key.
    /// Note that this requires fetching the whole result set from the query
    /// and allocation of a [`Vec`] to store it.
    ///
    /// ```
    /// use bevy_ecs::{component::Component, entity::Entity, world::World};
    ///
    /// #[derive(Component, PartialEq, Eq, PartialOrd, Ord, Debug)]
    /// struct Order(i32);
    /// #[derive(Component, PartialEq, Debug)]
    /// struct Label(&'static str);
    ///
    /// let mut world = World::new();
    /// let a = world.spawn((Order(2), Label("second"))).id();
    /// let b = world.spawn((Order(3), Label("third"))).id();
    /// let c = world.spawn((Order(1), Label("first"))).id();
    /// let mut entities = world.query::<(Entity, &Order, &Label)>()
    ///     .iter(&world)
    ///     .collect::<Vec<_>>();
    /// // Sort the query results by their `Order` component before comparing
    /// // to expected results. Query iteration order should not be relied on.
    /// entities.sort_by_key(|e| e.1);
    /// assert_eq!(entities, vec![
    ///     (c, &Order(1), &Label("first")),
    ///     (a, &Order(2), &Label("second")),
    ///     (b, &Order(3), &Label("third")),
    /// ]);
    /// ```
    #[inline]
    pub fn query<D: QueryData>(&mut self) -> QueryState<D, ()> {
        self.query_filtered::<D, ()>()
    }

    /// Returns [`QueryState`] for the given filtered [`QueryData`], which is used to efficiently
    /// run queries on the [`World`] by storing and reusing the [`QueryState`].
    /// ```
    /// use bevy_ecs::{component::Component, entity::Entity, world::World, query::With};
    ///
    /// #[derive(Component)]
    /// struct A;
    /// #[derive(Component)]
    /// struct B;
    ///
    /// let mut world = World::new();
    /// let e1 = world.spawn(A).id();
    /// let e2 = world.spawn((A, B)).id();
    ///
    /// let mut query = world.query_filtered::<Entity, With<B>>();
    /// let matching_entities = query.iter(&world).collect::<Vec<Entity>>();
    ///
    /// assert_eq!(matching_entities, vec![e2]);
    /// ```
    #[inline]
    pub fn query_filtered<D: QueryData, F: QueryFilter>(&mut self) -> QueryState<D, F> {
        QueryState::new(self)
    }

    /// Returns [`QueryState`] for the given [`QueryData`], which is used to efficiently
    /// run queries on the [`World`] by storing and reusing the [`QueryState`].
    /// ```
    /// use bevy_ecs::{component::Component, entity::Entity, world::World};
    ///
    /// #[derive(Component, Debug, PartialEq)]
    /// struct Position {
    ///   x: f32,
    ///   y: f32,
    /// }
    ///
    /// let mut world = World::new();
    /// world.spawn_batch(vec![
    ///     Position { x: 0.0, y: 0.0 },
    ///     Position { x: 1.0, y: 1.0 },
    /// ]);
    ///
    /// fn get_positions(world: &World) -> Vec<(Entity, &Position)> {
    ///     let mut query = world.try_query::<(Entity, &Position)>().unwrap();
    ///     query.iter(world).collect()
    /// }
    ///
    /// let positions = get_positions(&world);
    ///
    /// assert_eq!(world.get::<Position>(positions[0].0).unwrap(), positions[0].1);
    /// assert_eq!(world.get::<Position>(positions[1].0).unwrap(), positions[1].1);
    /// ```
    ///
    /// Requires only an immutable world reference, but may fail if, for example,
    /// the components that make up this query have not been registered into the world.
    /// ```
    /// use bevy_ecs::{component::Component, entity::Entity, world::World};
    ///
    /// #[derive(Component)]
    /// struct A;
    ///
    /// let mut world = World::new();
    ///
    /// let none_query = world.try_query::<&A>();
    /// assert!(none_query.is_none());
    ///
    /// world.register_component::<A>();
    ///
    /// let some_query = world.try_query::<&A>();
    /// assert!(some_query.is_some());
    /// ```
    #[inline]
    pub fn try_query<D: QueryData>(&self) -> Option<QueryState<D, ()>> {
        self.try_query_filtered::<D, ()>()
    }

    /// Returns [`QueryState`] for the given filtered [`QueryData`], which is used to efficiently
    /// run queries on the [`World`] by storing and reusing the [`QueryState`].
    /// ```
    /// use bevy_ecs::{component::Component, entity::Entity, world::World, query::With};
    ///
    /// #[derive(Component)]
    /// struct A;
    /// #[derive(Component)]
    /// struct B;
    ///
    /// let mut world = World::new();
    /// let e1 = world.spawn(A).id();
    /// let e2 = world.spawn((A, B)).id();
    ///
    /// let mut query = world.try_query_filtered::<Entity, With<B>>().unwrap();
    /// let matching_entities = query.iter(&world).collect::<Vec<Entity>>();
    ///
    /// assert_eq!(matching_entities, vec![e2]);
    /// ```
    ///
    /// Requires only an immutable world reference, but may fail if, for example,
    /// the components that make up this query have not been registered into the world.
    #[inline]
    pub fn try_query_filtered<D: QueryData, F: QueryFilter>(&self) -> Option<QueryState<D, F>> {
        QueryState::try_new(self)
    }

    /// Returns an iterator of entities that had components of type `T` removed
    /// since the last call to [`World::clear_trackers`].
    pub fn removed<T: Component>(&self) -> impl Iterator<Item = Entity> + '_ {
        self.components
            .get_valid_id(TypeId::of::<T>())
            .map(|component_id| self.removed_with_id(component_id))
            .into_iter()
            .flatten()
    }

    /// Returns an iterator of entities that had components with the given `component_id` removed
    /// since the last call to [`World::clear_trackers`].
    pub fn removed_with_id(&self, component_id: ComponentId) -> impl Iterator<Item = Entity> + '_ {
        self.removed_components
            .get(component_id)
            .map(|removed| removed.iter_current_update_events().cloned())
            .into_iter()
            .flatten()
            .map(Into::into)
    }

    /// Registers a new [`Resource`] type and returns the [`ComponentId`] created for it.
    ///
    /// This enables the dynamic registration of new [`Resource`] definitions at runtime for
    /// advanced use cases.
    ///
    /// # Note
    ///
    /// Registering a [`Resource`] does not insert it into [`World`]. For insertion, you could use
    /// [`World::insert_resource_by_id`].
    pub fn register_resource_with_descriptor(
        &mut self,
        descriptor: ComponentDescriptor,
    ) -> ComponentId {
        self.components_registrator()
            .register_resource_with_descriptor(descriptor)
    }

    /// Initializes a new resource and returns the [`ComponentId`] created for it.
    ///
    /// If the resource already exists, nothing happens.
    ///
    /// The value given by the [`FromWorld::from_world`] method will be used.
    /// Note that any resource with the [`Default`] trait automatically implements [`FromWorld`],
    /// and those default values will be here instead.
    #[inline]
    #[track_caller]
    pub fn init_resource<R: Resource + FromWorld>(&mut self) -> ComponentId {
        let caller = MaybeLocation::caller();
        let component_id = self.components_registrator().register_resource::<R>();
        if self
            .storages
            .resources
            .get(component_id)
            .is_none_or(|data| !data.is_present())
        {
            let value = R::from_world(self);
            OwningPtr::make(value, |ptr| {
                // SAFETY: component_id was just initialized and corresponds to resource of type R.
                unsafe {
                    self.insert_resource_by_id(component_id, ptr, caller);
                }
            });
        }
        component_id
    }

    /// Inserts a new resource with the given `value`.
    ///
    /// Resources are "unique" data of a given type.
    /// If you insert a resource of a type that already exists,
    /// you will overwrite any existing data.
    #[inline]
    #[track_caller]
    pub fn insert_resource<R: Resource>(&mut self, value: R) {
        self.insert_resource_with_caller(value, MaybeLocation::caller());
    }

    /// Split into a new function so we can pass the calling location into the function when using
    /// as a command.
    #[inline]
    pub(crate) fn insert_resource_with_caller<R: Resource>(
        &mut self,
        value: R,
        caller: MaybeLocation,
    ) {
        let component_id = self.components_registrator().register_resource::<R>();
        OwningPtr::make(value, |ptr| {
            // SAFETY: component_id was just initialized and corresponds to resource of type R.
            unsafe {
                self.insert_resource_by_id(component_id, ptr, caller);
            }
        });
    }

    /// Initializes a new non-send resource and returns the [`ComponentId`] created for it.
    ///
    /// If the resource already exists, nothing happens.
    ///
    /// The value given by the [`FromWorld::from_world`] method will be used.
    /// Note that any resource with the `Default` trait automatically implements `FromWorld`,
    /// and those default values will be here instead.
    ///
    /// # Panics
    ///
    /// Panics if called from a thread other than the main thread.
    #[inline]
    #[track_caller]
    pub fn init_non_send_resource<R: 'static + FromWorld>(&mut self) -> ComponentId {
        let caller = MaybeLocation::caller();
        let component_id = self.components_registrator().register_non_send::<R>();
        if self
            .storages
            .non_send_resources
            .get(component_id)
            .is_none_or(|data| !data.is_present())
        {
            let value = R::from_world(self);
            OwningPtr::make(value, |ptr| {
                // SAFETY: component_id was just initialized and corresponds to resource of type R.
                unsafe {
                    self.insert_non_send_by_id(component_id, ptr, caller);
                }
            });
        }
        component_id
    }

    /// Inserts a new non-send resource with the given `value`.
    ///
    /// `NonSend` resources cannot be sent across threads,
    /// and do not need the `Send + Sync` bounds.
    /// Systems with `NonSend` resources are always scheduled on the main thread.
    ///
    /// # Panics
    /// If a value is already present, this function will panic if called
    /// from a different thread than where the original value was inserted from.
    #[inline]
    #[track_caller]
    pub fn insert_non_send_resource<R: 'static>(&mut self, value: R) {
        let caller = MaybeLocation::caller();
        let component_id = self.components_registrator().register_non_send::<R>();
        OwningPtr::make(value, |ptr| {
            // SAFETY: component_id was just initialized and corresponds to resource of type R.
            unsafe {
                self.insert_non_send_by_id(component_id, ptr, caller);
            }
        });
    }

    /// Removes the resource of a given type and returns it, if it exists. Otherwise returns `None`.
    #[inline]
    pub fn remove_resource<R: Resource>(&mut self) -> Option<R> {
        let component_id = self.components.get_valid_resource_id(TypeId::of::<R>())?;
        let (ptr, _, _) = self.storages.resources.get_mut(component_id)?.remove()?;
        // SAFETY: `component_id` was gotten via looking up the `R` type
        unsafe { Some(ptr.read::<R>()) }
    }

    /// Removes a `!Send` resource from the world and returns it, if present.
    ///
    /// `NonSend` resources cannot be sent across threads,
    /// and do not need the `Send + Sync` bounds.
    /// Systems with `NonSend` resources are always scheduled on the main thread.
    ///
    /// Returns `None` if a value was not previously present.
    ///
    /// # Panics
    /// If a value is present, this function will panic if called from a different
    /// thread than where the value was inserted from.
    #[inline]
    pub fn remove_non_send_resource<R: 'static>(&mut self) -> Option<R> {
        let component_id = self.components.get_valid_resource_id(TypeId::of::<R>())?;
        let (ptr, _, _) = self
            .storages
            .non_send_resources
            .get_mut(component_id)?
            .remove()?;
        // SAFETY: `component_id` was gotten via looking up the `R` type
        unsafe { Some(ptr.read::<R>()) }
    }

    /// Returns `true` if a resource of type `R` exists. Otherwise returns `false`.
    #[inline]
    pub fn contains_resource<R: Resource>(&self) -> bool {
        self.components
            .get_valid_resource_id(TypeId::of::<R>())
            .and_then(|component_id| self.storages.resources.get(component_id))
            .is_some_and(ResourceData::is_present)
    }

    /// Returns `true` if a resource with provided `component_id` exists. Otherwise returns `false`.
    #[inline]
    pub fn contains_resource_by_id(&self, component_id: ComponentId) -> bool {
        self.storages
            .resources
            .get(component_id)
            .is_some_and(ResourceData::is_present)
    }

    /// Returns `true` if a resource of type `R` exists. Otherwise returns `false`.
    #[inline]
    pub fn contains_non_send<R: 'static>(&self) -> bool {
        self.components
            .get_valid_resource_id(TypeId::of::<R>())
            .and_then(|component_id| self.storages.non_send_resources.get(component_id))
            .is_some_and(ResourceData::is_present)
    }

    /// Returns `true` if a resource with provided `component_id` exists. Otherwise returns `false`.
    #[inline]
    pub fn contains_non_send_by_id(&self, component_id: ComponentId) -> bool {
        self.storages
            .non_send_resources
            .get(component_id)
            .is_some_and(ResourceData::is_present)
    }

    /// Returns `true` if a resource of type `R` exists and was added since the world's
    /// [`last_change_tick`](World::last_change_tick()). Otherwise, this returns `false`.
    ///
    /// This means that:
    /// - When called from an exclusive system, this will check for additions since the system last ran.
    /// - When called elsewhere, this will check for additions since the last time that [`World::clear_trackers`]
    ///   was called.
    pub fn is_resource_added<R: Resource>(&self) -> bool {
        self.components
            .get_valid_resource_id(TypeId::of::<R>())
            .is_some_and(|component_id| self.is_resource_added_by_id(component_id))
    }

    /// Returns `true` if a resource with id `component_id` exists and was added since the world's
    /// [`last_change_tick`](World::last_change_tick()). Otherwise, this returns `false`.
    ///
    /// This means that:
    /// - When called from an exclusive system, this will check for additions since the system last ran.
    /// - When called elsewhere, this will check for additions since the last time that [`World::clear_trackers`]
    ///   was called.
    pub fn is_resource_added_by_id(&self, component_id: ComponentId) -> bool {
        self.storages
            .resources
            .get(component_id)
            .is_some_and(|resource| {
                resource.get_ticks().is_some_and(|ticks| {
                    ticks.is_added(self.last_change_tick(), self.read_change_tick())
                })
            })
    }

    /// Returns `true` if a resource of type `R` exists and was modified since the world's
    /// [`last_change_tick`](World::last_change_tick()). Otherwise, this returns `false`.
    ///
    /// This means that:
    /// - When called from an exclusive system, this will check for changes since the system last ran.
    /// - When called elsewhere, this will check for changes since the last time that [`World::clear_trackers`]
    ///   was called.
    pub fn is_resource_changed<R: Resource>(&self) -> bool {
        self.components
            .get_valid_resource_id(TypeId::of::<R>())
            .is_some_and(|component_id| self.is_resource_changed_by_id(component_id))
    }

    /// Returns `true` if a resource with id `component_id` exists and was modified since the world's
    /// [`last_change_tick`](World::last_change_tick()). Otherwise, this returns `false`.
    ///
    /// This means that:
    /// - When called from an exclusive system, this will check for changes since the system last ran.
    /// - When called elsewhere, this will check for changes since the last time that [`World::clear_trackers`]
    ///   was called.
    pub fn is_resource_changed_by_id(&self, component_id: ComponentId) -> bool {
        self.storages
            .resources
            .get(component_id)
            .is_some_and(|resource| {
                resource.get_ticks().is_some_and(|ticks| {
                    ticks.is_changed(self.last_change_tick(), self.read_change_tick())
                })
            })
    }

    /// Retrieves the change ticks for the given resource.
    pub fn get_resource_change_ticks<R: Resource>(&self) -> Option<ComponentTicks> {
        self.components
            .get_valid_resource_id(TypeId::of::<R>())
            .and_then(|component_id| self.get_resource_change_ticks_by_id(component_id))
    }

    /// Retrieves the change ticks for the given [`ComponentId`].
    ///
    /// **You should prefer to use the typed API [`World::get_resource_change_ticks`] where possible.**
    pub fn get_resource_change_ticks_by_id(
        &self,
        component_id: ComponentId,
    ) -> Option<ComponentTicks> {
        self.storages
            .resources
            .get(component_id)
            .and_then(ResourceData::get_ticks)
    }

    /// Gets a reference to the resource of the given type
    ///
    /// # Panics
    ///
    /// Panics if the resource does not exist.
    /// Use [`get_resource`](World::get_resource) instead if you want to handle this case.
    ///
    /// If you want to instead insert a value if the resource does not exist,
    /// use [`get_resource_or_insert_with`](World::get_resource_or_insert_with).
    #[inline]
    #[track_caller]
    pub fn resource<R: Resource>(&self) -> &R {
        match self.get_resource() {
            Some(x) => x,
            None => panic!(
                "Requested resource {} does not exist in the `World`.
                Did you forget to add it using `app.insert_resource` / `app.init_resource`?
                Resources are also implicitly added via `app.add_event`,
                and can be added by plugins.",
                core::any::type_name::<R>()
            ),
        }
    }

    /// Gets a reference to the resource of the given type
    ///
    /// # Panics
    ///
    /// Panics if the resource does not exist.
    /// Use [`get_resource_ref`](World::get_resource_ref) instead if you want to handle this case.
    ///
    /// If you want to instead insert a value if the resource does not exist,
    /// use [`get_resource_or_insert_with`](World::get_resource_or_insert_with).
    #[inline]
    #[track_caller]
    pub fn resource_ref<R: Resource>(&self) -> Ref<R> {
        match self.get_resource_ref() {
            Some(x) => x,
            None => panic!(
                "Requested resource {} does not exist in the `World`.
                Did you forget to add it using `app.insert_resource` / `app.init_resource`?
                Resources are also implicitly added via `app.add_event`,
                and can be added by plugins.",
                core::any::type_name::<R>()
            ),
        }
    }

    /// Gets a mutable reference to the resource of the given type
    ///
    /// # Panics
    ///
    /// Panics if the resource does not exist.
    /// Use [`get_resource_mut`](World::get_resource_mut) instead if you want to handle this case.
    ///
    /// If you want to instead insert a value if the resource does not exist,
    /// use [`get_resource_or_insert_with`](World::get_resource_or_insert_with).
    #[inline]
    #[track_caller]
    pub fn resource_mut<R: Resource>(&mut self) -> Mut<'_, R> {
        match self.get_resource_mut() {
            Some(x) => x,
            None => panic!(
                "Requested resource {} does not exist in the `World`.
                Did you forget to add it using `app.insert_resource` / `app.init_resource`?
                Resources are also implicitly added via `app.add_event`,
                and can be added by plugins.",
                core::any::type_name::<R>()
            ),
        }
    }

    /// Gets a reference to the resource of the given type if it exists
    #[inline]
    pub fn get_resource<R: Resource>(&self) -> Option<&R> {
        // SAFETY:
        // - `as_unsafe_world_cell_readonly` gives permission to access everything immutably
        // - `&self` ensures nothing in world is borrowed mutably
        unsafe { self.as_unsafe_world_cell_readonly().get_resource() }
    }

    /// Gets a reference including change detection to the resource of the given type if it exists.
    #[inline]
    pub fn get_resource_ref<R: Resource>(&self) -> Option<Ref<R>> {
        // SAFETY:
        // - `as_unsafe_world_cell_readonly` gives permission to access everything immutably
        // - `&self` ensures nothing in world is borrowed mutably
        unsafe { self.as_unsafe_world_cell_readonly().get_resource_ref() }
    }

    /// Gets a mutable reference to the resource of the given type if it exists
    #[inline]
    pub fn get_resource_mut<R: Resource>(&mut self) -> Option<Mut<'_, R>> {
        // SAFETY:
        // - `as_unsafe_world_cell` gives permission to access everything mutably
        // - `&mut self` ensures nothing in world is borrowed
        unsafe { self.as_unsafe_world_cell().get_resource_mut() }
    }

    /// Gets a mutable reference to the resource of type `T` if it exists,
    /// otherwise inserts the resource using the result of calling `func`.
    ///
    /// # Example
    ///
    /// ```
    /// # use bevy_ecs::prelude::*;
    /// #
    /// #[derive(Resource)]
    /// struct MyResource(i32);
    ///
    /// # let mut world = World::new();
    /// let my_res = world.get_resource_or_insert_with(|| MyResource(10));
    /// assert_eq!(my_res.0, 10);
    /// ```
    #[inline]
    #[track_caller]
    pub fn get_resource_or_insert_with<R: Resource>(
        &mut self,
        func: impl FnOnce() -> R,
    ) -> Mut<'_, R> {
        let caller = MaybeLocation::caller();
        let change_tick = self.change_tick();
        let last_change_tick = self.last_change_tick();

        let component_id = self.components_registrator().register_resource::<R>();
        let data = self.initialize_resource_internal(component_id);
        if !data.is_present() {
            OwningPtr::make(func(), |ptr| {
                // SAFETY: component_id was just initialized and corresponds to resource of type R.
                unsafe {
                    data.insert(ptr, change_tick, caller);
                }
            });
        }

        // SAFETY: The resource must be present, as we would have inserted it if it was empty.
        let data = unsafe {
            data.get_mut(last_change_tick, change_tick)
                .debug_checked_unwrap()
        };
        // SAFETY: The underlying type of the resource is `R`.
        unsafe { data.with_type::<R>() }
    }

    /// Gets a mutable reference to the resource of type `T` if it exists,
    /// otherwise initializes the resource by calling its [`FromWorld`]
    /// implementation.
    ///
    /// # Example
    ///
    /// ```
    /// # use bevy_ecs::prelude::*;
    /// #
    /// #[derive(Resource)]
    /// struct Foo(i32);
    ///
    /// impl Default for Foo {
    ///     fn default() -> Self {
    ///         Self(15)
    ///     }
    /// }
    ///
    /// #[derive(Resource)]
    /// struct MyResource(i32);
    ///
    /// impl FromWorld for MyResource {
    ///     fn from_world(world: &mut World) -> Self {
    ///         let foo = world.get_resource_or_init::<Foo>();
    ///         Self(foo.0 * 2)
    ///     }
    /// }
    ///
    /// # let mut world = World::new();
    /// let my_res = world.get_resource_or_init::<MyResource>();
    /// assert_eq!(my_res.0, 30);
    /// ```
    #[track_caller]
    pub fn get_resource_or_init<R: Resource + FromWorld>(&mut self) -> Mut<'_, R> {
        let caller = MaybeLocation::caller();
        let change_tick = self.change_tick();
        let last_change_tick = self.last_change_tick();

        let component_id = self.components_registrator().register_resource::<R>();
        if self
            .storages
            .resources
            .get(component_id)
            .is_none_or(|data| !data.is_present())
        {
            let value = R::from_world(self);
            OwningPtr::make(value, |ptr| {
                // SAFETY: component_id was just initialized and corresponds to resource of type R.
                unsafe {
                    self.insert_resource_by_id(component_id, ptr, caller);
                }
            });
        }

        // SAFETY: The resource was just initialized if it was empty.
        let data = unsafe {
            self.storages
                .resources
                .get_mut(component_id)
                .debug_checked_unwrap()
        };
        // SAFETY: The resource must be present, as we would have inserted it if it was empty.
        let data = unsafe {
            data.get_mut(last_change_tick, change_tick)
                .debug_checked_unwrap()
        };
        // SAFETY: The underlying type of the resource is `R`.
        unsafe { data.with_type::<R>() }
    }

    /// Gets an immutable reference to the non-send resource of the given type, if it exists.
    ///
    /// # Panics
    ///
    /// Panics if the resource does not exist.
    /// Use [`get_non_send_resource`](World::get_non_send_resource) instead if you want to handle this case.
    ///
    /// This function will panic if it isn't called from the same thread that the resource was inserted from.
    #[inline]
    #[track_caller]
    pub fn non_send_resource<R: 'static>(&self) -> &R {
        match self.get_non_send_resource() {
            Some(x) => x,
            None => panic!(
                "Requested non-send resource {} does not exist in the `World`.
                Did you forget to add it using `app.insert_non_send_resource` / `app.init_non_send_resource`?
                Non-send resources can also be added by plugins.",
                core::any::type_name::<R>()
            ),
        }
    }

    /// Gets a mutable reference to the non-send resource of the given type, if it exists.
    ///
    /// # Panics
    ///
    /// Panics if the resource does not exist.
    /// Use [`get_non_send_resource_mut`](World::get_non_send_resource_mut) instead if you want to handle this case.
    ///
    /// This function will panic if it isn't called from the same thread that the resource was inserted from.
    #[inline]
    #[track_caller]
    pub fn non_send_resource_mut<R: 'static>(&mut self) -> Mut<'_, R> {
        match self.get_non_send_resource_mut() {
            Some(x) => x,
            None => panic!(
                "Requested non-send resource {} does not exist in the `World`.
                Did you forget to add it using `app.insert_non_send_resource` / `app.init_non_send_resource`?
                Non-send resources can also be added by plugins.",
                core::any::type_name::<R>()
            ),
        }
    }

    /// Gets a reference to the non-send resource of the given type, if it exists.
    /// Otherwise returns `None`.
    ///
    /// # Panics
    /// This function will panic if it isn't called from the same thread that the resource was inserted from.
    #[inline]
    pub fn get_non_send_resource<R: 'static>(&self) -> Option<&R> {
        // SAFETY:
        // - `as_unsafe_world_cell_readonly` gives permission to access the entire world immutably
        // - `&self` ensures that there are no mutable borrows of world data
        unsafe { self.as_unsafe_world_cell_readonly().get_non_send_resource() }
    }

    /// Gets a mutable reference to the non-send resource of the given type, if it exists.
    /// Otherwise returns `None`.
    ///
    /// # Panics
    /// This function will panic if it isn't called from the same thread that the resource was inserted from.
    #[inline]
    pub fn get_non_send_resource_mut<R: 'static>(&mut self) -> Option<Mut<'_, R>> {
        // SAFETY:
        // - `as_unsafe_world_cell` gives permission to access the entire world mutably
        // - `&mut self` ensures that there are no borrows of world data
        unsafe { self.as_unsafe_world_cell().get_non_send_resource_mut() }
    }

    /// For a given batch of ([`Entity`], [`Bundle`]) pairs,
    /// adds the `Bundle` of components to each `Entity`.
    /// This is faster than doing equivalent operations one-by-one.
    ///
    /// A batch can be any type that implements [`IntoIterator`] containing `(Entity, Bundle)` tuples,
    /// such as a [`Vec<(Entity, Bundle)>`] or an array `[(Entity, Bundle); N]`.
    ///
    /// This will overwrite any previous values of components shared by the `Bundle`.
    /// See [`World::insert_batch_if_new`] to keep the old values instead.
    ///
    /// # Panics
    ///
    /// This function will panic if any of the associated entities do not exist.
    ///
    /// For the fallible version, see [`World::try_insert_batch`].
    #[track_caller]
    pub fn insert_batch<I, B>(&mut self, batch: I)
    where
        I: IntoIterator,
        I::IntoIter: Iterator<Item = (Entity, B)>,
        B: Bundle<Effect: NoBundleEffect> + StaticBundle,
    {
        self.insert_batch_with_caller(batch, InsertMode::Replace, MaybeLocation::caller());
    }

    /// For a given batch of ([`Entity`], [`Bundle`]) pairs,
    /// adds the `Bundle` of components to each `Entity` without overwriting.
    /// This is faster than doing equivalent operations one-by-one.
    ///
    /// A batch can be any type that implements [`IntoIterator`] containing `(Entity, Bundle)` tuples,
    /// such as a [`Vec<(Entity, Bundle)>`] or an array `[(Entity, Bundle); N]`.
    ///
    /// This is the same as [`World::insert_batch`], but in case of duplicate
    /// components it will leave the old values instead of replacing them with new ones.
    ///
    /// # Panics
    ///
    /// This function will panic if any of the associated entities do not exist.
    ///
    /// For the fallible version, see [`World::try_insert_batch_if_new`].
    #[track_caller]
    pub fn insert_batch_if_new<I, B>(&mut self, batch: I)
    where
        I: IntoIterator,
        I::IntoIter: Iterator<Item = (Entity, B)>,
        B: Bundle<Effect: NoBundleEffect> + StaticBundle,
    {
        self.insert_batch_with_caller(batch, InsertMode::Keep, MaybeLocation::caller());
    }

    /// Split into a new function so we can differentiate the calling location.
    ///
    /// This can be called by:
    /// - [`World::insert_batch`]
    /// - [`World::insert_batch_if_new`]
    #[inline]
    pub(crate) fn insert_batch_with_caller<I, B>(
        &mut self,
        batch: I,
        insert_mode: InsertMode,
        caller: MaybeLocation,
    ) where
        I: IntoIterator,
        I::IntoIter: Iterator<Item = (Entity, B)>,
        B: Bundle<Effect: NoBundleEffect> + StaticBundle,
    {
        struct InserterArchetypeCache<'w> {
            inserter: BundleInserter<'w>,
            archetype_id: ArchetypeId,
        }

        self.flush();
        let change_tick = self.change_tick();
        // SAFETY: These come from the same world. `Self.components_registrator` can't be used since we borrow other fields too.
        let mut registrator =
            unsafe { ComponentsRegistrator::new(&mut self.components, &mut self.component_ids) };
        let bundle_id = self
            .bundles
            .register_static_info::<B>(&mut registrator, &mut self.storages);

        let mut batch_iter = batch.into_iter();

        if let Some((first_entity, first_bundle)) = batch_iter.next() {
            if let Some(first_location) = self.entities().get(first_entity) {
                let mut cache = InserterArchetypeCache {
                    // SAFETY: we initialized this bundle_id in `register_info`
                    inserter: unsafe {
                        BundleInserter::new_with_id(
                            self,
                            first_location.archetype_id,
                            bundle_id,
                            change_tick,
                        )
                    },
                    archetype_id: first_location.archetype_id,
                };
                // SAFETY: `entity` is valid, `location` matches entity, bundle matches inserter
                unsafe {
                    cache.inserter.insert(
                        first_entity,
                        first_location,
                        first_bundle,
                        insert_mode,
                        caller,
                        RelationshipHookMode::Run,
                    )
                };

                for (entity, bundle) in batch_iter {
                    if let Some(location) = cache.inserter.entities().get(entity) {
                        if location.archetype_id != cache.archetype_id {
                            cache = InserterArchetypeCache {
                                // SAFETY: we initialized this bundle_id in `register_info`
                                inserter: unsafe {
                                    BundleInserter::new_with_id(
                                        self,
                                        location.archetype_id,
                                        bundle_id,
                                        change_tick,
                                    )
                                },
                                archetype_id: location.archetype_id,
                            }
                        }
                        // SAFETY: `entity` is valid, `location` matches entity, bundle matches inserter
                        unsafe {
                            cache.inserter.insert(
                                entity,
                                location,
                                bundle,
                                insert_mode,
                                caller,
                                RelationshipHookMode::Run,
                            )
                        };
                    } else {
                        panic!("error[B0003]: Could not insert a bundle (of type `{}`) for entity {entity}, which {}. See: https://bevy.org/learn/errors/b0003", core::any::type_name::<B>(), self.entities.entity_does_not_exist_error_details(entity));
                    }
                }
            } else {
                panic!("error[B0003]: Could not insert a bundle (of type `{}`) for entity {first_entity}, which {}. See: https://bevy.org/learn/errors/b0003", core::any::type_name::<B>(), self.entities.entity_does_not_exist_error_details(first_entity));
            }
        }
    }

    /// For a given batch of ([`Entity`], [`Bundle`]) pairs,
    /// adds the `Bundle` of components to each `Entity`.
    /// This is faster than doing equivalent operations one-by-one.
    ///
    /// A batch can be any type that implements [`IntoIterator`] containing `(Entity, Bundle)` tuples,
    /// such as a [`Vec<(Entity, Bundle)>`] or an array `[(Entity, Bundle); N]`.
    ///
    /// This will overwrite any previous values of components shared by the `Bundle`.
    /// See [`World::try_insert_batch_if_new`] to keep the old values instead.
    ///
    /// Returns a [`TryInsertBatchError`] if any of the provided entities do not exist.
    ///
    /// For the panicking version, see [`World::insert_batch`].
    #[track_caller]
    pub fn try_insert_batch<I, B>(&mut self, batch: I) -> Result<(), TryInsertBatchError>
    where
        I: IntoIterator,
        I::IntoIter: Iterator<Item = (Entity, B)>,
        B: Bundle<Effect: NoBundleEffect> + StaticBundle,
    {
        self.try_insert_batch_with_caller(batch, InsertMode::Replace, MaybeLocation::caller())
    }
    /// For a given batch of ([`Entity`], [`Bundle`]) pairs,
    /// adds the `Bundle` of components to each `Entity` without overwriting.
    /// This is faster than doing equivalent operations one-by-one.
    ///
    /// A batch can be any type that implements [`IntoIterator`] containing `(Entity, Bundle)` tuples,
    /// such as a [`Vec<(Entity, Bundle)>`] or an array `[(Entity, Bundle); N]`.
    ///
    /// This is the same as [`World::try_insert_batch`], but in case of duplicate
    /// components it will leave the old values instead of replacing them with new ones.
    ///
    /// Returns a [`TryInsertBatchError`] if any of the provided entities do not exist.
    ///
    /// For the panicking version, see [`World::insert_batch_if_new`].
    #[track_caller]
    pub fn try_insert_batch_if_new<I, B>(&mut self, batch: I) -> Result<(), TryInsertBatchError>
    where
        I: IntoIterator,
        I::IntoIter: Iterator<Item = (Entity, B)>,
        B: Bundle<Effect: NoBundleEffect> + StaticBundle,
    {
        self.try_insert_batch_with_caller(batch, InsertMode::Keep, MaybeLocation::caller())
    }

    /// Split into a new function so we can differentiate the calling location.
    ///
    /// This can be called by:
    /// - [`World::try_insert_batch`]
    /// - [`World::try_insert_batch_if_new`]
    /// - [`Commands::insert_batch`]
    /// - [`Commands::insert_batch_if_new`]
    /// - [`Commands::try_insert_batch`]
    /// - [`Commands::try_insert_batch_if_new`]
    #[inline]
    pub(crate) fn try_insert_batch_with_caller<I, B>(
        &mut self,
        batch: I,
        insert_mode: InsertMode,
        caller: MaybeLocation,
    ) -> Result<(), TryInsertBatchError>
    where
        I: IntoIterator,
        I::IntoIter: Iterator<Item = (Entity, B)>,
        B: Bundle<Effect: NoBundleEffect> + StaticBundle,
    {
        struct InserterArchetypeCache<'w> {
            inserter: BundleInserter<'w>,
            archetype_id: ArchetypeId,
        }

        self.flush();
        let change_tick = self.change_tick();
        // SAFETY: These come from the same world. `Self.components_registrator` can't be used since we borrow other fields too.
        let mut registrator =
            unsafe { ComponentsRegistrator::new(&mut self.components, &mut self.component_ids) };
        let bundle_id = self
            .bundles
            .register_static_info::<B>(&mut registrator, &mut self.storages);

        let mut invalid_entities = Vec::<Entity>::new();
        let mut batch_iter = batch.into_iter();

        // We need to find the first valid entity so we can initialize the bundle inserter.
        // This differs from `insert_batch_with_caller` because that method can just panic
        // if the first entity is invalid, whereas this method needs to keep going.
        let cache = loop {
            if let Some((first_entity, first_bundle)) = batch_iter.next() {
                if let Some(first_location) = self.entities().get(first_entity) {
                    let mut cache = InserterArchetypeCache {
                        // SAFETY: we initialized this bundle_id in `register_info`
                        inserter: unsafe {
                            BundleInserter::new_with_id(
                                self,
                                first_location.archetype_id,
                                bundle_id,
                                change_tick,
                            )
                        },
                        archetype_id: first_location.archetype_id,
                    };
                    // SAFETY: `entity` is valid, `location` matches entity, bundle matches inserter
                    unsafe {
                        cache.inserter.insert(
                            first_entity,
                            first_location,
                            first_bundle,
                            insert_mode,
                            caller,
                            RelationshipHookMode::Run,
                        )
                    };
                    break Some(cache);
                }
                invalid_entities.push(first_entity);
            } else {
                // We reached the end of the entities the caller provided and none were valid.
                break None;
            }
        };

        if let Some(mut cache) = cache {
            for (entity, bundle) in batch_iter {
                if let Some(location) = cache.inserter.entities().get(entity) {
                    if location.archetype_id != cache.archetype_id {
                        cache = InserterArchetypeCache {
                            // SAFETY: we initialized this bundle_id in `register_info`
                            inserter: unsafe {
                                BundleInserter::new_with_id(
                                    self,
                                    location.archetype_id,
                                    bundle_id,
                                    change_tick,
                                )
                            },
                            archetype_id: location.archetype_id,
                        }
                    }
                    // SAFETY: `entity` is valid, `location` matches entity, bundle matches inserter
                    unsafe {
                        cache.inserter.insert(
                            entity,
                            location,
                            bundle,
                            insert_mode,
                            caller,
                            RelationshipHookMode::Run,
                        )
                    };
                } else {
                    invalid_entities.push(entity);
                }
            }
        }

        if invalid_entities.is_empty() {
            Ok(())
        } else {
            Err(TryInsertBatchError {
                bundle_type: core::any::type_name::<B>(),
                entities: invalid_entities,
            })
        }
    }

    /// Temporarily removes the requested resource from this [`World`], runs custom user code,
    /// then re-adds the resource before returning.
    ///
    /// This enables safe simultaneous mutable access to both a resource and the rest of the [`World`].
    /// For more complex access patterns, consider using [`SystemState`](crate::system::SystemState).
    ///
    /// # Example
    /// ```
    /// use bevy_ecs::prelude::*;
    /// #[derive(Resource)]
    /// struct A(u32);
    /// #[derive(Component)]
    /// struct B(u32);
    /// let mut world = World::new();
    /// world.insert_resource(A(1));
    /// let entity = world.spawn(B(1)).id();
    ///
    /// world.resource_scope(|world, mut a: Mut<A>| {
    ///     let b = world.get_mut::<B>(entity).unwrap();
    ///     a.0 += b.0;
    /// });
    /// assert_eq!(world.get_resource::<A>().unwrap().0, 2);
    /// ```
    ///
    /// See also [`try_resource_scope`](Self::try_resource_scope).
    #[track_caller]
    pub fn resource_scope<R: Resource, U>(&mut self, f: impl FnOnce(&mut World, Mut<R>) -> U) -> U {
        self.try_resource_scope(f)
            .unwrap_or_else(|| panic!("resource does not exist: {}", core::any::type_name::<R>()))
    }

    /// Temporarily removes the requested resource from this [`World`] if it exists, runs custom user code,
    /// then re-adds the resource before returning. Returns `None` if the resource does not exist in this [`World`].
    ///
    /// This enables safe simultaneous mutable access to both a resource and the rest of the [`World`].
    /// For more complex access patterns, consider using [`SystemState`](crate::system::SystemState).
    ///
    /// See also [`resource_scope`](Self::resource_scope).
    pub fn try_resource_scope<R: Resource, U>(
        &mut self,
        f: impl FnOnce(&mut World, Mut<R>) -> U,
    ) -> Option<U> {
        let last_change_tick = self.last_change_tick();
        let change_tick = self.change_tick();

        let component_id = self.components.get_valid_resource_id(TypeId::of::<R>())?;
        let (ptr, mut ticks, mut caller) = self
            .storages
            .resources
            .get_mut(component_id)
            .and_then(ResourceData::remove)?;
        // Read the value onto the stack to avoid potential mut aliasing.
        // SAFETY: `ptr` was obtained from the TypeId of `R`.
        let mut value = unsafe { ptr.read::<R>() };
        let value_mut = Mut {
            value: &mut value,
            ticks: TicksMut {
                added: &mut ticks.added,
                changed: &mut ticks.changed,
                last_run: last_change_tick,
                this_run: change_tick,
            },
            changed_by: caller.as_mut(),
        };
        let result = f(self, value_mut);
        assert!(!self.contains_resource::<R>(),
            "Resource `{}` was inserted during a call to World::resource_scope.\n\
            This is not allowed as the original resource is reinserted to the world after the closure is invoked.",
            core::any::type_name::<R>());

        OwningPtr::make(value, |ptr| {
            // SAFETY: pointer is of type R
            unsafe {
                self.storages.resources.get_mut(component_id).map(|info| {
                    info.insert_with_ticks(ptr, ticks, caller);
                })
            }
        })?;

        Some(result)
    }

    /// Sends a [`BufferedEvent`].
    /// This method returns the [ID](`EventId`) of the sent `event`,
    /// or [`None`] if the `event` could not be sent.
    #[inline]
    pub fn send_event<E: BufferedEvent>(&mut self, event: E) -> Option<EventId<E>> {
        self.send_event_batch(core::iter::once(event))?.next()
    }

    /// Sends the default value of the [`BufferedEvent`] of type `E`.
    /// This method returns the [ID](`EventId`) of the sent `event`,
    /// or [`None`] if the `event` could not be sent.
    #[inline]
    pub fn send_event_default<E: BufferedEvent + Default>(&mut self) -> Option<EventId<E>> {
        self.send_event(E::default())
    }

    /// Sends a batch of [`BufferedEvent`]s from an iterator.
    /// This method returns the [IDs](`EventId`) of the sent `events`,
    /// or [`None`] if the `event` could not be sent.
    #[inline]
    pub fn send_event_batch<E: BufferedEvent>(
        &mut self,
        events: impl IntoIterator<Item = E>,
    ) -> Option<SendBatchIds<E>> {
        let Some(mut events_resource) = self.get_resource_mut::<Events<E>>() else {
            log::error!(
                "Unable to send event `{}`\n\tEvent must be added to the app with `add_event()`\n\thttps://docs.rs/bevy/*/bevy/app/struct.App.html#method.add_event ",
                core::any::type_name::<E>()
            );
            return None;
        };
        Some(events_resource.send_batch(events))
    }

    /// Inserts a new resource with the given `value`. Will replace the value if it already existed.
    ///
    /// **You should prefer to use the typed API [`World::insert_resource`] where possible and only
    /// use this in cases where the actual types are not known at compile time.**
    ///
    /// # Safety
    /// The value referenced by `value` must be valid for the given [`ComponentId`] of this world.
    #[inline]
    #[track_caller]
    pub unsafe fn insert_resource_by_id(
        &mut self,
        component_id: ComponentId,
        value: OwningPtr<'_>,
        caller: MaybeLocation,
    ) {
        let change_tick = self.change_tick();

        let resource = self.initialize_resource_internal(component_id);
        // SAFETY: `value` is valid for `component_id`, ensured by caller
        unsafe {
            resource.insert(value, change_tick, caller);
        }
    }

    /// Inserts a new `!Send` resource with the given `value`. Will replace the value if it already
    /// existed.
    ///
    /// **You should prefer to use the typed API [`World::insert_non_send_resource`] where possible and only
    /// use this in cases where the actual types are not known at compile time.**
    ///
    /// # Panics
    /// If a value is already present, this function will panic if not called from the same
    /// thread that the original value was inserted from.
    ///
    /// # Safety
    /// The value referenced by `value` must be valid for the given [`ComponentId`] of this world.
    #[inline]
    #[track_caller]
    pub unsafe fn insert_non_send_by_id(
        &mut self,
        component_id: ComponentId,
        value: OwningPtr<'_>,
        caller: MaybeLocation,
    ) {
        let change_tick = self.change_tick();

        let resource = self.initialize_non_send_internal(component_id);
        // SAFETY: `value` is valid for `component_id`, ensured by caller
        unsafe {
            resource.insert(value, change_tick, caller);
        }
    }

    /// # Panics
    /// Panics if `component_id` is not registered as a `Send` component type in this `World`
    #[inline]
    pub(crate) fn initialize_resource_internal(
        &mut self,
        component_id: ComponentId,
    ) -> &mut ResourceData<true> {
        self.flush_components();
        self.storages
            .resources
            .initialize_with(component_id, &self.components)
    }

    /// # Panics
    /// Panics if `component_id` is not registered in this world
    #[inline]
    pub(crate) fn initialize_non_send_internal(
        &mut self,
        component_id: ComponentId,
    ) -> &mut ResourceData<false> {
        self.flush_components();
        self.storages
            .non_send_resources
            .initialize_with(component_id, &self.components)
    }

    /// Empties queued entities and adds them to the empty [`Archetype`](crate::archetype::Archetype).
    /// This should be called before doing operations that might operate on queued entities,
    /// such as inserting a [`Component`].
    #[track_caller]
    pub(crate) fn flush_entities(&mut self) {
        let by = MaybeLocation::caller();
        let at = self.change_tick();
        let empty_archetype = self.archetypes.empty_mut();
        let table = &mut self.storages.tables[empty_archetype.table_id()];
        // PERF: consider pre-allocating space for flushed entities
        // SAFETY: entity is set to a valid location
        unsafe {
            self.entities.flush(
                |entity, location| {
                    // SAFETY: no components are allocated by archetype.allocate() because the archetype
                    // is empty
                    *location = Some(empty_archetype.allocate(entity, table.allocate(entity)));
                },
                by,
                at,
            );
        }
    }

    /// Applies any commands in the world's internal [`CommandQueue`].
    /// This does not apply commands from any systems, only those stored in the world.
    ///
    /// # Panics
    /// This will panic if any of the queued commands are [`spawn`](Commands::spawn).
    /// If this is possible, you should instead use [`flush`](Self::flush).
    pub(crate) fn flush_commands(&mut self) {
        // SAFETY: `self.command_queue` is only de-allocated in `World`'s `Drop`
        if !unsafe { self.command_queue.is_empty() } {
            // SAFETY: `self.command_queue` is only de-allocated in `World`'s `Drop`
            unsafe {
                self.command_queue
                    .clone()
                    .apply_or_drop_queued(Some(self.into()));
            };
        }
    }

    /// Applies any queued component registration.
    /// For spawning vanilla rust component types and resources, this is not strictly necessary.
    /// However, flushing components can make information available more quickly, and can have performance benefits.
    /// Additionally, for components and resources registered dynamically through a raw descriptor or similar,
    /// this is the only way to complete their registration.
    pub(crate) fn flush_components(&mut self) {
        self.components_registrator().apply_queued_registrations();
    }

    /// Flushes queued entities and commands.
    ///
    /// Queued entities will be spawned, and then commands will be applied.
    #[inline]
    #[track_caller]
    pub fn flush(&mut self) {
        self.flush_entities();
        self.flush_components();
        self.flush_commands();
    }

    /// Increments the world's current change tick and returns the old value.
    ///
    /// If you need to call this method, but do not have `&mut` access to the world,
    /// consider using [`as_unsafe_world_cell_readonly`](Self::as_unsafe_world_cell_readonly)
    /// to obtain an [`UnsafeWorldCell`] and calling [`increment_change_tick`](UnsafeWorldCell::increment_change_tick) on that.
    /// Note that this *can* be done in safe code, despite the name of the type.
    #[inline]
    pub fn increment_change_tick(&mut self) -> Tick {
        let change_tick = self.change_tick.get_mut();
        let prev_tick = *change_tick;
        *change_tick = change_tick.wrapping_add(1);
        Tick::new(prev_tick)
    }

    /// Reads the current change tick of this world.
    ///
    /// If you have exclusive (`&mut`) access to the world, consider using [`change_tick()`](Self::change_tick),
    /// which is more efficient since it does not require atomic synchronization.
    #[inline]
    pub fn read_change_tick(&self) -> Tick {
        let tick = self.change_tick.load(Ordering::Acquire);
        Tick::new(tick)
    }

    /// Reads the current change tick of this world.
    ///
    /// This does the same thing as [`read_change_tick()`](Self::read_change_tick), only this method
    /// is more efficient since it does not require atomic synchronization.
    #[inline]
    pub fn change_tick(&mut self) -> Tick {
        let tick = *self.change_tick.get_mut();
        Tick::new(tick)
    }

    /// When called from within an exclusive system (a [`System`] that takes `&mut World` as its first
    /// parameter), this method returns the [`Tick`] indicating the last time the exclusive system was run.
    ///
    /// Otherwise, this returns the `Tick` indicating the last time that [`World::clear_trackers`] was called.
    ///
    /// [`System`]: crate::system::System
    #[inline]
    pub fn last_change_tick(&self) -> Tick {
        self.last_change_tick
    }

    /// Returns the id of the last ECS event that was fired.
    /// Used internally to ensure observers don't trigger multiple times for the same event.
    #[inline]
    pub(crate) fn last_trigger_id(&self) -> u32 {
        self.last_trigger_id
    }

    /// Sets [`World::last_change_tick()`] to the specified value during a scope.
    /// When the scope terminates, it will return to its old value.
    ///
    /// This is useful if you need a region of code to be able to react to earlier changes made in the same system.
    ///
    /// # Examples
    ///
    /// ```
    /// # use bevy_ecs::prelude::*;
    /// // This function runs an update loop repeatedly, allowing each iteration of the loop
    /// // to react to changes made in the previous loop iteration.
    /// fn update_loop(
    ///     world: &mut World,
    ///     mut update_fn: impl FnMut(&mut World) -> std::ops::ControlFlow<()>,
    /// ) {
    ///     let mut last_change_tick = world.last_change_tick();
    ///
    ///     // Repeatedly run the update function until it requests a break.
    ///     loop {
    ///         let control_flow = world.last_change_tick_scope(last_change_tick, |world| {
    ///             // Increment the change tick so we can detect changes from the previous update.
    ///             last_change_tick = world.change_tick();
    ///             world.increment_change_tick();
    ///
    ///             // Update once.
    ///             update_fn(world)
    ///         });
    ///
    ///         // End the loop when the closure returns `ControlFlow::Break`.
    ///         if control_flow.is_break() {
    ///             break;
    ///         }
    ///     }
    /// }
    /// #
    /// # #[derive(Resource)] struct Count(u32);
    /// # let mut world = World::new();
    /// # world.insert_resource(Count(0));
    /// # let saved_last_tick = world.last_change_tick();
    /// # let mut num_updates = 0;
    /// # update_loop(&mut world, |world| {
    /// #     let mut c = world.resource_mut::<Count>();
    /// #     match c.0 {
    /// #         0 => {
    /// #             assert_eq!(num_updates, 0);
    /// #             assert!(c.is_added());
    /// #             c.0 = 1;
    /// #         }
    /// #         1 => {
    /// #             assert_eq!(num_updates, 1);
    /// #             assert!(!c.is_added());
    /// #             assert!(c.is_changed());
    /// #             c.0 = 2;
    /// #         }
    /// #         2 if c.is_changed() => {
    /// #             assert_eq!(num_updates, 2);
    /// #             assert!(!c.is_added());
    /// #         }
    /// #         2 => {
    /// #             assert_eq!(num_updates, 3);
    /// #             assert!(!c.is_changed());
    /// #             world.remove_resource::<Count>();
    /// #             world.insert_resource(Count(3));
    /// #         }
    /// #         3 if c.is_changed() => {
    /// #             assert_eq!(num_updates, 4);
    /// #             assert!(c.is_added());
    /// #         }
    /// #         3 => {
    /// #             assert_eq!(num_updates, 5);
    /// #             assert!(!c.is_added());
    /// #             c.0 = 4;
    /// #             return std::ops::ControlFlow::Break(());
    /// #         }
    /// #         _ => unreachable!(),
    /// #     }
    /// #     num_updates += 1;
    /// #     std::ops::ControlFlow::Continue(())
    /// # });
    /// # assert_eq!(num_updates, 5);
    /// # assert_eq!(world.resource::<Count>().0, 4);
    /// # assert_eq!(world.last_change_tick(), saved_last_tick);
    /// ```
    pub fn last_change_tick_scope<T>(
        &mut self,
        last_change_tick: Tick,
        f: impl FnOnce(&mut World) -> T,
    ) -> T {
        struct LastTickGuard<'a> {
            world: &'a mut World,
            last_tick: Tick,
        }

        // By setting the change tick in the drop impl, we ensure that
        // the change tick gets reset even if a panic occurs during the scope.
        impl Drop for LastTickGuard<'_> {
            fn drop(&mut self) {
                self.world.last_change_tick = self.last_tick;
            }
        }

        let guard = LastTickGuard {
            last_tick: self.last_change_tick,
            world: self,
        };

        guard.world.last_change_tick = last_change_tick;

        f(guard.world)
    }

    /// Iterates all component change ticks and clamps any older than [`MAX_CHANGE_AGE`](crate::change_detection::MAX_CHANGE_AGE).
    /// This also triggers [`CheckChangeTicks`] observers and returns the same event here.
    ///
    /// Calling this method prevents [`Tick`]s overflowing and thus prevents false positives when comparing them.
    ///
    /// **Note:** Does nothing and returns `None` if the [`World`] counter has not been incremented at least [`CHECK_TICK_THRESHOLD`]
    /// times since the previous pass.
    // TODO: benchmark and optimize
    pub fn check_change_ticks(&mut self) -> Option<CheckChangeTicks> {
        let change_tick = self.change_tick();
        if change_tick.relative_to(self.last_check_tick).get() < CHECK_TICK_THRESHOLD {
            return None;
        }

        let check = CheckChangeTicks(change_tick);

        let Storages {
            ref mut tables,
            ref mut sparse_sets,
            ref mut resources,
            ref mut non_send_resources,
        } = self.storages;

        #[cfg(feature = "trace")]
        let _span = tracing::info_span!("check component ticks").entered();
        tables.check_change_ticks(check);
        sparse_sets.check_change_ticks(check);
        resources.check_change_ticks(check);
        non_send_resources.check_change_ticks(check);
        self.entities.check_change_ticks(check);

        if let Some(mut schedules) = self.get_resource_mut::<Schedules>() {
            schedules.check_change_ticks(check);
        }

        self.trigger(check);
        self.flush();

        self.last_check_tick = change_tick;

        Some(check)
    }

    /// Runs both [`clear_entities`](Self::clear_entities) and [`clear_resources`](Self::clear_resources),
    /// invalidating all [`Entity`] and resource fetches such as [`Res`](crate::system::Res), [`ResMut`](crate::system::ResMut)
    pub fn clear_all(&mut self) {
        self.clear_entities();
        self.clear_resources();
    }

    /// Despawns all entities in this [`World`].
    pub fn clear_entities(&mut self) {
        self.storages.tables.clear();
        self.storages.sparse_sets.clear_entities();
        self.archetypes.clear_entities();
        self.entities.clear();
    }

    /// Clears all resources in this [`World`].
    ///
    /// **Note:** Any resource fetch to this [`World`] will fail unless they are re-initialized,
    /// including engine-internal resources that are only initialized on app/world construction.
    ///
    /// This can easily cause systems expecting certain resources to immediately start panicking.
    /// Use with caution.
    pub fn clear_resources(&mut self) {
        self.storages.resources.clear();
        self.storages.non_send_resources.clear();
    }

    /// Registers all of the components in the given [`Bundle`] and returns both the component
    /// ids and the bundle id.
    ///
    /// This is largely equivalent to calling [`register_component`](Self::register_component) on each
    /// component in the bundle.
    #[inline]
    pub fn register_static_bundle<B: StaticBundle>(&mut self) -> &BundleInfo {
        // SAFETY: These come from the same world. `Self.components_registrator` can't be used since we borrow other fields too.
        let mut registrator =
            unsafe { ComponentsRegistrator::new(&mut self.components, &mut self.component_ids) };
        let id = self
            .bundles
            .register_static_info::<B>(&mut registrator, &mut self.storages);
        // SAFETY: We just initialized the bundle so its id should definitely be valid.
        unsafe { self.bundles.get(id).debug_checked_unwrap() }
    }

    /// Registers the given [`ComponentId`]s as a dynamic bundle and returns both the required component ids and the bundle id.
    ///
    /// Note that the components need to be registered first, this function only creates a bundle combining them. Components
    /// can be registered with [`World::register_component`]/[`_with_descriptor`](World::register_component_with_descriptor).
    ///
    /// **You should prefer to use the typed API [`World::register_static_bundle`] where possible and only use this in cases where
    /// not all of the actual types are known at compile time.**
    ///
    /// # Panics
    /// This function will panic if any of the provided component ids do not belong to a component known to this [`World`].
    #[inline]
    pub fn register_dynamic_bundle(&mut self, component_ids: &[ComponentId]) -> &BundleInfo {
        let id = self.bundles.init_dynamic_info(
            "<dynamic bundle>",
            &mut self.storages,
            &self.components,
            component_ids,
        );
        // SAFETY: We just initialized the bundle so its id should definitely be valid.
        unsafe { self.bundles.get(id).debug_checked_unwrap() }
    }

    /// Convenience method for accessing the world's default error handler,
    /// which can be overwritten with [`DefaultErrorHandler`].
    #[inline]
    pub fn default_error_handler(&self) -> ErrorHandler {
        self.get_resource::<DefaultErrorHandler>()
            .copied()
            .unwrap_or_default()
            .0
    }
}

impl World {
    /// Gets a pointer to the resource with the id [`ComponentId`] if it exists.
    /// The returned pointer must not be used to modify the resource, and must not be
    /// dereferenced after the immutable borrow of the [`World`] ends.
    ///
    /// **You should prefer to use the typed API [`World::get_resource`] where possible and only
    /// use this in cases where the actual types are not known at compile time.**
    #[inline]
    pub fn get_resource_by_id(&self, component_id: ComponentId) -> Option<Ptr<'_>> {
        // SAFETY:
        // - `as_unsafe_world_cell_readonly` gives permission to access the whole world immutably
        // - `&self` ensures there are no mutable borrows on world data
        unsafe {
            self.as_unsafe_world_cell_readonly()
                .get_resource_by_id(component_id)
        }
    }

    /// Gets a pointer to the resource with the id [`ComponentId`] if it exists.
    /// The returned pointer may be used to modify the resource, as long as the mutable borrow
    /// of the [`World`] is still valid.
    ///
    /// **You should prefer to use the typed API [`World::get_resource_mut`] where possible and only
    /// use this in cases where the actual types are not known at compile time.**
    #[inline]
    pub fn get_resource_mut_by_id(&mut self, component_id: ComponentId) -> Option<MutUntyped<'_>> {
        // SAFETY:
        // - `&mut self` ensures that all accessed data is unaliased
        // - `as_unsafe_world_cell` provides mutable permission to the whole world
        unsafe {
            self.as_unsafe_world_cell()
                .get_resource_mut_by_id(component_id)
        }
    }

    /// Iterates over all resources in the world.
    ///
    /// The returned iterator provides lifetimed, but type-unsafe pointers. Actually reading the contents
    /// of each resource will require the use of unsafe code.
    ///
    /// # Examples
    ///
    /// ## Printing the size of all resources
    ///
    /// ```
    /// # use bevy_ecs::prelude::*;
    /// # #[derive(Resource)]
    /// # struct A(u32);
    /// # #[derive(Resource)]
    /// # struct B(u32);
    /// #
    /// # let mut world = World::new();
    /// # world.remove_resource::<bevy_ecs::entity_disabling::DefaultQueryFilters>();
    /// # world.insert_resource(A(1));
    /// # world.insert_resource(B(2));
    /// let mut total = 0;
    /// for (info, _) in world.iter_resources() {
    ///    println!("Resource: {}", info.name());
    ///    println!("Size: {} bytes", info.layout().size());
    ///    total += info.layout().size();
    /// }
    /// println!("Total size: {} bytes", total);
    /// # assert_eq!(total, size_of::<A>() + size_of::<B>());
    /// ```
    ///
    /// ## Dynamically running closures for resources matching specific `TypeId`s
    ///
    /// ```
    /// # use bevy_ecs::prelude::*;
    /// # use std::collections::HashMap;
    /// # use std::any::TypeId;
    /// # use bevy_ptr::Ptr;
    /// # #[derive(Resource)]
    /// # struct A(u32);
    /// # #[derive(Resource)]
    /// # struct B(u32);
    /// #
    /// # let mut world = World::new();
    /// # world.insert_resource(A(1));
    /// # world.insert_resource(B(2));
    /// #
    /// // In this example, `A` and `B` are resources. We deliberately do not use the
    /// // `bevy_reflect` crate here to showcase the low-level [`Ptr`] usage. You should
    /// // probably use something like `ReflectFromPtr` in a real-world scenario.
    ///
    /// // Create the hash map that will store the closures for each resource type
    /// let mut closures: HashMap<TypeId, Box<dyn Fn(&Ptr<'_>)>> = HashMap::default();
    ///
    /// // Add closure for `A`
    /// closures.insert(TypeId::of::<A>(), Box::new(|ptr| {
    ///     // SAFETY: We assert ptr is the same type of A with TypeId of A
    ///     let a = unsafe { &ptr.deref::<A>() };
    /// #   assert_eq!(a.0, 1);
    ///     // ... do something with `a` here
    /// }));
    ///
    /// // Add closure for `B`
    /// closures.insert(TypeId::of::<B>(), Box::new(|ptr| {
    ///     // SAFETY: We assert ptr is the same type of B with TypeId of B
    ///     let b = unsafe { &ptr.deref::<B>() };
    /// #   assert_eq!(b.0, 2);
    ///     // ... do something with `b` here
    /// }));
    ///
    /// // Iterate all resources, in order to run the closures for each matching resource type
    /// for (info, ptr) in world.iter_resources() {
    ///     let Some(type_id) = info.type_id() else {
    ///        // It's possible for resources to not have a `TypeId` (e.g. non-Rust resources
    ///        // dynamically inserted via a scripting language) in which case we can't match them.
    ///        continue;
    ///     };
    ///
    ///     let Some(closure) = closures.get(&type_id) else {
    ///        // No closure for this resource type, skip it.
    ///        continue;
    ///     };
    ///
    ///     // Run the closure for the resource
    ///     closure(&ptr);
    /// }
    /// ```
    #[inline]
    pub fn iter_resources(&self) -> impl Iterator<Item = (&ComponentInfo, Ptr<'_>)> {
        self.storages
            .resources
            .iter()
            .filter_map(|(component_id, data)| {
                // SAFETY: If a resource has been initialized, a corresponding ComponentInfo must exist with its ID.
                let component_info = unsafe {
                    self.components
                        .get_info(component_id)
                        .debug_checked_unwrap()
                };
                Some((component_info, data.get_data()?))
            })
    }

    /// Mutably iterates over all resources in the world.
    ///
    /// The returned iterator provides lifetimed, but type-unsafe pointers. Actually reading from or writing
    /// to the contents of each resource will require the use of unsafe code.
    ///
    /// # Example
    ///
    /// ```
    /// # use bevy_ecs::prelude::*;
    /// # use bevy_ecs::change_detection::MutUntyped;
    /// # use std::collections::HashMap;
    /// # use std::any::TypeId;
    /// # #[derive(Resource)]
    /// # struct A(u32);
    /// # #[derive(Resource)]
    /// # struct B(u32);
    /// #
    /// # let mut world = World::new();
    /// # world.insert_resource(A(1));
    /// # world.insert_resource(B(2));
    /// #
    /// // In this example, `A` and `B` are resources. We deliberately do not use the
    /// // `bevy_reflect` crate here to showcase the low-level `MutUntyped` usage. You should
    /// // probably use something like `ReflectFromPtr` in a real-world scenario.
    ///
    /// // Create the hash map that will store the mutator closures for each resource type
    /// let mut mutators: HashMap<TypeId, Box<dyn Fn(&mut MutUntyped<'_>)>> = HashMap::default();
    ///
    /// // Add mutator closure for `A`
    /// mutators.insert(TypeId::of::<A>(), Box::new(|mut_untyped| {
    ///     // Note: `MutUntyped::as_mut()` automatically marks the resource as changed
    ///     // for ECS change detection, and gives us a `PtrMut` we can use to mutate the resource.
    ///     // SAFETY: We assert ptr is the same type of A with TypeId of A
    ///     let a = unsafe { &mut mut_untyped.as_mut().deref_mut::<A>() };
    /// #   a.0 += 1;
    ///     // ... mutate `a` here
    /// }));
    ///
    /// // Add mutator closure for `B`
    /// mutators.insert(TypeId::of::<B>(), Box::new(|mut_untyped| {
    ///     // SAFETY: We assert ptr is the same type of B with TypeId of B
    ///     let b = unsafe { &mut mut_untyped.as_mut().deref_mut::<B>() };
    /// #   b.0 += 1;
    ///     // ... mutate `b` here
    /// }));
    ///
    /// // Iterate all resources, in order to run the mutator closures for each matching resource type
    /// for (info, mut mut_untyped) in world.iter_resources_mut() {
    ///     let Some(type_id) = info.type_id() else {
    ///        // It's possible for resources to not have a `TypeId` (e.g. non-Rust resources
    ///        // dynamically inserted via a scripting language) in which case we can't match them.
    ///        continue;
    ///     };
    ///
    ///     let Some(mutator) = mutators.get(&type_id) else {
    ///        // No mutator closure for this resource type, skip it.
    ///        continue;
    ///     };
    ///
    ///     // Run the mutator closure for the resource
    ///     mutator(&mut mut_untyped);
    /// }
    /// # assert_eq!(world.resource::<A>().0, 2);
    /// # assert_eq!(world.resource::<B>().0, 3);
    /// ```
    #[inline]
    pub fn iter_resources_mut(&mut self) -> impl Iterator<Item = (&ComponentInfo, MutUntyped<'_>)> {
        self.storages
            .resources
            .iter()
            .filter_map(|(component_id, data)| {
                // SAFETY: If a resource has been initialized, a corresponding ComponentInfo must exist with its ID.
                let component_info = unsafe {
                    self.components
                        .get_info(component_id)
                        .debug_checked_unwrap()
                };
                let (ptr, ticks, caller) = data.get_with_ticks()?;

                // SAFETY:
                // - We have exclusive access to the world, so no other code can be aliasing the `TickCells`
                // - We only hold one `TicksMut` at a time, and we let go of it before getting the next one
                let ticks = unsafe {
                    TicksMut::from_tick_cells(
                        ticks,
                        self.last_change_tick(),
                        self.read_change_tick(),
                    )
                };

                let mut_untyped = MutUntyped {
                    // SAFETY:
                    // - We have exclusive access to the world, so no other code can be aliasing the `Ptr`
                    // - We iterate one resource at a time, and we let go of each `PtrMut` before getting the next one
                    value: unsafe { ptr.assert_unique() },
                    ticks,
                    // SAFETY:
                    // - We have exclusive access to the world, so no other code can be aliasing the `Ptr`
                    // - We iterate one resource at a time, and we let go of each `PtrMut` before getting the next one
                    changed_by: unsafe { caller.map(|caller| caller.deref_mut()) },
                };

                Some((component_info, mut_untyped))
            })
    }

    /// Gets a `!Send` resource to the resource with the id [`ComponentId`] if it exists.
    /// The returned pointer must not be used to modify the resource, and must not be
    /// dereferenced after the immutable borrow of the [`World`] ends.
    ///
    /// **You should prefer to use the typed API [`World::get_resource`] where possible and only
    /// use this in cases where the actual types are not known at compile time.**
    ///
    /// # Panics
    /// This function will panic if it isn't called from the same thread that the resource was inserted from.
    #[inline]
    pub fn get_non_send_by_id(&self, component_id: ComponentId) -> Option<Ptr<'_>> {
        // SAFETY:
        // - `as_unsafe_world_cell_readonly` gives permission to access the whole world immutably
        // - `&self` ensures there are no mutable borrows on world data
        unsafe {
            self.as_unsafe_world_cell_readonly()
                .get_non_send_resource_by_id(component_id)
        }
    }

    /// Gets a `!Send` resource to the resource with the id [`ComponentId`] if it exists.
    /// The returned pointer may be used to modify the resource, as long as the mutable borrow
    /// of the [`World`] is still valid.
    ///
    /// **You should prefer to use the typed API [`World::get_resource_mut`] where possible and only
    /// use this in cases where the actual types are not known at compile time.**
    ///
    /// # Panics
    /// This function will panic if it isn't called from the same thread that the resource was inserted from.
    #[inline]
    pub fn get_non_send_mut_by_id(&mut self, component_id: ComponentId) -> Option<MutUntyped<'_>> {
        // SAFETY:
        // - `&mut self` ensures that all accessed data is unaliased
        // - `as_unsafe_world_cell` provides mutable permission to the whole world
        unsafe {
            self.as_unsafe_world_cell()
                .get_non_send_resource_mut_by_id(component_id)
        }
    }

    /// Removes the resource of a given type, if it exists. Otherwise returns `None`.
    ///
    /// **You should prefer to use the typed API [`World::remove_resource`] where possible and only
    /// use this in cases where the actual types are not known at compile time.**
    pub fn remove_resource_by_id(&mut self, component_id: ComponentId) -> Option<()> {
        self.storages
            .resources
            .get_mut(component_id)?
            .remove_and_drop();
        Some(())
    }

    /// Removes the resource of a given type, if it exists. Otherwise returns `None`.
    ///
    /// **You should prefer to use the typed API [`World::remove_resource`] where possible and only
    /// use this in cases where the actual types are not known at compile time.**
    ///
    /// # Panics
    /// This function will panic if it isn't called from the same thread that the resource was inserted from.
    pub fn remove_non_send_by_id(&mut self, component_id: ComponentId) -> Option<()> {
        self.storages
            .non_send_resources
            .get_mut(component_id)?
            .remove_and_drop();
        Some(())
    }

    /// Retrieves an immutable untyped reference to the given `entity`'s [`Component`] of the given [`ComponentId`].
    /// Returns `None` if the `entity` does not have a [`Component`] of the given type.
    ///
    /// **You should prefer to use the typed API [`World::get_mut`] where possible and only
    /// use this in cases where the actual types are not known at compile time.**
    ///
    /// # Panics
    /// This function will panic if it isn't called from the same thread that the resource was inserted from.
    #[inline]
    pub fn get_by_id(&self, entity: Entity, component_id: ComponentId) -> Option<Ptr<'_>> {
        self.get_entity(entity).ok()?.get_by_id(component_id).ok()
    }

    /// Retrieves a mutable untyped reference to the given `entity`'s [`Component`] of the given [`ComponentId`].
    /// Returns `None` if the `entity` does not have a [`Component`] of the given type.
    ///
    /// **You should prefer to use the typed API [`World::get_mut`] where possible and only
    /// use this in cases where the actual types are not known at compile time.**
    #[inline]
    pub fn get_mut_by_id(
        &mut self,
        entity: Entity,
        component_id: ComponentId,
    ) -> Option<MutUntyped<'_>> {
        self.get_entity_mut(entity)
            .ok()?
            .into_mut_by_id(component_id)
            .ok()
    }
}

// Schedule-related methods
impl World {
    /// Adds the specified [`Schedule`] to the world.
    /// If a schedule already exists with the same [label](Schedule::label), it will be replaced.
    ///
    /// The schedule can later be run
    /// by calling [`.run_schedule(label)`](Self::run_schedule) or by directly
    /// accessing the [`Schedules`] resource.
    ///
    /// The `Schedules` resource will be initialized if it does not already exist.
    ///
    /// An alternative to this is to call [`Schedules::add_systems()`] with some
    /// [`ScheduleLabel`] and let the schedule for that label be created if it
    /// does not already exist.
    pub fn add_schedule(&mut self, schedule: Schedule) {
        let mut schedules = self.get_resource_or_init::<Schedules>();
        schedules.insert(schedule);
    }

    /// Temporarily removes the schedule associated with `label` from the world,
    /// runs user code, and finally re-adds the schedule.
    /// This returns a [`TryRunScheduleError`] if there is no schedule
    /// associated with `label`.
    ///
    /// The [`Schedule`] is fetched from the [`Schedules`] resource of the world by its label,
    /// and system state is cached.
    ///
    /// For simple cases where you just need to call the schedule once,
    /// consider using [`World::try_run_schedule`] instead.
    /// For other use cases, see the example on [`World::schedule_scope`].
    pub fn try_schedule_scope<R>(
        &mut self,
        label: impl ScheduleLabel,
        f: impl FnOnce(&mut World, &mut Schedule) -> R,
    ) -> Result<R, TryRunScheduleError> {
        let label = label.intern();
        let Some(mut schedule) = self
            .get_resource_mut::<Schedules>()
            .and_then(|mut s| s.remove(label))
        else {
            return Err(TryRunScheduleError(label));
        };

        let value = f(self, &mut schedule);

        let old = self.resource_mut::<Schedules>().insert(schedule);
        if old.is_some() {
            warn!("Schedule `{label:?}` was inserted during a call to `World::schedule_scope`: its value has been overwritten");
        }

        Ok(value)
    }

    /// Temporarily removes the schedule associated with `label` from the world,
    /// runs user code, and finally re-adds the schedule.
    ///
    /// The [`Schedule`] is fetched from the [`Schedules`] resource of the world by its label,
    /// and system state is cached.
    ///
    /// # Examples
    ///
    /// ```
    /// # use bevy_ecs::{prelude::*, schedule::ScheduleLabel};
    /// # #[derive(ScheduleLabel, Debug, Clone, Copy, PartialEq, Eq, Hash)]
    /// # pub struct MySchedule;
    /// # #[derive(Resource)]
    /// # struct Counter(usize);
    /// #
    /// # let mut world = World::new();
    /// # world.insert_resource(Counter(0));
    /// # let mut schedule = Schedule::new(MySchedule);
    /// # schedule.add_systems(tick_counter);
    /// # world.init_resource::<Schedules>();
    /// # world.add_schedule(schedule);
    /// # fn tick_counter(mut counter: ResMut<Counter>) { counter.0 += 1; }
    /// // Run the schedule five times.
    /// world.schedule_scope(MySchedule, |world, schedule| {
    ///     for _ in 0..5 {
    ///         schedule.run(world);
    ///     }
    /// });
    /// # assert_eq!(world.resource::<Counter>().0, 5);
    /// ```
    ///
    /// For simple cases where you just need to call the schedule once,
    /// consider using [`World::run_schedule`] instead.
    ///
    /// # Panics
    ///
    /// If the requested schedule does not exist.
    pub fn schedule_scope<R>(
        &mut self,
        label: impl ScheduleLabel,
        f: impl FnOnce(&mut World, &mut Schedule) -> R,
    ) -> R {
        self.try_schedule_scope(label, f)
            .unwrap_or_else(|e| panic!("{e}"))
    }

    /// Attempts to run the [`Schedule`] associated with the `label` a single time,
    /// and returns a [`TryRunScheduleError`] if the schedule does not exist.
    ///
    /// The [`Schedule`] is fetched from the [`Schedules`] resource of the world by its label,
    /// and system state is cached.
    ///
    /// For simple testing use cases, call [`Schedule::run(&mut world)`](Schedule::run) instead.
    pub fn try_run_schedule(
        &mut self,
        label: impl ScheduleLabel,
    ) -> Result<(), TryRunScheduleError> {
        self.try_schedule_scope(label, |world, sched| sched.run(world))
    }

    /// Runs the [`Schedule`] associated with the `label` a single time.
    ///
    /// The [`Schedule`] is fetched from the [`Schedules`] resource of the world by its label,
    /// and system state is cached.
    ///
    /// For simple testing use cases, call [`Schedule::run(&mut world)`](Schedule::run) instead.
    /// This avoids the need to create a unique [`ScheduleLabel`].
    ///
    /// # Panics
    ///
    /// If the requested schedule does not exist.
    pub fn run_schedule(&mut self, label: impl ScheduleLabel) {
        self.schedule_scope(label, |world, sched| sched.run(world));
    }

    /// Ignore system order ambiguities caused by conflicts on [`Component`]s of type `T`.
    pub fn allow_ambiguous_component<T: Component>(&mut self) {
        let mut schedules = self.remove_resource::<Schedules>().unwrap_or_default();
        schedules.allow_ambiguous_component::<T>(self);
        self.insert_resource(schedules);
    }

    /// Ignore system order ambiguities caused by conflicts on [`Resource`]s of type `T`.
    pub fn allow_ambiguous_resource<T: Resource>(&mut self) {
        let mut schedules = self.remove_resource::<Schedules>().unwrap_or_default();
        schedules.allow_ambiguous_resource::<T>(self);
        self.insert_resource(schedules);
    }
}

impl fmt::Debug for World {
    fn fmt(&self, f: &mut fmt::Formatter) -> fmt::Result {
        // SAFETY: `UnsafeWorldCell` requires that this must only access metadata.
        // Accessing any data stored in the world would be unsound.
        f.debug_struct("World")
            .field("id", &self.id)
            .field("entity_count", &self.entities.len())
            .field("archetype_count", &self.archetypes.len())
            .field("component_count", &self.components.len())
            .field("resource_count", &self.storages.resources.len())
            .finish()
    }
}

// SAFETY: all methods on the world ensure that non-send resources are only accessible on the main thread
unsafe impl Send for World {}
// SAFETY: all methods on the world ensure that non-send resources are only accessible on the main thread
unsafe impl Sync for World {}

/// Creates an instance of the type this trait is implemented for
/// using data from the supplied [`World`].
///
/// This can be helpful for complex initialization or context-aware defaults.
///
/// [`FromWorld`] is automatically implemented for any type implementing [`Default`]
/// and may also be derived for:
/// - any struct whose fields all implement `FromWorld`
/// - any enum where one variant has the attribute `#[from_world]`
///
/// ```rs
///
/// #[derive(Default)]
/// struct A;
///
/// #[derive(Default)]
/// struct B(Option<u32>)
///
/// struct C;
///
/// impl FromWorld for C {
///     fn from_world(_world: &mut World) -> Self {
///         Self
///     }
/// }
///
/// #[derive(FromWorld)]
/// struct D(A, B, C);
///
/// #[derive(FromWorld)]
/// enum E {
///     #[from_world]
///     F,
///     G
/// }
/// ```
pub trait FromWorld {
    /// Creates `Self` using data from the given [`World`].
    fn from_world(world: &mut World) -> Self;
}

impl<T: Default> FromWorld for T {
    /// Creates `Self` using [`default()`](`Default::default`).
    fn from_world(_world: &mut World) -> Self {
        T::default()
    }
}

#[cfg(test)]
#[expect(clippy::print_stdout, reason = "Allowed in tests.")]
mod tests {
    use super::{FromWorld, World};
    use crate::{
        change_detection::{DetectChangesMut, MaybeLocation},
        component::{ComponentCloneBehavior, ComponentDescriptor, ComponentInfo, StorageType},
        entity::EntityHashSet,
        entity_disabling::{DefaultQueryFilters, Disabled},
        ptr::OwningPtr,
        resource::Resource,
        world::{error::EntityMutableFetchError, DeferredWorld},
    };
    use alloc::{
        borrow::ToOwned,
        string::{String, ToString},
        sync::Arc,
        vec,
        vec::Vec,
    };
    use bevy_ecs_macros::Component;
    use bevy_platform::collections::{HashMap, HashSet};
    use core::{
        any::TypeId,
        panic,
        sync::atomic::{AtomicBool, AtomicU32, Ordering},
    };
    use std::{println, sync::Mutex};

    type ID = u8;

    #[derive(Clone, Copy, Debug, PartialEq, Eq)]
    enum DropLogItem {
        Create(ID),
        Drop(ID),
    }

    #[derive(Resource, Component)]
    struct MayPanicInDrop {
        drop_log: Arc<Mutex<Vec<DropLogItem>>>,
        expected_panic_flag: Arc<AtomicBool>,
        should_panic: bool,
        id: u8,
    }

    impl MayPanicInDrop {
        fn new(
            drop_log: &Arc<Mutex<Vec<DropLogItem>>>,
            expected_panic_flag: &Arc<AtomicBool>,
            should_panic: bool,
            id: u8,
        ) -> Self {
            println!("creating component with id {id}");
            drop_log.lock().unwrap().push(DropLogItem::Create(id));

            Self {
                drop_log: Arc::clone(drop_log),
                expected_panic_flag: Arc::clone(expected_panic_flag),
                should_panic,
                id,
            }
        }
    }

    impl Drop for MayPanicInDrop {
        fn drop(&mut self) {
            println!("dropping component with id {}", self.id);

            {
                let mut drop_log = self.drop_log.lock().unwrap();
                drop_log.push(DropLogItem::Drop(self.id));
                // Don't keep the mutex while panicking, or we'll poison it.
                drop(drop_log);
            }

            if self.should_panic {
                self.expected_panic_flag.store(true, Ordering::SeqCst);
                panic!("testing what happens on panic inside drop");
            }
        }
    }

    struct DropTestHelper {
        drop_log: Arc<Mutex<Vec<DropLogItem>>>,
        /// Set to `true` right before we intentionally panic, so that if we get
        /// a panic, we know if it was intended or not.
        expected_panic_flag: Arc<AtomicBool>,
    }

    impl DropTestHelper {
        pub fn new() -> Self {
            Self {
                drop_log: Arc::new(Mutex::new(Vec::<DropLogItem>::new())),
                expected_panic_flag: Arc::new(AtomicBool::new(false)),
            }
        }

        pub fn make_component(&self, should_panic: bool, id: ID) -> MayPanicInDrop {
            MayPanicInDrop::new(&self.drop_log, &self.expected_panic_flag, should_panic, id)
        }

        pub fn finish(self, panic_res: std::thread::Result<()>) -> Vec<DropLogItem> {
            let drop_log = self.drop_log.lock().unwrap();
            let expected_panic_flag = self.expected_panic_flag.load(Ordering::SeqCst);

            if !expected_panic_flag {
                match panic_res {
                    Ok(()) => panic!("Expected a panic but it didn't happen"),
                    Err(e) => std::panic::resume_unwind(e),
                }
            }

            drop_log.to_owned()
        }
    }

    #[test]
    fn panic_while_overwriting_component() {
        let helper = DropTestHelper::new();

        let res = std::panic::catch_unwind(|| {
            let mut world = World::new();
            world
                .spawn_empty()
                .insert(helper.make_component(true, 0))
                .insert(helper.make_component(false, 1));

            println!("Done inserting! Dropping world...");
        });

        let drop_log = helper.finish(res);

        assert_eq!(
            &*drop_log,
            [
                DropLogItem::Create(0),
                DropLogItem::Create(1),
                DropLogItem::Drop(0),
                DropLogItem::Drop(1),
            ]
        );
    }

    #[derive(Resource)]
    struct TestResource(u32);

    #[derive(Resource)]
    struct TestResource2(String);

    #[derive(Resource)]
    struct TestResource3;

    #[test]
    fn get_resource_by_id() {
        let mut world = World::new();
        world.insert_resource(TestResource(42));
        let component_id = world
            .components()
            .get_valid_resource_id(TypeId::of::<TestResource>())
            .unwrap();

        let resource = world.get_resource_by_id(component_id).unwrap();
        // SAFETY: `TestResource` is the correct resource type
        let resource = unsafe { resource.deref::<TestResource>() };

        assert_eq!(resource.0, 42);
    }

    #[test]
    fn get_resource_mut_by_id() {
        let mut world = World::new();
        world.insert_resource(TestResource(42));
        let component_id = world
            .components()
            .get_valid_resource_id(TypeId::of::<TestResource>())
            .unwrap();

        {
            let mut resource = world.get_resource_mut_by_id(component_id).unwrap();
            resource.set_changed();
            // SAFETY: `TestResource` is the correct resource type
            let resource = unsafe { resource.into_inner().deref_mut::<TestResource>() };
            resource.0 = 43;
        }

        let resource = world.get_resource_by_id(component_id).unwrap();
        // SAFETY: `TestResource` is the correct resource type
        let resource = unsafe { resource.deref::<TestResource>() };

        assert_eq!(resource.0, 43);
    }

    #[test]
    fn iter_resources() {
        let mut world = World::new();
        // Remove DefaultQueryFilters so it doesn't show up in the iterator
        world.remove_resource::<DefaultQueryFilters>();
        world.insert_resource(TestResource(42));
        world.insert_resource(TestResource2("Hello, world!".to_string()));
        world.insert_resource(TestResource3);
        world.remove_resource::<TestResource3>();

        let mut iter = world.iter_resources();

        let (info, ptr) = iter.next().unwrap();
        assert_eq!(info.name(), core::any::type_name::<TestResource>());
        // SAFETY: We know that the resource is of type `TestResource`
        assert_eq!(unsafe { ptr.deref::<TestResource>().0 }, 42);

        let (info, ptr) = iter.next().unwrap();
        assert_eq!(info.name(), core::any::type_name::<TestResource2>());
        assert_eq!(
            // SAFETY: We know that the resource is of type `TestResource2`
            unsafe { &ptr.deref::<TestResource2>().0 },
            &"Hello, world!".to_string()
        );

        assert!(iter.next().is_none());
    }

    #[test]
    fn iter_resources_mut() {
        let mut world = World::new();
        // Remove DefaultQueryFilters so it doesn't show up in the iterator
        world.remove_resource::<DefaultQueryFilters>();
        world.insert_resource(TestResource(42));
        world.insert_resource(TestResource2("Hello, world!".to_string()));
        world.insert_resource(TestResource3);
        world.remove_resource::<TestResource3>();

        let mut iter = world.iter_resources_mut();

        let (info, mut mut_untyped) = iter.next().unwrap();
        assert_eq!(info.name(), core::any::type_name::<TestResource>());
        // SAFETY: We know that the resource is of type `TestResource`
        unsafe {
            mut_untyped.as_mut().deref_mut::<TestResource>().0 = 43;
        };

        let (info, mut mut_untyped) = iter.next().unwrap();
        assert_eq!(info.name(), core::any::type_name::<TestResource2>());
        // SAFETY: We know that the resource is of type `TestResource2`
        unsafe {
            mut_untyped.as_mut().deref_mut::<TestResource2>().0 = "Hello, world?".to_string();
        };

        assert!(iter.next().is_none());
        drop(iter);

        assert_eq!(world.resource::<TestResource>().0, 43);
        assert_eq!(
            world.resource::<TestResource2>().0,
            "Hello, world?".to_string()
        );
    }

    #[test]
    fn dynamic_resource() {
        let mut world = World::new();

        let descriptor = ComponentDescriptor::new_resource::<TestResource>();

        let component_id = world.register_resource_with_descriptor(descriptor);

        let value = 0;
        OwningPtr::make(value, |ptr| {
            // SAFETY: value is valid for the layout of `TestResource`
            unsafe {
                world.insert_resource_by_id(component_id, ptr, MaybeLocation::caller());
            }
        });

        // SAFETY: We know that the resource is of type `TestResource`
        let resource = unsafe {
            world
                .get_resource_by_id(component_id)
                .unwrap()
                .deref::<TestResource>()
        };
        assert_eq!(resource.0, 0);

        assert!(world.remove_resource_by_id(component_id).is_some());
    }

    #[test]
    fn custom_resource_with_layout() {
        static DROP_COUNT: AtomicU32 = AtomicU32::new(0);

        let mut world = World::new();

        // SAFETY: the drop function is valid for the layout and the data will be safe to access from any thread
        let descriptor = unsafe {
            ComponentDescriptor::new_with_layout(
                "Custom Test Component".to_string(),
                StorageType::Table,
                core::alloc::Layout::new::<[u8; 8]>(),
                Some(|ptr| {
                    let data = ptr.read::<[u8; 8]>();
                    assert_eq!(data, [0, 1, 2, 3, 4, 5, 6, 7]);
                    DROP_COUNT.fetch_add(1, Ordering::SeqCst);
                }),
                true,
                ComponentCloneBehavior::Default,
            )
        };

        let component_id = world.register_resource_with_descriptor(descriptor);

        let value: [u8; 8] = [0, 1, 2, 3, 4, 5, 6, 7];
        OwningPtr::make(value, |ptr| {
            // SAFETY: value is valid for the component layout
            unsafe {
                world.insert_resource_by_id(component_id, ptr, MaybeLocation::caller());
            }
        });

        // SAFETY: [u8; 8] is the correct type for the resource
        let data = unsafe {
            world
                .get_resource_by_id(component_id)
                .unwrap()
                .deref::<[u8; 8]>()
        };
        assert_eq!(*data, [0, 1, 2, 3, 4, 5, 6, 7]);

        assert!(world.remove_resource_by_id(component_id).is_some());

        assert_eq!(DROP_COUNT.load(Ordering::SeqCst), 1);
    }

    #[derive(Resource)]
    struct TestFromWorld(u32);
    impl FromWorld for TestFromWorld {
        fn from_world(world: &mut World) -> Self {
            let b = world.resource::<TestResource>();
            Self(b.0)
        }
    }

    #[test]
    fn init_resource_does_not_overwrite() {
        let mut world = World::new();
        world.insert_resource(TestResource(0));
        world.init_resource::<TestFromWorld>();
        world.insert_resource(TestResource(1));
        world.init_resource::<TestFromWorld>();

        let resource = world.resource::<TestFromWorld>();

        assert_eq!(resource.0, 0);
    }

    #[test]
    fn init_non_send_resource_does_not_overwrite() {
        let mut world = World::new();
        world.insert_resource(TestResource(0));
        world.init_non_send_resource::<TestFromWorld>();
        world.insert_resource(TestResource(1));
        world.init_non_send_resource::<TestFromWorld>();

        let resource = world.non_send_resource::<TestFromWorld>();

        assert_eq!(resource.0, 0);
    }

    #[derive(Component)]
    struct Foo;

    #[derive(Component)]
    struct Bar;

    #[derive(Component)]
    struct Baz;

    #[test]
    fn inspect_entity_components() {
        let mut world = World::new();
        let ent0 = world.spawn((Foo, Bar, Baz)).id();
        let ent1 = world.spawn((Foo, Bar)).id();
        let ent2 = world.spawn((Bar, Baz)).id();
        let ent3 = world.spawn((Foo, Baz)).id();
        let ent4 = world.spawn(Foo).id();
        let ent5 = world.spawn(Bar).id();
        let ent6 = world.spawn(Baz).id();

        fn to_type_ids(component_infos: Vec<&ComponentInfo>) -> HashSet<Option<TypeId>> {
            component_infos
                .into_iter()
                .map(ComponentInfo::type_id)
                .collect()
        }

        let foo_id = TypeId::of::<Foo>();
        let bar_id = TypeId::of::<Bar>();
        let baz_id = TypeId::of::<Baz>();
        assert_eq!(
            to_type_ids(world.inspect_entity(ent0).unwrap().collect()),
            [Some(foo_id), Some(bar_id), Some(baz_id)]
                .into_iter()
                .collect::<HashSet<_>>()
        );
        assert_eq!(
            to_type_ids(world.inspect_entity(ent1).unwrap().collect()),
            [Some(foo_id), Some(bar_id)]
                .into_iter()
                .collect::<HashSet<_>>()
        );
        assert_eq!(
            to_type_ids(world.inspect_entity(ent2).unwrap().collect()),
            [Some(bar_id), Some(baz_id)]
                .into_iter()
                .collect::<HashSet<_>>()
        );
        assert_eq!(
            to_type_ids(world.inspect_entity(ent3).unwrap().collect()),
            [Some(foo_id), Some(baz_id)]
                .into_iter()
                .collect::<HashSet<_>>()
        );
        assert_eq!(
            to_type_ids(world.inspect_entity(ent4).unwrap().collect()),
            [Some(foo_id)].into_iter().collect::<HashSet<_>>()
        );
        assert_eq!(
            to_type_ids(world.inspect_entity(ent5).unwrap().collect()),
            [Some(bar_id)].into_iter().collect::<HashSet<_>>()
        );
        assert_eq!(
            to_type_ids(world.inspect_entity(ent6).unwrap().collect()),
            [Some(baz_id)].into_iter().collect::<HashSet<_>>()
        );
    }

    #[test]
    fn iterate_entities() {
        let mut world = World::new();
        let mut entity_counters = <HashMap<_, _>>::default();

        let iterate_and_count_entities = |world: &World, entity_counters: &mut HashMap<_, _>| {
            entity_counters.clear();
            for entity in world.iter_entities() {
                let counter = entity_counters.entry(entity.id()).or_insert(0);
                *counter += 1;
            }
        };

        // Adding one entity and validating iteration
        let ent0 = world.spawn((Foo, Bar, Baz)).id();

        iterate_and_count_entities(&world, &mut entity_counters);
        assert_eq!(entity_counters[&ent0], 1);
        assert_eq!(entity_counters.len(), 1);

        // Spawning three more entities and then validating iteration
        let ent1 = world.spawn((Foo, Bar)).id();
        let ent2 = world.spawn((Bar, Baz)).id();
        let ent3 = world.spawn((Foo, Baz)).id();

        iterate_and_count_entities(&world, &mut entity_counters);

        assert_eq!(entity_counters[&ent0], 1);
        assert_eq!(entity_counters[&ent1], 1);
        assert_eq!(entity_counters[&ent2], 1);
        assert_eq!(entity_counters[&ent3], 1);
        assert_eq!(entity_counters.len(), 4);

        // Despawning first entity and then validating the iteration
        assert!(world.despawn(ent0));

        iterate_and_count_entities(&world, &mut entity_counters);

        assert_eq!(entity_counters[&ent1], 1);
        assert_eq!(entity_counters[&ent2], 1);
        assert_eq!(entity_counters[&ent3], 1);
        assert_eq!(entity_counters.len(), 3);

        // Spawning three more entities, despawning three and then validating the iteration
        let ent4 = world.spawn(Foo).id();
        let ent5 = world.spawn(Bar).id();
        let ent6 = world.spawn(Baz).id();

        assert!(world.despawn(ent2));
        assert!(world.despawn(ent3));
        assert!(world.despawn(ent4));

        iterate_and_count_entities(&world, &mut entity_counters);

        assert_eq!(entity_counters[&ent1], 1);
        assert_eq!(entity_counters[&ent5], 1);
        assert_eq!(entity_counters[&ent6], 1);
        assert_eq!(entity_counters.len(), 3);

        // Despawning remaining entities and then validating the iteration
        assert!(world.despawn(ent1));
        assert!(world.despawn(ent5));
        assert!(world.despawn(ent6));

        iterate_and_count_entities(&world, &mut entity_counters);

        assert_eq!(entity_counters.len(), 0);
    }

    #[test]
    fn iterate_entities_mut() {
        #[derive(Component, PartialEq, Debug)]
        struct A(i32);

        #[derive(Component, PartialEq, Debug)]
        struct B(i32);

        let mut world = World::new();

        let a1 = world.spawn(A(1)).id();
        let a2 = world.spawn(A(2)).id();
        let b1 = world.spawn(B(1)).id();
        let b2 = world.spawn(B(2)).id();

        for mut entity in world.iter_entities_mut() {
            if let Some(mut a) = entity.get_mut::<A>() {
                a.0 -= 1;
            }
        }
        assert_eq!(world.entity(a1).get(), Some(&A(0)));
        assert_eq!(world.entity(a2).get(), Some(&A(1)));
        assert_eq!(world.entity(b1).get(), Some(&B(1)));
        assert_eq!(world.entity(b2).get(), Some(&B(2)));

        for mut entity in world.iter_entities_mut() {
            if let Some(mut b) = entity.get_mut::<B>() {
                b.0 *= 2;
            }
        }
        assert_eq!(world.entity(a1).get(), Some(&A(0)));
        assert_eq!(world.entity(a2).get(), Some(&A(1)));
        assert_eq!(world.entity(b1).get(), Some(&B(2)));
        assert_eq!(world.entity(b2).get(), Some(&B(4)));

        let mut entities = world.iter_entities_mut().collect::<Vec<_>>();
        entities.sort_by_key(|e| e.get::<A>().map(|a| a.0).or(e.get::<B>().map(|b| b.0)));
        let (a, b) = entities.split_at_mut(2);
        core::mem::swap(
            &mut a[1].get_mut::<A>().unwrap().0,
            &mut b[0].get_mut::<B>().unwrap().0,
        );
        assert_eq!(world.entity(a1).get(), Some(&A(0)));
        assert_eq!(world.entity(a2).get(), Some(&A(2)));
        assert_eq!(world.entity(b1).get(), Some(&B(1)));
        assert_eq!(world.entity(b2).get(), Some(&B(4)));
    }

    #[test]
    fn spawn_empty_bundle() {
        let mut world = World::new();
        world.spawn(());
    }

    #[test]
    fn get_entity() {
        let mut world = World::new();

        let e1 = world.spawn_empty().id();
        let e2 = world.spawn_empty().id();

        assert!(world.get_entity(e1).is_ok());
        assert!(world.get_entity([e1, e2]).is_ok());
        assert!(world
            .get_entity(&[e1, e2] /* this is an array not a slice */)
            .is_ok());
        assert!(world.get_entity(&vec![e1, e2][..]).is_ok());
        assert!(world
            .get_entity(&EntityHashSet::from_iter([e1, e2]))
            .is_ok());

        world.entity_mut(e1).despawn();

        assert_eq!(
            Err(e1),
            world.get_entity(e1).map(|_| {}).map_err(|e| e.entity)
        );
        assert_eq!(
            Err(e1),
            world.get_entity([e1, e2]).map(|_| {}).map_err(|e| e.entity)
        );
        assert_eq!(
            Err(e1),
            world
                .get_entity(&[e1, e2] /* this is an array not a slice */)
                .map(|_| {})
                .map_err(|e| e.entity)
        );
        assert_eq!(
            Err(e1),
            world
                .get_entity(&vec![e1, e2][..])
                .map(|_| {})
                .map_err(|e| e.entity)
        );
        assert_eq!(
            Err(e1),
            world
                .get_entity(&EntityHashSet::from_iter([e1, e2]))
                .map(|_| {})
                .map_err(|e| e.entity)
        );
    }

    #[test]
    fn get_entity_mut() {
        let mut world = World::new();

        let e1 = world.spawn_empty().id();
        let e2 = world.spawn_empty().id();

        assert!(world.get_entity_mut(e1).is_ok());
        assert!(world.get_entity_mut([e1, e2]).is_ok());
        assert!(world
            .get_entity_mut(&[e1, e2] /* this is an array not a slice */)
            .is_ok());
        assert!(world.get_entity_mut(&vec![e1, e2][..]).is_ok());
        assert!(world
            .get_entity_mut(&EntityHashSet::from_iter([e1, e2]))
            .is_ok());

        assert_eq!(
            Err(EntityMutableFetchError::AliasedMutability(e1)),
            world.get_entity_mut([e1, e2, e1]).map(|_| {})
        );
        assert_eq!(
            Err(EntityMutableFetchError::AliasedMutability(e1)),
            world
                .get_entity_mut(&[e1, e2, e1] /* this is an array not a slice */)
                .map(|_| {})
        );
        assert_eq!(
            Err(EntityMutableFetchError::AliasedMutability(e1)),
            world.get_entity_mut(&vec![e1, e2, e1][..]).map(|_| {})
        );
        // Aliased mutability isn't allowed by HashSets
        assert!(world
            .get_entity_mut(&EntityHashSet::from_iter([e1, e2, e1]))
            .is_ok());

        world.entity_mut(e1).despawn();

        assert!(matches!(
            world.get_entity_mut(e1).map(|_| {}),
            Err(EntityMutableFetchError::EntityDoesNotExist(e)) if e.entity == e1
        ));
        assert!(matches!(
            world.get_entity_mut([e1, e2]).map(|_| {}),
            Err(EntityMutableFetchError::EntityDoesNotExist(e)) if e.entity == e1));
        assert!(matches!(
            world
                .get_entity_mut(&[e1, e2] /* this is an array not a slice */)
                .map(|_| {}),
            Err(EntityMutableFetchError::EntityDoesNotExist(e)) if e.entity == e1));
        assert!(matches!(
            world.get_entity_mut(&vec![e1, e2][..]).map(|_| {}),
            Err(EntityMutableFetchError::EntityDoesNotExist(e)) if e.entity == e1,
        ));
        assert!(matches!(
            world
                .get_entity_mut(&EntityHashSet::from_iter([e1, e2]))
                .map(|_| {}),
            Err(EntityMutableFetchError::EntityDoesNotExist(e)) if e.entity == e1));
    }

    #[test]
    #[track_caller]
    fn entity_spawn_despawn_tracking() {
        use core::panic::Location;

        let mut world = World::new();
        let entity = world.spawn_empty().id();
        assert_eq!(
            world.entities.entity_get_spawned_or_despawned_by(entity),
            MaybeLocation::new(Some(Location::caller()))
        );
        assert_eq!(
            world.entities.entity_get_spawned_or_despawned_at(entity),
            Some(world.change_tick())
        );
        world.despawn(entity);
        assert_eq!(
            world.entities.entity_get_spawned_or_despawned_by(entity),
            MaybeLocation::new(Some(Location::caller()))
        );
        assert_eq!(
            world.entities.entity_get_spawned_or_despawned_at(entity),
            Some(world.change_tick())
        );
        let new = world.spawn_empty().id();
        assert_eq!(entity.index(), new.index());
        assert_eq!(
            world.entities.entity_get_spawned_or_despawned_by(entity),
            MaybeLocation::new(None)
        );
        assert_eq!(
            world.entities.entity_get_spawned_or_despawned_at(entity),
            None
        );
        world.despawn(new);
        assert_eq!(
            world.entities.entity_get_spawned_or_despawned_by(entity),
            MaybeLocation::new(None)
        );
        assert_eq!(
            world.entities.entity_get_spawned_or_despawned_at(entity),
            None
        );
    }

    #[test]
    fn new_world_has_disabling() {
        let mut world = World::new();
        world.spawn(Foo);
        world.spawn((Foo, Disabled));
        assert_eq!(1, world.query::<&Foo>().iter(&world).count());

        // If we explicitly remove the resource, no entities should be filtered anymore
        world.remove_resource::<DefaultQueryFilters>();
        assert_eq!(2, world.query::<&Foo>().iter(&world).count());
    }

    #[test]
    fn entities_and_commands() {
        #[derive(Component, PartialEq, Debug)]
        struct Foo(u32);

        let mut world = World::new();

        let eid = world.spawn(Foo(35)).id();

        let (mut fetcher, mut commands) = world.entities_and_commands();
        let emut = fetcher.get_mut(eid).unwrap();
        commands.entity(eid).despawn();
        assert_eq!(emut.get::<Foo>().unwrap(), &Foo(35));

        world.flush();

        assert!(world.get_entity(eid).is_err());
    }

    #[test]
    fn entities_and_commands_deferred() {
        #[derive(Component, PartialEq, Debug)]
        struct Foo(u32);

        let mut world = World::new();

        let eid = world.spawn(Foo(1)).id();

        let mut dworld = DeferredWorld::from(&mut world);

        let (mut fetcher, mut commands) = dworld.entities_and_commands();
        let emut = fetcher.get_mut(eid).unwrap();
        commands.entity(eid).despawn();
        assert_eq!(emut.get::<Foo>().unwrap(), &Foo(1));

        world.flush();

        assert!(world.get_entity(eid).is_err());
    }
}<|MERGE_RESOLUTION|>--- conflicted
+++ resolved
@@ -17,15 +17,6 @@
     change_detection::{Mut, Ref, CHECK_TICK_THRESHOLD},
     world::command_queue::CommandQueue,
 };
-<<<<<<< HEAD
-=======
-use crate::{
-    error::{DefaultErrorHandler, ErrorHandler},
-    event::BufferedEvent,
-    lifecycle::{ComponentHooks, ADD, DESPAWN, INSERT, REMOVE, REPLACE},
-    prelude::{Add, Despawn, Insert, Remove, Replace},
-};
->>>>>>> 3926f020
 pub use bevy_ecs_macros::FromWorld;
 pub use deferred_world::DeferredWorld;
 pub use entity_fetch::{EntityFetcher, WorldEntityFetch};
@@ -53,7 +44,7 @@
     entity::{Entities, Entity, EntityDoesNotExistError},
     entity_disabling::DefaultQueryFilters,
     error::{DefaultErrorHandler, ErrorHandler},
-    event::{Event, EventId, Events, SendBatchIds},
+    event::{BufferedEvent, Event, EventId, Events, SendBatchIds},
     lifecycle::{
         Add, ComponentHooks, Despawn, Insert, Remove, RemovedComponentEvents, Replace, ADD,
         DESPAWN, INSERT, REMOVE, REPLACE,
