mod entity_ref;
mod spawn_batch;
mod world_cell;

pub use crate::change_detection::Mut;
pub use entity_ref::*;
pub use spawn_batch::*;
pub use world_cell::*;

use crate::{
    archetype::{ArchetypeComponentId, ArchetypeId, Archetypes},
    bundle::{Bundle, BundleInserter, BundleSpawner, Bundles},
    change_detection::{MutUntyped, Ticks},
<<<<<<< HEAD
    component::{Component, ComponentDescriptor, ComponentId, ComponentTicks, Components},
=======
    component::{
        Component, ComponentDescriptor, ComponentId, ComponentInfo, ComponentTicks, Components,
        StorageType,
    },
>>>>>>> a1a07945
    entity::{AllocAtWithoutReplacement, Entities, Entity},
    query::{QueryState, WorldQuery},
    storage::{ResourceInfo, SparseSet, Storages},
    system::Resource,
};
use bevy_ptr::{OwningPtr, Ptr, UnsafeCellDeref};
use bevy_utils::tracing::debug;
use std::{
    any::TypeId,
    cell::UnsafeCell,
    fmt,
    sync::atomic::{AtomicU32, Ordering},
};
mod identifier;

pub use identifier::WorldId;
/// Stores and exposes operations on [entities](Entity), [components](Component), resources,
/// and their associated metadata.
///
/// Each [Entity] has a set of components. Each component can have up to one instance of each
/// component type. Entity components can be created, updated, removed, and queried using a given
/// [World].
///
/// For complex access patterns involving [`SystemParam`](crate::system::SystemParam),
/// consider using [`SystemState`](crate::system::SystemState).
///
/// To mutate different parts of the world simultaneously,
/// use [`World::resource_scope`] or [`SystemState`](crate::system::SystemState).
///
/// # Resources
///
/// Worlds can also store *resources*, which are unique instances of a given type that don't
/// belong to a specific Entity. There are also *non send resources*, which can only be
/// accessed on the main thread.
///
/// ## Usage of global resources
///
/// 1. Insert the resource into the `World`, using [`World::insert_resource`].
/// 2. Fetch the resource from a system, using [`Res`](crate::system::Res) or [`ResMut`](crate::system::ResMut).
///
/// ```
/// # let mut world = World::default();
/// # let mut schedule = Schedule::default();
/// # schedule.add_stage("update", SystemStage::parallel());
/// # use bevy_ecs::prelude::*;
/// #
/// struct MyResource { value: u32 }
///
/// world.insert_resource(MyResource { value: 42 });
///
/// fn read_resource_system(resource: Res<MyResource>) {
///     assert_eq!(resource.value, 42);
/// }
///
/// fn write_resource_system(mut resource: ResMut<MyResource>) {
///     assert_eq!(resource.value, 42);
///     resource.value = 0;
///     assert_eq!(resource.value, 0);
/// }
/// #
/// # schedule.add_system_to_stage("update", read_resource_system.label("first"));
/// # schedule.add_system_to_stage("update", write_resource_system.after("first"));
/// # schedule.run_once(&mut world);
/// ```
pub struct World {
    id: WorldId,
    pub(crate) entities: Entities,
    pub(crate) components: Components,
    pub(crate) archetypes: Archetypes,
    pub(crate) storages: Storages,
    pub(crate) bundles: Bundles,
    pub(crate) removed_components: SparseSet<ComponentId, Vec<Entity>>,
    /// Access cache used by [WorldCell].
    pub(crate) archetype_component_access: ArchetypeComponentAccess,
    main_thread_validator: MainThreadValidator,
    pub(crate) change_tick: AtomicU32,
    pub(crate) last_change_tick: u32,
}

impl Default for World {
    fn default() -> Self {
        Self {
            id: WorldId::new().expect("More `bevy` `World`s have been created than is supported"),
            entities: Default::default(),
            components: Default::default(),
            archetypes: Default::default(),
            storages: Default::default(),
            bundles: Default::default(),
            removed_components: Default::default(),
            archetype_component_access: Default::default(),
            main_thread_validator: Default::default(),
            // Default value is `1`, and `last_change_tick`s default to `0`, such that changes
            // are detected on first system runs and for direct world queries.
            change_tick: AtomicU32::new(1),
            last_change_tick: 0,
        }
    }
}

impl World {
    /// Creates a new empty [World]
    /// # Panics
    ///
    /// If [`usize::MAX`] [`World`]s have been created.
    /// This guarantee allows System Parameters to safely uniquely identify a [`World`],
    /// since its [`WorldId`] is unique
    #[inline]
    pub fn new() -> World {
        World::default()
    }

    /// Retrieves this [`World`]'s unique ID
    #[inline]
    pub fn id(&self) -> WorldId {
        self.id
    }

    /// Retrieves this world's [Entities] collection
    #[inline]
    pub fn entities(&self) -> &Entities {
        &self.entities
    }

    /// Retrieves this world's [Entities] collection mutably
    ///
    /// # Safety
    /// Mutable reference must not be used to put the [`Entities`] data
    /// in an invalid state for this [`World`]
    #[inline]
    pub unsafe fn entities_mut(&mut self) -> &mut Entities {
        &mut self.entities
    }

    /// Retrieves this world's [Archetypes] collection
    #[inline]
    pub fn archetypes(&self) -> &Archetypes {
        &self.archetypes
    }

    /// Retrieves this world's [Components] collection
    #[inline]
    pub fn components(&self) -> &Components {
        &self.components
    }

    /// Retrieves this world's [Storages] collection
    #[inline]
    pub fn storages(&self) -> &Storages {
        &self.storages
    }

    /// Retrieves this world's [Bundles] collection
    #[inline]
    pub fn bundles(&self) -> &Bundles {
        &self.bundles
    }

    /// Retrieves a [`WorldCell`], which safely enables multiple mutable World accesses at the same
    /// time, provided those accesses do not conflict with each other.
    #[inline]
    pub fn cell(&mut self) -> WorldCell<'_> {
        WorldCell::new(self)
    }

    /// Initializes a new [`Component`] type and returns the [`ComponentId`] created for it.
    pub fn init_component<T: Component>(&mut self) -> ComponentId {
        self.components.init_component::<T>(&mut self.storages)
    }

    /// Initializes a new [`Component`] type and returns the [`ComponentId`] created for it.
    ///
    /// This method differs from [`World::init_component`] in that it uses a [`ComponentDescriptor`]
    /// to initialize the new component type instead of statically available type information. This
    /// enables the dynamic initialization of new component definitions at runtime for advanced use cases.
    ///
    /// While the option to initialize a component from a descriptor is useful in type-erased
    /// contexts, the standard `World::init_component` function should always be used instead
    /// when type information is available at compile time.
    pub fn init_component_with_descriptor(
        &mut self,
        descriptor: ComponentDescriptor,
    ) -> ComponentId {
        self.components
            .init_component_with_descriptor(&mut self.storages, descriptor)
    }

    /// Returns the [`ComponentId`] of the given [`Component`] type `T`.
    ///
    /// The returned `ComponentId` is specific to the `World` instance
    /// it was retrieved from and should not be used with another `World` instance.
    ///
    /// Returns [`None`] if the `Component` type has not yet been initialized within
    /// the `World` using [`World::init_component`].
    ///
    /// ```rust
    /// use bevy_ecs::prelude::*;
    ///
    /// let mut world = World::new();
    ///
    /// #[derive(Component)]
    /// struct ComponentA;
    ///
    /// let component_a_id = world.init_component::<ComponentA>();
    ///
    /// assert_eq!(component_a_id, world.component_id::<ComponentA>().unwrap())
    /// ```
    #[inline]
    pub fn component_id<T: Component>(&self) -> Option<ComponentId> {
        self.components.component_id::<T>()
    }

    /// Retrieves an [`EntityRef`] that exposes read-only operations for the given `entity`.
    /// This will panic if the `entity` does not exist. Use [`World::get_entity`] if you want
    /// to check for entity existence instead of implicitly panic-ing.
    ///
    /// ```
    /// use bevy_ecs::{component::Component, world::World};
    ///
    /// #[derive(Component)]
    /// struct Position {
    ///   x: f32,
    ///   y: f32,
    /// }
    ///
    /// let mut world = World::new();
    /// let entity = world.spawn()
    ///     .insert(Position { x: 0.0, y: 0.0 })
    ///     .id();
    ///
    /// let position = world.entity(entity).get::<Position>().unwrap();
    /// assert_eq!(position.x, 0.0);
    /// ```
    #[inline]
    pub fn entity(&self, entity: Entity) -> EntityRef {
        // Lazily evaluate panic!() via unwrap_or_else() to avoid allocation unless failure
        self.get_entity(entity)
            .unwrap_or_else(|| panic!("Entity {:?} does not exist", entity))
    }

    /// Retrieves an [`EntityMut`] that exposes read and write operations for the given `entity`.
    /// This will panic if the `entity` does not exist. Use [`World::get_entity_mut`] if you want
    /// to check for entity existence instead of implicitly panic-ing.
    ///
    /// ```
    /// use bevy_ecs::{component::Component, world::World};
    ///
    /// #[derive(Component)]
    /// struct Position {
    ///   x: f32,
    ///   y: f32,
    /// }
    ///
    /// let mut world = World::new();
    /// let entity = world.spawn()
    ///     .insert(Position { x: 0.0, y: 0.0 })
    ///     .id();
    /// let mut entity_mut = world.entity_mut(entity);
    /// let mut position = entity_mut.get_mut::<Position>().unwrap();
    /// position.x = 1.0;
    /// ```
    #[inline]
    pub fn entity_mut(&mut self, entity: Entity) -> EntityMut {
        // Lazily evaluate panic!() via unwrap_or_else() to avoid allocation unless failure
        self.get_entity_mut(entity)
            .unwrap_or_else(|| panic!("Entity {:?} does not exist", entity))
    }

    /// Returns the components of an [`Entity`](crate::entity::Entity) through [`ComponentInfo`](crate::component::ComponentInfo).
    #[inline]
    pub fn inspect_entity(&self, entity: Entity) -> Vec<&ComponentInfo> {
        let entity_location = self
            .entities()
            .get(entity)
            .unwrap_or_else(|| panic!("Entity {:?} does not exist", entity));

        let archetype = self
            .archetypes()
            .get(entity_location.archetype_id)
            .unwrap_or_else(|| {
                panic!(
                    "Archetype {:?} does not exist",
                    entity_location.archetype_id
                )
            });

        archetype
            .components()
            .filter_map(|id| self.components().get_info(id))
            .collect()
    }

    /// Returns an [`EntityMut`] for the given `entity` (if it exists) or spawns one if it doesn't exist.
    /// This will return [`None`] if the `entity` exists with a different generation.
    ///
    /// # Note
    /// Spawning a specific `entity` value is rarely the right choice. Most apps should favor [`World::spawn`].
    /// This method should generally only be used for sharing entities across apps, and only when they have a
    /// scheme worked out to share an ID space (which doesn't happen by default).
    #[inline]
    pub fn get_or_spawn(&mut self, entity: Entity) -> Option<EntityMut> {
        self.flush();
        match self.entities.alloc_at_without_replacement(entity) {
            AllocAtWithoutReplacement::Exists(location) => {
                // SAFE: `entity` exists and `location` is that entity's location
                Some(unsafe { EntityMut::new(self, entity, location) })
            }
            AllocAtWithoutReplacement::DidNotExist => {
                // SAFE: entity was just allocated
                Some(unsafe { self.spawn_at_internal(entity) })
            }
            AllocAtWithoutReplacement::ExistsWithWrongGeneration => None,
        }
    }

    /// Retrieves an [`EntityRef`] that exposes read-only operations for the given `entity`.
    /// Returns [`None`] if the `entity` does not exist. Use [`World::entity`] if you don't want
    /// to unwrap the [`EntityRef`] yourself.
    ///
    /// ```
    /// use bevy_ecs::{component::Component, world::World};
    ///
    /// #[derive(Component)]
    /// struct Position {
    ///   x: f32,
    ///   y: f32,
    /// }
    ///
    /// let mut world = World::new();
    /// let entity = world.spawn()
    ///     .insert(Position { x: 0.0, y: 0.0 })
    ///     .id();
    ///
    /// let entity_ref = world.get_entity(entity).unwrap();
    /// let position = entity_ref.get::<Position>().unwrap();
    /// assert_eq!(position.x, 0.0);
    /// ```
    #[inline]
    pub fn get_entity(&self, entity: Entity) -> Option<EntityRef> {
        let location = self.entities.get(entity)?;
        Some(EntityRef::new(self, entity, location))
    }

    /// Retrieves an [`EntityMut`] that exposes read and write operations for the given `entity`.
    /// Returns [`None`] if the `entity` does not exist. Use [`World::entity_mut`] if you don't want
    /// to unwrap the [`EntityMut`] yourself.
    ///
    /// ```
    /// use bevy_ecs::{component::Component, world::World};
    ///
    /// #[derive(Component)]
    /// struct Position {
    ///   x: f32,
    ///   y: f32,
    /// }
    ///
    /// let mut world = World::new();
    /// let entity = world.spawn()
    ///     .insert(Position { x: 0.0, y: 0.0 })
    ///     .id();
    ///
    /// let mut entity_mut = world.get_entity_mut(entity).unwrap();
    /// let mut position = entity_mut.get_mut::<Position>().unwrap();
    /// position.x = 1.0;
    /// ```
    #[inline]
    pub fn get_entity_mut(&mut self, entity: Entity) -> Option<EntityMut> {
        let location = self.entities.get(entity)?;
        // SAFE: `entity` exists and `location` is that entity's location
        Some(unsafe { EntityMut::new(self, entity, location) })
    }

    /// Spawns a new [`Entity`] and returns a corresponding [`EntityMut`], which can be used
    /// to add components to the entity or retrieve its id.
    ///
    /// ```
    /// use bevy_ecs::{component::Component, world::World};
    ///
    /// #[derive(Component)]
    /// struct Position {
    ///   x: f32,
    ///   y: f32,
    /// }
    /// #[derive(Component)]
    /// struct Label(&'static str);
    /// #[derive(Component)]
    /// struct Num(u32);
    ///
    /// let mut world = World::new();
    /// let entity = world.spawn()
    ///     .insert(Position { x: 0.0, y: 0.0 }) // add a single component
    ///     .insert_bundle((Num(1), Label("hello"))) // add a bundle of components
    ///     .id();
    ///
    /// let position = world.entity(entity).get::<Position>().unwrap();
    /// assert_eq!(position.x, 0.0);
    /// ```
    pub fn spawn(&mut self) -> EntityMut {
        self.flush();
        let entity = self.entities.alloc();
        // SAFE: entity was just allocated
        unsafe { self.spawn_at_internal(entity) }
    }

    /// # Safety
    /// must be called on an entity that was just allocated
    unsafe fn spawn_at_internal(&mut self, entity: Entity) -> EntityMut {
        let archetype = self.archetypes.empty_mut();
        // PERF: consider avoiding allocating entities in the empty archetype unless needed
        let table_row = self.storages.tables[archetype.table_id()].allocate(entity);
        // SAFE: no components are allocated by archetype.allocate() because the archetype is
        // empty
        let location = archetype.allocate(entity, table_row);
        // SAFE: entity index was just allocated
        self.entities
            .meta
            .get_unchecked_mut(entity.id() as usize)
            .location = location;
        EntityMut::new(self, entity, location)
    }

    /// Spawns a batch of entities with the same component [Bundle] type. Takes a given [Bundle]
    /// iterator and returns a corresponding [Entity] iterator.
    /// This is more efficient than spawning entities and adding components to them individually,
    /// but it is limited to spawning entities with the same [Bundle] type, whereas spawning
    /// individually is more flexible.
    ///
    /// ```
    /// use bevy_ecs::{component::Component, entity::Entity, world::World};
    ///
    /// #[derive(Component)]
    /// struct Str(&'static str);
    /// #[derive(Component)]
    /// struct Num(u32);
    ///
    /// let mut world = World::new();
    /// let entities = world.spawn_batch(vec![
    ///   (Str("a"), Num(0)), // the first entity
    ///   (Str("b"), Num(1)), // the second entity
    /// ]).collect::<Vec<Entity>>();
    ///
    /// assert_eq!(entities.len(), 2);
    /// ```
    pub fn spawn_batch<I>(&mut self, iter: I) -> SpawnBatchIter<'_, I::IntoIter>
    where
        I: IntoIterator,
        I::Item: Bundle,
    {
        SpawnBatchIter::new(self, iter.into_iter())
    }

    /// Retrieves a reference to the given `entity`'s [Component] of the given type.
    /// Returns [None] if the `entity` does not have a [Component] of the given type.
    /// ```
    /// use bevy_ecs::{component::Component, world::World};
    ///
    /// #[derive(Component)]
    /// struct Position {
    ///   x: f32,
    ///   y: f32,
    /// }
    ///
    /// let mut world = World::new();
    /// let entity = world.spawn()
    ///     .insert(Position { x: 0.0, y: 0.0 })
    ///     .id();
    /// let position = world.get::<Position>(entity).unwrap();
    /// assert_eq!(position.x, 0.0);
    /// ```
    #[inline]
    pub fn get<T: Component>(&self, entity: Entity) -> Option<&T> {
        self.get_entity(entity)?.get()
    }

    /// Retrieves a mutable reference to the given `entity`'s [Component] of the given type.
    /// Returns [None] if the `entity` does not have a [Component] of the given type.
    /// ```
    /// use bevy_ecs::{component::Component, world::World};
    ///
    /// #[derive(Component)]
    /// struct Position {
    ///   x: f32,
    ///   y: f32,
    /// }
    ///
    /// let mut world = World::new();
    /// let entity = world.spawn()
    ///     .insert(Position { x: 0.0, y: 0.0 })
    ///     .id();
    /// let mut position = world.get_mut::<Position>(entity).unwrap();
    /// position.x = 1.0;
    /// ```
    #[inline]
    pub fn get_mut<T: Component>(&mut self, entity: Entity) -> Option<Mut<T>> {
        // SAFE: lifetimes enforce correct usage of returned borrow
        unsafe { get_mut(self, entity, self.get_entity(entity)?.location()) }
    }

    /// Despawns the given `entity`, if it exists. This will also remove all of the entity's
    /// [Component]s. Returns `true` if the `entity` is successfully despawned and `false` if
    /// the `entity` does not exist.
    /// ```
    /// use bevy_ecs::{component::Component, world::World};
    ///
    /// #[derive(Component)]
    /// struct Position {
    ///   x: f32,
    ///   y: f32,
    /// }
    ///
    /// let mut world = World::new();
    /// let entity = world.spawn()
    ///     .insert(Position { x: 0.0, y: 0.0 })
    ///     .id();
    /// assert!(world.despawn(entity));
    /// assert!(world.get_entity(entity).is_none());
    /// assert!(world.get::<Position>(entity).is_none());
    /// ```
    #[inline]
    pub fn despawn(&mut self, entity: Entity) -> bool {
        debug!("Despawning entity {:?}", entity);
        self.get_entity_mut(entity)
            .map(|e| {
                e.despawn();
                true
            })
            .unwrap_or(false)
    }

    /// Clears component tracker state
    pub fn clear_trackers(&mut self) {
        for entities in self.removed_components.values_mut() {
            entities.clear();
        }

        self.last_change_tick = self.increment_change_tick();
    }

    /// Returns [`QueryState`] for the given [`WorldQuery`], which is used to efficiently
    /// run queries on the [`World`] by storing and reusing the [`QueryState`].
    /// ```
    /// use bevy_ecs::{component::Component, entity::Entity, world::World};
    ///
    /// #[derive(Component, Debug, PartialEq)]
    /// struct Position {
    ///   x: f32,
    ///   y: f32,
    /// }
    ///
    /// #[derive(Component)]
    /// struct Velocity {
    ///   x: f32,
    ///   y: f32,
    /// }
    ///
    /// let mut world = World::new();
    /// let entities = world.spawn_batch(vec![
    ///     (Position { x: 0.0, y: 0.0}, Velocity { x: 1.0, y: 0.0 }),
    ///     (Position { x: 0.0, y: 0.0}, Velocity { x: 0.0, y: 1.0 }),
    /// ]).collect::<Vec<Entity>>();
    ///
    /// let mut query = world.query::<(&mut Position, &Velocity)>();
    /// for (mut position, velocity) in query.iter_mut(&mut world) {
    ///    position.x += velocity.x;
    ///    position.y += velocity.y;
    /// }
    ///
    /// assert_eq!(world.get::<Position>(entities[0]).unwrap(), &Position { x: 1.0, y: 0.0 });
    /// assert_eq!(world.get::<Position>(entities[1]).unwrap(), &Position { x: 0.0, y: 1.0 });
    /// ```
    ///
    /// To iterate over entities in a deterministic order,
    /// sort the results of the query using the desired component as a key.
    /// Note that this requires fetching the whole result set from the query
    /// and allocation of a [Vec] to store it.
    ///
    /// ```
    /// use bevy_ecs::{component::Component, entity::Entity, world::World};
    ///
    /// #[derive(Component, PartialEq, Eq, PartialOrd, Ord, Debug)]
    /// struct Order(i32);
    /// #[derive(Component, PartialEq, Debug)]
    /// struct Label(&'static str);
    ///
    /// let mut world = World::new();
    /// let a = world.spawn().insert_bundle((Order(2), Label("second"))).id();
    /// let b = world.spawn().insert_bundle((Order(3), Label("third"))).id();
    /// let c = world.spawn().insert_bundle((Order(1), Label("first"))).id();
    /// let mut entities = world.query::<(Entity, &Order, &Label)>()
    ///     .iter(&world)
    ///     .collect::<Vec<_>>();
    /// // Sort the query results by their `Order` component before comparing
    /// // to expected results. Query iteration order should not be relied on.
    /// entities.sort_by_key(|e| e.1);
    /// assert_eq!(entities, vec![
    ///     (c, &Order(1), &Label("first")),
    ///     (a, &Order(2), &Label("second")),
    ///     (b, &Order(3), &Label("third")),
    /// ]);
    /// ```
    #[inline]
    pub fn query<Q: WorldQuery>(&mut self) -> QueryState<Q, ()> {
        self.query_filtered::<Q, ()>()
    }

    /// Returns [`QueryState`] for the given filtered [`WorldQuery`], which is used to efficiently
    /// run queries on the [`World`] by storing and reusing the [`QueryState`].
    /// ```
    /// use bevy_ecs::{component::Component, entity::Entity, world::World, query::With};
    ///
    /// #[derive(Component)]
    /// struct A;
    /// #[derive(Component)]
    /// struct B;
    ///
    /// let mut world = World::new();
    /// let e1 = world.spawn().insert(A).id();
    /// let e2 = world.spawn().insert_bundle((A, B)).id();
    ///
    /// let mut query = world.query_filtered::<Entity, With<B>>();
    /// let matching_entities = query.iter(&world).collect::<Vec<Entity>>();
    ///
    /// assert_eq!(matching_entities, vec![e2]);
    /// ```
    #[inline]
    pub fn query_filtered<Q: WorldQuery, F: WorldQuery>(&mut self) -> QueryState<Q, F> {
        QueryState::new(self)
    }

    /// Returns an iterator of entities that had components of type `T` removed
    /// since the last call to [`World::clear_trackers`].
    pub fn removed<T: Component>(&self) -> std::iter::Cloned<std::slice::Iter<'_, Entity>> {
        if let Some(component_id) = self.components.get_id(TypeId::of::<T>()) {
            self.removed_with_id(component_id)
        } else {
            [].iter().cloned()
        }
    }

    /// Returns an iterator of entities that had components with the given `component_id` removed
    /// since the last call to [`World::clear_trackers`].
    pub fn removed_with_id(
        &self,
        component_id: ComponentId,
    ) -> std::iter::Cloned<std::slice::Iter<'_, Entity>> {
        if let Some(removed) = self.removed_components.get(component_id) {
            removed.iter().cloned()
        } else {
            [].iter().cloned()
        }
    }

    /// Inserts a new resource with standard starting values.
    ///
    /// If the resource already exists, nothing happens.
    ///
    /// The value given by the [`FromWorld::from_world`] method will be used.
    /// Note that any resource with the `Default` trait automatically implements `FromWorld`,
    /// and those default values will be here instead.
    #[inline]
    pub fn init_resource<R: Resource + FromWorld>(&mut self) {
        if !self.contains_resource::<R>() {
            let resource = R::from_world(self);
            self.insert_resource(resource);
        }
    }

    /// Inserts a new resource with the given `value`.
    ///
    /// Resources are "unique" data of a given type.
    /// If you insert a resource of a type that already exists,
    /// you will overwrite any existing data.
    #[inline]
    pub fn insert_resource<R: Resource>(&mut self, value: R) {
        let component_id = self.components.init_resource::<R>();
        // SAFE: component_id just initialized and corresponds to resource of type T
        unsafe { self.insert_resource_with_id(component_id, value) };
    }

    /// Inserts a new non-send resource with standard starting values.
    ///
    /// If the resource already exists, nothing happens.
    ///
    /// The value given by the [`FromWorld::from_world`] method will be used.
    /// Note that any resource with the `Default` trait automatically implements `FromWorld`,
    /// and those default values will be here instead.
    #[inline]
    pub fn init_non_send_resource<R: 'static + FromWorld>(&mut self) {
        if !self.contains_resource::<R>() {
            let resource = R::from_world(self);
            self.insert_non_send_resource(resource);
        }
    }

    /// Inserts a new non-send resource with the given `value`.
    ///
    /// `NonSend` resources cannot be sent across threads,
    /// and do not need the `Send + Sync` bounds.
    /// Systems with `NonSend` resources are always scheduled on the main thread.
    #[inline]
    pub fn insert_non_send_resource<R: 'static>(&mut self, value: R) {
        self.validate_non_send_access::<R>();
        let component_id = self.components.init_non_send::<R>();
        // SAFE: component_id just initialized and corresponds to resource of type R
        unsafe { self.insert_resource_with_id(component_id, value) };
    }

    /// Removes the resource of a given type and returns it, if it exists. Otherwise returns [None].
    #[inline]
    pub fn remove_resource<R: Resource>(&mut self) -> Option<R> {
        // SAFE: R is Send + Sync
        unsafe { self.remove_resource_unchecked() }
    }

    #[inline]
    pub fn remove_non_send_resource<R: 'static>(&mut self) -> Option<R> {
        self.validate_non_send_access::<R>();
        // SAFE: we are on main thread
        unsafe { self.remove_resource_unchecked() }
    }

    #[inline]
    /// # Safety
    /// Only remove `NonSend` resources from the main thread
    /// as they cannot be sent across theads
    #[allow(unused_unsafe)]
    pub unsafe fn remove_resource_unchecked<R: 'static>(&mut self) -> Option<R> {
        let component_id = self.components.get_resource_id(TypeId::of::<R>())?;
        // SAFE: the resource is of type R and the value is returned back to the caller.
        unsafe {
            let (ptr, _) = self.storages.resources.get_mut(component_id)?.remove()?;
            Some(ptr.read::<R>())
        }
    }

    /// Returns `true` if a resource of type `R` exists. Otherwise returns `false`.
    #[inline]
    pub fn contains_resource<R: 'static>(&self) -> bool {
        self.components
            .get_resource_id(TypeId::of::<R>())
            .and_then(|component_id| self.storages.resources.get(component_id))
            .map(|info| info.is_present())
            .unwrap_or(false)
    }

    pub fn is_resource_added<R: Resource>(&self) -> bool {
        self.components
            .get_resource_id(TypeId::of::<R>())
            .and_then(|component_id| self.storages.resources.get(component_id)?.get_ticks())
            .map(|ticks| ticks.is_added(self.last_change_tick(), self.read_change_tick()))
            .unwrap_or(false)
    }

    pub fn is_resource_changed<R: Resource>(&self) -> bool {
        self.components
            .get_resource_id(TypeId::of::<R>())
            .and_then(|component_id| self.storages.resources.get(component_id)?.get_ticks())
            .map(|ticks| ticks.is_changed(self.last_change_tick(), self.read_change_tick()))
            .unwrap_or(false)
    }

    /// Gets a reference to the resource of the given type
    ///
    /// # Panics
    ///
    /// Panics if the resource does not exist.
    /// Use [`get_resource`](World::get_resource) instead if you want to handle this case.
    ///
    /// If you want to instead insert a value if the resource does not exist,
    /// use [`get_resource_or_insert_with`](World::get_resource_or_insert_with).
    #[inline]
    #[track_caller]
    pub fn resource<R: Resource>(&self) -> &R {
        match self.get_resource() {
            Some(x) => x,
            None => panic!(
<<<<<<< HEAD
                "Requested resource {} does not exist in the `World`.
                Did you forget to add it using `app.add_resource` / `app.init_resource`?
=======
                "Requested resource {} does not exist in the `World`. 
                Did you forget to add it using `app.insert_resource` / `app.init_resource`? 
>>>>>>> a1a07945
                Resources are also implicitly added via `app.add_event`,
                and can be added by plugins.",
                std::any::type_name::<R>()
            ),
        }
    }

    /// Gets a mutable reference to the resource of the given type
    ///
    /// # Panics
    ///
    /// Panics if the resource does not exist.
    /// Use [`get_resource_mut`](World::get_resource_mut) instead if you want to handle this case.
    ///
    /// If you want to instead insert a value if the resource does not exist,
    /// use [`get_resource_or_insert_with`](World::get_resource_or_insert_with).
    #[inline]
    #[track_caller]
    pub fn resource_mut<R: Resource>(&mut self) -> Mut<'_, R> {
        match self.get_resource_mut() {
            Some(x) => x,
            None => panic!(
<<<<<<< HEAD
                "Requested resource {} does not exist in the `World`.
                Did you forget to add it using `app.add_resource` / `app.init_resource`?
=======
                "Requested resource {} does not exist in the `World`. 
                Did you forget to add it using `app.insert_resource` / `app.init_resource`? 
>>>>>>> a1a07945
                Resources are also implicitly added via `app.add_event`,
                and can be added by plugins.",
                std::any::type_name::<R>()
            ),
        }
    }

    /// Gets a reference to the resource of the given type if it exists
    #[inline]
    pub fn get_resource<R: Resource>(&self) -> Option<&R> {
        let component_id = self.components.get_resource_id(TypeId::of::<R>())?;
        // SAFE: unique world access
        unsafe { self.get_resource_with_id(component_id) }
    }

    /// Gets a mutable reference to the resource of the given type if it exists
    #[inline]
    pub fn get_resource_mut<R: Resource>(&mut self) -> Option<Mut<'_, R>> {
        // SAFE: unique world access
        unsafe { self.get_resource_unchecked_mut() }
    }

    // PERF: optimize this to avoid redundant lookups
    /// Gets a mutable reference to the resource of type `T` if it exists,
    /// otherwise inserts the resource using the result of calling `func`.
    #[inline]
    pub fn get_resource_or_insert_with<R: Resource>(
        &mut self,
        func: impl FnOnce() -> R,
    ) -> Mut<'_, R> {
        if !self.contains_resource::<R>() {
            self.insert_resource(func());
        }
        self.resource_mut()
    }

    /// Gets a mutable reference to the resource of the given type, if it exists
    /// Otherwise returns [None]
    ///
    /// # Safety
    /// This will allow aliased mutable access to the given resource type. The caller must ensure
    /// that only one mutable access exists at a time.
    #[inline]
    pub unsafe fn get_resource_unchecked_mut<R: Resource>(&self) -> Option<Mut<'_, R>> {
        let component_id = self.components.get_resource_id(TypeId::of::<R>())?;
        self.get_resource_unchecked_mut_with_id(component_id)
    }

    /// Gets an immutable reference to the non-send resource of the given type, if it exists.
    ///
    /// # Panics
    ///
    /// Panics if the resource does not exist.
    /// Use [`get_non_send_resource`](World::get_non_send_resource) instead if you want to handle this case.
    #[inline]
    #[track_caller]
    pub fn non_send_resource<R: 'static>(&self) -> &R {
        match self.get_non_send_resource() {
            Some(x) => x,
            None => panic!(
<<<<<<< HEAD
                "Requested non-send resource {} does not exist in the `World`.
                Did you forget to add it using `app.add_non_send_resource` / `app.init_non_send_resource`?
=======
                "Requested non-send resource {} does not exist in the `World`. 
                Did you forget to add it using `app.insert_non_send_resource` / `app.init_non_send_resource`? 
>>>>>>> a1a07945
                Non-send resources can also be be added by plugins.",
                std::any::type_name::<R>()
            ),
        }
    }

    /// Gets a mutable reference to the non-send resource of the given type, if it exists.
    ///
    /// # Panics
    ///
    /// Panics if the resource does not exist.
    /// Use [`get_non_send_resource_mut`](World::get_non_send_resource_mut) instead if you want to handle this case.
    #[inline]
    #[track_caller]
    pub fn non_send_resource_mut<R: 'static>(&mut self) -> Mut<'_, R> {
        match self.get_non_send_resource_mut() {
            Some(x) => x,
            None => panic!(
<<<<<<< HEAD
                "Requested non-send resource {} does not exist in the `World`.
                Did you forget to add it using `app.add_non_send_resource` / `app.init_non_send_resource`?
=======
                "Requested non-send resource {} does not exist in the `World`. 
                Did you forget to add it using `app.insert_non_send_resource` / `app.init_non_send_resource`? 
>>>>>>> a1a07945
                Non-send resources can also be be added by plugins.",
                std::any::type_name::<R>()
            ),
        }
    }

    /// Gets a reference to the non-send resource of the given type, if it exists.
    /// Otherwise returns [None]
    #[inline]
    pub fn get_non_send_resource<R: 'static>(&self) -> Option<&R> {
        let component_id = self.components.get_resource_id(TypeId::of::<R>())?;
        // SAFE: component id matches type T
        unsafe { self.get_non_send_with_id(component_id) }
    }

    /// Gets a mutable reference to the non-send resource of the given type, if it exists.
    /// Otherwise returns [None]
    #[inline]
    pub fn get_non_send_resource_mut<R: 'static>(&mut self) -> Option<Mut<'_, R>> {
        // SAFE: unique world access
        unsafe { self.get_non_send_resource_unchecked_mut() }
    }

    /// Gets a mutable reference to the non-send resource of the given type, if it exists.
    /// Otherwise returns [None]
    ///
    /// # Safety
    /// This will allow aliased mutable access to the given non-send resource type. The caller must
    /// ensure that only one mutable access exists at a time.
    #[inline]
    pub unsafe fn get_non_send_resource_unchecked_mut<R: 'static>(&self) -> Option<Mut<'_, R>> {
        let component_id = self.components.get_resource_id(TypeId::of::<R>())?;
        self.get_non_send_unchecked_mut_with_id(component_id)
    }

    // Shorthand helper function for getting the data and change ticks for a resource.
    #[inline]
    pub(crate) fn get_resource_with_ticks(
        &self,
        component_id: ComponentId,
    ) -> Option<(Ptr<'_>, &UnsafeCell<ComponentTicks>)> {
        self.storages.resources.get(component_id)?.get_with_ticks()
    }

    // Shorthand helper function for getting the [`ArchetypeComponentId`] for a resource.
    #[inline]
    pub(crate) fn get_resource_archetype_component_id(
        &self,
        component_id: ComponentId,
    ) -> Option<ArchetypeComponentId> {
        let resource = self.storages.resources.get(component_id)?;
        Some(resource.component_info().archetype_component_id)
    }

    /// For a given batch of ([Entity], [Bundle]) pairs, either spawns each [Entity] with the given
    /// bundle (if the entity does not exist), or inserts the [Bundle] (if the entity already exists).
    /// This is faster than doing equivalent operations one-by-one.
    /// Returns [Ok] if all entities were successfully inserted into or spawned. Otherwise it returns an [Err]
    /// with a list of entities that could not be spawned or inserted into. A "spawn or insert" operation can
    /// only fail if an [Entity] is passed in with an "invalid generation" that conflicts with an existing [Entity].
    ///
    /// # Note
    /// Spawning a specific `entity` value is rarely the right choice. Most apps should use [`World::spawn_batch`].
    /// This method should generally only be used for sharing entities across apps, and only when they have a scheme
    /// worked out to share an ID space (which doesn't happen by default).
    ///
    /// ```
    /// use bevy_ecs::{entity::Entity, world::World, component::Component};
    /// #[derive(Component)]
    /// struct A(&'static str);
    /// #[derive(Component, PartialEq, Debug)]
    /// struct B(f32);
    ///
    /// let mut world = World::new();
    /// let e0 = world.spawn().id();
    /// let e1 = world.spawn().id();
    /// world.insert_or_spawn_batch(vec![
    ///   (e0, (A("a"), B(0.0))), // the first entity
    ///   (e1, (A("b"), B(1.0))), // the second entity
    /// ]);
    ///
    /// assert_eq!(world.get::<B>(e0), Some(&B(0.0)));
    /// ```
    pub fn insert_or_spawn_batch<I, B>(&mut self, iter: I) -> Result<(), Vec<Entity>>
    where
        I: IntoIterator,
        I::IntoIter: Iterator<Item = (Entity, B)>,
        B: Bundle,
    {
        self.flush();

        let iter = iter.into_iter();
        let change_tick = *self.change_tick.get_mut();

        let bundle_info = self
            .bundles
            .init_info::<B>(&mut self.components, &mut self.storages);
        enum SpawnOrInsert<'a, 'b> {
            Spawn(BundleSpawner<'a, 'b>),
            Insert(BundleInserter<'a, 'b>, ArchetypeId),
        }

        impl<'a, 'b> SpawnOrInsert<'a, 'b> {
            fn entities(&mut self) -> &mut Entities {
                match self {
                    SpawnOrInsert::Spawn(spawner) => spawner.entities,
                    SpawnOrInsert::Insert(inserter, _) => inserter.entities,
                }
            }
        }
        let mut spawn_or_insert = SpawnOrInsert::Spawn(bundle_info.get_bundle_spawner(
            &mut self.entities,
            &mut self.archetypes,
            &mut self.components,
            &mut self.storages,
            change_tick,
        ));

        let mut invalid_entities = Vec::new();
        for (entity, bundle) in iter {
            match spawn_or_insert
                .entities()
                .alloc_at_without_replacement(entity)
            {
                AllocAtWithoutReplacement::Exists(location) => {
                    match spawn_or_insert {
                        SpawnOrInsert::Insert(ref mut inserter, archetype)
                            if location.archetype_id == archetype =>
                        {
                            // SAFE: `entity` is valid, `location` matches entity, bundle matches inserter
                            unsafe { inserter.insert(entity, location.index, bundle) };
                        }
                        _ => {
                            let mut inserter = bundle_info.get_bundle_inserter(
                                &mut self.entities,
                                &mut self.archetypes,
                                &mut self.components,
                                &mut self.storages,
                                location.archetype_id,
                                change_tick,
                            );
                            // SAFE: `entity` is valid, `location` matches entity, bundle matches inserter
                            unsafe { inserter.insert(entity, location.index, bundle) };
                            spawn_or_insert =
                                SpawnOrInsert::Insert(inserter, location.archetype_id);
                        }
                    };
                }
                AllocAtWithoutReplacement::DidNotExist => {
                    if let SpawnOrInsert::Spawn(ref mut spawner) = spawn_or_insert {
                        // SAFE: `entity` is allocated (but non existent), bundle matches inserter
                        unsafe { spawner.spawn_non_existent(entity, bundle) };
                    } else {
                        let mut spawner = bundle_info.get_bundle_spawner(
                            &mut self.entities,
                            &mut self.archetypes,
                            &mut self.components,
                            &mut self.storages,
                            change_tick,
                        );
                        // SAFE: `entity` is valid, `location` matches entity, bundle matches inserter
                        unsafe { spawner.spawn_non_existent(entity, bundle) };
                        spawn_or_insert = SpawnOrInsert::Spawn(spawner);
                    }
                }
                AllocAtWithoutReplacement::ExistsWithWrongGeneration => {
                    invalid_entities.push(entity);
                }
            }
        }

        if invalid_entities.is_empty() {
            Ok(())
        } else {
            Err(invalid_entities)
        }
    }

    /// Temporarily removes the requested resource from this [`World`], then re-adds it before returning.
    ///
    /// This enables safe simultaneous mutable access to both a resource and the rest of the [`World`].
    /// For more complex access patterns, consider using [`SystemState`](crate::system::SystemState).
    ///
    /// # Example
    /// ```
    /// use bevy_ecs::{component::Component, world::{World, Mut}};
    /// #[derive(Component)]
    /// struct A(u32);
    /// #[derive(Component)]
    /// struct B(u32);
    /// let mut world = World::new();
    /// world.insert_resource(A(1));
    /// let entity = world.spawn().insert(B(1)).id();
    ///
    /// world.resource_scope(|world, mut a: Mut<A>| {
    ///     let b = world.get_mut::<B>(entity).unwrap();
    ///     a.0 += b.0;
    /// });
    /// assert_eq!(world.get_resource::<A>().unwrap().0, 2);
    /// ```
    pub fn resource_scope<R: Resource, U>(&mut self, f: impl FnOnce(&mut World, Mut<R>) -> U) -> U {
        let last_change_tick = self.last_change_tick();
        let change_tick = self.change_tick();

        let component_id = self
            .components
            .get_resource_id(TypeId::of::<R>())
            .unwrap_or_else(|| panic!("resource does not exist: {}", std::any::type_name::<R>()));
        let (ptr, mut ticks) = self
            .storages
            .resources
            .get_mut(component_id)
            .and_then(|info| info.remove())
            .unwrap_or_else(|| panic!("resource does not exist: {}", std::any::type_name::<R>()));
        // SAFE: pointer is of type R
        // Read the value onto the stack to avoid potential mut aliasing.
        let mut value = unsafe { ptr.read::<R>() };
        let value_mut = Mut {
            value: &mut value,
            ticks: Ticks {
                component_ticks: &mut ticks,
                last_change_tick,
                change_tick,
            },
        };
        let result = f(self, value_mut);
        assert!(!self.contains_resource::<R>());

        OwningPtr::make(value, |ptr| {
            unsafe {
                // SAFE: pointer is of type R
                self.storages
                    .resources
                    .get_mut(component_id)
                    .map(|info| info.insert_with_ticks(ptr, ticks))
                    .unwrap_or_else(|| {
                        panic!("resource does not exist: {}", std::any::type_name::<R>())
                    });
            }
        });

        result
    }

    /// # Safety
    /// `component_id` must be assigned to a component of type `R`
    #[inline]
    pub(crate) unsafe fn get_resource_with_id<R: 'static>(
        &self,
        component_id: ComponentId,
    ) -> Option<&R> {
        self.storages
            .resources
            .get(component_id)?
            .get_data()
            .map(|ptr| ptr.deref())
    }

    /// # Safety
    /// `component_id` must be assigned to a component of type `R`
    /// Caller must ensure this doesn't violate Rust mutability rules for the given resource.
    #[inline]
    pub(crate) unsafe fn get_resource_unchecked_mut_with_id<R>(
        &self,
        component_id: ComponentId,
    ) -> Option<Mut<'_, R>> {
        let (ptr, ticks) = self.get_resource_with_ticks(component_id)?;
        Some(Mut {
            value: ptr.assert_unique().deref_mut(),
            ticks: Ticks {
                component_ticks: ticks.deref_mut(),
                last_change_tick: self.last_change_tick(),
                change_tick: self.read_change_tick(),
            },
        })
    }

    /// # Safety
    /// `component_id` must be assigned to a component of type `R`
    #[inline]
    pub(crate) unsafe fn get_non_send_with_id<R: 'static>(
        &self,
        component_id: ComponentId,
    ) -> Option<&R> {
        self.validate_non_send_access::<R>();
        self.get_resource_with_id(component_id)
    }

    /// # Safety
    /// `component_id` must be assigned to a component of type `R`.
    /// Caller must ensure this doesn't violate Rust mutability rules for the given resource.
    #[inline]
    pub(crate) unsafe fn get_non_send_unchecked_mut_with_id<R: 'static>(
        &self,
        component_id: ComponentId,
    ) -> Option<Mut<'_, R>> {
        self.validate_non_send_access::<R>();
        self.get_resource_unchecked_mut_with_id(component_id)
    }

    /// # Safety
    /// `component_id` must be valid and correspond to a resource component of type `R`
    #[inline]
    unsafe fn insert_resource_with_id<R>(&mut self, component_id: ComponentId, value: R) {
        let change_tick = self.change_tick();
        // SAFE: column is of type R and has been allocated above
        OwningPtr::make(value, |ptr| {
            self.initialize_resource_internal(component_id)
                .insert(ptr, change_tick);
        });
    }

    /// Inserts a new resource with the given `value`. Will replace the value if it already existed.
    ///
    /// **You should prefer to use the typed API [`World::insert_resource`] where possible and only
    /// use this in cases where the actual types are not known at compile time.**
    ///
    /// # Safety
    /// The value referenced by `value` must be valid for the given [`ComponentId`] of this world
    pub unsafe fn insert_resource_by_id(
        &mut self,
        component_id: ComponentId,
        value: OwningPtr<'_>,
    ) {
        let change_tick = self.change_tick();

        self.components().get_info(component_id).unwrap_or_else(|| {
            panic!(
                "insert_resource_by_id called with component id which doesn't exist in this world"
            )
        });
        // SAFE: component_id is valid, checked by the lines above
<<<<<<< HEAD
        self.initialize_resource_internal(component_id)
            .insert(value, change_tick);
=======
        let column = self.initialize_resource_internal(component_id);
        if column.is_empty() {
            // SAFE: column is of type R and has been allocated above
            column.push(value, ComponentTicks::new(change_tick));
        } else {
            let ptr = column.get_data_unchecked_mut(0);
            std::ptr::copy_nonoverlapping::<u8>(
                value.as_ptr(),
                ptr.as_ptr(),
                column.item_layout().size(),
            );
            column.get_ticks_unchecked_mut(0).set_changed(change_tick);
        }
>>>>>>> a1a07945
    }

    /// # Safety
    /// `component_id` must be valid for this world
    #[inline]
    unsafe fn initialize_resource_internal(
        &mut self,
        component_id: ComponentId,
    ) -> &mut ResourceInfo {
        let archetype_component_count = &mut self.archetypes.archetype_component_count;
        self.storages
            .resources
            .initialize_with(component_id, &self.components, || {
                let id = ArchetypeComponentId::new(*archetype_component_count);
                *archetype_component_count += 1;
                id
            })
    }

    pub(crate) fn initialize_resource<R: Resource>(&mut self) -> ComponentId {
        let component_id = self.components.init_resource::<R>();
        // SAFE: resource initialized above
        unsafe { self.initialize_resource_internal(component_id) };
        component_id
    }

    pub(crate) fn initialize_non_send_resource<R: 'static>(&mut self) -> ComponentId {
        let component_id = self.components.init_non_send::<R>();
        // SAFE: resource initialized above
        unsafe { self.initialize_resource_internal(component_id) };
        component_id
    }

    pub(crate) fn validate_non_send_access<T: 'static>(&self) {
        assert!(
            self.main_thread_validator.is_main_thread(),
            "attempted to access NonSend resource {} off of the main thread",
            std::any::type_name::<T>(),
        );
    }

    pub(crate) fn validate_non_send_access_untyped(&self, name: &str) {
        assert!(
            self.main_thread_validator.is_main_thread(),
            "attempted to access NonSend resource {} off of the main thread",
            name
        );
    }

    /// Empties queued entities and adds them to the empty [Archetype](crate::archetype::Archetype).
    /// This should be called before doing operations that might operate on queued entities,
    /// such as inserting a [Component].
    pub(crate) fn flush(&mut self) {
        let empty_archetype = self.archetypes.empty_mut();
        unsafe {
            let table = &mut self.storages.tables[empty_archetype.table_id()];
            // PERF: consider pre-allocating space for flushed entities
            // SAFE: entity is set to a valid location
            self.entities.flush(|entity, location| {
                // SAFE: no components are allocated by archetype.allocate() because the archetype
                // is empty
                *location = empty_archetype.allocate(entity, table.allocate(entity));
            });
        }
    }

    #[inline]
    pub fn increment_change_tick(&self) -> u32 {
        self.change_tick.fetch_add(1, Ordering::AcqRel)
    }

    #[inline]
    pub fn read_change_tick(&self) -> u32 {
        self.change_tick.load(Ordering::Acquire)
    }

    #[inline]
    pub fn change_tick(&mut self) -> u32 {
        *self.change_tick.get_mut()
    }

    #[inline]
    pub fn last_change_tick(&self) -> u32 {
        self.last_change_tick
    }

    pub fn check_change_ticks(&mut self) {
        // Iterate over all component change ticks, clamping their age to max age
        // PERF: parallelize
        let change_tick = self.change_tick();
        self.storages.tables.check_change_ticks(change_tick);
        self.storages.sparse_sets.check_change_ticks(change_tick);
        self.storages.resources.check_change_ticks(change_tick);
    }

    pub fn clear_entities(&mut self) {
        self.storages.tables.clear();
        self.storages.sparse_sets.clear();
        self.archetypes.clear_entities();
        self.entities.clear();
    }
}

impl World {
    /// Gets a resource to the resource with the id [`ComponentId`] if it exists.
    /// The returned pointer must not be used to modify the resource, and must not be
    /// dereferenced after the immutable borrow of the [`World`] ends.
    ///
    /// **You should prefer to use the typed API [`World::get_resource`] where possible and only
    /// use this in cases where the actual types are not known at compile time.**
    #[inline]
    pub fn get_resource_by_id(&self, component_id: ComponentId) -> Option<Ptr<'_>> {
        let info = self.components.get_info(component_id)?;
        if !info.is_send_and_sync() {
            self.validate_non_send_access_untyped(info.name());
        }
        self.storages.resources.get(component_id)?.get_data()
    }

    /// Gets a resource to the resource with the id [`ComponentId`] if it exists.
    /// The returned pointer may be used to modify the resource, as long as the mutable borrow
    /// of the [`World`] is still valid.
    ///
    /// **You should prefer to use the typed API [`World::get_resource_mut`] where possible and only
    /// use this in cases where the actual types are not known at compile time.**
    #[inline]
    pub fn get_resource_mut_by_id(&mut self, component_id: ComponentId) -> Option<MutUntyped<'_>> {
        let info = self.components.get_info(component_id)?;
        if !info.is_send_and_sync() {
            self.validate_non_send_access_untyped(info.name());
        }

        let (ptr, ticks) = self.get_resource_with_ticks(component_id)?;

        // SAFE: This function has exclusive access to the world so nothing aliases `ticks`.
        let ticks = Ticks {
            component_ticks: unsafe { ticks.deref_mut() },
            last_change_tick: self.last_change_tick(),
            change_tick: self.read_change_tick(),
        };

        Some(MutUntyped {
            // SAFE: This function has exclusive access to the world so nothing aliases `ptr`.
            value: unsafe { ptr.assert_unique() },
            ticks,
        })
    }

    /// Removes the resource of a given type, if it exists. Otherwise returns [None].
    ///
    /// **You should prefer to use the typed API [`World::remove_resource`] where possible and only
    /// use this in cases where the actual types are not known at compile time.**
    pub fn remove_resource_by_id(&mut self, component_id: ComponentId) -> Option<()> {
        let info = self.components.get_info(component_id)?;
        if !info.is_send_and_sync() {
            self.validate_non_send_access_untyped(info.name());
        }
        self.storages
            .resources
            .get_mut(component_id)?
            .remove_and_drop();
        Some(())
    }

    /// Retrieves a mutable untyped reference to the given `entity`'s [Component] of the given [`ComponentId`].
    /// Returns [None] if the `entity` does not have a [Component] of the given type.
    ///
    /// **You should prefer to use the typed API [`World::get_mut`] where possible and only
    /// use this in cases where the actual types are not known at compile time.**
    #[inline]
    pub fn get_by_id(&self, entity: Entity, component_id: ComponentId) -> Option<Ptr<'_>> {
        self.components().get_info(component_id)?;
        // SAFE: entity_location is valid, component_id is valid as checked by the line above
        unsafe {
            get_component(
                self,
                component_id,
                entity,
                self.get_entity(entity)?.location(),
            )
        }
    }

    /// Retrieves a mutable untyped reference to the given `entity`'s [Component] of the given [`ComponentId`].
    /// Returns [None] if the `entity` does not have a [Component] of the given type.
    ///
    /// **You should prefer to use the typed API [`World::get_mut`] where possible and only
    /// use this in cases where the actual types are not known at compile time.**
    #[inline]
    pub fn get_mut_by_id(
        &mut self,
        entity: Entity,
        component_id: ComponentId,
    ) -> Option<MutUntyped<'_>> {
        self.components().get_info(component_id)?;
        // SAFE: entity_location is valid, component_id is valid as checked by the line above
        unsafe {
            get_mut_by_id(
                self,
                entity,
                self.get_entity(entity)?.location(),
                component_id,
            )
        }
    }
}

impl fmt::Debug for World {
    fn fmt(&self, f: &mut fmt::Formatter<'_>) -> fmt::Result {
        f.debug_struct("World")
            .field("id", &self.id)
            .field("entity_count", &self.entities.len())
            .field("archetype_count", &self.archetypes.len())
            .field("component_count", &self.components.len())
            .field("resource_count", &self.storages.resources.len())
            .finish()
    }
}

// TODO: remove allow on lint - https://github.com/bevyengine/bevy/issues/3666
#[allow(clippy::non_send_fields_in_send_ty)]
unsafe impl Send for World {}
unsafe impl Sync for World {}

/// Creates an instance of the type this trait is implemented for
/// using data from the supplied [World].
///
/// This can be helpful for complex initialization or context-aware defaults.
pub trait FromWorld {
    /// Creates `Self` using data from the given [World]
    fn from_world(world: &mut World) -> Self;
}

impl<T: Default> FromWorld for T {
    fn from_world(_world: &mut World) -> Self {
        T::default()
    }
}

struct MainThreadValidator {
    main_thread: std::thread::ThreadId,
}

impl MainThreadValidator {
    fn is_main_thread(&self) -> bool {
        self.main_thread == std::thread::current().id()
    }
}

impl Default for MainThreadValidator {
    fn default() -> Self {
        Self {
            main_thread: std::thread::current().id(),
        }
    }
}

#[cfg(test)]
mod tests {
    use super::World;
    use crate::{
        change_detection::DetectChanges,
        component::{ComponentDescriptor, ComponentId, ComponentInfo, StorageType},
        ptr::OwningPtr,
    };
    use bevy_ecs_macros::Component;
    use bevy_utils::HashSet;
    use std::{
        any::TypeId,
        panic,
        sync::{
            atomic::{AtomicBool, AtomicU32, Ordering},
            Arc, Mutex,
        },
    };

    // For bevy_ecs_macros
    use crate as bevy_ecs;

    type ID = u8;

    #[derive(Clone, Copy, Debug, PartialEq, Eq)]
    enum DropLogItem {
        Create(ID),
        Drop(ID),
    }

    #[derive(Component)]
    struct MayPanicInDrop {
        drop_log: Arc<Mutex<Vec<DropLogItem>>>,
        expected_panic_flag: Arc<AtomicBool>,
        should_panic: bool,
        id: u8,
    }

    impl MayPanicInDrop {
        fn new(
            drop_log: &Arc<Mutex<Vec<DropLogItem>>>,
            expected_panic_flag: &Arc<AtomicBool>,
            should_panic: bool,
            id: u8,
        ) -> Self {
            println!("creating component with id {}", id);
            drop_log.lock().unwrap().push(DropLogItem::Create(id));

            Self {
                drop_log: Arc::clone(drop_log),
                expected_panic_flag: Arc::clone(expected_panic_flag),
                should_panic,
                id,
            }
        }
    }

    impl Drop for MayPanicInDrop {
        fn drop(&mut self) {
            println!("dropping component with id {}", self.id);

            {
                let mut drop_log = self.drop_log.lock().unwrap();
                drop_log.push(DropLogItem::Drop(self.id));
                // Don't keep the mutex while panicking, or we'll poison it.
                drop(drop_log);
            }

            if self.should_panic {
                self.expected_panic_flag.store(true, Ordering::SeqCst);
                panic!("testing what happens on panic inside drop");
            }
        }
    }

    struct DropTestHelper {
        drop_log: Arc<Mutex<Vec<DropLogItem>>>,
        /// Set to `true` right before we intentionally panic, so that if we get
        /// a panic, we know if it was intended or not.
        expected_panic_flag: Arc<AtomicBool>,
    }

    impl DropTestHelper {
        pub fn new() -> Self {
            Self {
                drop_log: Arc::new(Mutex::new(Vec::<DropLogItem>::new())),
                expected_panic_flag: Arc::new(AtomicBool::new(false)),
            }
        }

        pub fn make_component(&self, should_panic: bool, id: ID) -> MayPanicInDrop {
            MayPanicInDrop::new(&self.drop_log, &self.expected_panic_flag, should_panic, id)
        }

        pub fn finish(self, panic_res: std::thread::Result<()>) -> Vec<DropLogItem> {
            let drop_log = self.drop_log.lock().unwrap();
            let expected_panic_flag = self.expected_panic_flag.load(Ordering::SeqCst);

            if !expected_panic_flag {
                match panic_res {
                    Ok(()) => panic!("Expected a panic but it didn't happen"),
                    Err(e) => panic::resume_unwind(e),
                }
            }

            drop_log.to_owned()
        }
    }

    #[test]
    fn panic_while_overwriting_component() {
        let helper = DropTestHelper::new();

        let res = panic::catch_unwind(|| {
            let mut world = World::new();
            world
                .spawn()
                .insert(helper.make_component(true, 0))
                .insert(helper.make_component(false, 1));

            println!("Done inserting! Dropping world...");
        });

        let drop_log = helper.finish(res);

        assert_eq!(
            &*drop_log,
            [
                DropLogItem::Create(0),
                DropLogItem::Create(1),
                DropLogItem::Drop(0),
                DropLogItem::Drop(1),
            ]
        );
    }

    #[derive(Component)]
    struct TestResource(u32);

    #[test]
    fn get_resource_by_id() {
        let mut world = World::new();
        world.insert_resource(TestResource(42));
        let component_id = world
            .components()
            .get_resource_id(std::any::TypeId::of::<TestResource>())
            .unwrap();

        let resource = world.get_resource_by_id(component_id).unwrap();
        let resource = unsafe { resource.deref::<TestResource>() };

        assert_eq!(resource.0, 42);
    }

    #[test]
    fn get_resource_mut_by_id() {
        let mut world = World::new();
        world.insert_resource(TestResource(42));
        let component_id = world
            .components()
            .get_resource_id(std::any::TypeId::of::<TestResource>())
            .unwrap();

        {
            let mut resource = world.get_resource_mut_by_id(component_id).unwrap();
            resource.set_changed();
            let resource = unsafe { resource.into_inner().deref_mut::<TestResource>() };
            resource.0 = 43;
        }

        let resource = world.get_resource_by_id(component_id).unwrap();
        let resource = unsafe { resource.deref::<TestResource>() };

        assert_eq!(resource.0, 43);
    }

    #[test]
    fn custom_resource_with_layout() {
        static DROP_COUNT: AtomicU32 = AtomicU32::new(0);

        let mut world = World::new();

        // SAFE: the drop function is valid for the layout and the data will be safe to access from any thread
        let descriptor = unsafe {
            ComponentDescriptor::new_with_layout(
                "Custom Test Component".to_string(),
                StorageType::Table,
                std::alloc::Layout::new::<[u8; 8]>(),
                Some(|ptr| {
                    let data = ptr.read::<[u8; 8]>();
                    assert_eq!(data, [0, 1, 2, 3, 4, 5, 6, 7]);
                    DROP_COUNT.fetch_add(1, std::sync::atomic::Ordering::SeqCst);
                }),
            )
        };

        let component_id = world.init_component_with_descriptor(descriptor);

        let value: [u8; 8] = [0, 1, 2, 3, 4, 5, 6, 7];
        OwningPtr::make(value, |ptr| unsafe {
            // SAFE: value is valid for the component layout
            world.insert_resource_by_id(component_id, ptr);
        });

        let data = unsafe {
            world
                .get_resource_by_id(component_id)
                .unwrap()
                .deref::<[u8; 8]>()
        };
        assert_eq!(*data, [0, 1, 2, 3, 4, 5, 6, 7]);

        assert!(world.remove_resource_by_id(component_id).is_some());

        assert_eq!(DROP_COUNT.load(std::sync::atomic::Ordering::SeqCst), 1);
    }

    #[test]
    #[should_panic = "insert_resource_by_id called with component id which doesn't exist in this world"]
    fn insert_resource_by_id_invalid_component_id() {
        let invalid_component_id = ComponentId::new(usize::MAX);

        let mut world = World::new();
        OwningPtr::make((), |ptr| unsafe {
            // SAFE: ptr must be valid for the component_id `invalid_component_id` which is invalid, but checked by `insert_resource_by_id`
            world.insert_resource_by_id(invalid_component_id, ptr);
        });
    }

    #[derive(Component)]
    struct Foo;

    #[derive(Component)]
    struct Bar;

    #[derive(Component)]
    struct Baz;

    #[test]
    fn inspect_entity_components() {
        let mut world = World::new();
        let ent0 = world.spawn().insert_bundle((Foo, Bar, Baz)).id();
        let ent1 = world.spawn().insert_bundle((Foo, Bar)).id();
        let ent2 = world.spawn().insert_bundle((Bar, Baz)).id();
        let ent3 = world.spawn().insert_bundle((Foo, Baz)).id();
        let ent4 = world.spawn().insert_bundle((Foo,)).id();
        let ent5 = world.spawn().insert_bundle((Bar,)).id();
        let ent6 = world.spawn().insert_bundle((Baz,)).id();

        fn to_type_ids(component_infos: Vec<&ComponentInfo>) -> HashSet<Option<TypeId>> {
            component_infos
                .into_iter()
                .map(|component_info| component_info.type_id())
                .collect()
        }

        let foo_id = TypeId::of::<Foo>();
        let bar_id = TypeId::of::<Bar>();
        let baz_id = TypeId::of::<Baz>();
        assert_eq!(
            to_type_ids(world.inspect_entity(ent0)),
            [Some(foo_id), Some(bar_id), Some(baz_id)].into()
        );
        assert_eq!(
            to_type_ids(world.inspect_entity(ent1)),
            [Some(foo_id), Some(bar_id)].into()
        );
        assert_eq!(
            to_type_ids(world.inspect_entity(ent2)),
            [Some(bar_id), Some(baz_id)].into()
        );
        assert_eq!(
            to_type_ids(world.inspect_entity(ent3)),
            [Some(foo_id), Some(baz_id)].into()
        );
        assert_eq!(
            to_type_ids(world.inspect_entity(ent4)),
            [Some(foo_id)].into()
        );
        assert_eq!(
            to_type_ids(world.inspect_entity(ent5)),
            [Some(bar_id)].into()
        );
        assert_eq!(
            to_type_ids(world.inspect_entity(ent6)),
            [Some(baz_id)].into()
        );
    }
}<|MERGE_RESOLUTION|>--- conflicted
+++ resolved
@@ -11,14 +11,9 @@
     archetype::{ArchetypeComponentId, ArchetypeId, Archetypes},
     bundle::{Bundle, BundleInserter, BundleSpawner, Bundles},
     change_detection::{MutUntyped, Ticks},
-<<<<<<< HEAD
-    component::{Component, ComponentDescriptor, ComponentId, ComponentTicks, Components},
-=======
     component::{
         Component, ComponentDescriptor, ComponentId, ComponentInfo, ComponentTicks, Components,
-        StorageType,
     },
->>>>>>> a1a07945
     entity::{AllocAtWithoutReplacement, Entities, Entity},
     query::{QueryState, WorldQuery},
     storage::{ResourceInfo, SparseSet, Storages},
@@ -794,13 +789,8 @@
         match self.get_resource() {
             Some(x) => x,
             None => panic!(
-<<<<<<< HEAD
-                "Requested resource {} does not exist in the `World`.
-                Did you forget to add it using `app.add_resource` / `app.init_resource`?
-=======
                 "Requested resource {} does not exist in the `World`. 
                 Did you forget to add it using `app.insert_resource` / `app.init_resource`? 
->>>>>>> a1a07945
                 Resources are also implicitly added via `app.add_event`,
                 and can be added by plugins.",
                 std::any::type_name::<R>()
@@ -823,13 +813,8 @@
         match self.get_resource_mut() {
             Some(x) => x,
             None => panic!(
-<<<<<<< HEAD
-                "Requested resource {} does not exist in the `World`.
-                Did you forget to add it using `app.add_resource` / `app.init_resource`?
-=======
                 "Requested resource {} does not exist in the `World`. 
                 Did you forget to add it using `app.insert_resource` / `app.init_resource`? 
->>>>>>> a1a07945
                 Resources are also implicitly added via `app.add_event`,
                 and can be added by plugins.",
                 std::any::type_name::<R>()
@@ -890,13 +875,8 @@
         match self.get_non_send_resource() {
             Some(x) => x,
             None => panic!(
-<<<<<<< HEAD
-                "Requested non-send resource {} does not exist in the `World`.
-                Did you forget to add it using `app.add_non_send_resource` / `app.init_non_send_resource`?
-=======
                 "Requested non-send resource {} does not exist in the `World`. 
                 Did you forget to add it using `app.insert_non_send_resource` / `app.init_non_send_resource`? 
->>>>>>> a1a07945
                 Non-send resources can also be be added by plugins.",
                 std::any::type_name::<R>()
             ),
@@ -915,13 +895,8 @@
         match self.get_non_send_resource_mut() {
             Some(x) => x,
             None => panic!(
-<<<<<<< HEAD
-                "Requested non-send resource {} does not exist in the `World`.
-                Did you forget to add it using `app.add_non_send_resource` / `app.init_non_send_resource`?
-=======
                 "Requested non-send resource {} does not exist in the `World`. 
                 Did you forget to add it using `app.insert_non_send_resource` / `app.init_non_send_resource`? 
->>>>>>> a1a07945
                 Non-send resources can also be be added by plugins.",
                 std::any::type_name::<R>()
             ),
@@ -1254,24 +1229,8 @@
             )
         });
         // SAFE: component_id is valid, checked by the lines above
-<<<<<<< HEAD
         self.initialize_resource_internal(component_id)
             .insert(value, change_tick);
-=======
-        let column = self.initialize_resource_internal(component_id);
-        if column.is_empty() {
-            // SAFE: column is of type R and has been allocated above
-            column.push(value, ComponentTicks::new(change_tick));
-        } else {
-            let ptr = column.get_data_unchecked_mut(0);
-            std::ptr::copy_nonoverlapping::<u8>(
-                value.as_ptr(),
-                ptr.as_ptr(),
-                column.item_layout().size(),
-            );
-            column.get_ticks_unchecked_mut(0).set_changed(change_tick);
-        }
->>>>>>> a1a07945
     }
 
     /// # Safety
