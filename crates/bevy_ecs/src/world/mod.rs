//! Defines the [`World`] and APIs for accessing it directly.

mod entity_ref;
pub mod error;
mod spawn_batch;
pub mod unsafe_world_cell;
mod world_cell;

pub use crate::change_detection::{Mut, Ref, CHECK_TICK_THRESHOLD};
pub use entity_ref::{EntityMut, EntityRef, EntityWorldMut, Entry, OccupiedEntry, VacantEntry};
pub use spawn_batch::*;
pub use world_cell::*;

use crate::{
    archetype::{ArchetypeComponentId, ArchetypeId, ArchetypeRow, Archetypes},
    bundle::{Bundle, BundleInserter, BundleSpawner, Bundles},
    change_detection::{MutUntyped, TicksMut},
    component::{Component, ComponentDescriptor, ComponentId, ComponentInfo, Components, Tick},
    entity::{AllocAtWithoutReplacement, Entities, Entity, EntityLocation},
<<<<<<< HEAD
    event::{Event, Events},
    query::{DebugCheckedUnwrap, QueryEntityError, QueryState, WorldQueryData, WorldQueryFilter},
=======
    event::{Event, EventId, Events, SendBatchIds},
    query::{DebugCheckedUnwrap, QueryEntityError, QueryState, ReadOnlyWorldQuery, WorldQuery},
>>>>>>> 4eafd60c
    removal_detection::RemovedComponentEvents,
    schedule::{Schedule, ScheduleLabel, Schedules},
    storage::{ResourceData, Storages},
    system::Resource,
    world::error::TryRunScheduleError,
};
use bevy_ptr::{OwningPtr, Ptr};
use bevy_utils::tracing::warn;
use std::{
    any::TypeId,
    fmt,
    mem::MaybeUninit,
    sync::atomic::{AtomicU32, Ordering},
};
mod identifier;

pub use identifier::WorldId;

use self::unsafe_world_cell::{UnsafeEntityCell, UnsafeWorldCell};

/// Stores and exposes operations on [entities](Entity), [components](Component), resources,
/// and their associated metadata.
///
/// Each [`Entity`] has a set of components. Each component can have up to one instance of each
/// component type. Entity components can be created, updated, removed, and queried using a given
/// [`World`].
///
/// For complex access patterns involving [`SystemParam`](crate::system::SystemParam),
/// consider using [`SystemState`](crate::system::SystemState).
///
/// To mutate different parts of the world simultaneously,
/// use [`World::resource_scope`] or [`SystemState`](crate::system::SystemState).
///
/// ## Resources
///
/// Worlds can also store [`Resource`]s,
/// which are unique instances of a given type that don't belong to a specific Entity.
/// There are also *non send resources*, which can only be accessed on the main thread.
/// See [`Resource`] for usage.
pub struct World {
    id: WorldId,
    pub(crate) entities: Entities,
    pub(crate) components: Components,
    pub(crate) archetypes: Archetypes,
    pub(crate) storages: Storages,
    pub(crate) bundles: Bundles,
    pub(crate) removed_components: RemovedComponentEvents,
    /// Access cache used by [`WorldCell`]. Is only accessed in the `Drop` impl of `WorldCell`.
    pub(crate) archetype_component_access: ArchetypeComponentAccess,
    pub(crate) change_tick: AtomicU32,
    pub(crate) last_change_tick: Tick,
    pub(crate) last_check_tick: Tick,
}

impl Default for World {
    fn default() -> Self {
        Self {
            id: WorldId::new().expect("More `bevy` `World`s have been created than is supported"),
            entities: Entities::new(),
            components: Default::default(),
            archetypes: Archetypes::new(),
            storages: Default::default(),
            bundles: Default::default(),
            removed_components: Default::default(),
            archetype_component_access: Default::default(),
            // Default value is `1`, and `last_change_tick`s default to `0`, such that changes
            // are detected on first system runs and for direct world queries.
            change_tick: AtomicU32::new(1),
            last_change_tick: Tick::new(0),
            last_check_tick: Tick::new(0),
        }
    }
}

impl World {
    /// Creates a new empty [`World`].
    ///
    /// # Panics
    ///
    /// If [`usize::MAX`] [`World`]s have been created.
    /// This guarantee allows System Parameters to safely uniquely identify a [`World`],
    /// since its [`WorldId`] is unique
    #[inline]
    pub fn new() -> World {
        World::default()
    }

    /// Retrieves this [`World`]'s unique ID
    #[inline]
    pub fn id(&self) -> WorldId {
        self.id
    }

    /// Creates a new [`UnsafeWorldCell`] view with complete read+write access.
    #[inline]
    pub fn as_unsafe_world_cell(&mut self) -> UnsafeWorldCell<'_> {
        UnsafeWorldCell::new_mutable(self)
    }

    /// Creates a new [`UnsafeWorldCell`] view with only read access to everything.
    #[inline]
    pub fn as_unsafe_world_cell_readonly(&self) -> UnsafeWorldCell<'_> {
        UnsafeWorldCell::new_readonly(self)
    }

    /// Retrieves this world's [`Entities`] collection.
    #[inline]
    pub fn entities(&self) -> &Entities {
        &self.entities
    }

    /// Retrieves this world's [`Entities`] collection mutably.
    ///
    /// # Safety
    /// Mutable reference must not be used to put the [`Entities`] data
    /// in an invalid state for this [`World`]
    #[inline]
    pub unsafe fn entities_mut(&mut self) -> &mut Entities {
        &mut self.entities
    }

    /// Retrieves this world's [`Archetypes`] collection.
    #[inline]
    pub fn archetypes(&self) -> &Archetypes {
        &self.archetypes
    }

    /// Retrieves this world's [`Components`] collection.
    #[inline]
    pub fn components(&self) -> &Components {
        &self.components
    }

    /// Retrieves this world's [`Storages`] collection.
    #[inline]
    pub fn storages(&self) -> &Storages {
        &self.storages
    }

    /// Retrieves this world's [`Bundles`] collection.
    #[inline]
    pub fn bundles(&self) -> &Bundles {
        &self.bundles
    }

    /// Retrieves this world's [`RemovedComponentEvents`] collection
    #[inline]
    pub fn removed_components(&self) -> &RemovedComponentEvents {
        &self.removed_components
    }

    /// Retrieves a [`WorldCell`], which safely enables multiple mutable World accesses at the same
    /// time, provided those accesses do not conflict with each other.
    #[inline]
    pub fn cell(&mut self) -> WorldCell<'_> {
        WorldCell::new(self)
    }

    /// Initializes a new [`Component`] type and returns the [`ComponentId`] created for it.
    pub fn init_component<T: Component>(&mut self) -> ComponentId {
        self.components.init_component::<T>(&mut self.storages)
    }

    /// Initializes a new [`Component`] type and returns the [`ComponentId`] created for it.
    ///
    /// This method differs from [`World::init_component`] in that it uses a [`ComponentDescriptor`]
    /// to initialize the new component type instead of statically available type information. This
    /// enables the dynamic initialization of new component definitions at runtime for advanced use cases.
    ///
    /// While the option to initialize a component from a descriptor is useful in type-erased
    /// contexts, the standard `World::init_component` function should always be used instead
    /// when type information is available at compile time.
    pub fn init_component_with_descriptor(
        &mut self,
        descriptor: ComponentDescriptor,
    ) -> ComponentId {
        self.components
            .init_component_with_descriptor(&mut self.storages, descriptor)
    }

    /// Returns the [`ComponentId`] of the given [`Component`] type `T`.
    ///
    /// The returned `ComponentId` is specific to the `World` instance
    /// it was retrieved from and should not be used with another `World` instance.
    ///
    /// Returns [`None`] if the `Component` type has not yet been initialized within
    /// the `World` using [`World::init_component`].
    ///
    /// ```rust
    /// use bevy_ecs::prelude::*;
    ///
    /// let mut world = World::new();
    ///
    /// #[derive(Component)]
    /// struct ComponentA;
    ///
    /// let component_a_id = world.init_component::<ComponentA>();
    ///
    /// assert_eq!(component_a_id, world.component_id::<ComponentA>().unwrap())
    /// ```
    ///
    /// # See also
    ///
    /// * [`Components::component_id()`]
    /// * [`Components::get_id()`]
    #[inline]
    pub fn component_id<T: Component>(&self) -> Option<ComponentId> {
        self.components.component_id::<T>()
    }

    /// Retrieves an [`EntityRef`] that exposes read-only operations for the given `entity`.
    /// This will panic if the `entity` does not exist. Use [`World::get_entity`] if you want
    /// to check for entity existence instead of implicitly panic-ing.
    ///
    /// ```
    /// use bevy_ecs::{component::Component, world::World};
    ///
    /// #[derive(Component)]
    /// struct Position {
    ///   x: f32,
    ///   y: f32,
    /// }
    ///
    /// let mut world = World::new();
    /// let entity = world.spawn(Position { x: 0.0, y: 0.0 }).id();
    /// let position = world.entity(entity).get::<Position>().unwrap();
    /// assert_eq!(position.x, 0.0);
    /// ```
    #[inline]
    #[track_caller]
    pub fn entity(&self, entity: Entity) -> EntityRef {
        #[inline(never)]
        #[cold]
        #[track_caller]
        fn panic_no_entity(entity: Entity) -> ! {
            panic!("Entity {entity:?} does not exist");
        }

        match self.get_entity(entity) {
            Some(entity) => entity,
            None => panic_no_entity(entity),
        }
    }

    /// Retrieves an [`EntityWorldMut`] that exposes read and write operations for the given `entity`.
    /// This will panic if the `entity` does not exist. Use [`World::get_entity_mut`] if you want
    /// to check for entity existence instead of implicitly panic-ing.
    ///
    /// ```
    /// use bevy_ecs::{component::Component, world::World};
    ///
    /// #[derive(Component)]
    /// struct Position {
    ///   x: f32,
    ///   y: f32,
    /// }
    ///
    /// let mut world = World::new();
    /// let entity = world.spawn(Position { x: 0.0, y: 0.0 }).id();
    /// let mut entity_mut = world.entity_mut(entity);
    /// let mut position = entity_mut.get_mut::<Position>().unwrap();
    /// position.x = 1.0;
    /// ```
    #[inline]
    #[track_caller]
    pub fn entity_mut(&mut self, entity: Entity) -> EntityWorldMut {
        #[inline(never)]
        #[cold]
        #[track_caller]
        fn panic_no_entity(entity: Entity) -> ! {
            panic!("Entity {entity:?} does not exist");
        }

        match self.get_entity_mut(entity) {
            Some(entity) => entity,
            None => panic_no_entity(entity),
        }
    }

    /// Gets an [`EntityRef`] for multiple entities at once.
    ///
    /// # Panics
    ///
    /// If any entity does not exist in the world.
    ///
    /// # Examples
    ///
    /// ```
    /// # use bevy_ecs::prelude::*;
    /// # let mut world = World::new();
    /// # let id1 = world.spawn_empty().id();
    /// # let id2 = world.spawn_empty().id();
    /// // Getting multiple entities.
    /// let [entity1, entity2] = world.many_entities([id1, id2]);
    /// ```
    ///
    /// ```should_panic
    /// # use bevy_ecs::prelude::*;
    /// # let mut world = World::new();
    /// # let id1 = world.spawn_empty().id();
    /// # let id2 = world.spawn_empty().id();
    /// // Trying to get a despawned entity will fail.
    /// world.despawn(id2);
    /// world.many_entities([id1, id2]);
    /// ```
    pub fn many_entities<const N: usize>(&mut self, entities: [Entity; N]) -> [EntityRef<'_>; N] {
        #[inline(never)]
        #[cold]
        #[track_caller]
        fn panic_no_entity(entity: Entity) -> ! {
            panic!("Entity {entity:?} does not exist");
        }

        match self.get_many_entities(entities) {
            Ok(refs) => refs,
            Err(entity) => panic_no_entity(entity),
        }
    }

    /// Gets mutable access to multiple entities at once.
    ///
    /// # Panics
    ///
    /// If any entities do not exist in the world,
    /// or if the same entity is specified multiple times.
    ///
    /// # Examples
    ///
    /// Disjoint mutable access.
    ///
    /// ```
    /// # use bevy_ecs::prelude::*;
    /// # let mut world = World::new();
    /// # let id1 = world.spawn_empty().id();
    /// # let id2 = world.spawn_empty().id();
    /// // Disjoint mutable access.
    /// let [entity1, entity2] = world.many_entities_mut([id1, id2]);
    /// ```
    ///
    /// Trying to access the same entity multiple times will fail.
    ///
    /// ```should_panic
    /// # use bevy_ecs::prelude::*;
    /// # let mut world = World::new();
    /// # let id = world.spawn_empty().id();
    /// world.many_entities_mut([id, id]);
    /// ```
    pub fn many_entities_mut<const N: usize>(
        &mut self,
        entities: [Entity; N],
    ) -> [EntityMut<'_>; N] {
        #[inline(never)]
        #[cold]
        #[track_caller]
        fn panic_on_err(e: QueryEntityError) -> ! {
            panic!("{e}");
        }

        match self.get_many_entities_mut(entities) {
            Ok(borrows) => borrows,
            Err(e) => panic_on_err(e),
        }
    }

    /// Returns the components of an [`Entity`] through [`ComponentInfo`].
    #[inline]
    pub fn inspect_entity(&self, entity: Entity) -> Vec<&ComponentInfo> {
        let entity_location = self
            .entities()
            .get(entity)
            .unwrap_or_else(|| panic!("Entity {entity:?} does not exist"));

        let archetype = self
            .archetypes()
            .get(entity_location.archetype_id)
            .unwrap_or_else(|| {
                panic!(
                    "Archetype {:?} does not exist",
                    entity_location.archetype_id
                )
            });

        archetype
            .components()
            .filter_map(|id| self.components().get_info(id))
            .collect()
    }

    /// Returns an [`EntityWorldMut`] for the given `entity` (if it exists) or spawns one if it doesn't exist.
    /// This will return [`None`] if the `entity` exists with a different generation.
    ///
    /// # Note
    /// Spawning a specific `entity` value is rarely the right choice. Most apps should favor [`World::spawn`].
    /// This method should generally only be used for sharing entities across apps, and only when they have a
    /// scheme worked out to share an ID space (which doesn't happen by default).
    #[inline]
    pub fn get_or_spawn(&mut self, entity: Entity) -> Option<EntityWorldMut> {
        self.flush();
        match self.entities.alloc_at_without_replacement(entity) {
            AllocAtWithoutReplacement::Exists(location) => {
                // SAFETY: `entity` exists and `location` is that entity's location
                Some(unsafe { EntityWorldMut::new(self, entity, location) })
            }
            AllocAtWithoutReplacement::DidNotExist => {
                // SAFETY: entity was just allocated
                Some(unsafe { self.spawn_at_empty_internal(entity) })
            }
            AllocAtWithoutReplacement::ExistsWithWrongGeneration => None,
        }
    }

    /// Retrieves an [`EntityRef`] that exposes read-only operations for the given `entity`.
    /// Returns [`None`] if the `entity` does not exist.
    /// Instead of unwrapping the value returned from this function, prefer [`World::entity`].
    ///
    /// ```
    /// use bevy_ecs::{component::Component, world::World};
    ///
    /// #[derive(Component)]
    /// struct Position {
    ///   x: f32,
    ///   y: f32,
    /// }
    ///
    /// let mut world = World::new();
    /// let entity = world.spawn(Position { x: 0.0, y: 0.0 }).id();
    /// let entity_ref = world.get_entity(entity).unwrap();
    /// let position = entity_ref.get::<Position>().unwrap();
    /// assert_eq!(position.x, 0.0);
    /// ```
    #[inline]
    pub fn get_entity(&self, entity: Entity) -> Option<EntityRef> {
        let location = self.entities.get(entity)?;
        // SAFETY: if the Entity is invalid, the function returns early.
        // Additionally, Entities::get(entity) returns the correct EntityLocation if the entity exists.
        let entity_cell =
            UnsafeEntityCell::new(self.as_unsafe_world_cell_readonly(), entity, location);
        // SAFETY: The UnsafeEntityCell has read access to the entire world.
        let entity_ref = unsafe { EntityRef::new(entity_cell) };
        Some(entity_ref)
    }

    /// Gets an [`EntityRef`] for multiple entities at once.
    ///
    /// # Errors
    ///
    /// If any entity does not exist in the world.
    ///
    /// # Examples
    ///
    /// ```
    /// # use bevy_ecs::prelude::*;
    /// # let mut world = World::new();
    /// # let id1 = world.spawn_empty().id();
    /// # let id2 = world.spawn_empty().id();
    /// // Getting multiple entities.
    /// let [entity1, entity2] = world.get_many_entities([id1, id2]).unwrap();
    ///
    /// // Trying to get a despawned entity will fail.
    /// world.despawn(id2);
    /// assert!(world.get_many_entities([id1, id2]).is_err());
    /// ```
    pub fn get_many_entities<const N: usize>(
        &self,
        entities: [Entity; N],
    ) -> Result<[EntityRef<'_>; N], Entity> {
        let mut refs = [MaybeUninit::uninit(); N];
        for (r, id) in std::iter::zip(&mut refs, entities) {
            *r = MaybeUninit::new(self.get_entity(id).ok_or(id)?);
        }

        // SAFETY: Each item was initialized in the above loop.
        let refs = refs.map(|r| unsafe { MaybeUninit::assume_init(r) });

        Ok(refs)
    }

    /// Returns an [`Entity`] iterator of current entities.
    ///
    /// This is useful in contexts where you only have read-only access to the [`World`].
    #[inline]
    pub fn iter_entities(&self) -> impl Iterator<Item = EntityRef<'_>> + '_ {
        self.archetypes.iter().flat_map(|archetype| {
            archetype
                .entities()
                .iter()
                .enumerate()
                .map(|(archetype_row, archetype_entity)| {
                    let entity = archetype_entity.entity();
                    let location = EntityLocation {
                        archetype_id: archetype.id(),
                        archetype_row: ArchetypeRow::new(archetype_row),
                        table_id: archetype.table_id(),
                        table_row: archetype_entity.table_row(),
                    };

                    // SAFETY: entity exists and location accurately specifies the archetype where the entity is stored.
                    let cell = UnsafeEntityCell::new(
                        self.as_unsafe_world_cell_readonly(),
                        entity,
                        location,
                    );
                    // SAFETY: `&self` gives read access to the entire world.
                    unsafe { EntityRef::new(cell) }
                })
        })
    }

    /// Returns a mutable iterator over all entities in the `World`.
    pub fn iter_entities_mut(&mut self) -> impl Iterator<Item = EntityMut<'_>> + '_ {
        let world_cell = self.as_unsafe_world_cell();
        world_cell.archetypes().iter().flat_map(move |archetype| {
            archetype
                .entities()
                .iter()
                .enumerate()
                .map(move |(archetype_row, archetype_entity)| {
                    let entity = archetype_entity.entity();
                    let location = EntityLocation {
                        archetype_id: archetype.id(),
                        archetype_row: ArchetypeRow::new(archetype_row),
                        table_id: archetype.table_id(),
                        table_row: archetype_entity.table_row(),
                    };

                    // SAFETY: entity exists and location accurately specifies the archetype where the entity is stored.
                    let cell = UnsafeEntityCell::new(world_cell, entity, location);
                    // SAFETY: We have exclusive access to the entire world. We only create one borrow for each entity,
                    // so none will conflict with one another.
                    unsafe { EntityMut::new(cell) }
                })
        })
    }

    /// Retrieves an [`EntityWorldMut`] that exposes read and write operations for the given `entity`.
    /// Returns [`None`] if the `entity` does not exist.
    /// Instead of unwrapping the value returned from this function, prefer [`World::entity_mut`].
    ///
    /// ```
    /// use bevy_ecs::{component::Component, world::World};
    ///
    /// #[derive(Component)]
    /// struct Position {
    ///   x: f32,
    ///   y: f32,
    /// }
    ///
    /// let mut world = World::new();
    /// let entity = world.spawn(Position { x: 0.0, y: 0.0 }).id();
    /// let mut entity_mut = world.get_entity_mut(entity).unwrap();
    /// let mut position = entity_mut.get_mut::<Position>().unwrap();
    /// position.x = 1.0;
    /// ```
    #[inline]
    pub fn get_entity_mut(&mut self, entity: Entity) -> Option<EntityWorldMut> {
        let location = self.entities.get(entity)?;
        // SAFETY: `entity` exists and `location` is that entity's location
        Some(unsafe { EntityWorldMut::new(self, entity, location) })
    }

    /// Gets mutable access to multiple entities.
    ///
    /// # Errors
    ///
    /// If any entities do not exist in the world,
    /// or if the same entity is specified multiple times.
    ///
    /// # Examples
    ///
    /// ```
    /// # use bevy_ecs::prelude::*;
    /// # let mut world = World::new();
    /// # let id1 = world.spawn_empty().id();
    /// # let id2 = world.spawn_empty().id();
    /// // Disjoint mutable access.
    /// let [entity1, entity2] = world.get_many_entities_mut([id1, id2]).unwrap();
    ///
    /// // Trying to access the same entity multiple times will fail.
    /// assert!(world.get_many_entities_mut([id1, id1]).is_err());
    /// ```
    pub fn get_many_entities_mut<const N: usize>(
        &mut self,
        entities: [Entity; N],
    ) -> Result<[EntityMut<'_>; N], QueryEntityError> {
        // Ensure each entity is unique.
        for i in 0..N {
            for j in 0..i {
                if entities[i] == entities[j] {
                    return Err(QueryEntityError::AliasedMutability(entities[i]));
                }
            }
        }

        // SAFETY: Each entity is unique.
        unsafe { self.get_entities_mut_unchecked(entities) }
    }

    /// # Safety
    /// `entities` must contain no duplicate [`Entity`] IDs.
    unsafe fn get_entities_mut_unchecked<const N: usize>(
        &mut self,
        entities: [Entity; N],
    ) -> Result<[EntityMut<'_>; N], QueryEntityError> {
        let world_cell = self.as_unsafe_world_cell();

        let mut cells = [MaybeUninit::uninit(); N];
        for (cell, id) in std::iter::zip(&mut cells, entities) {
            *cell = MaybeUninit::new(
                world_cell
                    .get_entity(id)
                    .ok_or(QueryEntityError::NoSuchEntity(id))?,
            );
        }
        // SAFETY: Each item was initialized in the loop above.
        let cells = cells.map(|c| unsafe { MaybeUninit::assume_init(c) });

        // SAFETY:
        // - `world_cell` has exclusive access to the entire world.
        // - The caller ensures that each entity is unique, so none
        //   of the borrows will conflict with one another.
        let borrows = cells.map(|c| unsafe { EntityMut::new(c) });

        Ok(borrows)
    }

    /// Spawns a new [`Entity`] and returns a corresponding [`EntityWorldMut`], which can be used
    /// to add components to the entity or retrieve its id.
    ///
    /// ```
    /// use bevy_ecs::{component::Component, world::World};
    ///
    /// #[derive(Component)]
    /// struct Position {
    ///   x: f32,
    ///   y: f32,
    /// }
    /// #[derive(Component)]
    /// struct Label(&'static str);
    /// #[derive(Component)]
    /// struct Num(u32);
    ///
    /// let mut world = World::new();
    /// let entity = world.spawn_empty()
    ///     .insert(Position { x: 0.0, y: 0.0 }) // add a single component
    ///     .insert((Num(1), Label("hello"))) // add a bundle of components
    ///     .id();
    ///
    /// let position = world.entity(entity).get::<Position>().unwrap();
    /// assert_eq!(position.x, 0.0);
    /// ```
    pub fn spawn_empty(&mut self) -> EntityWorldMut {
        self.flush();
        let entity = self.entities.alloc();
        // SAFETY: entity was just allocated
        unsafe { self.spawn_at_empty_internal(entity) }
    }

    /// Spawns a new [`Entity`] with a given [`Bundle`] of [components](`Component`) and returns
    /// a corresponding [`EntityWorldMut`], which can be used to add components to the entity or
    /// retrieve its id.
    ///
    /// ```
    /// use bevy_ecs::{bundle::Bundle, component::Component, world::World};
    ///
    /// #[derive(Component)]
    /// struct Position {
    ///   x: f32,
    ///   y: f32,
    /// }
    ///
    /// #[derive(Component)]
    /// struct Velocity {
    ///     x: f32,
    ///     y: f32,
    /// };
    ///
    /// #[derive(Component)]
    /// struct Name(&'static str);
    ///
    /// #[derive(Bundle)]
    /// struct PhysicsBundle {
    ///     position: Position,
    ///     velocity: Velocity,
    /// }
    ///
    /// let mut world = World::new();
    ///
    /// // `spawn` can accept a single component:
    /// world.spawn(Position { x: 0.0, y: 0.0 });

    /// // It can also accept a tuple of components:
    /// world.spawn((
    ///     Position { x: 0.0, y: 0.0 },
    ///     Velocity { x: 1.0, y: 1.0 },
    /// ));

    /// // Or it can accept a pre-defined Bundle of components:
    /// world.spawn(PhysicsBundle {
    ///     position: Position { x: 2.0, y: 2.0 },
    ///     velocity: Velocity { x: 0.0, y: 4.0 },
    /// });
    ///
    /// let entity = world
    ///     // Tuples can also mix Bundles and Components
    ///     .spawn((
    ///         PhysicsBundle {
    ///             position: Position { x: 2.0, y: 2.0 },
    ///             velocity: Velocity { x: 0.0, y: 4.0 },
    ///         },
    ///         Name("Elaina Proctor"),
    ///     ))
    ///     // Calling id() will return the unique identifier for the spawned entity
    ///     .id();
    /// let position = world.entity(entity).get::<Position>().unwrap();
    /// assert_eq!(position.x, 2.0);
    /// ```
    pub fn spawn<B: Bundle>(&mut self, bundle: B) -> EntityWorldMut {
        self.flush();
        let change_tick = self.change_tick();
        let entity = self.entities.alloc();
        let entity_location = {
            let bundle_info = self
                .bundles
                .init_info::<B>(&mut self.components, &mut self.storages);
            let mut spawner = bundle_info.get_bundle_spawner(
                &mut self.entities,
                &mut self.archetypes,
                &self.components,
                &mut self.storages,
                change_tick,
            );

            // SAFETY: bundle's type matches `bundle_info`, entity is allocated but non-existent
            unsafe { spawner.spawn_non_existent(entity, bundle) }
        };

        // SAFETY: entity and location are valid, as they were just created above
        unsafe { EntityWorldMut::new(self, entity, entity_location) }
    }

    /// # Safety
    /// must be called on an entity that was just allocated
    unsafe fn spawn_at_empty_internal(&mut self, entity: Entity) -> EntityWorldMut {
        let archetype = self.archetypes.empty_mut();
        // PERF: consider avoiding allocating entities in the empty archetype unless needed
        let table_row = self.storages.tables[archetype.table_id()].allocate(entity);
        // SAFETY: no components are allocated by archetype.allocate() because the archetype is
        // empty
        let location = archetype.allocate(entity, table_row);
        // SAFETY: entity index was just allocated
        self.entities.set(entity.index(), location);
        EntityWorldMut::new(self, entity, location)
    }

    /// Spawns a batch of entities with the same component [`Bundle`] type. Takes a given
    /// [`Bundle`] iterator and returns a corresponding [`Entity`] iterator.
    /// This is more efficient than spawning entities and adding components to them individually,
    /// but it is limited to spawning entities with the same [`Bundle`] type, whereas spawning
    /// individually is more flexible.
    ///
    /// ```
    /// use bevy_ecs::{component::Component, entity::Entity, world::World};
    ///
    /// #[derive(Component)]
    /// struct Str(&'static str);
    /// #[derive(Component)]
    /// struct Num(u32);
    ///
    /// let mut world = World::new();
    /// let entities = world.spawn_batch(vec![
    ///   (Str("a"), Num(0)), // the first entity
    ///   (Str("b"), Num(1)), // the second entity
    /// ]).collect::<Vec<Entity>>();
    ///
    /// assert_eq!(entities.len(), 2);
    /// ```
    pub fn spawn_batch<I>(&mut self, iter: I) -> SpawnBatchIter<'_, I::IntoIter>
    where
        I: IntoIterator,
        I::Item: Bundle,
    {
        SpawnBatchIter::new(self, iter.into_iter())
    }

    /// Retrieves a reference to the given `entity`'s [`Component`] of the given type.
    /// Returns `None` if the `entity` does not have a [`Component`] of the given type.
    /// ```
    /// use bevy_ecs::{component::Component, world::World};
    ///
    /// #[derive(Component)]
    /// struct Position {
    ///   x: f32,
    ///   y: f32,
    /// }
    ///
    /// let mut world = World::new();
    /// let entity = world.spawn(Position { x: 0.0, y: 0.0 }).id();
    /// let position = world.get::<Position>(entity).unwrap();
    /// assert_eq!(position.x, 0.0);
    /// ```
    #[inline]
    pub fn get<T: Component>(&self, entity: Entity) -> Option<&T> {
        self.get_entity(entity)?.get()
    }

    /// Retrieves a mutable reference to the given `entity`'s [`Component`] of the given type.
    /// Returns `None` if the `entity` does not have a [`Component`] of the given type.
    /// ```
    /// use bevy_ecs::{component::Component, world::World};
    ///
    /// #[derive(Component)]
    /// struct Position {
    ///   x: f32,
    ///   y: f32,
    /// }
    ///
    /// let mut world = World::new();
    /// let entity = world.spawn(Position { x: 0.0, y: 0.0 }).id();
    /// let mut position = world.get_mut::<Position>(entity).unwrap();
    /// position.x = 1.0;
    /// ```
    #[inline]
    pub fn get_mut<T: Component>(&mut self, entity: Entity) -> Option<Mut<T>> {
        // SAFETY:
        // - `as_unsafe_world_cell` is the only thing that is borrowing world
        // - `as_unsafe_world_cell` provides mutable permission to everything
        // - `&mut self` ensures no other borrows on world data
        unsafe { self.as_unsafe_world_cell().get_entity(entity)?.get_mut() }
    }

    /// Despawns the given `entity`, if it exists. This will also remove all of the entity's
    /// [`Component`]s. Returns `true` if the `entity` is successfully despawned and `false` if
    /// the `entity` does not exist.
    /// ```
    /// use bevy_ecs::{component::Component, world::World};
    ///
    /// #[derive(Component)]
    /// struct Position {
    ///   x: f32,
    ///   y: f32,
    /// }
    ///
    /// let mut world = World::new();
    /// let entity = world.spawn(Position { x: 0.0, y: 0.0 }).id();
    /// assert!(world.despawn(entity));
    /// assert!(world.get_entity(entity).is_none());
    /// assert!(world.get::<Position>(entity).is_none());
    /// ```
    #[inline]
    pub fn despawn(&mut self, entity: Entity) -> bool {
        if let Some(entity) = self.get_entity_mut(entity) {
            entity.despawn();
            true
        } else {
            warn!("error[B0003]: Could not despawn entity {:?} because it doesn't exist in this World.", entity);
            false
        }
    }

    /// Clears the internal component tracker state.
    ///
    /// The world maintains some internal state about changed and removed components. This state
    /// is used by [`RemovedComponents`] to provide access to the entities that had a specific type
    /// of component removed since last tick.
    ///
    /// The state is also used for change detection when accessing components and resources outside
    /// of a system, for example via [`World::get_mut()`] or [`World::get_resource_mut()`].
    ///
    /// By clearing this internal state, the world "forgets" about those changes, allowing a new round
    /// of detection to be recorded.
    ///
    /// When using `bevy_ecs` as part of the full Bevy engine, this method is added as a system to the
    /// main app, to run during `Last`, so you don't need to call it manually. When using `bevy_ecs`
    /// as a separate standalone crate however, you need to call this manually.
    ///
    /// ```
    /// # use bevy_ecs::prelude::*;
    /// # #[derive(Component, Default)]
    /// # struct Transform;
    /// // a whole new world
    /// let mut world = World::new();
    ///
    /// // you changed it
    /// let entity = world.spawn(Transform::default()).id();
    ///
    /// // change is detected
    /// let transform = world.get_mut::<Transform>(entity).unwrap();
    /// assert!(transform.is_changed());
    ///
    /// // update the last change tick
    /// world.clear_trackers();
    ///
    /// // change is no longer detected
    /// let transform = world.get_mut::<Transform>(entity).unwrap();
    /// assert!(!transform.is_changed());
    /// ```
    ///
    /// [`RemovedComponents`]: crate::removal_detection::RemovedComponents
    pub fn clear_trackers(&mut self) {
        self.removed_components.update();
        self.last_change_tick = self.increment_change_tick();
    }

    /// Returns [`QueryState`] for the given [`WorldQueryData`], which is used to efficiently
    /// run queries on the [`World`] by storing and reusing the [`QueryState`].
    /// ```
    /// use bevy_ecs::{component::Component, entity::Entity, world::World};
    ///
    /// #[derive(Component, Debug, PartialEq)]
    /// struct Position {
    ///   x: f32,
    ///   y: f32,
    /// }
    ///
    /// #[derive(Component)]
    /// struct Velocity {
    ///   x: f32,
    ///   y: f32,
    /// }
    ///
    /// let mut world = World::new();
    /// let entities = world.spawn_batch(vec![
    ///     (Position { x: 0.0, y: 0.0}, Velocity { x: 1.0, y: 0.0 }),
    ///     (Position { x: 0.0, y: 0.0}, Velocity { x: 0.0, y: 1.0 }),
    /// ]).collect::<Vec<Entity>>();
    ///
    /// let mut query = world.query::<(&mut Position, &Velocity)>();
    /// for (mut position, velocity) in query.iter_mut(&mut world) {
    ///    position.x += velocity.x;
    ///    position.y += velocity.y;
    /// }
    ///
    /// assert_eq!(world.get::<Position>(entities[0]).unwrap(), &Position { x: 1.0, y: 0.0 });
    /// assert_eq!(world.get::<Position>(entities[1]).unwrap(), &Position { x: 0.0, y: 1.0 });
    /// ```
    ///
    /// To iterate over entities in a deterministic order,
    /// sort the results of the query using the desired component as a key.
    /// Note that this requires fetching the whole result set from the query
    /// and allocation of a [`Vec`] to store it.
    ///
    /// ```
    /// use bevy_ecs::{component::Component, entity::Entity, world::World};
    ///
    /// #[derive(Component, PartialEq, Eq, PartialOrd, Ord, Debug)]
    /// struct Order(i32);
    /// #[derive(Component, PartialEq, Debug)]
    /// struct Label(&'static str);
    ///
    /// let mut world = World::new();
    /// let a = world.spawn((Order(2), Label("second"))).id();
    /// let b = world.spawn((Order(3), Label("third"))).id();
    /// let c = world.spawn((Order(1), Label("first"))).id();
    /// let mut entities = world.query::<(Entity, &Order, &Label)>()
    ///     .iter(&world)
    ///     .collect::<Vec<_>>();
    /// // Sort the query results by their `Order` component before comparing
    /// // to expected results. Query iteration order should not be relied on.
    /// entities.sort_by_key(|e| e.1);
    /// assert_eq!(entities, vec![
    ///     (c, &Order(1), &Label("first")),
    ///     (a, &Order(2), &Label("second")),
    ///     (b, &Order(3), &Label("third")),
    /// ]);
    /// ```
    #[inline]
    pub fn query<Q: WorldQueryData>(&mut self) -> QueryState<Q, ()> {
        self.query_filtered::<Q, ()>()
    }

    /// Returns [`QueryState`] for the given filtered [`WorldQueryData`], which is used to efficiently
    /// run queries on the [`World`] by storing and reusing the [`QueryState`].
    /// ```
    /// use bevy_ecs::{component::Component, entity::Entity, world::World, query::With};
    ///
    /// #[derive(Component)]
    /// struct A;
    /// #[derive(Component)]
    /// struct B;
    ///
    /// let mut world = World::new();
    /// let e1 = world.spawn(A).id();
    /// let e2 = world.spawn((A, B)).id();
    ///
    /// let mut query = world.query_filtered::<Entity, With<B>>();
    /// let matching_entities = query.iter(&world).collect::<Vec<Entity>>();
    ///
    /// assert_eq!(matching_entities, vec![e2]);
    /// ```
    #[inline]
    pub fn query_filtered<Q: WorldQueryData, F: WorldQueryFilter>(&mut self) -> QueryState<Q, F> {
        QueryState::new(self)
    }

    /// Returns an iterator of entities that had components of type `T` removed
    /// since the last call to [`World::clear_trackers`].
    pub fn removed<T: Component>(&self) -> impl Iterator<Item = Entity> + '_ {
        self.components
            .get_id(TypeId::of::<T>())
            .map(|component_id| self.removed_with_id(component_id))
            .into_iter()
            .flatten()
    }

    /// Returns an iterator of entities that had components with the given `component_id` removed
    /// since the last call to [`World::clear_trackers`].
    pub fn removed_with_id(&self, component_id: ComponentId) -> impl Iterator<Item = Entity> + '_ {
        self.removed_components
            .get(component_id)
            .map(|removed| removed.iter_current_update_events().cloned())
            .into_iter()
            .flatten()
            .map(|e| e.into())
    }

    /// Initializes a new resource and returns the [`ComponentId`] created for it.
    ///
    /// If the resource already exists, nothing happens.
    ///
    /// The value given by the [`FromWorld::from_world`] method will be used.
    /// Note that any resource with the [`Default`] trait automatically implements [`FromWorld`],
    /// and those default values will be here instead.
    #[inline]
    pub fn init_resource<R: Resource + FromWorld>(&mut self) -> ComponentId {
        let component_id = self.components.init_resource::<R>();
        if self
            .storages
            .resources
            .get(component_id)
            .map_or(true, |data| !data.is_present())
        {
            let value = R::from_world(self);
            OwningPtr::make(value, |ptr| {
                // SAFETY: component_id was just initialized and corresponds to resource of type R.
                unsafe {
                    self.insert_resource_by_id(component_id, ptr);
                }
            });
        }
        component_id
    }

    /// Inserts a new resource with the given `value`.
    ///
    /// Resources are "unique" data of a given type.
    /// If you insert a resource of a type that already exists,
    /// you will overwrite any existing data.
    #[inline]
    pub fn insert_resource<R: Resource>(&mut self, value: R) {
        let component_id = self.components.init_resource::<R>();
        OwningPtr::make(value, |ptr| {
            // SAFETY: component_id was just initialized and corresponds to resource of type R.
            unsafe {
                self.insert_resource_by_id(component_id, ptr);
            }
        });
    }

    /// Initializes a new non-send resource and returns the [`ComponentId`] created for it.
    ///
    /// If the resource already exists, nothing happens.
    ///
    /// The value given by the [`FromWorld::from_world`] method will be used.
    /// Note that any resource with the `Default` trait automatically implements `FromWorld`,
    /// and those default values will be here instead.
    ///
    /// # Panics
    ///
    /// Panics if called from a thread other than the main thread.
    #[inline]
    pub fn init_non_send_resource<R: 'static + FromWorld>(&mut self) -> ComponentId {
        let component_id = self.components.init_non_send::<R>();
        if self
            .storages
            .non_send_resources
            .get(component_id)
            .map_or(true, |data| !data.is_present())
        {
            let value = R::from_world(self);
            OwningPtr::make(value, |ptr| {
                // SAFETY: component_id was just initialized and corresponds to resource of type R.
                unsafe {
                    self.insert_non_send_by_id(component_id, ptr);
                }
            });
        }
        component_id
    }

    /// Inserts a new non-send resource with the given `value`.
    ///
    /// `NonSend` resources cannot be sent across threads,
    /// and do not need the `Send + Sync` bounds.
    /// Systems with `NonSend` resources are always scheduled on the main thread.
    ///
    /// # Panics
    /// If a value is already present, this function will panic if called
    /// from a different thread than where the original value was inserted from.
    #[inline]
    pub fn insert_non_send_resource<R: 'static>(&mut self, value: R) {
        let component_id = self.components.init_non_send::<R>();
        OwningPtr::make(value, |ptr| {
            // SAFETY: component_id was just initialized and corresponds to resource of type R.
            unsafe {
                self.insert_non_send_by_id(component_id, ptr);
            }
        });
    }

    /// Removes the resource of a given type and returns it, if it exists. Otherwise returns `None`.
    #[inline]
    pub fn remove_resource<R: Resource>(&mut self) -> Option<R> {
        let component_id = self.components.get_resource_id(TypeId::of::<R>())?;
        let (ptr, _) = self.storages.resources.get_mut(component_id)?.remove()?;
        // SAFETY: `component_id` was gotten via looking up the `R` type
        unsafe { Some(ptr.read::<R>()) }
    }

    /// Removes a `!Send` resource from the world and returns it, if present.
    ///
    /// `NonSend` resources cannot be sent across threads,
    /// and do not need the `Send + Sync` bounds.
    /// Systems with `NonSend` resources are always scheduled on the main thread.
    ///
    /// Returns `None` if a value was not previously present.
    ///
    /// # Panics
    /// If a value is present, this function will panic if called from a different
    /// thread than where the value was inserted from.
    #[inline]
    pub fn remove_non_send_resource<R: 'static>(&mut self) -> Option<R> {
        let component_id = self.components.get_resource_id(TypeId::of::<R>())?;
        let (ptr, _) = self
            .storages
            .non_send_resources
            .get_mut(component_id)?
            .remove()?;
        // SAFETY: `component_id` was gotten via looking up the `R` type
        unsafe { Some(ptr.read::<R>()) }
    }

    /// Returns `true` if a resource of type `R` exists. Otherwise returns `false`.
    #[inline]
    pub fn contains_resource<R: Resource>(&self) -> bool {
        self.components
            .get_resource_id(TypeId::of::<R>())
            .and_then(|component_id| self.storages.resources.get(component_id))
            .map(|info| info.is_present())
            .unwrap_or(false)
    }

    /// Returns `true` if a resource of type `R` exists. Otherwise returns `false`.
    #[inline]
    pub fn contains_non_send<R: 'static>(&self) -> bool {
        self.components
            .get_resource_id(TypeId::of::<R>())
            .and_then(|component_id| self.storages.non_send_resources.get(component_id))
            .map(|info| info.is_present())
            .unwrap_or(false)
    }

    /// Return's `true` if a resource of type `R` exists and was added since the world's
    /// [`last_change_tick`](World::last_change_tick()). Otherwise, this return's `false`.
    ///
    /// This means that:
    /// - When called from an exclusive system, this will check for additions since the system last ran.
    /// - When called elsewhere, this will check for additions since the last time that [`World::clear_trackers`]
    ///   was called.
    pub fn is_resource_added<R: Resource>(&self) -> bool {
        self.components
            .get_resource_id(TypeId::of::<R>())
            .and_then(|component_id| self.storages.resources.get(component_id)?.get_ticks())
            .map(|ticks| ticks.is_added(self.last_change_tick(), self.read_change_tick()))
            .unwrap_or(false)
    }

    /// Return's `true` if a resource of type `R` exists and was modified since the world's
    /// [`last_change_tick`](World::last_change_tick()). Otherwise, this return's `false`.
    ///
    /// This means that:
    /// - When called from an exclusive system, this will check for changes since the system last ran.
    /// - When called elsewhere, this will check for changes since the last time that [`World::clear_trackers`]
    ///   was called.
    pub fn is_resource_changed<R: Resource>(&self) -> bool {
        self.components
            .get_resource_id(TypeId::of::<R>())
            .and_then(|component_id| self.storages.resources.get(component_id)?.get_ticks())
            .map(|ticks| ticks.is_changed(self.last_change_tick(), self.read_change_tick()))
            .unwrap_or(false)
    }

    /// Gets a reference to the resource of the given type
    ///
    /// # Panics
    ///
    /// Panics if the resource does not exist.
    /// Use [`get_resource`](World::get_resource) instead if you want to handle this case.
    ///
    /// If you want to instead insert a value if the resource does not exist,
    /// use [`get_resource_or_insert_with`](World::get_resource_or_insert_with).
    #[inline]
    #[track_caller]
    pub fn resource<R: Resource>(&self) -> &R {
        match self.get_resource() {
            Some(x) => x,
            None => panic!(
                "Requested resource {} does not exist in the `World`. 
                Did you forget to add it using `app.insert_resource` / `app.init_resource`? 
                Resources are also implicitly added via `app.add_event`,
                and can be added by plugins.",
                std::any::type_name::<R>()
            ),
        }
    }

    /// Gets a mutable reference to the resource of the given type
    ///
    /// # Panics
    ///
    /// Panics if the resource does not exist.
    /// Use [`get_resource_mut`](World::get_resource_mut) instead if you want to handle this case.
    ///
    /// If you want to instead insert a value if the resource does not exist,
    /// use [`get_resource_or_insert_with`](World::get_resource_or_insert_with).
    #[inline]
    #[track_caller]
    pub fn resource_mut<R: Resource>(&mut self) -> Mut<'_, R> {
        match self.get_resource_mut() {
            Some(x) => x,
            None => panic!(
                "Requested resource {} does not exist in the `World`. 
                Did you forget to add it using `app.insert_resource` / `app.init_resource`? 
                Resources are also implicitly added via `app.add_event`,
                and can be added by plugins.",
                std::any::type_name::<R>()
            ),
        }
    }

    /// Gets a reference to the resource of the given type if it exists
    #[inline]
    pub fn get_resource<R: Resource>(&self) -> Option<&R> {
        // SAFETY:
        // - `as_unsafe_world_cell_readonly` gives permission to access everything immutably
        // - `&self` ensures nothing in world is borrowed immutably
        unsafe { self.as_unsafe_world_cell_readonly().get_resource() }
    }

    /// Gets a mutable reference to the resource of the given type if it exists
    #[inline]
    pub fn get_resource_mut<R: Resource>(&mut self) -> Option<Mut<'_, R>> {
        // SAFETY:
        // - `as_unsafe_world_cell` gives permission to access everything mutably
        // - `&mut self` ensures nothing in world is borrowed
        unsafe { self.as_unsafe_world_cell().get_resource_mut() }
    }

    /// Gets a mutable reference to the resource of type `T` if it exists,
    /// otherwise inserts the resource using the result of calling `func`.
    #[inline]
    pub fn get_resource_or_insert_with<R: Resource>(
        &mut self,
        func: impl FnOnce() -> R,
    ) -> Mut<'_, R> {
        let change_tick = self.change_tick();
        let last_change_tick = self.last_change_tick();

        let component_id = self.components.init_resource::<R>();
        let data = self.initialize_resource_internal(component_id);
        if !data.is_present() {
            OwningPtr::make(func(), |ptr| {
                // SAFETY: component_id was just initialized and corresponds to resource of type R.
                unsafe {
                    data.insert(ptr, change_tick);
                }
            });
        }

        // SAFETY: The resource must be present, as we would have inserted it if it was empty.
        let data = unsafe {
            data.get_mut(last_change_tick, change_tick)
                .debug_checked_unwrap()
        };
        // SAFETY: The underlying type of the resource is `R`.
        unsafe { data.with_type::<R>() }
    }

    /// Gets an immutable reference to the non-send resource of the given type, if it exists.
    ///
    /// # Panics
    ///
    /// Panics if the resource does not exist.
    /// Use [`get_non_send_resource`](World::get_non_send_resource) instead if you want to handle this case.
    ///
    /// This function will panic if it isn't called from the same thread that the resource was inserted from.
    #[inline]
    #[track_caller]
    pub fn non_send_resource<R: 'static>(&self) -> &R {
        match self.get_non_send_resource() {
            Some(x) => x,
            None => panic!(
                "Requested non-send resource {} does not exist in the `World`. 
                Did you forget to add it using `app.insert_non_send_resource` / `app.init_non_send_resource`? 
                Non-send resources can also be be added by plugins.",
                std::any::type_name::<R>()
            ),
        }
    }

    /// Gets a mutable reference to the non-send resource of the given type, if it exists.
    ///
    /// # Panics
    ///
    /// Panics if the resource does not exist.
    /// Use [`get_non_send_resource_mut`](World::get_non_send_resource_mut) instead if you want to handle this case.
    ///
    /// This function will panic if it isn't called from the same thread that the resource was inserted from.
    #[inline]
    #[track_caller]
    pub fn non_send_resource_mut<R: 'static>(&mut self) -> Mut<'_, R> {
        match self.get_non_send_resource_mut() {
            Some(x) => x,
            None => panic!(
                "Requested non-send resource {} does not exist in the `World`. 
                Did you forget to add it using `app.insert_non_send_resource` / `app.init_non_send_resource`? 
                Non-send resources can also be be added by plugins.",
                std::any::type_name::<R>()
            ),
        }
    }

    /// Gets a reference to the non-send resource of the given type, if it exists.
    /// Otherwise returns `None`.
    ///
    /// # Panics
    /// This function will panic if it isn't called from the same thread that the resource was inserted from.
    #[inline]
    pub fn get_non_send_resource<R: 'static>(&self) -> Option<&R> {
        // SAFETY:
        // - `as_unsafe_world_cell_readonly` gives permission to access the entire world immutably
        // - `&self` ensures that there are no mutable borrows of world data
        unsafe { self.as_unsafe_world_cell_readonly().get_non_send_resource() }
    }

    /// Gets a mutable reference to the non-send resource of the given type, if it exists.
    /// Otherwise returns `None`.
    ///
    /// # Panics
    /// This function will panic if it isn't called from the same thread that the resource was inserted from.
    #[inline]
    pub fn get_non_send_resource_mut<R: 'static>(&mut self) -> Option<Mut<'_, R>> {
        // SAFETY:
        // - `as_unsafe_world_cell` gives permission to access the entire world mutably
        // - `&mut self` ensures that there are no borrows of world data
        unsafe { self.as_unsafe_world_cell().get_non_send_resource_mut() }
    }

    // Shorthand helper function for getting the [`ArchetypeComponentId`] for a resource.
    #[inline]
    pub(crate) fn get_resource_archetype_component_id(
        &self,
        component_id: ComponentId,
    ) -> Option<ArchetypeComponentId> {
        let resource = self.storages.resources.get(component_id)?;
        Some(resource.id())
    }

    // Shorthand helper function for getting the [`ArchetypeComponentId`] for a resource.
    #[inline]
    pub(crate) fn get_non_send_archetype_component_id(
        &self,
        component_id: ComponentId,
    ) -> Option<ArchetypeComponentId> {
        let resource = self.storages.non_send_resources.get(component_id)?;
        Some(resource.id())
    }

    /// For a given batch of ([`Entity`], [`Bundle`]) pairs, either spawns each [`Entity`] with the given
    /// bundle (if the entity does not exist), or inserts the [`Bundle`] (if the entity already exists).
    /// This is faster than doing equivalent operations one-by-one.
    /// Returns `Ok` if all entities were successfully inserted into or spawned. Otherwise it returns an `Err`
    /// with a list of entities that could not be spawned or inserted into. A "spawn or insert" operation can
    /// only fail if an [`Entity`] is passed in with an "invalid generation" that conflicts with an existing [`Entity`].
    ///
    /// # Note
    /// Spawning a specific `entity` value is rarely the right choice. Most apps should use [`World::spawn_batch`].
    /// This method should generally only be used for sharing entities across apps, and only when they have a scheme
    /// worked out to share an ID space (which doesn't happen by default).
    ///
    /// ```
    /// use bevy_ecs::{entity::Entity, world::World, component::Component};
    /// #[derive(Component)]
    /// struct A(&'static str);
    /// #[derive(Component, PartialEq, Debug)]
    /// struct B(f32);
    ///
    /// let mut world = World::new();
    /// let e0 = world.spawn_empty().id();
    /// let e1 = world.spawn_empty().id();
    /// world.insert_or_spawn_batch(vec![
    ///   (e0, (A("a"), B(0.0))), // the first entity
    ///   (e1, (A("b"), B(1.0))), // the second entity
    /// ]);
    ///
    /// assert_eq!(world.get::<B>(e0), Some(&B(0.0)));
    /// ```
    pub fn insert_or_spawn_batch<I, B>(&mut self, iter: I) -> Result<(), Vec<Entity>>
    where
        I: IntoIterator,
        I::IntoIter: Iterator<Item = (Entity, B)>,
        B: Bundle,
    {
        self.flush();

        let change_tick = self.change_tick();

        let bundle_info = self
            .bundles
            .init_info::<B>(&mut self.components, &mut self.storages);
        enum SpawnOrInsert<'a, 'b> {
            Spawn(BundleSpawner<'a, 'b>),
            Insert(BundleInserter<'a, 'b>, ArchetypeId),
        }

        impl<'a, 'b> SpawnOrInsert<'a, 'b> {
            fn entities(&mut self) -> &mut Entities {
                match self {
                    SpawnOrInsert::Spawn(spawner) => spawner.entities,
                    SpawnOrInsert::Insert(inserter, _) => inserter.entities,
                }
            }
        }
        let mut spawn_or_insert = SpawnOrInsert::Spawn(bundle_info.get_bundle_spawner(
            &mut self.entities,
            &mut self.archetypes,
            &self.components,
            &mut self.storages,
            change_tick,
        ));

        let mut invalid_entities = Vec::new();
        for (entity, bundle) in iter {
            match spawn_or_insert
                .entities()
                .alloc_at_without_replacement(entity)
            {
                AllocAtWithoutReplacement::Exists(location) => {
                    match spawn_or_insert {
                        SpawnOrInsert::Insert(ref mut inserter, archetype)
                            if location.archetype_id == archetype =>
                        {
                            // SAFETY: `entity` is valid, `location` matches entity, bundle matches inserter
                            unsafe { inserter.insert(entity, location, bundle) };
                        }
                        _ => {
                            let mut inserter = bundle_info.get_bundle_inserter(
                                &mut self.entities,
                                &mut self.archetypes,
                                &self.components,
                                &mut self.storages,
                                location.archetype_id,
                                change_tick,
                            );
                            // SAFETY: `entity` is valid, `location` matches entity, bundle matches inserter
                            unsafe { inserter.insert(entity, location, bundle) };
                            spawn_or_insert =
                                SpawnOrInsert::Insert(inserter, location.archetype_id);
                        }
                    };
                }
                AllocAtWithoutReplacement::DidNotExist => {
                    if let SpawnOrInsert::Spawn(ref mut spawner) = spawn_or_insert {
                        // SAFETY: `entity` is allocated (but non existent), bundle matches inserter
                        unsafe { spawner.spawn_non_existent(entity, bundle) };
                    } else {
                        let mut spawner = bundle_info.get_bundle_spawner(
                            &mut self.entities,
                            &mut self.archetypes,
                            &self.components,
                            &mut self.storages,
                            change_tick,
                        );
                        // SAFETY: `entity` is valid, `location` matches entity, bundle matches inserter
                        unsafe { spawner.spawn_non_existent(entity, bundle) };
                        spawn_or_insert = SpawnOrInsert::Spawn(spawner);
                    }
                }
                AllocAtWithoutReplacement::ExistsWithWrongGeneration => {
                    invalid_entities.push(entity);
                }
            }
        }

        if invalid_entities.is_empty() {
            Ok(())
        } else {
            Err(invalid_entities)
        }
    }

    /// Temporarily removes the requested resource from this [`World`], runs custom user code,
    /// then re-adds the resource before returning.
    ///
    /// This enables safe simultaneous mutable access to both a resource and the rest of the [`World`].
    /// For more complex access patterns, consider using [`SystemState`](crate::system::SystemState).
    ///
    /// # Example
    /// ```
    /// use bevy_ecs::prelude::*;
    /// #[derive(Resource)]
    /// struct A(u32);
    /// #[derive(Component)]
    /// struct B(u32);
    /// let mut world = World::new();
    /// world.insert_resource(A(1));
    /// let entity = world.spawn(B(1)).id();
    ///
    /// world.resource_scope(|world, mut a: Mut<A>| {
    ///     let b = world.get_mut::<B>(entity).unwrap();
    ///     a.0 += b.0;
    /// });
    /// assert_eq!(world.get_resource::<A>().unwrap().0, 2);
    /// ```
    pub fn resource_scope<R: Resource, U>(&mut self, f: impl FnOnce(&mut World, Mut<R>) -> U) -> U {
        let last_change_tick = self.last_change_tick();
        let change_tick = self.change_tick();

        let component_id = self
            .components
            .get_resource_id(TypeId::of::<R>())
            .unwrap_or_else(|| panic!("resource does not exist: {}", std::any::type_name::<R>()));
        let (ptr, mut ticks) = self
            .storages
            .resources
            .get_mut(component_id)
            .and_then(|info| info.remove())
            .unwrap_or_else(|| panic!("resource does not exist: {}", std::any::type_name::<R>()));
        // Read the value onto the stack to avoid potential mut aliasing.
        // SAFETY: `ptr` was obtained from the TypeId of `R`.
        let mut value = unsafe { ptr.read::<R>() };
        let value_mut = Mut {
            value: &mut value,
            ticks: TicksMut {
                added: &mut ticks.added,
                changed: &mut ticks.changed,
                last_run: last_change_tick,
                this_run: change_tick,
            },
        };
        let result = f(self, value_mut);
        assert!(!self.contains_resource::<R>(),
            "Resource `{}` was inserted during a call to World::resource_scope.\n\
            This is not allowed as the original resource is reinserted to the world after the closure is invoked.",
            std::any::type_name::<R>());

        OwningPtr::make(value, |ptr| {
            // SAFETY: pointer is of type R
            unsafe {
                self.storages
                    .resources
                    .get_mut(component_id)
                    .map(|info| info.insert_with_ticks(ptr, ticks))
                    .unwrap_or_else(|| {
                        panic!(
                            "No resource of type {} exists in the World.",
                            std::any::type_name::<R>()
                        )
                    });
            }
        });

        result
    }

    /// Sends an [`Event`].
    /// This method returns the [ID](`EventId`) of the sent `event`,
    /// or [`None`] if the `event` could not be sent.
    #[inline]
    pub fn send_event<E: Event>(&mut self, event: E) -> Option<EventId<E>> {
        self.send_event_batch(std::iter::once(event))?.next()
    }

    /// Sends the default value of the [`Event`] of type `E`.
    /// This method returns the [ID](`EventId`) of the sent `event`,
    /// or [`None`] if the `event` could not be sent.
    #[inline]
    pub fn send_event_default<E: Event + Default>(&mut self) -> Option<EventId<E>> {
        self.send_event(E::default())
    }

    /// Sends a batch of [`Event`]s from an iterator.
    /// This method returns the [IDs](`EventId`) of the sent `events`,
    /// or [`None`] if the `event` could not be sent.
    #[inline]
    pub fn send_event_batch<E: Event>(
        &mut self,
        events: impl IntoIterator<Item = E>,
    ) -> Option<SendBatchIds<E>> {
        let Some(mut events_resource) = self.get_resource_mut::<Events<E>>() else {
            bevy_utils::tracing::error!(
                "Unable to send event `{}`\n\tEvent must be added to the app with `add_event()`\n\thttps://docs.rs/bevy/*/bevy/app/struct.App.html#method.add_event ",
                std::any::type_name::<E>()
            );
            return None;
        };
        Some(events_resource.send_batch(events))
    }

    /// Inserts a new resource with the given `value`. Will replace the value if it already existed.
    ///
    /// **You should prefer to use the typed API [`World::insert_resource`] where possible and only
    /// use this in cases where the actual types are not known at compile time.**
    ///
    /// # Safety
    /// The value referenced by `value` must be valid for the given [`ComponentId`] of this world.
    #[inline]
    pub unsafe fn insert_resource_by_id(
        &mut self,
        component_id: ComponentId,
        value: OwningPtr<'_>,
    ) {
        let change_tick = self.change_tick();

        // SAFETY: value is valid for component_id, ensured by caller
        self.initialize_resource_internal(component_id)
            .insert(value, change_tick);
    }

    /// Inserts a new `!Send` resource with the given `value`. Will replace the value if it already
    /// existed.
    ///
    /// **You should prefer to use the typed API [`World::insert_non_send_resource`] where possible and only
    /// use this in cases where the actual types are not known at compile time.**
    ///
    /// # Panics
    /// If a value is already present, this function will panic if not called from the same
    /// thread that the original value was inserted from.
    ///
    /// # Safety
    /// The value referenced by `value` must be valid for the given [`ComponentId`] of this world.
    #[inline]
    pub unsafe fn insert_non_send_by_id(
        &mut self,
        component_id: ComponentId,
        value: OwningPtr<'_>,
    ) {
        let change_tick = self.change_tick();

        // SAFETY: value is valid for component_id, ensured by caller
        self.initialize_non_send_internal(component_id)
            .insert(value, change_tick);
    }

    /// # Panics
    /// Panics if `component_id` is not registered as a `Send` component type in this `World`
    #[inline]
    fn initialize_resource_internal(
        &mut self,
        component_id: ComponentId,
    ) -> &mut ResourceData<true> {
        let archetype_component_count = &mut self.archetypes.archetype_component_count;
        self.storages
            .resources
            .initialize_with(component_id, &self.components, || {
                let id = ArchetypeComponentId::new(*archetype_component_count);
                *archetype_component_count += 1;
                id
            })
    }

    /// # Panics
    /// panics if `component_id` is not registered in this world
    #[inline]
    fn initialize_non_send_internal(
        &mut self,
        component_id: ComponentId,
    ) -> &mut ResourceData<false> {
        let archetype_component_count = &mut self.archetypes.archetype_component_count;
        self.storages
            .non_send_resources
            .initialize_with(component_id, &self.components, || {
                let id = ArchetypeComponentId::new(*archetype_component_count);
                *archetype_component_count += 1;
                id
            })
    }

    pub(crate) fn initialize_resource<R: Resource>(&mut self) -> ComponentId {
        let component_id = self.components.init_resource::<R>();
        self.initialize_resource_internal(component_id);
        component_id
    }

    pub(crate) fn initialize_non_send_resource<R: 'static>(&mut self) -> ComponentId {
        let component_id = self.components.init_non_send::<R>();
        self.initialize_non_send_internal(component_id);
        component_id
    }

    /// Empties queued entities and adds them to the empty [`Archetype`](crate::archetype::Archetype).
    /// This should be called before doing operations that might operate on queued entities,
    /// such as inserting a [`Component`].
    pub(crate) fn flush(&mut self) {
        let empty_archetype = self.archetypes.empty_mut();
        let table = &mut self.storages.tables[empty_archetype.table_id()];
        // PERF: consider pre-allocating space for flushed entities
        // SAFETY: entity is set to a valid location
        unsafe {
            self.entities.flush(|entity, location| {
                // SAFETY: no components are allocated by archetype.allocate() because the archetype
                // is empty
                *location = empty_archetype.allocate(entity, table.allocate(entity));
            });
        }
    }

    /// Increments the world's current change tick and returns the old value.
    #[inline]
    pub fn increment_change_tick(&self) -> Tick {
        let prev_tick = self.change_tick.fetch_add(1, Ordering::AcqRel);
        Tick::new(prev_tick)
    }

    /// Reads the current change tick of this world.
    ///
    /// If you have exclusive (`&mut`) access to the world, consider using [`change_tick()`](Self::change_tick),
    /// which is more efficient since it does not require atomic synchronization.
    #[inline]
    pub fn read_change_tick(&self) -> Tick {
        let tick = self.change_tick.load(Ordering::Acquire);
        Tick::new(tick)
    }

    /// Reads the current change tick of this world.
    ///
    /// This does the same thing as [`read_change_tick()`](Self::read_change_tick), only this method
    /// is more efficient since it does not require atomic synchronization.
    #[inline]
    pub fn change_tick(&mut self) -> Tick {
        let tick = *self.change_tick.get_mut();
        Tick::new(tick)
    }

    /// When called from within an exclusive system (a [`System`] that takes `&mut World` as its first
    /// parameter), this method returns the [`Tick`] indicating the last time the exclusive system was run.
    ///
    /// Otherwise, this returns the `Tick` indicating the last time that [`World::clear_trackers`] was called.
    ///
    /// [`System`]: crate::system::System
    #[inline]
    pub fn last_change_tick(&self) -> Tick {
        self.last_change_tick
    }

    /// Iterates all component change ticks and clamps any older than [`MAX_CHANGE_AGE`](crate::change_detection::MAX_CHANGE_AGE).
    /// This prevents overflow and thus prevents false positives.
    ///
    /// **Note:** Does nothing if the [`World`] counter has not been incremented at least [`CHECK_TICK_THRESHOLD`]
    /// times since the previous pass.
    // TODO: benchmark and optimize
    pub fn check_change_ticks(&mut self) {
        let change_tick = self.change_tick();
        if change_tick.relative_to(self.last_check_tick).get() < CHECK_TICK_THRESHOLD {
            return;
        }

        let Storages {
            ref mut tables,
            ref mut sparse_sets,
            ref mut resources,
            ref mut non_send_resources,
        } = self.storages;

        #[cfg(feature = "trace")]
        let _span = bevy_utils::tracing::info_span!("check component ticks").entered();
        tables.check_change_ticks(change_tick);
        sparse_sets.check_change_ticks(change_tick);
        resources.check_change_ticks(change_tick);
        non_send_resources.check_change_ticks(change_tick);

        if let Some(mut schedules) = self.get_resource_mut::<crate::schedule::Schedules>() {
            schedules.check_change_ticks(change_tick);
        }

        self.last_check_tick = change_tick;
    }

    /// Runs both [`clear_entities`](Self::clear_entities) and [`clear_resources`](Self::clear_resources),
    /// invalidating all [`Entity`] and resource fetches such as [`Res`](crate::system::Res), [`ResMut`](crate::system::ResMut)
    pub fn clear_all(&mut self) {
        self.clear_entities();
        self.clear_resources();
    }

    /// Despawns all entities in this [`World`].
    pub fn clear_entities(&mut self) {
        self.storages.tables.clear();
        self.storages.sparse_sets.clear_entities();
        self.archetypes.clear_entities();
        self.entities.clear();
    }

    /// Clears all resources in this [`World`].
    ///
    /// **Note:** Any resource fetch to this [`World`] will fail unless they are re-initialized,
    /// including engine-internal resources that are only initialized on app/world construction.
    ///
    /// This can easily cause systems expecting certain resources to immediately start panicking.
    /// Use with caution.
    pub fn clear_resources(&mut self) {
        self.storages.resources.clear();
        self.storages.non_send_resources.clear();
    }
}

impl World {
    /// Gets a pointer to the resource with the id [`ComponentId`] if it exists.
    /// The returned pointer must not be used to modify the resource, and must not be
    /// dereferenced after the immutable borrow of the [`World`] ends.
    ///
    /// **You should prefer to use the typed API [`World::get_resource`] where possible and only
    /// use this in cases where the actual types are not known at compile time.**
    #[inline]
    pub fn get_resource_by_id(&self, component_id: ComponentId) -> Option<Ptr<'_>> {
        // SAFETY:
        // - `as_unsafe_world_cell_readonly` gives permission to access the whole world immutably
        // - `&self` ensures there are no mutable borrows on world data
        unsafe {
            self.as_unsafe_world_cell_readonly()
                .get_resource_by_id(component_id)
        }
    }

    /// Gets a pointer to the resource with the id [`ComponentId`] if it exists.
    /// The returned pointer may be used to modify the resource, as long as the mutable borrow
    /// of the [`World`] is still valid.
    ///
    /// **You should prefer to use the typed API [`World::get_resource_mut`] where possible and only
    /// use this in cases where the actual types are not known at compile time.**
    #[inline]
    pub fn get_resource_mut_by_id(&mut self, component_id: ComponentId) -> Option<MutUntyped<'_>> {
        // SAFETY:
        // - `&mut self` ensures that all accessed data is unaliased
        // - `as_unsafe_world_cell` provides mutable permission to the whole world
        unsafe {
            self.as_unsafe_world_cell()
                .get_resource_mut_by_id(component_id)
        }
    }

    /// Gets a `!Send` resource to the resource with the id [`ComponentId`] if it exists.
    /// The returned pointer must not be used to modify the resource, and must not be
    /// dereferenced after the immutable borrow of the [`World`] ends.
    ///
    /// **You should prefer to use the typed API [`World::get_resource`] where possible and only
    /// use this in cases where the actual types are not known at compile time.**
    ///
    /// # Panics
    /// This function will panic if it isn't called from the same thread that the resource was inserted from.
    #[inline]
    pub fn get_non_send_by_id(&self, component_id: ComponentId) -> Option<Ptr<'_>> {
        // SAFETY:
        // - `as_unsafe_world_cell_readonly` gives permission to access the whole world immutably
        // - `&self` ensures there are no mutable borrows on world data
        unsafe {
            self.as_unsafe_world_cell_readonly()
                .get_non_send_resource_by_id(component_id)
        }
    }

    /// Gets a `!Send` resource to the resource with the id [`ComponentId`] if it exists.
    /// The returned pointer may be used to modify the resource, as long as the mutable borrow
    /// of the [`World`] is still valid.
    ///
    /// **You should prefer to use the typed API [`World::get_resource_mut`] where possible and only
    /// use this in cases where the actual types are not known at compile time.**
    ///
    /// # Panics
    /// This function will panic if it isn't called from the same thread that the resource was inserted from.
    #[inline]
    pub fn get_non_send_mut_by_id(&mut self, component_id: ComponentId) -> Option<MutUntyped<'_>> {
        // SAFETY:
        // - `&mut self` ensures that all accessed data is unaliased
        // - `as_unsafe_world_cell` provides mutable permission to the whole world
        unsafe {
            self.as_unsafe_world_cell()
                .get_non_send_resource_mut_by_id(component_id)
        }
    }

    /// Removes the resource of a given type, if it exists. Otherwise returns `None`.
    ///
    /// **You should prefer to use the typed API [`World::remove_resource`] where possible and only
    /// use this in cases where the actual types are not known at compile time.**
    pub fn remove_resource_by_id(&mut self, component_id: ComponentId) -> Option<()> {
        self.storages
            .resources
            .get_mut(component_id)?
            .remove_and_drop();
        Some(())
    }

    /// Removes the resource of a given type, if it exists. Otherwise returns `None`.
    ///
    /// **You should prefer to use the typed API [`World::remove_resource`] where possible and only
    /// use this in cases where the actual types are not known at compile time.**
    ///
    /// # Panics
    /// This function will panic if it isn't called from the same thread that the resource was inserted from.
    pub fn remove_non_send_by_id(&mut self, component_id: ComponentId) -> Option<()> {
        self.storages
            .non_send_resources
            .get_mut(component_id)?
            .remove_and_drop();
        Some(())
    }

    /// Retrieves an immutable untyped reference to the given `entity`'s [`Component`] of the given [`ComponentId`].
    /// Returns `None` if the `entity` does not have a [`Component`] of the given type.
    ///
    /// **You should prefer to use the typed API [`World::get_mut`] where possible and only
    /// use this in cases where the actual types are not known at compile time.**
    ///
    /// # Panics
    /// This function will panic if it isn't called from the same thread that the resource was inserted from.
    #[inline]
    pub fn get_by_id(&self, entity: Entity, component_id: ComponentId) -> Option<Ptr<'_>> {
        // SAFETY:
        // - `&self` ensures that all accessed data is not mutably aliased
        // - `as_unsafe_world_cell_readonly` provides shared/readonly permission to the whole world
        unsafe {
            self.as_unsafe_world_cell_readonly()
                .get_entity(entity)?
                .get_by_id(component_id)
        }
    }

    /// Retrieves a mutable untyped reference to the given `entity`'s [`Component`] of the given [`ComponentId`].
    /// Returns `None` if the `entity` does not have a [`Component`] of the given type.
    ///
    /// **You should prefer to use the typed API [`World::get_mut`] where possible and only
    /// use this in cases where the actual types are not known at compile time.**
    #[inline]
    pub fn get_mut_by_id(
        &mut self,
        entity: Entity,
        component_id: ComponentId,
    ) -> Option<MutUntyped<'_>> {
        // SAFETY:
        // - `&mut self` ensures that all accessed data is unaliased
        // - `as_unsafe_world_cell` provides mutable permission to the whole world
        unsafe {
            self.as_unsafe_world_cell()
                .get_entity(entity)?
                .get_mut_by_id(component_id)
        }
    }
}

// Schedule-related methods
impl World {
    /// Adds the specified [`Schedule`] to the world. The schedule can later be run
    /// by calling [`.run_schedule(label)`](Self::run_schedule) or by directly
    /// accessing the [`Schedules`] resource.
    ///
    /// The `Schedules` resource will be initialized if it does not already exist.
    pub fn add_schedule(&mut self, schedule: Schedule) {
        let mut schedules = self.get_resource_or_insert_with(Schedules::default);
        schedules.insert(schedule);
    }

    /// Temporarily removes the schedule associated with `label` from the world,
    /// runs user code, and finally re-adds the schedule.
    /// This returns a [`TryRunScheduleError`] if there is no schedule
    /// associated with `label`.
    ///
    /// The [`Schedule`] is fetched from the [`Schedules`] resource of the world by its label,
    /// and system state is cached.
    ///
    /// For simple cases where you just need to call the schedule once,
    /// consider using [`World::try_run_schedule`] instead.
    /// For other use cases, see the example on [`World::schedule_scope`].
    pub fn try_schedule_scope<R>(
        &mut self,
        label: impl ScheduleLabel,
        f: impl FnOnce(&mut World, &mut Schedule) -> R,
    ) -> Result<R, TryRunScheduleError> {
        let label = label.intern();
        let Some(mut schedule) = self
            .get_resource_mut::<Schedules>()
            .and_then(|mut s| s.remove(label))
        else {
            return Err(TryRunScheduleError(label));
        };

        let value = f(self, &mut schedule);

        let old = self.resource_mut::<Schedules>().insert(schedule);
        if old.is_some() {
            warn!("Schedule `{label:?}` was inserted during a call to `World::schedule_scope`: its value has been overwritten");
        }

        Ok(value)
    }

    /// Temporarily removes the schedule associated with `label` from the world,
    /// runs user code, and finally re-adds the schedule.
    ///
    /// The [`Schedule`] is fetched from the [`Schedules`] resource of the world by its label,
    /// and system state is cached.
    ///
    /// # Examples
    ///
    /// ```
    /// # use bevy_ecs::{prelude::*, schedule::ScheduleLabel};
    /// # #[derive(ScheduleLabel, Debug, Clone, Copy, PartialEq, Eq, Hash)]
    /// # pub struct MySchedule;
    /// # #[derive(Resource)]
    /// # struct Counter(usize);
    /// #
    /// # let mut world = World::new();
    /// # world.insert_resource(Counter(0));
    /// # let mut schedule = Schedule::new(MySchedule);
    /// # schedule.add_systems(tick_counter);
    /// # world.init_resource::<Schedules>();
    /// # world.add_schedule(schedule);
    /// # fn tick_counter(mut counter: ResMut<Counter>) { counter.0 += 1; }
    /// // Run the schedule five times.
    /// world.schedule_scope(MySchedule, |world, schedule| {
    ///     for _ in 0..5 {
    ///         schedule.run(world);
    ///     }
    /// });
    /// # assert_eq!(world.resource::<Counter>().0, 5);
    /// ```
    ///
    /// For simple cases where you just need to call the schedule once,
    /// consider using [`World::run_schedule`] instead.
    ///
    /// # Panics
    ///
    /// If the requested schedule does not exist.
    pub fn schedule_scope<R>(
        &mut self,
        label: impl ScheduleLabel,
        f: impl FnOnce(&mut World, &mut Schedule) -> R,
    ) -> R {
        self.try_schedule_scope(label, f)
            .unwrap_or_else(|e| panic!("{e}"))
    }

    /// Attempts to run the [`Schedule`] associated with the `label` a single time,
    /// and returns a [`TryRunScheduleError`] if the schedule does not exist.
    ///
    /// The [`Schedule`] is fetched from the [`Schedules`] resource of the world by its label,
    /// and system state is cached.
    ///
    /// For simple testing use cases, call [`Schedule::run(&mut world)`](Schedule::run) instead.
    pub fn try_run_schedule(
        &mut self,
        label: impl ScheduleLabel,
    ) -> Result<(), TryRunScheduleError> {
        self.try_schedule_scope(label, |world, sched| sched.run(world))
    }

    /// Runs the [`Schedule`] associated with the `label` a single time.
    ///
    /// The [`Schedule`] is fetched from the [`Schedules`] resource of the world by its label,
    /// and system state is cached.
    ///
    /// For simple testing use cases, call [`Schedule::run(&mut world)`](Schedule::run) instead.
    ///
    /// # Panics
    ///
    /// If the requested schedule does not exist.
    pub fn run_schedule(&mut self, label: impl ScheduleLabel) {
        self.schedule_scope(label, |world, sched| sched.run(world));
    }

    /// Ignore system order ambiguities caused by conflicts on [`Component`]s of type `T`.
    pub fn allow_ambiguous_component<T: Component>(&mut self) {
        let mut schedules = self.remove_resource::<Schedules>().unwrap_or_default();
        schedules.allow_ambiguous_component::<T>(self);
        self.insert_resource(schedules);
    }

    /// Ignore system order ambiguities caused by conflicts on [`Resource`]s of type `T`.
    pub fn allow_ambiguous_resource<T: Resource>(&mut self) {
        let mut schedules = self.remove_resource::<Schedules>().unwrap_or_default();
        schedules.allow_ambiguous_resource::<T>(self);
        self.insert_resource(schedules);
    }
}

impl fmt::Debug for World {
    fn fmt(&self, f: &mut fmt::Formatter) -> fmt::Result {
        // SAFETY: `UnsafeWorldCell` requires that this must only access metadata.
        // Accessing any data stored in the world would be unsound.
        f.debug_struct("World")
            .field("id", &self.id)
            .field("entity_count", &self.entities.len())
            .field("archetype_count", &self.archetypes.len())
            .field("component_count", &self.components.len())
            .field("resource_count", &self.storages.resources.len())
            .finish()
    }
}

// SAFETY: all methods on the world ensure that non-send resources are only accessible on the main thread
unsafe impl Send for World {}
// SAFETY: all methods on the world ensure that non-send resources are only accessible on the main thread
unsafe impl Sync for World {}

/// Creates an instance of the type this trait is implemented for
/// using data from the supplied [`World`].
///
/// This can be helpful for complex initialization or context-aware defaults.
pub trait FromWorld {
    /// Creates `Self` using data from the given [`World`].
    fn from_world(world: &mut World) -> Self;
}

impl<T: Default> FromWorld for T {
    fn from_world(_world: &mut World) -> Self {
        T::default()
    }
}

#[cfg(test)]
mod tests {
    use super::{FromWorld, World};
    use crate::{
        change_detection::DetectChangesMut,
        component::{ComponentDescriptor, ComponentInfo, StorageType},
        ptr::OwningPtr,
        system::Resource,
    };
    use bevy_ecs_macros::Component;
    use bevy_utils::{HashMap, HashSet};
    use std::{
        any::TypeId,
        panic,
        sync::{
            atomic::{AtomicBool, AtomicU32, Ordering},
            Arc, Mutex,
        },
    };

    // For bevy_ecs_macros
    use crate as bevy_ecs;

    type ID = u8;

    #[derive(Clone, Copy, Debug, PartialEq, Eq)]
    enum DropLogItem {
        Create(ID),
        Drop(ID),
    }

    #[derive(Resource, Component)]
    struct MayPanicInDrop {
        drop_log: Arc<Mutex<Vec<DropLogItem>>>,
        expected_panic_flag: Arc<AtomicBool>,
        should_panic: bool,
        id: u8,
    }

    impl MayPanicInDrop {
        fn new(
            drop_log: &Arc<Mutex<Vec<DropLogItem>>>,
            expected_panic_flag: &Arc<AtomicBool>,
            should_panic: bool,
            id: u8,
        ) -> Self {
            println!("creating component with id {id}");
            drop_log.lock().unwrap().push(DropLogItem::Create(id));

            Self {
                drop_log: Arc::clone(drop_log),
                expected_panic_flag: Arc::clone(expected_panic_flag),
                should_panic,
                id,
            }
        }
    }

    impl Drop for MayPanicInDrop {
        fn drop(&mut self) {
            println!("dropping component with id {}", self.id);

            {
                let mut drop_log = self.drop_log.lock().unwrap();
                drop_log.push(DropLogItem::Drop(self.id));
                // Don't keep the mutex while panicking, or we'll poison it.
                drop(drop_log);
            }

            if self.should_panic {
                self.expected_panic_flag.store(true, Ordering::SeqCst);
                panic!("testing what happens on panic inside drop");
            }
        }
    }

    struct DropTestHelper {
        drop_log: Arc<Mutex<Vec<DropLogItem>>>,
        /// Set to `true` right before we intentionally panic, so that if we get
        /// a panic, we know if it was intended or not.
        expected_panic_flag: Arc<AtomicBool>,
    }

    impl DropTestHelper {
        pub fn new() -> Self {
            Self {
                drop_log: Arc::new(Mutex::new(Vec::<DropLogItem>::new())),
                expected_panic_flag: Arc::new(AtomicBool::new(false)),
            }
        }

        pub fn make_component(&self, should_panic: bool, id: ID) -> MayPanicInDrop {
            MayPanicInDrop::new(&self.drop_log, &self.expected_panic_flag, should_panic, id)
        }

        pub fn finish(self, panic_res: std::thread::Result<()>) -> Vec<DropLogItem> {
            let drop_log = self.drop_log.lock().unwrap();
            let expected_panic_flag = self.expected_panic_flag.load(Ordering::SeqCst);

            if !expected_panic_flag {
                match panic_res {
                    Ok(()) => panic!("Expected a panic but it didn't happen"),
                    Err(e) => panic::resume_unwind(e),
                }
            }

            drop_log.to_owned()
        }
    }

    #[test]
    fn panic_while_overwriting_component() {
        let helper = DropTestHelper::new();

        let res = panic::catch_unwind(|| {
            let mut world = World::new();
            world
                .spawn_empty()
                .insert(helper.make_component(true, 0))
                .insert(helper.make_component(false, 1));

            println!("Done inserting! Dropping world...");
        });

        let drop_log = helper.finish(res);

        assert_eq!(
            &*drop_log,
            [
                DropLogItem::Create(0),
                DropLogItem::Create(1),
                DropLogItem::Drop(0),
                DropLogItem::Drop(1),
            ]
        );
    }

    #[derive(Resource)]
    struct TestResource(u32);

    #[test]
    fn get_resource_by_id() {
        let mut world = World::new();
        world.insert_resource(TestResource(42));
        let component_id = world
            .components()
            .get_resource_id(std::any::TypeId::of::<TestResource>())
            .unwrap();

        let resource = world.get_resource_by_id(component_id).unwrap();
        // SAFETY: `TestResource` is the correct resource type
        let resource = unsafe { resource.deref::<TestResource>() };

        assert_eq!(resource.0, 42);
    }

    #[test]
    fn get_resource_mut_by_id() {
        let mut world = World::new();
        world.insert_resource(TestResource(42));
        let component_id = world
            .components()
            .get_resource_id(std::any::TypeId::of::<TestResource>())
            .unwrap();

        {
            let mut resource = world.get_resource_mut_by_id(component_id).unwrap();
            resource.set_changed();
            // SAFETY: `TestResource` is the correct resource type
            let resource = unsafe { resource.into_inner().deref_mut::<TestResource>() };
            resource.0 = 43;
        }

        let resource = world.get_resource_by_id(component_id).unwrap();
        // SAFETY: `TestResource` is the correct resource type
        let resource = unsafe { resource.deref::<TestResource>() };

        assert_eq!(resource.0, 43);
    }

    #[test]
    fn custom_resource_with_layout() {
        static DROP_COUNT: AtomicU32 = AtomicU32::new(0);

        let mut world = World::new();

        // SAFETY: the drop function is valid for the layout and the data will be safe to access from any thread
        let descriptor = unsafe {
            ComponentDescriptor::new_with_layout(
                "Custom Test Component".to_string(),
                StorageType::Table,
                std::alloc::Layout::new::<[u8; 8]>(),
                Some(|ptr| {
                    let data = ptr.read::<[u8; 8]>();
                    assert_eq!(data, [0, 1, 2, 3, 4, 5, 6, 7]);
                    DROP_COUNT.fetch_add(1, std::sync::atomic::Ordering::SeqCst);
                }),
            )
        };

        let component_id = world.init_component_with_descriptor(descriptor);

        let value: [u8; 8] = [0, 1, 2, 3, 4, 5, 6, 7];
        OwningPtr::make(value, |ptr| {
            // SAFETY: value is valid for the component layout
            unsafe {
                world.insert_resource_by_id(component_id, ptr);
            }
        });

        // SAFETY: [u8; 8] is the correct type for the resource
        let data = unsafe {
            world
                .get_resource_by_id(component_id)
                .unwrap()
                .deref::<[u8; 8]>()
        };
        assert_eq!(*data, [0, 1, 2, 3, 4, 5, 6, 7]);

        assert!(world.remove_resource_by_id(component_id).is_some());

        assert_eq!(DROP_COUNT.load(std::sync::atomic::Ordering::SeqCst), 1);
    }

    #[derive(Resource)]
    struct TestFromWorld(u32);
    impl FromWorld for TestFromWorld {
        fn from_world(world: &mut World) -> Self {
            let b = world.resource::<TestResource>();
            Self(b.0)
        }
    }

    #[test]
    fn init_resource_does_not_overwrite() {
        let mut world = World::new();
        world.insert_resource(TestResource(0));
        world.init_resource::<TestFromWorld>();
        world.insert_resource(TestResource(1));
        world.init_resource::<TestFromWorld>();

        let resource = world.resource::<TestFromWorld>();

        assert_eq!(resource.0, 0);
    }

    #[test]
    fn init_non_send_resource_does_not_overwrite() {
        let mut world = World::new();
        world.insert_resource(TestResource(0));
        world.init_non_send_resource::<TestFromWorld>();
        world.insert_resource(TestResource(1));
        world.init_non_send_resource::<TestFromWorld>();

        let resource = world.non_send_resource::<TestFromWorld>();

        assert_eq!(resource.0, 0);
    }

    #[derive(Component)]
    struct Foo;

    #[derive(Component)]
    struct Bar;

    #[derive(Component)]
    struct Baz;

    #[test]
    fn inspect_entity_components() {
        let mut world = World::new();
        let ent0 = world.spawn((Foo, Bar, Baz)).id();
        let ent1 = world.spawn((Foo, Bar)).id();
        let ent2 = world.spawn((Bar, Baz)).id();
        let ent3 = world.spawn((Foo, Baz)).id();
        let ent4 = world.spawn(Foo).id();
        let ent5 = world.spawn(Bar).id();
        let ent6 = world.spawn(Baz).id();

        fn to_type_ids(component_infos: Vec<&ComponentInfo>) -> HashSet<Option<TypeId>> {
            component_infos
                .into_iter()
                .map(|component_info| component_info.type_id())
                .collect()
        }

        let foo_id = TypeId::of::<Foo>();
        let bar_id = TypeId::of::<Bar>();
        let baz_id = TypeId::of::<Baz>();
        assert_eq!(
            to_type_ids(world.inspect_entity(ent0)),
            [Some(foo_id), Some(bar_id), Some(baz_id)].into()
        );
        assert_eq!(
            to_type_ids(world.inspect_entity(ent1)),
            [Some(foo_id), Some(bar_id)].into()
        );
        assert_eq!(
            to_type_ids(world.inspect_entity(ent2)),
            [Some(bar_id), Some(baz_id)].into()
        );
        assert_eq!(
            to_type_ids(world.inspect_entity(ent3)),
            [Some(foo_id), Some(baz_id)].into()
        );
        assert_eq!(
            to_type_ids(world.inspect_entity(ent4)),
            [Some(foo_id)].into()
        );
        assert_eq!(
            to_type_ids(world.inspect_entity(ent5)),
            [Some(bar_id)].into()
        );
        assert_eq!(
            to_type_ids(world.inspect_entity(ent6)),
            [Some(baz_id)].into()
        );
    }

    #[test]
    fn iterate_entities() {
        let mut world = World::new();
        let mut entity_counters = HashMap::new();

        let iterate_and_count_entities = |world: &World, entity_counters: &mut HashMap<_, _>| {
            entity_counters.clear();
            for entity in world.iter_entities() {
                let counter = entity_counters.entry(entity.id()).or_insert(0);
                *counter += 1;
            }
        };

        // Adding one entity and validating iteration
        let ent0 = world.spawn((Foo, Bar, Baz)).id();

        iterate_and_count_entities(&world, &mut entity_counters);
        assert_eq!(entity_counters[&ent0], 1);
        assert_eq!(entity_counters.len(), 1);

        // Spawning three more entities and then validating iteration
        let ent1 = world.spawn((Foo, Bar)).id();
        let ent2 = world.spawn((Bar, Baz)).id();
        let ent3 = world.spawn((Foo, Baz)).id();

        iterate_and_count_entities(&world, &mut entity_counters);

        assert_eq!(entity_counters[&ent0], 1);
        assert_eq!(entity_counters[&ent1], 1);
        assert_eq!(entity_counters[&ent2], 1);
        assert_eq!(entity_counters[&ent3], 1);
        assert_eq!(entity_counters.len(), 4);

        // Despawning first entity and then validating the iteration
        assert!(world.despawn(ent0));

        iterate_and_count_entities(&world, &mut entity_counters);

        assert_eq!(entity_counters[&ent1], 1);
        assert_eq!(entity_counters[&ent2], 1);
        assert_eq!(entity_counters[&ent3], 1);
        assert_eq!(entity_counters.len(), 3);

        // Spawning three more entities, despawning three and then validating the iteration
        let ent4 = world.spawn(Foo).id();
        let ent5 = world.spawn(Bar).id();
        let ent6 = world.spawn(Baz).id();

        assert!(world.despawn(ent2));
        assert!(world.despawn(ent3));
        assert!(world.despawn(ent4));

        iterate_and_count_entities(&world, &mut entity_counters);

        assert_eq!(entity_counters[&ent1], 1);
        assert_eq!(entity_counters[&ent5], 1);
        assert_eq!(entity_counters[&ent6], 1);
        assert_eq!(entity_counters.len(), 3);

        // Despawning remaining entities and then validating the iteration
        assert!(world.despawn(ent1));
        assert!(world.despawn(ent5));
        assert!(world.despawn(ent6));

        iterate_and_count_entities(&world, &mut entity_counters);

        assert_eq!(entity_counters.len(), 0);
    }

    #[test]
    fn iterate_entities_mut() {
        #[derive(Component, PartialEq, Debug)]
        struct A(i32);

        #[derive(Component, PartialEq, Debug)]
        struct B(i32);

        let mut world = World::new();

        let a1 = world.spawn(A(1)).id();
        let a2 = world.spawn(A(2)).id();
        let b1 = world.spawn(B(1)).id();
        let b2 = world.spawn(B(2)).id();

        for mut entity in world.iter_entities_mut() {
            if let Some(mut a) = entity.get_mut::<A>() {
                a.0 -= 1;
            }
        }
        assert_eq!(world.entity(a1).get(), Some(&A(0)));
        assert_eq!(world.entity(a2).get(), Some(&A(1)));
        assert_eq!(world.entity(b1).get(), Some(&B(1)));
        assert_eq!(world.entity(b2).get(), Some(&B(2)));

        for mut entity in world.iter_entities_mut() {
            if let Some(mut b) = entity.get_mut::<B>() {
                b.0 *= 2;
            }
        }
        assert_eq!(world.entity(a1).get(), Some(&A(0)));
        assert_eq!(world.entity(a2).get(), Some(&A(1)));
        assert_eq!(world.entity(b1).get(), Some(&B(2)));
        assert_eq!(world.entity(b2).get(), Some(&B(4)));

        let mut entities = world.iter_entities_mut().collect::<Vec<_>>();
        entities.sort_by_key(|e| e.get::<A>().map(|a| a.0).or(e.get::<B>().map(|b| b.0)));
        let (a, b) = entities.split_at_mut(2);
        std::mem::swap(
            &mut a[1].get_mut::<A>().unwrap().0,
            &mut b[0].get_mut::<B>().unwrap().0,
        );
        assert_eq!(world.entity(a1).get(), Some(&A(0)));
        assert_eq!(world.entity(a2).get(), Some(&A(2)));
        assert_eq!(world.entity(b1).get(), Some(&B(1)));
        assert_eq!(world.entity(b2).get(), Some(&B(4)));
    }

    #[test]
    fn spawn_empty_bundle() {
        let mut world = World::new();
        world.spawn(());
    }
}<|MERGE_RESOLUTION|>--- conflicted
+++ resolved
@@ -17,13 +17,8 @@
     change_detection::{MutUntyped, TicksMut},
     component::{Component, ComponentDescriptor, ComponentId, ComponentInfo, Components, Tick},
     entity::{AllocAtWithoutReplacement, Entities, Entity, EntityLocation},
-<<<<<<< HEAD
-    event::{Event, Events},
+    event::{Event, EventId, Events, SendBatchIds},
     query::{DebugCheckedUnwrap, QueryEntityError, QueryState, WorldQueryData, WorldQueryFilter},
-=======
-    event::{Event, EventId, Events, SendBatchIds},
-    query::{DebugCheckedUnwrap, QueryEntityError, QueryState, ReadOnlyWorldQuery, WorldQuery},
->>>>>>> 4eafd60c
     removal_detection::RemovedComponentEvents,
     schedule::{Schedule, ScheduleLabel, Schedules},
     storage::{ResourceData, Storages},
