--- conflicted
+++ resolved
@@ -41,15 +41,9 @@
     },
     change_detection::{MaybeLocation, MutUntyped, TicksMut},
     component::{
-<<<<<<< HEAD
-        Component, ComponentDescriptor, ComponentId, ComponentIds, ComponentInfo, ComponentTicks,
-        Components, ComponentsQueuedRegistrator, ComponentsRegistrator, Mutable,
+        CheckChangeTicks, Component, ComponentDescriptor, ComponentId, ComponentIds, ComponentInfo,
+        ComponentTicks, Components, ComponentsQueuedRegistrator, ComponentsRegistrator, Mutable,
         RequiredComponents, RequiredComponentsError, Tick,
-=======
-        CheckChangeTicks, Component, ComponentDescriptor, ComponentHooks, ComponentId,
-        ComponentIds, ComponentInfo, ComponentTicks, Components, ComponentsQueuedRegistrator,
-        ComponentsRegistrator, Mutable, RequiredComponents, RequiredComponentsError, Tick,
->>>>>>> 06bb57c3
     },
     entity::{Entities, Entity, EntityDoesNotExistError},
     entity_disabling::DefaultQueryFilters,
