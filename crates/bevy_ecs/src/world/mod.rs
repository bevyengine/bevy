//! Defines the [`World`] and APIs for accessing it directly.

pub(crate) mod command_queue;
mod deferred_world;
mod entity_fetch;
mod entity_ref;
mod filtered_resource;
mod identifier;
mod spawn_batch;

pub mod error;
#[cfg(feature = "bevy_reflect")]
pub mod reflect;
pub mod unsafe_world_cell;

pub use crate::{
    change_detection::{Mut, Ref, CHECK_TICK_THRESHOLD},
    world::command_queue::CommandQueue,
};
pub use bevy_ecs_macros::FromWorld;
pub use deferred_world::DeferredWorld;
pub use entity_fetch::{EntityFetcher, WorldEntityFetch};
pub use entity_ref::{
    ComponentEntry, DynamicComponentFetch, EntityMut, EntityMutExcept, EntityRef, EntityRefExcept,
    EntityWorldMut, FilteredEntityMut, FilteredEntityRef, OccupiedComponentEntry,
    TryFromFilteredError, VacantComponentEntry,
};
pub use filtered_resource::*;
pub use identifier::WorldId;
pub use spawn_batch::*;

use crate::{
    archetype::{ArchetypeId, Archetypes},
    bundle::{
<<<<<<< HEAD
        Bundle, BundleEffect, BundleInfo, BundleInserter, BundleSpawner, Bundles, InsertMode,
        NoBundleEffect, StaticBundle,
=======
        Bundle, BundleId, BundleInfo, BundleInserter, BundleSpawner, Bundles, InsertMode,
        NoBundleEffect,
>>>>>>> 859a3cba
    },
    change_detection::{MaybeLocation, MutUntyped, TicksMut},
    component::{
        CheckChangeTicks, Component, ComponentDescriptor, ComponentId, ComponentIds, ComponentInfo,
        ComponentTicks, Components, ComponentsQueuedRegistrator, ComponentsRegistrator, Mutable,
        RequiredComponents, RequiredComponentsError, Tick,
    },
    entity::{Entities, Entity, EntityDoesNotExistError},
    entity_disabling::DefaultQueryFilters,
    error::{DefaultErrorHandler, ErrorHandler},
    lifecycle::{ComponentHooks, RemovedComponentMessages, ADD, DESPAWN, INSERT, REMOVE, REPLACE},
    message::{Message, MessageId, Messages, WriteBatchIds},
    observer::Observers,
    prelude::{Add, Despawn, Insert, Remove, Replace},
    query::{DebugCheckedUnwrap, QueryData, QueryFilter, QueryState},
    relationship::RelationshipHookMode,
    resource::Resource,
    schedule::{Schedule, ScheduleLabel, Schedules},
    storage::{ResourceData, Storages},
    system::Commands,
    world::{
        command_queue::RawCommandQueue,
        error::{
            EntityDespawnError, EntityMutableFetchError, TryInsertBatchError, TryRunScheduleError,
        },
    },
};
use alloc::{boxed::Box, vec::Vec};
use bevy_platform::sync::atomic::{AtomicU32, Ordering};
use bevy_ptr::{move_as_ptr, MovingPtr, OwningPtr, Ptr, UnsafeCellDeref};
use bevy_utils::prelude::DebugName;
use core::{any::TypeId, fmt};
use log::warn;
use unsafe_world_cell::{UnsafeEntityCell, UnsafeWorldCell};

/// Stores and exposes operations on [entities](Entity), [components](Component), resources,
/// and their associated metadata.
///
/// Each [`Entity`] has a set of unique components, based on their type.
/// Entity components can be created, updated, removed, and queried using a given
///
/// For complex access patterns involving [`SystemParam`](crate::system::SystemParam),
/// consider using [`SystemState`](crate::system::SystemState).
///
/// To mutate different parts of the world simultaneously,
/// use [`World::resource_scope`] or [`SystemState`](crate::system::SystemState).
///
/// ## Resources
///
/// Worlds can also store [`Resource`]s,
/// which are unique instances of a given type that don't belong to a specific Entity.
/// There are also *non send resources*, which can only be accessed on the main thread.
/// See [`Resource`] for usage.
pub struct World {
    id: WorldId,
    pub(crate) entities: Entities,
    pub(crate) components: Components,
    pub(crate) component_ids: ComponentIds,
    pub(crate) archetypes: Archetypes,
    pub(crate) storages: Storages,
    pub(crate) bundles: Bundles,
    pub(crate) observers: Observers,
    pub(crate) removed_components: RemovedComponentMessages,
    pub(crate) change_tick: AtomicU32,
    pub(crate) last_change_tick: Tick,
    pub(crate) last_check_tick: Tick,
    pub(crate) last_trigger_id: u32,
    pub(crate) command_queue: RawCommandQueue,
}

impl Default for World {
    fn default() -> Self {
        let mut world = Self {
            id: WorldId::new().expect("More `bevy` `World`s have been created than is supported"),
            entities: Entities::new(),
            components: Default::default(),
            archetypes: Archetypes::new(),
            storages: Default::default(),
            bundles: Default::default(),
            observers: Observers::default(),
            removed_components: Default::default(),
            // Default value is `1`, and `last_change_tick`s default to `0`, such that changes
            // are detected on first system runs and for direct world queries.
            change_tick: AtomicU32::new(1),
            last_change_tick: Tick::new(0),
            last_check_tick: Tick::new(0),
            last_trigger_id: 0,
            command_queue: RawCommandQueue::new(),
            component_ids: ComponentIds::default(),
        };
        world.bootstrap();
        world
    }
}

impl Drop for World {
    fn drop(&mut self) {
        // SAFETY: Not passing a pointer so the argument is always valid
        unsafe { self.command_queue.apply_or_drop_queued(None) };
        // SAFETY: Pointers in internal command queue are only invalidated here
        drop(unsafe { Box::from_raw(self.command_queue.bytes.as_ptr()) });
        // SAFETY: Pointers in internal command queue are only invalidated here
        drop(unsafe { Box::from_raw(self.command_queue.cursor.as_ptr()) });
        // SAFETY: Pointers in internal command queue are only invalidated here
        drop(unsafe { Box::from_raw(self.command_queue.panic_recovery.as_ptr()) });
    }
}

impl World {
    /// This performs initialization that _must_ happen for every [`World`] immediately upon creation (such as claiming specific component ids).
    /// This _must_ be run as part of constructing a [`World`], before it is returned to the caller.
    #[inline]
    fn bootstrap(&mut self) {
        // The order that we register these events is vital to ensure that the constants are correct!
        let on_add = self.register_event_key::<Add>();
        assert_eq!(ADD, on_add);

        let on_insert = self.register_event_key::<Insert>();
        assert_eq!(INSERT, on_insert);

        let on_replace = self.register_event_key::<Replace>();
        assert_eq!(REPLACE, on_replace);

        let on_remove = self.register_event_key::<Remove>();
        assert_eq!(REMOVE, on_remove);

        let on_despawn = self.register_event_key::<Despawn>();
        assert_eq!(DESPAWN, on_despawn);

        // This sets up `Disabled` as a disabling component, via the FromWorld impl
        self.init_resource::<DefaultQueryFilters>();
    }
    /// Creates a new empty [`World`].
    ///
    /// # Panics
    ///
    /// If [`usize::MAX`] [`World`]s have been created.
    /// This guarantee allows System Parameters to safely uniquely identify a [`World`],
    /// since its [`WorldId`] is unique
    #[inline]
    pub fn new() -> World {
        World::default()
    }

    /// Retrieves this [`World`]'s unique ID
    #[inline]
    pub fn id(&self) -> WorldId {
        self.id
    }

    /// Creates a new [`UnsafeWorldCell`] view with complete read+write access.
    #[inline]
    pub fn as_unsafe_world_cell(&mut self) -> UnsafeWorldCell<'_> {
        UnsafeWorldCell::new_mutable(self)
    }

    /// Creates a new [`UnsafeWorldCell`] view with only read access to everything.
    #[inline]
    pub fn as_unsafe_world_cell_readonly(&self) -> UnsafeWorldCell<'_> {
        UnsafeWorldCell::new_readonly(self)
    }

    /// Retrieves this world's [`Entities`] collection.
    #[inline]
    pub fn entities(&self) -> &Entities {
        &self.entities
    }

    /// Retrieves this world's [`Entities`] collection mutably.
    ///
    /// # Safety
    /// Mutable reference must not be used to put the [`Entities`] data
    /// in an invalid state for this [`World`]
    #[inline]
    pub unsafe fn entities_mut(&mut self) -> &mut Entities {
        &mut self.entities
    }

    /// Retrieves this world's [`Archetypes`] collection.
    #[inline]
    pub fn archetypes(&self) -> &Archetypes {
        &self.archetypes
    }

    /// Retrieves this world's [`Components`] collection.
    #[inline]
    pub fn components(&self) -> &Components {
        &self.components
    }

    /// Prepares a [`ComponentsQueuedRegistrator`] for the world.
    /// **NOTE:** [`ComponentsQueuedRegistrator`] is easily misused.
    /// See its docs for important notes on when and how it should be used.
    #[inline]
    pub fn components_queue(&self) -> ComponentsQueuedRegistrator<'_> {
        // SAFETY: These are from the same world.
        unsafe { ComponentsQueuedRegistrator::new(&self.components, &self.component_ids) }
    }

    /// Prepares a [`ComponentsRegistrator`] for the world.
    #[inline]
    pub fn components_registrator(&mut self) -> ComponentsRegistrator<'_> {
        // SAFETY: These are from the same world.
        unsafe { ComponentsRegistrator::new(&mut self.components, &mut self.component_ids) }
    }

    /// Retrieves this world's [`Storages`] collection.
    #[inline]
    pub fn storages(&self) -> &Storages {
        &self.storages
    }

    /// Retrieves this world's [`Bundles`] collection.
    #[inline]
    pub fn bundles(&self) -> &Bundles {
        &self.bundles
    }

    /// Retrieves this world's [`RemovedComponentMessages`] collection
    #[inline]
    pub fn removed_components(&self) -> &RemovedComponentMessages {
        &self.removed_components
    }

    /// Retrieves this world's [`Observers`] list
    #[inline]
    pub fn observers(&self) -> &Observers {
        &self.observers
    }

    /// Creates a new [`Commands`] instance that writes to the world's command queue
    /// Use [`World::flush`] to apply all queued commands
    #[inline]
    pub fn commands(&mut self) -> Commands<'_, '_> {
        // SAFETY: command_queue is stored on world and always valid while the world exists
        unsafe { Commands::new_raw_from_entities(self.command_queue.clone(), &self.entities) }
    }

    /// Registers a new [`Component`] type and returns the [`ComponentId`] created for it.
    ///
    /// # Usage Notes
    /// In most cases, you don't need to call this method directly since component registration
    /// happens automatically during system initialization.
    pub fn register_component<T: Component>(&mut self) -> ComponentId {
        self.components_registrator().register_component::<T>()
    }

    /// Registers a component type as "disabling",
    /// using [default query filters](DefaultQueryFilters) to exclude entities with the component from queries.
    pub fn register_disabling_component<C: Component>(&mut self) {
        let component_id = self.register_component::<C>();
        let mut dqf = self.resource_mut::<DefaultQueryFilters>();
        dqf.register_disabling_component(component_id);
    }

    /// Returns a mutable reference to the [`ComponentHooks`] for a [`Component`] type.
    ///
    /// Will panic if `T` exists in any archetypes.
    #[must_use]
    pub fn register_component_hooks<T: Component>(&mut self) -> &mut ComponentHooks {
        let index = self.register_component::<T>();
        assert!(!self.archetypes.archetypes.iter().any(|a| a.contains(index)), "Components hooks cannot be modified if the component already exists in an archetype, use register_component if {} may already be in use", core::any::type_name::<T>());
        // SAFETY: We just created this component
        unsafe { self.components.get_hooks_mut(index).debug_checked_unwrap() }
    }

    /// Returns a mutable reference to the [`ComponentHooks`] for a [`Component`] with the given id if it exists.
    ///
    /// Will panic if `id` exists in any archetypes.
    pub fn register_component_hooks_by_id(
        &mut self,
        id: ComponentId,
    ) -> Option<&mut ComponentHooks> {
        assert!(!self.archetypes.archetypes.iter().any(|a| a.contains(id)), "Components hooks cannot be modified if the component already exists in an archetype, use register_component if the component with id {id:?} may already be in use");
        self.components.get_hooks_mut(id)
    }

    /// Registers the given component `R` as a [required component] for `T`.
    ///
    /// When `T` is added to an entity, `R` and its own required components will also be added
    /// if `R` was not already provided. The [`Default`] `constructor` will be used for the creation of `R`.
    /// If a custom constructor is desired, use [`World::register_required_components_with`] instead.
    ///
    /// For the non-panicking version, see [`World::try_register_required_components`].
    ///
    /// Note that requirements must currently be registered before `T` is inserted into the world
    /// for the first time. This limitation may be fixed in the future.
    ///
    /// [required component]: Component#required-components
    ///
    /// # Panics
    ///
    /// Panics if `R` is already a directly required component for `T`, or if `T` has ever been added
    /// on an entity before the registration.
    ///
    /// Indirect requirements through other components are allowed. In those cases, any existing requirements
    /// will only be overwritten if the new requirement is more specific.
    ///
    /// # Example
    ///
    /// ```
    /// # use bevy_ecs::prelude::*;
    /// #[derive(Component)]
    /// struct A;
    ///
    /// #[derive(Component, Default, PartialEq, Eq, Debug)]
    /// struct B(usize);
    ///
    /// #[derive(Component, Default, PartialEq, Eq, Debug)]
    /// struct C(u32);
    ///
    /// # let mut world = World::default();
    /// // Register B as required by A and C as required by B.
    /// world.register_required_components::<A, B>();
    /// world.register_required_components::<B, C>();
    ///
    /// // This will implicitly also insert B and C with their Default constructors.
    /// let id = world.spawn(A).id();
    /// assert_eq!(&B(0), world.entity(id).get::<B>().unwrap());
    /// assert_eq!(&C(0), world.entity(id).get::<C>().unwrap());
    /// ```
    pub fn register_required_components<T: Component, R: Component + Default>(&mut self) {
        self.try_register_required_components::<T, R>().unwrap();
    }

    /// Registers the given component `R` as a [required component] for `T`.
    ///
    /// When `T` is added to an entity, `R` and its own required components will also be added
    /// if `R` was not already provided. The given `constructor` will be used for the creation of `R`.
    /// If a [`Default`] constructor is desired, use [`World::register_required_components`] instead.
    ///
    /// For the non-panicking version, see [`World::try_register_required_components_with`].
    ///
    /// Note that requirements must currently be registered before `T` is inserted into the world
    /// for the first time. This limitation may be fixed in the future.
    ///
    /// [required component]: Component#required-components
    ///
    /// # Panics
    ///
    /// Panics if `R` is already a directly required component for `T`, or if `T` has ever been added
    /// on an entity before the registration.
    ///
    /// Indirect requirements through other components are allowed. In those cases, any existing requirements
    /// will only be overwritten if the new requirement is more specific.
    ///
    /// # Example
    ///
    /// ```
    /// # use bevy_ecs::prelude::*;
    /// #[derive(Component)]
    /// struct A;
    ///
    /// #[derive(Component, Default, PartialEq, Eq, Debug)]
    /// struct B(usize);
    ///
    /// #[derive(Component, PartialEq, Eq, Debug)]
    /// struct C(u32);
    ///
    /// # let mut world = World::default();
    /// // Register B and C as required by A and C as required by B.
    /// // A requiring C directly will overwrite the indirect requirement through B.
    /// world.register_required_components::<A, B>();
    /// world.register_required_components_with::<B, C>(|| C(1));
    /// world.register_required_components_with::<A, C>(|| C(2));
    ///
    /// // This will implicitly also insert B with its Default constructor and C
    /// // with the custom constructor defined by A.
    /// let id = world.spawn(A).id();
    /// assert_eq!(&B(0), world.entity(id).get::<B>().unwrap());
    /// assert_eq!(&C(2), world.entity(id).get::<C>().unwrap());
    /// ```
    pub fn register_required_components_with<T: Component, R: Component>(
        &mut self,
        constructor: fn() -> R,
    ) {
        self.try_register_required_components_with::<T, R>(constructor)
            .unwrap();
    }

    /// Tries to register the given component `R` as a [required component] for `T`.
    ///
    /// When `T` is added to an entity, `R` and its own required components will also be added
    /// if `R` was not already provided. The [`Default`] `constructor` will be used for the creation of `R`.
    /// If a custom constructor is desired, use [`World::register_required_components_with`] instead.
    ///
    /// For the panicking version, see [`World::register_required_components`].
    ///
    /// Note that requirements must currently be registered before `T` is inserted into the world
    /// for the first time. This limitation may be fixed in the future.
    ///
    /// [required component]: Component#required-components
    ///
    /// # Errors
    ///
    /// Returns a [`RequiredComponentsError`] if `R` is already a directly required component for `T`, or if `T` has ever been added
    /// on an entity before the registration.
    ///
    /// Indirect requirements through other components are allowed. In those cases, any existing requirements
    /// will only be overwritten if the new requirement is more specific.
    ///
    /// # Example
    ///
    /// ```
    /// # use bevy_ecs::prelude::*;
    /// #[derive(Component)]
    /// struct A;
    ///
    /// #[derive(Component, Default, PartialEq, Eq, Debug)]
    /// struct B(usize);
    ///
    /// #[derive(Component, Default, PartialEq, Eq, Debug)]
    /// struct C(u32);
    ///
    /// # let mut world = World::default();
    /// // Register B as required by A and C as required by B.
    /// world.register_required_components::<A, B>();
    /// world.register_required_components::<B, C>();
    ///
    /// // Duplicate registration! This will fail.
    /// assert!(world.try_register_required_components::<A, B>().is_err());
    ///
    /// // This will implicitly also insert B and C with their Default constructors.
    /// let id = world.spawn(A).id();
    /// assert_eq!(&B(0), world.entity(id).get::<B>().unwrap());
    /// assert_eq!(&C(0), world.entity(id).get::<C>().unwrap());
    /// ```
    pub fn try_register_required_components<T: Component, R: Component + Default>(
        &mut self,
    ) -> Result<(), RequiredComponentsError> {
        self.try_register_required_components_with::<T, R>(R::default)
    }

    /// Tries to register the given component `R` as a [required component] for `T`.
    ///
    /// When `T` is added to an entity, `R` and its own required components will also be added
    /// if `R` was not already provided. The given `constructor` will be used for the creation of `R`.
    /// If a [`Default`] constructor is desired, use [`World::register_required_components`] instead.
    ///
    /// For the panicking version, see [`World::register_required_components_with`].
    ///
    /// Note that requirements must currently be registered before `T` is inserted into the world
    /// for the first time. This limitation may be fixed in the future.
    ///
    /// [required component]: Component#required-components
    ///
    /// # Errors
    ///
    /// Returns a [`RequiredComponentsError`] if `R` is already a directly required component for `T`, or if `T` has ever been added
    /// on an entity before the registration.
    ///
    /// Indirect requirements through other components are allowed. In those cases, any existing requirements
    /// will only be overwritten if the new requirement is more specific.
    ///
    /// # Example
    ///
    /// ```
    /// # use bevy_ecs::prelude::*;
    /// #[derive(Component)]
    /// struct A;
    ///
    /// #[derive(Component, Default, PartialEq, Eq, Debug)]
    /// struct B(usize);
    ///
    /// #[derive(Component, PartialEq, Eq, Debug)]
    /// struct C(u32);
    ///
    /// # let mut world = World::default();
    /// // Register B and C as required by A and C as required by B.
    /// // A requiring C directly will overwrite the indirect requirement through B.
    /// world.register_required_components::<A, B>();
    /// world.register_required_components_with::<B, C>(|| C(1));
    /// world.register_required_components_with::<A, C>(|| C(2));
    ///
    /// // Duplicate registration! Even if the constructors were different, this would fail.
    /// assert!(world.try_register_required_components_with::<B, C>(|| C(1)).is_err());
    ///
    /// // This will implicitly also insert B with its Default constructor and C
    /// // with the custom constructor defined by A.
    /// let id = world.spawn(A).id();
    /// assert_eq!(&B(0), world.entity(id).get::<B>().unwrap());
    /// assert_eq!(&C(2), world.entity(id).get::<C>().unwrap());
    /// ```
    pub fn try_register_required_components_with<T: Component, R: Component>(
        &mut self,
        constructor: fn() -> R,
    ) -> Result<(), RequiredComponentsError> {
        let requiree = self.register_component::<T>();

        // TODO: Remove this panic and update archetype edges accordingly when required components are added
        if self.archetypes().component_index().contains_key(&requiree) {
            return Err(RequiredComponentsError::ArchetypeExists(requiree));
        }

        let required = self.register_component::<R>();

        // SAFETY: We just created the `required` and `requiree` components.
        unsafe {
            self.components
                .register_required_components::<R>(requiree, required, constructor)
        }
    }

    /// Retrieves the [required components](RequiredComponents) for the given component type, if it exists.
    pub fn get_required_components<C: Component>(&self) -> Option<&RequiredComponents> {
        let id = self.components().valid_component_id::<C>()?;
        let component_info = self.components().get_info(id)?;
        Some(component_info.required_components())
    }

    /// Retrieves the [required components](RequiredComponents) for the component of the given [`ComponentId`], if it exists.
    pub fn get_required_components_by_id(&self, id: ComponentId) -> Option<&RequiredComponents> {
        let component_info = self.components().get_info(id)?;
        Some(component_info.required_components())
    }

    /// Registers a new [`Component`] type and returns the [`ComponentId`] created for it.
    ///
    /// This method differs from [`World::register_component`] in that it uses a [`ComponentDescriptor`]
    /// to register the new component type instead of statically available type information. This
    /// enables the dynamic registration of new component definitions at runtime for advanced use cases.
    ///
    /// While the option to register a component from a descriptor is useful in type-erased
    /// contexts, the standard [`World::register_component`] function should always be used instead
    /// when type information is available at compile time.
    pub fn register_component_with_descriptor(
        &mut self,
        descriptor: ComponentDescriptor,
    ) -> ComponentId {
        self.components_registrator()
            .register_component_with_descriptor(descriptor)
    }

    /// Returns the [`ComponentId`] of the given [`Component`] type `T`.
    ///
    /// The returned `ComponentId` is specific to the `World` instance
    /// it was retrieved from and should not be used with another `World` instance.
    ///
    /// Returns [`None`] if the `Component` type has not yet been initialized within
    /// the `World` using [`World::register_component`].
    ///
    /// ```
    /// use bevy_ecs::prelude::*;
    ///
    /// let mut world = World::new();
    ///
    /// #[derive(Component)]
    /// struct ComponentA;
    ///
    /// let component_a_id = world.register_component::<ComponentA>();
    ///
    /// assert_eq!(component_a_id, world.component_id::<ComponentA>().unwrap())
    /// ```
    ///
    /// # See also
    ///
    /// * [`ComponentIdFor`](crate::component::ComponentIdFor)
    /// * [`Components::component_id()`]
    /// * [`Components::get_id()`]
    #[inline]
    pub fn component_id<T: Component>(&self) -> Option<ComponentId> {
        self.components.component_id::<T>()
    }

    /// Registers a new [`Resource`] type and returns the [`ComponentId`] created for it.
    ///
    /// The [`Resource`] doesn't have a value in the [`World`], it's only registered. If you want
    /// to insert the [`Resource`] in the [`World`], use [`World::init_resource`] or
    /// [`World::insert_resource`] instead.
    pub fn register_resource<R: Resource>(&mut self) -> ComponentId {
        self.components_registrator().register_resource::<R>()
    }

    /// Returns the [`ComponentId`] of the given [`Resource`] type `T`.
    ///
    /// The returned [`ComponentId`] is specific to the [`World`] instance it was retrieved from
    /// and should not be used with another [`World`] instance.
    ///
    /// Returns [`None`] if the [`Resource`] type has not yet been initialized within the
    /// [`World`] using [`World::register_resource`], [`World::init_resource`] or [`World::insert_resource`].
    pub fn resource_id<T: Resource>(&self) -> Option<ComponentId> {
        self.components.get_resource_id(TypeId::of::<T>())
    }

    /// Returns [`EntityRef`]s that expose read-only operations for the given
    /// `entities`. This will panic if any of the given entities do not exist. Use
    /// [`World::get_entity`] if you want to check for entity existence instead
    /// of implicitly panicking.
    ///
    /// This function supports fetching a single entity or multiple entities:
    /// - Pass an [`Entity`] to receive a single [`EntityRef`].
    /// - Pass a slice of [`Entity`]s to receive a [`Vec<EntityRef>`].
    /// - Pass an array of [`Entity`]s to receive an equally-sized array of [`EntityRef`]s.
    ///
    /// # Panics
    ///
    /// If any of the given `entities` do not exist in the world.
    ///
    /// # Examples
    ///
    /// ## Single [`Entity`]
    ///
    /// ```
    /// # use bevy_ecs::prelude::*;
    /// #[derive(Component)]
    /// struct Position {
    ///   x: f32,
    ///   y: f32,
    /// }
    ///
    /// let mut world = World::new();
    /// let entity = world.spawn(Position { x: 0.0, y: 0.0 }).id();
    ///
    /// let position = world.entity(entity).get::<Position>().unwrap();
    /// assert_eq!(position.x, 0.0);
    /// ```
    ///
    /// ## Array of [`Entity`]s
    ///
    /// ```
    /// # use bevy_ecs::prelude::*;
    /// #[derive(Component)]
    /// struct Position {
    ///   x: f32,
    ///   y: f32,
    /// }
    ///
    /// let mut world = World::new();
    /// let e1 = world.spawn(Position { x: 0.0, y: 0.0 }).id();
    /// let e2 = world.spawn(Position { x: 1.0, y: 1.0 }).id();
    ///
    /// let [e1_ref, e2_ref] = world.entity([e1, e2]);
    /// let e1_position = e1_ref.get::<Position>().unwrap();
    /// assert_eq!(e1_position.x, 0.0);
    /// let e2_position = e2_ref.get::<Position>().unwrap();
    /// assert_eq!(e2_position.x, 1.0);
    /// ```
    ///
    /// ## Slice of [`Entity`]s
    ///
    /// ```
    /// # use bevy_ecs::prelude::*;
    /// #[derive(Component)]
    /// struct Position {
    ///   x: f32,
    ///   y: f32,
    /// }
    ///
    /// let mut world = World::new();
    /// let e1 = world.spawn(Position { x: 0.0, y: 1.0 }).id();
    /// let e2 = world.spawn(Position { x: 0.0, y: 1.0 }).id();
    /// let e3 = world.spawn(Position { x: 0.0, y: 1.0 }).id();
    ///
    /// let ids = vec![e1, e2, e3];
    /// for eref in world.entity(&ids[..]) {
    ///     assert_eq!(eref.get::<Position>().unwrap().y, 1.0);
    /// }
    /// ```
    ///
    /// ## [`EntityHashSet`](crate::entity::EntityHashSet)
    ///
    /// ```
    /// # use bevy_ecs::{prelude::*, entity::EntityHashSet};
    /// #[derive(Component)]
    /// struct Position {
    ///   x: f32,
    ///   y: f32,
    /// }
    ///
    /// let mut world = World::new();
    /// let e1 = world.spawn(Position { x: 0.0, y: 1.0 }).id();
    /// let e2 = world.spawn(Position { x: 0.0, y: 1.0 }).id();
    /// let e3 = world.spawn(Position { x: 0.0, y: 1.0 }).id();
    ///
    /// let ids = EntityHashSet::from_iter([e1, e2, e3]);
    /// for (_id, eref) in world.entity(&ids) {
    ///     assert_eq!(eref.get::<Position>().unwrap().y, 1.0);
    /// }
    /// ```
    ///
    /// [`EntityHashSet`]: crate::entity::EntityHashSet
    #[inline]
    #[track_caller]
    pub fn entity<F: WorldEntityFetch>(&self, entities: F) -> F::Ref<'_> {
        #[inline(never)]
        #[cold]
        #[track_caller]
        fn panic_no_entity(world: &World, entity: Entity) -> ! {
            panic!(
                "Entity {entity} {}",
                world.entities.entity_does_not_exist_error_details(entity)
            );
        }

        match self.get_entity(entities) {
            Ok(fetched) => fetched,
            Err(error) => panic_no_entity(self, error.entity),
        }
    }

    /// Returns [`EntityMut`]s that expose read and write operations for the
    /// given `entities`. This will panic if any of the given entities do not
    /// exist. Use [`World::get_entity_mut`] if you want to check for entity
    /// existence instead of implicitly panicking.
    ///
    /// This function supports fetching a single entity or multiple entities:
    /// - Pass an [`Entity`] to receive a single [`EntityWorldMut`].
    ///    - This reference type allows for structural changes to the entity,
    ///      such as adding or removing components, or despawning the entity.
    /// - Pass a slice of [`Entity`]s to receive a [`Vec<EntityMut>`].
    /// - Pass an array of [`Entity`]s to receive an equally-sized array of [`EntityMut`]s.
    /// - Pass a reference to a [`EntityHashSet`](crate::entity::EntityHashMap) to receive an
    ///   [`EntityHashMap<EntityMut>`](crate::entity::EntityHashMap).
    ///
    /// In order to perform structural changes on the returned entity reference,
    /// such as adding or removing components, or despawning the entity, only a
    /// single [`Entity`] can be passed to this function. Allowing multiple
    /// entities at the same time with structural access would lead to undefined
    /// behavior, so [`EntityMut`] is returned when requesting multiple entities.
    ///
    /// # Panics
    ///
    /// If any of the given `entities` do not exist in the world.
    ///
    /// # Examples
    ///
    /// ## Single [`Entity`]
    ///
    /// ```
    /// # use bevy_ecs::prelude::*;
    /// #[derive(Component)]
    /// struct Position {
    ///   x: f32,
    ///   y: f32,
    /// }
    ///
    /// let mut world = World::new();
    /// let entity = world.spawn(Position { x: 0.0, y: 0.0 }).id();
    ///
    /// let mut entity_mut = world.entity_mut(entity);
    /// let mut position = entity_mut.get_mut::<Position>().unwrap();
    /// position.y = 1.0;
    /// assert_eq!(position.x, 0.0);
    /// entity_mut.despawn();
    /// # assert!(world.get_entity_mut(entity).is_err());
    /// ```
    ///
    /// ## Array of [`Entity`]s
    ///
    /// ```
    /// # use bevy_ecs::prelude::*;
    /// #[derive(Component)]
    /// struct Position {
    ///   x: f32,
    ///   y: f32,
    /// }
    ///
    /// let mut world = World::new();
    /// let e1 = world.spawn(Position { x: 0.0, y: 0.0 }).id();
    /// let e2 = world.spawn(Position { x: 1.0, y: 1.0 }).id();
    ///
    /// let [mut e1_ref, mut e2_ref] = world.entity_mut([e1, e2]);
    /// let mut e1_position = e1_ref.get_mut::<Position>().unwrap();
    /// e1_position.x = 1.0;
    /// assert_eq!(e1_position.x, 1.0);
    /// let mut e2_position = e2_ref.get_mut::<Position>().unwrap();
    /// e2_position.x = 2.0;
    /// assert_eq!(e2_position.x, 2.0);
    /// ```
    ///
    /// ## Slice of [`Entity`]s
    ///
    /// ```
    /// # use bevy_ecs::prelude::*;
    /// #[derive(Component)]
    /// struct Position {
    ///   x: f32,
    ///   y: f32,
    /// }
    ///
    /// let mut world = World::new();
    /// let e1 = world.spawn(Position { x: 0.0, y: 1.0 }).id();
    /// let e2 = world.spawn(Position { x: 0.0, y: 1.0 }).id();
    /// let e3 = world.spawn(Position { x: 0.0, y: 1.0 }).id();
    ///
    /// let ids = vec![e1, e2, e3];
    /// for mut eref in world.entity_mut(&ids[..]) {
    ///     let mut pos = eref.get_mut::<Position>().unwrap();
    ///     pos.y = 2.0;
    ///     assert_eq!(pos.y, 2.0);
    /// }
    /// ```
    ///
    /// ## [`EntityHashSet`](crate::entity::EntityHashSet)
    ///
    /// ```
    /// # use bevy_ecs::{prelude::*, entity::EntityHashSet};
    /// #[derive(Component)]
    /// struct Position {
    ///   x: f32,
    ///   y: f32,
    /// }
    ///
    /// let mut world = World::new();
    /// let e1 = world.spawn(Position { x: 0.0, y: 1.0 }).id();
    /// let e2 = world.spawn(Position { x: 0.0, y: 1.0 }).id();
    /// let e3 = world.spawn(Position { x: 0.0, y: 1.0 }).id();
    ///
    /// let ids = EntityHashSet::from_iter([e1, e2, e3]);
    /// for (_id, mut eref) in world.entity_mut(&ids) {
    ///     let mut pos = eref.get_mut::<Position>().unwrap();
    ///     pos.y = 2.0;
    ///     assert_eq!(pos.y, 2.0);
    /// }
    /// ```
    ///
    /// [`EntityHashSet`]: crate::entity::EntityHashSet
    #[inline]
    #[track_caller]
    pub fn entity_mut<F: WorldEntityFetch>(&mut self, entities: F) -> F::Mut<'_> {
        #[inline(never)]
        #[cold]
        #[track_caller]
        fn panic_on_err(e: EntityMutableFetchError) -> ! {
            panic!("{e}");
        }

        match self.get_entity_mut(entities) {
            Ok(fetched) => fetched,
            Err(e) => panic_on_err(e),
        }
    }

    /// Returns the components of an [`Entity`] through [`ComponentInfo`].
    #[inline]
    pub fn inspect_entity(
        &self,
        entity: Entity,
    ) -> Result<impl Iterator<Item = &ComponentInfo>, EntityDoesNotExistError> {
        let entity_location = self
            .entities()
            .get(entity)
            .ok_or(EntityDoesNotExistError::new(entity, self.entities()))?;

        let archetype = self
            .archetypes()
            .get(entity_location.archetype_id)
            .expect("ArchetypeId was retrieved from an EntityLocation and should correspond to an Archetype");

        Ok(archetype
            .iter_components()
            .filter_map(|id| self.components().get_info(id)))
    }

    /// Returns [`EntityRef`]s that expose read-only operations for the given
    /// `entities`, returning [`Err`] if any of the given entities do not exist.
    /// Instead of immediately unwrapping the value returned from this function,
    /// prefer [`World::entity`].
    ///
    /// This function supports fetching a single entity or multiple entities:
    /// - Pass an [`Entity`] to receive a single [`EntityRef`].
    /// - Pass a slice of [`Entity`]s to receive a [`Vec<EntityRef>`].
    /// - Pass an array of [`Entity`]s to receive an equally-sized array of [`EntityRef`]s.
    /// - Pass a reference to a [`EntityHashSet`](crate::entity::EntityHashMap) to receive an
    ///   [`EntityHashMap<EntityRef>`](crate::entity::EntityHashMap).
    ///
    /// # Errors
    ///
    /// If any of the given `entities` do not exist in the world, the first
    /// [`Entity`] found to be missing will return an [`EntityDoesNotExistError`].
    ///
    /// # Examples
    ///
    /// For examples, see [`World::entity`].
    ///
    /// [`EntityHashSet`]: crate::entity::EntityHashSet
    #[inline]
    pub fn get_entity<F: WorldEntityFetch>(
        &self,
        entities: F,
    ) -> Result<F::Ref<'_>, EntityDoesNotExistError> {
        let cell = self.as_unsafe_world_cell_readonly();
        // SAFETY: `&self` gives read access to the entire world, and prevents mutable access.
        unsafe { entities.fetch_ref(cell) }
    }

    /// Returns [`EntityMut`]s that expose read and write operations for the
    /// given `entities`, returning [`Err`] if any of the given entities do not
    /// exist. Instead of immediately unwrapping the value returned from this
    /// function, prefer [`World::entity_mut`].
    ///
    /// This function supports fetching a single entity or multiple entities:
    /// - Pass an [`Entity`] to receive a single [`EntityWorldMut`].
    ///    - This reference type allows for structural changes to the entity,
    ///      such as adding or removing components, or despawning the entity.
    /// - Pass a slice of [`Entity`]s to receive a [`Vec<EntityMut>`].
    /// - Pass an array of [`Entity`]s to receive an equally-sized array of [`EntityMut`]s.
    /// - Pass a reference to a [`EntityHashSet`](crate::entity::EntityHashMap) to receive an
    ///   [`EntityHashMap<EntityMut>`](crate::entity::EntityHashMap).
    ///
    /// In order to perform structural changes on the returned entity reference,
    /// such as adding or removing components, or despawning the entity, only a
    /// single [`Entity`] can be passed to this function. Allowing multiple
    /// entities at the same time with structural access would lead to undefined
    /// behavior, so [`EntityMut`] is returned when requesting multiple entities.
    ///
    /// # Errors
    ///
    /// - Returns [`EntityMutableFetchError::EntityDoesNotExist`] if any of the given `entities` do not exist in the world.
    ///     - Only the first entity found to be missing will be returned.
    /// - Returns [`EntityMutableFetchError::AliasedMutability`] if the same entity is requested multiple times.
    ///
    /// # Examples
    ///
    /// For examples, see [`World::entity_mut`].
    ///
    /// [`EntityHashSet`]: crate::entity::EntityHashSet
    #[inline]
    pub fn get_entity_mut<F: WorldEntityFetch>(
        &mut self,
        entities: F,
    ) -> Result<F::Mut<'_>, EntityMutableFetchError> {
        let cell = self.as_unsafe_world_cell();
        // SAFETY: `&mut self` gives mutable access to the entire world,
        // and prevents any other access to the world.
        unsafe { entities.fetch_mut(cell) }
    }

    /// Returns an [`Entity`] iterator of current entities.
    ///
    /// This is useful in contexts where you only have read-only access to the [`World`].
    #[deprecated(since = "0.17.0", note = "use world.query::<EntityRef>()` instead")]
    #[inline]
    pub fn iter_entities(&self) -> impl Iterator<Item = EntityRef<'_>> + '_ {
        self.archetypes.iter().flat_map(|archetype| {
            archetype
                .entities_with_location()
                .map(|(entity, location)| {
                    // SAFETY: entity exists and location accurately specifies the archetype where the entity is stored.
                    let cell = UnsafeEntityCell::new(
                        self.as_unsafe_world_cell_readonly(),
                        entity,
                        location,
                        self.last_change_tick,
                        self.read_change_tick(),
                    );
                    // SAFETY: `&self` gives read access to the entire world.
                    unsafe { EntityRef::new(cell) }
                })
        })
    }

    /// Returns a mutable iterator over all entities in the `World`.
    #[deprecated(since = "0.17.0", note = "use world.query::<EntityMut>()` instead")]
    pub fn iter_entities_mut(&mut self) -> impl Iterator<Item = EntityMut<'_>> + '_ {
        let last_change_tick = self.last_change_tick;
        let change_tick = self.change_tick();
        let world_cell = self.as_unsafe_world_cell();
        world_cell.archetypes().iter().flat_map(move |archetype| {
            archetype
                .entities_with_location()
                .map(move |(entity, location)| {
                    // SAFETY: entity exists and location accurately specifies the archetype where the entity is stored.
                    let cell = UnsafeEntityCell::new(
                        world_cell,
                        entity,
                        location,
                        last_change_tick,
                        change_tick,
                    );
                    // SAFETY: We have exclusive access to the entire world. We only create one borrow for each entity,
                    // so none will conflict with one another.
                    unsafe { EntityMut::new(cell) }
                })
        })
    }

    /// Simultaneously provides access to entity data and a command queue, which
    /// will be applied when the world is next flushed.
    ///
    /// This allows using borrowed entity data to construct commands where the
    /// borrow checker would otherwise prevent it.
    ///
    /// See [`DeferredWorld::entities_and_commands`] for the deferred version.
    ///
    /// # Example
    ///
    /// ```rust
    /// # use bevy_ecs::{prelude::*, world::DeferredWorld};
    /// #[derive(Component)]
    /// struct Targets(Vec<Entity>);
    /// #[derive(Component)]
    /// struct TargetedBy(Entity);
    ///
    /// let mut world: World = // ...
    /// #    World::new();
    /// # let e1 = world.spawn_empty().id();
    /// # let e2 = world.spawn_empty().id();
    /// # let eid = world.spawn(Targets(vec![e1, e2])).id();
    /// let (entities, mut commands) = world.entities_and_commands();
    ///
    /// let entity = entities.get(eid).unwrap();
    /// for &target in entity.get::<Targets>().unwrap().0.iter() {
    ///     commands.entity(target).insert(TargetedBy(eid));
    /// }
    /// # world.flush();
    /// # assert_eq!(world.get::<TargetedBy>(e1).unwrap().0, eid);
    /// # assert_eq!(world.get::<TargetedBy>(e2).unwrap().0, eid);
    /// ```
    pub fn entities_and_commands(&mut self) -> (EntityFetcher<'_>, Commands<'_, '_>) {
        let cell = self.as_unsafe_world_cell();
        // SAFETY: `&mut self` gives mutable access to the entire world, and prevents simultaneous access.
        let fetcher = unsafe { EntityFetcher::new(cell) };
        // SAFETY:
        // - `&mut self` gives mutable access to the entire world, and prevents simultaneous access.
        // - Command queue access does not conflict with entity access.
        let raw_queue = unsafe { cell.get_raw_command_queue() };
        // SAFETY: `&mut self` ensures the commands does not outlive the world.
        let commands = unsafe { Commands::new_raw_from_entities(raw_queue, cell.entities()) };

        (fetcher, commands)
    }

    /// Spawns a new [`Entity`] and returns a corresponding [`EntityWorldMut`], which can be used
    /// to add components to the entity or retrieve its id.
    ///
    /// ```
    /// use bevy_ecs::{component::Component, world::World};
    ///
    /// #[derive(Component)]
    /// struct Position {
    ///   x: f32,
    ///   y: f32,
    /// }
    /// #[derive(Component)]
    /// struct Label(&'static str);
    /// #[derive(Component)]
    /// struct Num(u32);
    ///
    /// let mut world = World::new();
    /// let entity = world.spawn_empty()
    ///     .insert(Position { x: 0.0, y: 0.0 }) // add a single component
    ///     .insert((Num(1), Label("hello"))) // add a bundle of components
    ///     .id();
    ///
    /// let position = world.entity(entity).get::<Position>().unwrap();
    /// assert_eq!(position.x, 0.0);
    /// ```
    #[track_caller]
    pub fn spawn_empty(&mut self) -> EntityWorldMut<'_> {
        self.flush();
        let entity = self.entities.alloc();
        // SAFETY: entity was just allocated
        unsafe { self.spawn_at_empty_internal(entity, MaybeLocation::caller()) }
    }

    /// Spawns a new [`Entity`] with a given [`Bundle`] of [components](`Component`) and returns
    /// a corresponding [`EntityWorldMut`], which can be used to add components to the entity or
    /// retrieve its id. In case large batches of entities need to be spawned, consider using
    /// [`World::spawn_batch`] instead.
    ///
    /// ```
    /// use bevy_ecs::{bundle::Bundle, component::Component, world::World};
    ///
    /// #[derive(Component)]
    /// struct Position {
    ///   x: f32,
    ///   y: f32,
    /// }
    ///
    /// #[derive(Component)]
    /// struct Velocity {
    ///     x: f32,
    ///     y: f32,
    /// };
    ///
    /// #[derive(Component)]
    /// struct Name(&'static str);
    ///
    /// #[derive(Bundle)]
    /// struct PhysicsBundle {
    ///     position: Position,
    ///     velocity: Velocity,
    /// }
    ///
    /// let mut world = World::new();
    ///
    /// // `spawn` can accept a single component:
    /// world.spawn(Position { x: 0.0, y: 0.0 });
    ///
    /// // It can also accept a tuple of components:
    /// world.spawn((
    ///     Position { x: 0.0, y: 0.0 },
    ///     Velocity { x: 1.0, y: 1.0 },
    /// ));
    ///
    /// // Or it can accept a pre-defined Bundle of components:
    /// world.spawn(PhysicsBundle {
    ///     position: Position { x: 2.0, y: 2.0 },
    ///     velocity: Velocity { x: 0.0, y: 4.0 },
    /// });
    ///
    /// let entity = world
    ///     // Tuples can also mix Bundles and Components
    ///     .spawn((
    ///         PhysicsBundle {
    ///             position: Position { x: 2.0, y: 2.0 },
    ///             velocity: Velocity { x: 0.0, y: 4.0 },
    ///         },
    ///         Name("Elaina Proctor"),
    ///     ))
    ///     // Calling id() will return the unique identifier for the spawned entity
    ///     .id();
    /// let position = world.entity(entity).get::<Position>().unwrap();
    /// assert_eq!(position.x, 2.0);
    /// ```
    #[track_caller]
    pub fn spawn<B: Bundle>(&mut self, bundle: B) -> EntityWorldMut<'_> {
        move_as_ptr!(bundle);
        self.spawn_with_caller(bundle, MaybeLocation::caller())
    }

    pub(crate) fn spawn_with_caller<B: Bundle>(
        &mut self,
        bundle: MovingPtr<'_, B>,
        caller: MaybeLocation,
    ) -> EntityWorldMut<'_> {
        self.flush();
        let change_tick = self.change_tick();
        let entity = self.entities.alloc();
<<<<<<< HEAD
        let mut bundle_spawner = BundleSpawner::new(&bundle, self, change_tick);
        // SAFETY: bundle's type matches `bundle_info`, entity is allocated but non-existent
        let (entity_location, after_effect) =
            unsafe { bundle_spawner.spawn_non_existent(entity, bundle, caller) };
=======
        let mut bundle_spawner = BundleSpawner::new::<B>(self, change_tick);
        let (bundle, entity_location) = bundle.partial_move(|bundle| {
            // SAFETY:
            // - `B` matches `bundle_spawner`'s type
            // -  `entity` is allocated but non-existent
            // - `B::Effect` is unconstrained, and `B::apply_effect` is called exactly once on the bundle after this call.
            // - This function ensures that the value pointed to by `bundle` must not be accessed for anything afterwards by consuming
            //   the `MovingPtr`. The value is otherwise only used to call `apply_effect` within this function, and the safety invariants
            //   of `DynamicBundle` ensure that only the elements that have not been moved out of by this call are accessed.
            unsafe { bundle_spawner.spawn_non_existent::<B>(entity, bundle, caller) }
        });
>>>>>>> 859a3cba

        let mut entity_location = Some(entity_location);

        // SAFETY: command_queue is not referenced anywhere else
        if !unsafe { self.command_queue.is_empty() } {
            self.flush();
            entity_location = self.entities().get(entity);
        }

        // SAFETY: entity and location are valid, as they were just created above
        let mut entity = unsafe { EntityWorldMut::new(self, entity, entity_location) };
        // SAFETY:
        // - This is called exactly once after `get_components` has been called in `spawn_non_existent`.
        // - `bundle` had it's `get_components` function called exactly once inside `spawn_non_existent`.
        unsafe { B::apply_effect(bundle, &mut entity) };
        entity
    }

    /// # Safety
    /// must be called on an entity that was just allocated
    unsafe fn spawn_at_empty_internal(
        &mut self,
        entity: Entity,
        caller: MaybeLocation,
    ) -> EntityWorldMut<'_> {
        let archetype = self.archetypes.empty_mut();
        // PERF: consider avoiding allocating entities in the empty archetype unless needed
        let table_row = self.storages.tables[archetype.table_id()].allocate(entity);
        // SAFETY: no components are allocated by archetype.allocate() because the archetype is
        // empty
        let location = unsafe { archetype.allocate(entity, table_row) };
        let change_tick = self.change_tick();
        self.entities.set(entity.index(), Some(location));
        self.entities
            .mark_spawn_despawn(entity.index(), caller, change_tick);

        EntityWorldMut::new(self, entity, Some(location))
    }

    /// Spawns a batch of entities with the same component [`Bundle`] type. Takes a given
    /// [`Bundle`] iterator and returns a corresponding [`Entity`] iterator.
    /// This is more efficient than spawning entities and adding components to them individually
    /// using [`World::spawn`], but it is limited to spawning entities with the same [`Bundle`]
    /// type, whereas spawning individually is more flexible.
    ///
    /// ```
    /// use bevy_ecs::{component::Component, entity::Entity, world::World};
    ///
    /// #[derive(Component)]
    /// struct Str(&'static str);
    /// #[derive(Component)]
    /// struct Num(u32);
    ///
    /// let mut world = World::new();
    /// let entities = world.spawn_batch(vec![
    ///   (Str("a"), Num(0)), // the first entity
    ///   (Str("b"), Num(1)), // the second entity
    /// ]).collect::<Vec<Entity>>();
    ///
    /// assert_eq!(entities.len(), 2);
    /// ```
    #[track_caller]
    pub fn spawn_batch<I>(&mut self, iter: I) -> SpawnBatchIter<'_, I::IntoIter>
    where
        I: IntoIterator,
        I::Item: Bundle<Effect: NoBundleEffect> + StaticBundle,
    {
        SpawnBatchIter::new(self, iter.into_iter(), MaybeLocation::caller())
    }

    /// Retrieves a reference to the given `entity`'s [`Component`] of the given type.
    /// Returns `None` if the `entity` does not have a [`Component`] of the given type.
    /// ```
    /// use bevy_ecs::{component::Component, world::World};
    ///
    /// #[derive(Component)]
    /// struct Position {
    ///   x: f32,
    ///   y: f32,
    /// }
    ///
    /// let mut world = World::new();
    /// let entity = world.spawn(Position { x: 0.0, y: 0.0 }).id();
    /// let position = world.get::<Position>(entity).unwrap();
    /// assert_eq!(position.x, 0.0);
    /// ```
    #[inline]
    pub fn get<T: Component>(&self, entity: Entity) -> Option<&T> {
        self.get_entity(entity).ok()?.get()
    }

    /// Retrieves a mutable reference to the given `entity`'s [`Component`] of the given type.
    /// Returns `None` if the `entity` does not have a [`Component`] of the given type.
    /// ```
    /// use bevy_ecs::{component::Component, world::World};
    ///
    /// #[derive(Component)]
    /// struct Position {
    ///   x: f32,
    ///   y: f32,
    /// }
    ///
    /// let mut world = World::new();
    /// let entity = world.spawn(Position { x: 0.0, y: 0.0 }).id();
    /// let mut position = world.get_mut::<Position>(entity).unwrap();
    /// position.x = 1.0;
    /// ```
    #[inline]
    pub fn get_mut<T: Component<Mutability = Mutable>>(
        &mut self,
        entity: Entity,
    ) -> Option<Mut<'_, T>> {
        self.get_entity_mut(entity).ok()?.into_mut()
    }

    /// Temporarily removes a [`Component`] `T` from the provided [`Entity`] and
    /// runs the provided closure on it, returning the result if `T` was available.
    /// This will trigger the `Remove` and `Replace` component hooks without
    /// causing an archetype move.
    ///
    /// This is most useful with immutable components, where removal and reinsertion
    /// is the only way to modify a value.
    ///
    /// If you do not need to ensure the above hooks are triggered, and your component
    /// is mutable, prefer using [`get_mut`](World::get_mut).
    ///
    /// # Examples
    ///
    /// ```rust
    /// # use bevy_ecs::prelude::*;
    /// #
    /// #[derive(Component, PartialEq, Eq, Debug)]
    /// #[component(immutable)]
    /// struct Foo(bool);
    ///
    /// # let mut world = World::default();
    /// # world.register_component::<Foo>();
    /// #
    /// # let entity = world.spawn(Foo(false)).id();
    /// #
    /// world.modify_component(entity, |foo: &mut Foo| {
    ///     foo.0 = true;
    /// });
    /// #
    /// # assert_eq!(world.get::<Foo>(entity), Some(&Foo(true)));
    /// ```
    #[inline]
    #[track_caller]
    pub fn modify_component<T: Component, R>(
        &mut self,
        entity: Entity,
        f: impl FnOnce(&mut T) -> R,
    ) -> Result<Option<R>, EntityMutableFetchError> {
        let mut world = DeferredWorld::from(&mut *self);

        let result = world.modify_component_with_relationship_hook_mode(
            entity,
            RelationshipHookMode::Run,
            f,
        )?;

        self.flush();
        Ok(result)
    }

    /// Temporarily removes a [`Component`] identified by the provided
    /// [`ComponentId`] from the provided [`Entity`] and runs the provided
    /// closure on it, returning the result if the component was available.
    /// This will trigger the `Remove` and `Replace` component hooks without
    /// causing an archetype move.
    ///
    /// This is most useful with immutable components, where removal and reinsertion
    /// is the only way to modify a value.
    ///
    /// If you do not need to ensure the above hooks are triggered, and your component
    /// is mutable, prefer using [`get_mut_by_id`](World::get_mut_by_id).
    ///
    /// You should prefer the typed [`modify_component`](World::modify_component)
    /// whenever possible.
    #[inline]
    #[track_caller]
    pub fn modify_component_by_id<R>(
        &mut self,
        entity: Entity,
        component_id: ComponentId,
        f: impl for<'a> FnOnce(MutUntyped<'a>) -> R,
    ) -> Result<Option<R>, EntityMutableFetchError> {
        let mut world = DeferredWorld::from(&mut *self);

        let result = world.modify_component_by_id_with_relationship_hook_mode(
            entity,
            component_id,
            RelationshipHookMode::Run,
            f,
        )?;

        self.flush();
        Ok(result)
    }

    /// Despawns the given [`Entity`], if it exists. This will also remove all of the entity's
    /// [`Components`](Component).
    ///
    /// Returns `true` if the entity is successfully despawned and `false` if
    /// the entity does not exist.
    ///
    /// # Note
    ///
    /// This will also despawn the entities in any [`RelationshipTarget`](crate::relationship::RelationshipTarget) that is configured
    /// to despawn descendants. For example, this will recursively despawn [`Children`](crate::hierarchy::Children).
    ///
    /// ```
    /// use bevy_ecs::{component::Component, world::World};
    ///
    /// #[derive(Component)]
    /// struct Position {
    ///   x: f32,
    ///   y: f32,
    /// }
    ///
    /// let mut world = World::new();
    /// let entity = world.spawn(Position { x: 0.0, y: 0.0 }).id();
    /// assert!(world.despawn(entity));
    /// assert!(world.get_entity(entity).is_err());
    /// assert!(world.get::<Position>(entity).is_none());
    /// ```
    #[track_caller]
    #[inline]
    pub fn despawn(&mut self, entity: Entity) -> bool {
        if let Err(error) = self.despawn_with_caller(entity, MaybeLocation::caller()) {
            warn!("{error}");
            false
        } else {
            true
        }
    }

    /// Despawns the given `entity`, if it exists. This will also remove all of the entity's
    /// [`Components`](Component).
    ///
    /// Returns an [`EntityDespawnError`] if the entity does not exist.
    ///
    /// # Note
    ///
    /// This will also despawn the entities in any [`RelationshipTarget`](crate::relationship::RelationshipTarget) that is configured
    /// to despawn descendants. For example, this will recursively despawn [`Children`](crate::hierarchy::Children).
    #[track_caller]
    #[inline]
    pub fn try_despawn(&mut self, entity: Entity) -> Result<(), EntityDespawnError> {
        self.despawn_with_caller(entity, MaybeLocation::caller())
    }

    #[inline]
    pub(crate) fn despawn_with_caller(
        &mut self,
        entity: Entity,
        caller: MaybeLocation,
    ) -> Result<(), EntityDespawnError> {
        self.flush();
        let entity = self.get_entity_mut(entity)?;
        entity.despawn_with_caller(caller);
        Ok(())
    }

    /// Clears the internal component tracker state.
    ///
    /// The world maintains some internal state about changed and removed components. This state
    /// is used by [`RemovedComponents`] to provide access to the entities that had a specific type
    /// of component removed since last tick.
    ///
    /// The state is also used for change detection when accessing components and resources outside
    /// of a system, for example via [`World::get_mut()`] or [`World::get_resource_mut()`].
    ///
    /// By clearing this internal state, the world "forgets" about those changes, allowing a new round
    /// of detection to be recorded.
    ///
    /// When using `bevy_ecs` as part of the full Bevy engine, this method is called automatically
    /// by `bevy_app::App::update` and `bevy_app::SubApp::update`, so you don't need to call it manually.
    /// When using `bevy_ecs` as a separate standalone crate however, you do need to call this manually.
    ///
    /// ```
    /// # use bevy_ecs::prelude::*;
    /// # #[derive(Component, Default)]
    /// # struct Transform;
    /// // a whole new world
    /// let mut world = World::new();
    ///
    /// // you changed it
    /// let entity = world.spawn(Transform::default()).id();
    ///
    /// // change is detected
    /// let transform = world.get_mut::<Transform>(entity).unwrap();
    /// assert!(transform.is_changed());
    ///
    /// // update the last change tick
    /// world.clear_trackers();
    ///
    /// // change is no longer detected
    /// let transform = world.get_mut::<Transform>(entity).unwrap();
    /// assert!(!transform.is_changed());
    /// ```
    ///
    /// [`RemovedComponents`]: crate::lifecycle::RemovedComponents
    pub fn clear_trackers(&mut self) {
        self.removed_components.update();
        self.last_change_tick = self.increment_change_tick();
    }

    /// Returns [`QueryState`] for the given [`QueryData`], which is used to efficiently
    /// run queries on the [`World`] by storing and reusing the [`QueryState`].
    /// ```
    /// use bevy_ecs::{component::Component, entity::Entity, world::World};
    ///
    /// #[derive(Component, Debug, PartialEq)]
    /// struct Position {
    ///   x: f32,
    ///   y: f32,
    /// }
    ///
    /// #[derive(Component)]
    /// struct Velocity {
    ///   x: f32,
    ///   y: f32,
    /// }
    ///
    /// let mut world = World::new();
    /// let entities = world.spawn_batch(vec![
    ///     (Position { x: 0.0, y: 0.0}, Velocity { x: 1.0, y: 0.0 }),
    ///     (Position { x: 0.0, y: 0.0}, Velocity { x: 0.0, y: 1.0 }),
    /// ]).collect::<Vec<Entity>>();
    ///
    /// let mut query = world.query::<(&mut Position, &Velocity)>();
    /// for (mut position, velocity) in query.iter_mut(&mut world) {
    ///    position.x += velocity.x;
    ///    position.y += velocity.y;
    /// }
    ///
    /// assert_eq!(world.get::<Position>(entities[0]).unwrap(), &Position { x: 1.0, y: 0.0 });
    /// assert_eq!(world.get::<Position>(entities[1]).unwrap(), &Position { x: 0.0, y: 1.0 });
    /// ```
    ///
    /// To iterate over entities in a deterministic order,
    /// sort the results of the query using the desired component as a key.
    /// Note that this requires fetching the whole result set from the query
    /// and allocation of a [`Vec`] to store it.
    ///
    /// ```
    /// use bevy_ecs::{component::Component, entity::Entity, world::World};
    ///
    /// #[derive(Component, PartialEq, Eq, PartialOrd, Ord, Debug)]
    /// struct Order(i32);
    /// #[derive(Component, PartialEq, Debug)]
    /// struct Label(&'static str);
    ///
    /// let mut world = World::new();
    /// let a = world.spawn((Order(2), Label("second"))).id();
    /// let b = world.spawn((Order(3), Label("third"))).id();
    /// let c = world.spawn((Order(1), Label("first"))).id();
    /// let mut entities = world.query::<(Entity, &Order, &Label)>()
    ///     .iter(&world)
    ///     .collect::<Vec<_>>();
    /// // Sort the query results by their `Order` component before comparing
    /// // to expected results. Query iteration order should not be relied on.
    /// entities.sort_by_key(|e| e.1);
    /// assert_eq!(entities, vec![
    ///     (c, &Order(1), &Label("first")),
    ///     (a, &Order(2), &Label("second")),
    ///     (b, &Order(3), &Label("third")),
    /// ]);
    /// ```
    #[inline]
    pub fn query<D: QueryData>(&mut self) -> QueryState<D, ()> {
        self.query_filtered::<D, ()>()
    }

    /// Returns [`QueryState`] for the given filtered [`QueryData`], which is used to efficiently
    /// run queries on the [`World`] by storing and reusing the [`QueryState`].
    /// ```
    /// use bevy_ecs::{component::Component, entity::Entity, world::World, query::With};
    ///
    /// #[derive(Component)]
    /// struct A;
    /// #[derive(Component)]
    /// struct B;
    ///
    /// let mut world = World::new();
    /// let e1 = world.spawn(A).id();
    /// let e2 = world.spawn((A, B)).id();
    ///
    /// let mut query = world.query_filtered::<Entity, With<B>>();
    /// let matching_entities = query.iter(&world).collect::<Vec<Entity>>();
    ///
    /// assert_eq!(matching_entities, vec![e2]);
    /// ```
    #[inline]
    pub fn query_filtered<D: QueryData, F: QueryFilter>(&mut self) -> QueryState<D, F> {
        QueryState::new(self)
    }

    /// Returns [`QueryState`] for the given [`QueryData`], which is used to efficiently
    /// run queries on the [`World`] by storing and reusing the [`QueryState`].
    /// ```
    /// use bevy_ecs::{component::Component, entity::Entity, world::World};
    ///
    /// #[derive(Component, Debug, PartialEq)]
    /// struct Position {
    ///   x: f32,
    ///   y: f32,
    /// }
    ///
    /// let mut world = World::new();
    /// world.spawn_batch(vec![
    ///     Position { x: 0.0, y: 0.0 },
    ///     Position { x: 1.0, y: 1.0 },
    /// ]);
    ///
    /// fn get_positions(world: &World) -> Vec<(Entity, &Position)> {
    ///     let mut query = world.try_query::<(Entity, &Position)>().unwrap();
    ///     query.iter(world).collect()
    /// }
    ///
    /// let positions = get_positions(&world);
    ///
    /// assert_eq!(world.get::<Position>(positions[0].0).unwrap(), positions[0].1);
    /// assert_eq!(world.get::<Position>(positions[1].0).unwrap(), positions[1].1);
    /// ```
    ///
    /// Requires only an immutable world reference, but may fail if, for example,
    /// the components that make up this query have not been registered into the world.
    /// ```
    /// use bevy_ecs::{component::Component, entity::Entity, world::World};
    ///
    /// #[derive(Component)]
    /// struct A;
    ///
    /// let mut world = World::new();
    ///
    /// let none_query = world.try_query::<&A>();
    /// assert!(none_query.is_none());
    ///
    /// world.register_component::<A>();
    ///
    /// let some_query = world.try_query::<&A>();
    /// assert!(some_query.is_some());
    /// ```
    #[inline]
    pub fn try_query<D: QueryData>(&self) -> Option<QueryState<D, ()>> {
        self.try_query_filtered::<D, ()>()
    }

    /// Returns [`QueryState`] for the given filtered [`QueryData`], which is used to efficiently
    /// run queries on the [`World`] by storing and reusing the [`QueryState`].
    /// ```
    /// use bevy_ecs::{component::Component, entity::Entity, world::World, query::With};
    ///
    /// #[derive(Component)]
    /// struct A;
    /// #[derive(Component)]
    /// struct B;
    ///
    /// let mut world = World::new();
    /// let e1 = world.spawn(A).id();
    /// let e2 = world.spawn((A, B)).id();
    ///
    /// let mut query = world.try_query_filtered::<Entity, With<B>>().unwrap();
    /// let matching_entities = query.iter(&world).collect::<Vec<Entity>>();
    ///
    /// assert_eq!(matching_entities, vec![e2]);
    /// ```
    ///
    /// Requires only an immutable world reference, but may fail if, for example,
    /// the components that make up this query have not been registered into the world.
    #[inline]
    pub fn try_query_filtered<D: QueryData, F: QueryFilter>(&self) -> Option<QueryState<D, F>> {
        QueryState::try_new(self)
    }

    /// Returns an iterator of entities that had components of type `T` removed
    /// since the last call to [`World::clear_trackers`].
    pub fn removed<T: Component>(&self) -> impl Iterator<Item = Entity> + '_ {
        self.components
            .get_valid_id(TypeId::of::<T>())
            .map(|component_id| self.removed_with_id(component_id))
            .into_iter()
            .flatten()
    }

    /// Returns an iterator of entities that had components with the given `component_id` removed
    /// since the last call to [`World::clear_trackers`].
    pub fn removed_with_id(&self, component_id: ComponentId) -> impl Iterator<Item = Entity> + '_ {
        self.removed_components
            .get(component_id)
            .map(|removed| removed.iter_current_update_messages().cloned())
            .into_iter()
            .flatten()
            .map(Into::into)
    }

    /// Registers a new [`Resource`] type and returns the [`ComponentId`] created for it.
    ///
    /// This enables the dynamic registration of new [`Resource`] definitions at runtime for
    /// advanced use cases.
    ///
    /// # Note
    ///
    /// Registering a [`Resource`] does not insert it into [`World`]. For insertion, you could use
    /// [`World::insert_resource_by_id`].
    pub fn register_resource_with_descriptor(
        &mut self,
        descriptor: ComponentDescriptor,
    ) -> ComponentId {
        self.components_registrator()
            .register_resource_with_descriptor(descriptor)
    }

    /// Initializes a new resource and returns the [`ComponentId`] created for it.
    ///
    /// If the resource already exists, nothing happens.
    ///
    /// The value given by the [`FromWorld::from_world`] method will be used.
    /// Note that any resource with the [`Default`] trait automatically implements [`FromWorld`],
    /// and those default values will be here instead.
    #[inline]
    #[track_caller]
    pub fn init_resource<R: Resource + FromWorld>(&mut self) -> ComponentId {
        let caller = MaybeLocation::caller();
        let component_id = self.components_registrator().register_resource::<R>();
        if self
            .storages
            .resources
            .get(component_id)
            .is_none_or(|data| !data.is_present())
        {
            let value = R::from_world(self);
            OwningPtr::make(value, |ptr| {
                // SAFETY: component_id was just initialized and corresponds to resource of type R.
                unsafe {
                    self.insert_resource_by_id(component_id, ptr, caller);
                }
            });
        }
        component_id
    }

    /// Inserts a new resource with the given `value`.
    ///
    /// Resources are "unique" data of a given type.
    /// If you insert a resource of a type that already exists,
    /// you will overwrite any existing data.
    #[inline]
    #[track_caller]
    pub fn insert_resource<R: Resource>(&mut self, value: R) {
        self.insert_resource_with_caller(value, MaybeLocation::caller());
    }

    /// Split into a new function so we can pass the calling location into the function when using
    /// as a command.
    #[inline]
    pub(crate) fn insert_resource_with_caller<R: Resource>(
        &mut self,
        value: R,
        caller: MaybeLocation,
    ) {
        let component_id = self.components_registrator().register_resource::<R>();
        OwningPtr::make(value, |ptr| {
            // SAFETY: component_id was just initialized and corresponds to resource of type R.
            unsafe {
                self.insert_resource_by_id(component_id, ptr, caller);
            }
        });
    }

    /// Initializes a new non-send resource and returns the [`ComponentId`] created for it.
    ///
    /// If the resource already exists, nothing happens.
    ///
    /// The value given by the [`FromWorld::from_world`] method will be used.
    /// Note that any resource with the `Default` trait automatically implements `FromWorld`,
    /// and those default values will be here instead.
    ///
    /// # Panics
    ///
    /// Panics if called from a thread other than the main thread.
    #[inline]
    #[track_caller]
    pub fn init_non_send_resource<R: 'static + FromWorld>(&mut self) -> ComponentId {
        let caller = MaybeLocation::caller();
        let component_id = self.components_registrator().register_non_send::<R>();
        if self
            .storages
            .non_send_resources
            .get(component_id)
            .is_none_or(|data| !data.is_present())
        {
            let value = R::from_world(self);
            OwningPtr::make(value, |ptr| {
                // SAFETY: component_id was just initialized and corresponds to resource of type R.
                unsafe {
                    self.insert_non_send_by_id(component_id, ptr, caller);
                }
            });
        }
        component_id
    }

    /// Inserts a new non-send resource with the given `value`.
    ///
    /// `NonSend` resources cannot be sent across threads,
    /// and do not need the `Send + Sync` bounds.
    /// Systems with `NonSend` resources are always scheduled on the main thread.
    ///
    /// # Panics
    /// If a value is already present, this function will panic if called
    /// from a different thread than where the original value was inserted from.
    #[inline]
    #[track_caller]
    pub fn insert_non_send_resource<R: 'static>(&mut self, value: R) {
        let caller = MaybeLocation::caller();
        let component_id = self.components_registrator().register_non_send::<R>();
        OwningPtr::make(value, |ptr| {
            // SAFETY: component_id was just initialized and corresponds to resource of type R.
            unsafe {
                self.insert_non_send_by_id(component_id, ptr, caller);
            }
        });
    }

    /// Removes the resource of a given type and returns it, if it exists. Otherwise returns `None`.
    #[inline]
    pub fn remove_resource<R: Resource>(&mut self) -> Option<R> {
        let component_id = self.components.get_valid_resource_id(TypeId::of::<R>())?;
        let (ptr, _, _) = self.storages.resources.get_mut(component_id)?.remove()?;
        // SAFETY: `component_id` was gotten via looking up the `R` type
        unsafe { Some(ptr.read::<R>()) }
    }

    /// Removes a `!Send` resource from the world and returns it, if present.
    ///
    /// `NonSend` resources cannot be sent across threads,
    /// and do not need the `Send + Sync` bounds.
    /// Systems with `NonSend` resources are always scheduled on the main thread.
    ///
    /// Returns `None` if a value was not previously present.
    ///
    /// # Panics
    /// If a value is present, this function will panic if called from a different
    /// thread than where the value was inserted from.
    #[inline]
    pub fn remove_non_send_resource<R: 'static>(&mut self) -> Option<R> {
        let component_id = self.components.get_valid_resource_id(TypeId::of::<R>())?;
        let (ptr, _, _) = self
            .storages
            .non_send_resources
            .get_mut(component_id)?
            .remove()?;
        // SAFETY: `component_id` was gotten via looking up the `R` type
        unsafe { Some(ptr.read::<R>()) }
    }

    /// Returns `true` if a resource of type `R` exists. Otherwise returns `false`.
    #[inline]
    pub fn contains_resource<R: Resource>(&self) -> bool {
        self.components
            .get_valid_resource_id(TypeId::of::<R>())
            .and_then(|component_id| self.storages.resources.get(component_id))
            .is_some_and(ResourceData::is_present)
    }

    /// Returns `true` if a resource with provided `component_id` exists. Otherwise returns `false`.
    #[inline]
    pub fn contains_resource_by_id(&self, component_id: ComponentId) -> bool {
        self.storages
            .resources
            .get(component_id)
            .is_some_and(ResourceData::is_present)
    }

    /// Returns `true` if a resource of type `R` exists. Otherwise returns `false`.
    #[inline]
    pub fn contains_non_send<R: 'static>(&self) -> bool {
        self.components
            .get_valid_resource_id(TypeId::of::<R>())
            .and_then(|component_id| self.storages.non_send_resources.get(component_id))
            .is_some_and(ResourceData::is_present)
    }

    /// Returns `true` if a resource with provided `component_id` exists. Otherwise returns `false`.
    #[inline]
    pub fn contains_non_send_by_id(&self, component_id: ComponentId) -> bool {
        self.storages
            .non_send_resources
            .get(component_id)
            .is_some_and(ResourceData::is_present)
    }

    /// Returns `true` if a resource of type `R` exists and was added since the world's
    /// [`last_change_tick`](World::last_change_tick()). Otherwise, this returns `false`.
    ///
    /// This means that:
    /// - When called from an exclusive system, this will check for additions since the system last ran.
    /// - When called elsewhere, this will check for additions since the last time that [`World::clear_trackers`]
    ///   was called.
    pub fn is_resource_added<R: Resource>(&self) -> bool {
        self.components
            .get_valid_resource_id(TypeId::of::<R>())
            .is_some_and(|component_id| self.is_resource_added_by_id(component_id))
    }

    /// Returns `true` if a resource with id `component_id` exists and was added since the world's
    /// [`last_change_tick`](World::last_change_tick()). Otherwise, this returns `false`.
    ///
    /// This means that:
    /// - When called from an exclusive system, this will check for additions since the system last ran.
    /// - When called elsewhere, this will check for additions since the last time that [`World::clear_trackers`]
    ///   was called.
    pub fn is_resource_added_by_id(&self, component_id: ComponentId) -> bool {
        self.storages
            .resources
            .get(component_id)
            .is_some_and(|resource| {
                resource.get_ticks().is_some_and(|ticks| {
                    ticks.is_added(self.last_change_tick(), self.read_change_tick())
                })
            })
    }

    /// Returns `true` if a resource of type `R` exists and was modified since the world's
    /// [`last_change_tick`](World::last_change_tick()). Otherwise, this returns `false`.
    ///
    /// This means that:
    /// - When called from an exclusive system, this will check for changes since the system last ran.
    /// - When called elsewhere, this will check for changes since the last time that [`World::clear_trackers`]
    ///   was called.
    pub fn is_resource_changed<R: Resource>(&self) -> bool {
        self.components
            .get_valid_resource_id(TypeId::of::<R>())
            .is_some_and(|component_id| self.is_resource_changed_by_id(component_id))
    }

    /// Returns `true` if a resource with id `component_id` exists and was modified since the world's
    /// [`last_change_tick`](World::last_change_tick()). Otherwise, this returns `false`.
    ///
    /// This means that:
    /// - When called from an exclusive system, this will check for changes since the system last ran.
    /// - When called elsewhere, this will check for changes since the last time that [`World::clear_trackers`]
    ///   was called.
    pub fn is_resource_changed_by_id(&self, component_id: ComponentId) -> bool {
        self.storages
            .resources
            .get(component_id)
            .is_some_and(|resource| {
                resource.get_ticks().is_some_and(|ticks| {
                    ticks.is_changed(self.last_change_tick(), self.read_change_tick())
                })
            })
    }

    /// Retrieves the change ticks for the given resource.
    pub fn get_resource_change_ticks<R: Resource>(&self) -> Option<ComponentTicks> {
        self.components
            .get_valid_resource_id(TypeId::of::<R>())
            .and_then(|component_id| self.get_resource_change_ticks_by_id(component_id))
    }

    /// Retrieves the change ticks for the given [`ComponentId`].
    ///
    /// **You should prefer to use the typed API [`World::get_resource_change_ticks`] where possible.**
    pub fn get_resource_change_ticks_by_id(
        &self,
        component_id: ComponentId,
    ) -> Option<ComponentTicks> {
        self.storages
            .resources
            .get(component_id)
            .and_then(ResourceData::get_ticks)
    }

    /// Gets a reference to the resource of the given type
    ///
    /// # Panics
    ///
    /// Panics if the resource does not exist.
    /// Use [`get_resource`](World::get_resource) instead if you want to handle this case.
    ///
    /// If you want to instead insert a value if the resource does not exist,
    /// use [`get_resource_or_insert_with`](World::get_resource_or_insert_with).
    #[inline]
    #[track_caller]
    pub fn resource<R: Resource>(&self) -> &R {
        match self.get_resource() {
            Some(x) => x,
            None => panic!(
                "Requested resource {} does not exist in the `World`.
                Did you forget to add it using `app.insert_resource` / `app.init_resource`?
                Resources are also implicitly added via `app.add_message`,
                and can be added by plugins.",
                DebugName::type_name::<R>()
            ),
        }
    }

    /// Gets a reference to the resource of the given type
    ///
    /// # Panics
    ///
    /// Panics if the resource does not exist.
    /// Use [`get_resource_ref`](World::get_resource_ref) instead if you want to handle this case.
    ///
    /// If you want to instead insert a value if the resource does not exist,
    /// use [`get_resource_or_insert_with`](World::get_resource_or_insert_with).
    #[inline]
    #[track_caller]
    pub fn resource_ref<R: Resource>(&self) -> Ref<'_, R> {
        match self.get_resource_ref() {
            Some(x) => x,
            None => panic!(
                "Requested resource {} does not exist in the `World`.
                Did you forget to add it using `app.insert_resource` / `app.init_resource`?
                Resources are also implicitly added via `app.add_message`,
                and can be added by plugins.",
                DebugName::type_name::<R>()
            ),
        }
    }

    /// Gets a mutable reference to the resource of the given type
    ///
    /// # Panics
    ///
    /// Panics if the resource does not exist.
    /// Use [`get_resource_mut`](World::get_resource_mut) instead if you want to handle this case.
    ///
    /// If you want to instead insert a value if the resource does not exist,
    /// use [`get_resource_or_insert_with`](World::get_resource_or_insert_with).
    #[inline]
    #[track_caller]
    pub fn resource_mut<R: Resource>(&mut self) -> Mut<'_, R> {
        match self.get_resource_mut() {
            Some(x) => x,
            None => panic!(
                "Requested resource {} does not exist in the `World`.
                Did you forget to add it using `app.insert_resource` / `app.init_resource`?
                Resources are also implicitly added via `app.add_message`,
                and can be added by plugins.",
                DebugName::type_name::<R>()
            ),
        }
    }

    /// Gets a reference to the resource of the given type if it exists
    #[inline]
    pub fn get_resource<R: Resource>(&self) -> Option<&R> {
        // SAFETY:
        // - `as_unsafe_world_cell_readonly` gives permission to access everything immutably
        // - `&self` ensures nothing in world is borrowed mutably
        unsafe { self.as_unsafe_world_cell_readonly().get_resource() }
    }

    /// Gets a reference including change detection to the resource of the given type if it exists.
    #[inline]
    pub fn get_resource_ref<R: Resource>(&self) -> Option<Ref<'_, R>> {
        // SAFETY:
        // - `as_unsafe_world_cell_readonly` gives permission to access everything immutably
        // - `&self` ensures nothing in world is borrowed mutably
        unsafe { self.as_unsafe_world_cell_readonly().get_resource_ref() }
    }

    /// Gets a mutable reference to the resource of the given type if it exists
    #[inline]
    pub fn get_resource_mut<R: Resource>(&mut self) -> Option<Mut<'_, R>> {
        // SAFETY:
        // - `as_unsafe_world_cell` gives permission to access everything mutably
        // - `&mut self` ensures nothing in world is borrowed
        unsafe { self.as_unsafe_world_cell().get_resource_mut() }
    }

    /// Gets a mutable reference to the resource of type `T` if it exists,
    /// otherwise inserts the resource using the result of calling `func`.
    ///
    /// # Example
    ///
    /// ```
    /// # use bevy_ecs::prelude::*;
    /// #
    /// #[derive(Resource)]
    /// struct MyResource(i32);
    ///
    /// # let mut world = World::new();
    /// let my_res = world.get_resource_or_insert_with(|| MyResource(10));
    /// assert_eq!(my_res.0, 10);
    /// ```
    #[inline]
    #[track_caller]
    pub fn get_resource_or_insert_with<R: Resource>(
        &mut self,
        func: impl FnOnce() -> R,
    ) -> Mut<'_, R> {
        let caller = MaybeLocation::caller();
        let change_tick = self.change_tick();
        let last_change_tick = self.last_change_tick();

        let component_id = self.components_registrator().register_resource::<R>();
        let data = self.initialize_resource_internal(component_id);
        if !data.is_present() {
            OwningPtr::make(func(), |ptr| {
                // SAFETY: component_id was just initialized and corresponds to resource of type R.
                unsafe {
                    data.insert(ptr, change_tick, caller);
                }
            });
        }

        // SAFETY: The resource must be present, as we would have inserted it if it was empty.
        let data = unsafe {
            data.get_mut(last_change_tick, change_tick)
                .debug_checked_unwrap()
        };
        // SAFETY: The underlying type of the resource is `R`.
        unsafe { data.with_type::<R>() }
    }

    /// Gets a mutable reference to the resource of type `T` if it exists,
    /// otherwise initializes the resource by calling its [`FromWorld`]
    /// implementation.
    ///
    /// # Example
    ///
    /// ```
    /// # use bevy_ecs::prelude::*;
    /// #
    /// #[derive(Resource)]
    /// struct Foo(i32);
    ///
    /// impl Default for Foo {
    ///     fn default() -> Self {
    ///         Self(15)
    ///     }
    /// }
    ///
    /// #[derive(Resource)]
    /// struct MyResource(i32);
    ///
    /// impl FromWorld for MyResource {
    ///     fn from_world(world: &mut World) -> Self {
    ///         let foo = world.get_resource_or_init::<Foo>();
    ///         Self(foo.0 * 2)
    ///     }
    /// }
    ///
    /// # let mut world = World::new();
    /// let my_res = world.get_resource_or_init::<MyResource>();
    /// assert_eq!(my_res.0, 30);
    /// ```
    #[track_caller]
    pub fn get_resource_or_init<R: Resource + FromWorld>(&mut self) -> Mut<'_, R> {
        let caller = MaybeLocation::caller();
        let change_tick = self.change_tick();
        let last_change_tick = self.last_change_tick();

        let component_id = self.components_registrator().register_resource::<R>();
        if self
            .storages
            .resources
            .get(component_id)
            .is_none_or(|data| !data.is_present())
        {
            let value = R::from_world(self);
            OwningPtr::make(value, |ptr| {
                // SAFETY: component_id was just initialized and corresponds to resource of type R.
                unsafe {
                    self.insert_resource_by_id(component_id, ptr, caller);
                }
            });
        }

        // SAFETY: The resource was just initialized if it was empty.
        let data = unsafe {
            self.storages
                .resources
                .get_mut(component_id)
                .debug_checked_unwrap()
        };
        // SAFETY: The resource must be present, as we would have inserted it if it was empty.
        let data = unsafe {
            data.get_mut(last_change_tick, change_tick)
                .debug_checked_unwrap()
        };
        // SAFETY: The underlying type of the resource is `R`.
        unsafe { data.with_type::<R>() }
    }

    /// Gets an immutable reference to the non-send resource of the given type, if it exists.
    ///
    /// # Panics
    ///
    /// Panics if the resource does not exist.
    /// Use [`get_non_send_resource`](World::get_non_send_resource) instead if you want to handle this case.
    ///
    /// This function will panic if it isn't called from the same thread that the resource was inserted from.
    #[inline]
    #[track_caller]
    pub fn non_send_resource<R: 'static>(&self) -> &R {
        match self.get_non_send_resource() {
            Some(x) => x,
            None => panic!(
                "Requested non-send resource {} does not exist in the `World`.
                Did you forget to add it using `app.insert_non_send_resource` / `app.init_non_send_resource`?
                Non-send resources can also be added by plugins.",
                DebugName::type_name::<R>()
            ),
        }
    }

    /// Gets a mutable reference to the non-send resource of the given type, if it exists.
    ///
    /// # Panics
    ///
    /// Panics if the resource does not exist.
    /// Use [`get_non_send_resource_mut`](World::get_non_send_resource_mut) instead if you want to handle this case.
    ///
    /// This function will panic if it isn't called from the same thread that the resource was inserted from.
    #[inline]
    #[track_caller]
    pub fn non_send_resource_mut<R: 'static>(&mut self) -> Mut<'_, R> {
        match self.get_non_send_resource_mut() {
            Some(x) => x,
            None => panic!(
                "Requested non-send resource {} does not exist in the `World`.
                Did you forget to add it using `app.insert_non_send_resource` / `app.init_non_send_resource`?
                Non-send resources can also be added by plugins.",
                DebugName::type_name::<R>()
            ),
        }
    }

    /// Gets a reference to the non-send resource of the given type, if it exists.
    /// Otherwise returns `None`.
    ///
    /// # Panics
    /// This function will panic if it isn't called from the same thread that the resource was inserted from.
    #[inline]
    pub fn get_non_send_resource<R: 'static>(&self) -> Option<&R> {
        // SAFETY:
        // - `as_unsafe_world_cell_readonly` gives permission to access the entire world immutably
        // - `&self` ensures that there are no mutable borrows of world data
        unsafe { self.as_unsafe_world_cell_readonly().get_non_send_resource() }
    }

    /// Gets a mutable reference to the non-send resource of the given type, if it exists.
    /// Otherwise returns `None`.
    ///
    /// # Panics
    /// This function will panic if it isn't called from the same thread that the resource was inserted from.
    #[inline]
    pub fn get_non_send_resource_mut<R: 'static>(&mut self) -> Option<Mut<'_, R>> {
        // SAFETY:
        // - `as_unsafe_world_cell` gives permission to access the entire world mutably
        // - `&mut self` ensures that there are no borrows of world data
        unsafe { self.as_unsafe_world_cell().get_non_send_resource_mut() }
    }

    /// For a given batch of ([`Entity`], [`Bundle`]) pairs,
    /// adds the `Bundle` of components to each `Entity`.
    /// This is faster than doing equivalent operations one-by-one.
    ///
    /// A batch can be any type that implements [`IntoIterator`] containing `(Entity, Bundle)` tuples,
    /// such as a [`Vec<(Entity, Bundle)>`] or an array `[(Entity, Bundle); N]`.
    ///
    /// This will overwrite any previous values of components shared by the `Bundle`.
    /// See [`World::insert_batch_if_new`] to keep the old values instead.
    ///
    /// # Panics
    ///
    /// This function will panic if any of the associated entities do not exist.
    ///
    /// For the fallible version, see [`World::try_insert_batch`].
    #[track_caller]
    pub fn insert_batch<I, B>(&mut self, batch: I)
    where
        I: IntoIterator,
        I::IntoIter: Iterator<Item = (Entity, B)>,
        B: Bundle<Effect: NoBundleEffect> + StaticBundle,
    {
        self.insert_batch_with_caller(batch, InsertMode::Replace, MaybeLocation::caller());
    }

    /// For a given batch of ([`Entity`], [`Bundle`]) pairs,
    /// adds the `Bundle` of components to each `Entity` without overwriting.
    /// This is faster than doing equivalent operations one-by-one.
    ///
    /// A batch can be any type that implements [`IntoIterator`] containing `(Entity, Bundle)` tuples,
    /// such as a [`Vec<(Entity, Bundle)>`] or an array `[(Entity, Bundle); N]`.
    ///
    /// This is the same as [`World::insert_batch`], but in case of duplicate
    /// components it will leave the old values instead of replacing them with new ones.
    ///
    /// # Panics
    ///
    /// This function will panic if any of the associated entities do not exist.
    ///
    /// For the fallible version, see [`World::try_insert_batch_if_new`].
    #[track_caller]
    pub fn insert_batch_if_new<I, B>(&mut self, batch: I)
    where
        I: IntoIterator,
        I::IntoIter: Iterator<Item = (Entity, B)>,
        B: Bundle<Effect: NoBundleEffect> + StaticBundle,
    {
        self.insert_batch_with_caller(batch, InsertMode::Keep, MaybeLocation::caller());
    }

    /// Split into a new function so we can differentiate the calling location.
    ///
    /// This can be called by:
    /// - [`World::insert_batch`]
    /// - [`World::insert_batch_if_new`]
    #[inline]
    pub(crate) fn insert_batch_with_caller<I, B>(
        &mut self,
        batch: I,
        insert_mode: InsertMode,
        caller: MaybeLocation,
    ) where
        I: IntoIterator,
        I::IntoIter: Iterator<Item = (Entity, B)>,
        B: Bundle<Effect: NoBundleEffect> + StaticBundle,
    {
        struct InserterArchetypeCache<'w> {
            inserter: BundleInserter<'w>,
            archetype_id: ArchetypeId,
        }

        self.flush();
        let change_tick = self.change_tick();
<<<<<<< HEAD
        // SAFETY: These come from the same world. `Self.components_registrator` can't be used since we borrow other fields too.
        let mut registrator =
            unsafe { ComponentsRegistrator::new(&mut self.components, &mut self.component_ids) };
        let bundle_id = self
            .bundles
            .register_static_info::<B>(&mut registrator, &mut self.storages);
=======
        let bundle_id = self.register_bundle_info::<B>();
>>>>>>> 859a3cba

        let mut batch_iter = batch.into_iter();

        if let Some((first_entity, first_bundle)) = batch_iter.next() {
            if let Some(first_location) = self.entities().get(first_entity) {
                let mut cache = InserterArchetypeCache {
                    // SAFETY: we initialized this bundle_id in `register_info`
                    inserter: unsafe {
                        BundleInserter::new_with_id(
                            self,
                            first_location.archetype_id,
                            bundle_id,
                            change_tick,
                        )
                    },
                    archetype_id: first_location.archetype_id,
                };

                move_as_ptr!(first_bundle);
                // SAFETY:
                // - `entity` is valid, `location` matches entity, bundle matches inserter
                // - `apply_effect` is never called on this bundle.
                // - `first_bundle` is not be accessed or dropped after this.
                unsafe {
                    cache.inserter.insert(
                        first_entity,
                        first_location,
                        first_bundle,
                        insert_mode,
                        caller,
                        RelationshipHookMode::Run,
                    )
                };

                for (entity, bundle) in batch_iter {
                    if let Some(location) = cache.inserter.entities().get(entity) {
                        if location.archetype_id != cache.archetype_id {
                            cache = InserterArchetypeCache {
                                // SAFETY: we initialized this bundle_id in `register_info`
                                inserter: unsafe {
                                    BundleInserter::new_with_id(
                                        self,
                                        location.archetype_id,
                                        bundle_id,
                                        change_tick,
                                    )
                                },
                                archetype_id: location.archetype_id,
                            }
                        }

                        move_as_ptr!(bundle);
                        // SAFETY:
                        // - `entity` is valid, `location` matches entity, bundle matches inserter
                        // - `apply_effect` is never called on this bundle.
                        // - `bundle` is not be accessed or dropped after this.
                        unsafe {
                            cache.inserter.insert(
                                entity,
                                location,
                                bundle,
                                insert_mode,
                                caller,
                                RelationshipHookMode::Run,
                            )
                        };
                    } else {
                        panic!("error[B0003]: Could not insert a bundle (of type `{}`) for entity {entity}, which {}. See: https://bevy.org/learn/errors/b0003", DebugName::type_name::<B>(), self.entities.entity_does_not_exist_error_details(entity));
                    }
                }
            } else {
                panic!("error[B0003]: Could not insert a bundle (of type `{}`) for entity {first_entity}, which {}. See: https://bevy.org/learn/errors/b0003", DebugName::type_name::<B>(), self.entities.entity_does_not_exist_error_details(first_entity));
            }
        }
    }

    /// For a given batch of ([`Entity`], [`Bundle`]) pairs,
    /// adds the `Bundle` of components to each `Entity`.
    /// This is faster than doing equivalent operations one-by-one.
    ///
    /// A batch can be any type that implements [`IntoIterator`] containing `(Entity, Bundle)` tuples,
    /// such as a [`Vec<(Entity, Bundle)>`] or an array `[(Entity, Bundle); N]`.
    ///
    /// This will overwrite any previous values of components shared by the `Bundle`.
    /// See [`World::try_insert_batch_if_new`] to keep the old values instead.
    ///
    /// Returns a [`TryInsertBatchError`] if any of the provided entities do not exist.
    ///
    /// For the panicking version, see [`World::insert_batch`].
    #[track_caller]
    pub fn try_insert_batch<I, B>(&mut self, batch: I) -> Result<(), TryInsertBatchError>
    where
        I: IntoIterator,
        I::IntoIter: Iterator<Item = (Entity, B)>,
        B: Bundle<Effect: NoBundleEffect> + StaticBundle,
    {
        self.try_insert_batch_with_caller(batch, InsertMode::Replace, MaybeLocation::caller())
    }
    /// For a given batch of ([`Entity`], [`Bundle`]) pairs,
    /// adds the `Bundle` of components to each `Entity` without overwriting.
    /// This is faster than doing equivalent operations one-by-one.
    ///
    /// A batch can be any type that implements [`IntoIterator`] containing `(Entity, Bundle)` tuples,
    /// such as a [`Vec<(Entity, Bundle)>`] or an array `[(Entity, Bundle); N]`.
    ///
    /// This is the same as [`World::try_insert_batch`], but in case of duplicate
    /// components it will leave the old values instead of replacing them with new ones.
    ///
    /// Returns a [`TryInsertBatchError`] if any of the provided entities do not exist.
    ///
    /// For the panicking version, see [`World::insert_batch_if_new`].
    #[track_caller]
    pub fn try_insert_batch_if_new<I, B>(&mut self, batch: I) -> Result<(), TryInsertBatchError>
    where
        I: IntoIterator,
        I::IntoIter: Iterator<Item = (Entity, B)>,
        B: Bundle<Effect: NoBundleEffect> + StaticBundle,
    {
        self.try_insert_batch_with_caller(batch, InsertMode::Keep, MaybeLocation::caller())
    }

    /// Split into a new function so we can differentiate the calling location.
    ///
    /// This can be called by:
    /// - [`World::try_insert_batch`]
    /// - [`World::try_insert_batch_if_new`]
    /// - [`Commands::insert_batch`]
    /// - [`Commands::insert_batch_if_new`]
    /// - [`Commands::try_insert_batch`]
    /// - [`Commands::try_insert_batch_if_new`]
    #[inline]
    pub(crate) fn try_insert_batch_with_caller<I, B>(
        &mut self,
        batch: I,
        insert_mode: InsertMode,
        caller: MaybeLocation,
    ) -> Result<(), TryInsertBatchError>
    where
        I: IntoIterator,
        I::IntoIter: Iterator<Item = (Entity, B)>,
        B: Bundle<Effect: NoBundleEffect> + StaticBundle,
    {
        struct InserterArchetypeCache<'w> {
            inserter: BundleInserter<'w>,
            archetype_id: ArchetypeId,
        }

        self.flush();
        let change_tick = self.change_tick();
<<<<<<< HEAD
        // SAFETY: These come from the same world. `Self.components_registrator` can't be used since we borrow other fields too.
        let mut registrator =
            unsafe { ComponentsRegistrator::new(&mut self.components, &mut self.component_ids) };
        let bundle_id = self
            .bundles
            .register_static_info::<B>(&mut registrator, &mut self.storages);
=======
        let bundle_id = self.register_bundle_info::<B>();
>>>>>>> 859a3cba

        let mut invalid_entities = Vec::<Entity>::new();
        let mut batch_iter = batch.into_iter();

        // We need to find the first valid entity so we can initialize the bundle inserter.
        // This differs from `insert_batch_with_caller` because that method can just panic
        // if the first entity is invalid, whereas this method needs to keep going.
        let cache = loop {
            if let Some((first_entity, first_bundle)) = batch_iter.next() {
                if let Some(first_location) = self.entities().get(first_entity) {
                    let mut cache = InserterArchetypeCache {
                        // SAFETY: we initialized this bundle_id in `register_bundle_info`
                        inserter: unsafe {
                            BundleInserter::new_with_id(
                                self,
                                first_location.archetype_id,
                                bundle_id,
                                change_tick,
                            )
                        },
                        archetype_id: first_location.archetype_id,
                    };

                    move_as_ptr!(first_bundle);
                    // SAFETY:
                    // - `entity` is valid, `location` matches entity, bundle matches inserter
                    // - `apply_effect` is never called on this bundle.
                    // - `first_bundle` is not be accessed or dropped after this.
                    unsafe {
                        cache.inserter.insert(
                            first_entity,
                            first_location,
                            first_bundle,
                            insert_mode,
                            caller,
                            RelationshipHookMode::Run,
                        )
                    };
                    break Some(cache);
                }
                invalid_entities.push(first_entity);
            } else {
                // We reached the end of the entities the caller provided and none were valid.
                break None;
            }
        };

        if let Some(mut cache) = cache {
            for (entity, bundle) in batch_iter {
                if let Some(location) = cache.inserter.entities().get(entity) {
                    if location.archetype_id != cache.archetype_id {
                        cache = InserterArchetypeCache {
                            // SAFETY: we initialized this bundle_id in `register_info`
                            inserter: unsafe {
                                BundleInserter::new_with_id(
                                    self,
                                    location.archetype_id,
                                    bundle_id,
                                    change_tick,
                                )
                            },
                            archetype_id: location.archetype_id,
                        }
                    }

                    move_as_ptr!(bundle);
                    // SAFETY:
                    // - `entity` is valid, `location` matches entity, bundle matches inserter
                    // - `apply_effect` is never called on this bundle.
                    // - `bundle` is not be accessed or dropped after this.
                    unsafe {
                        cache.inserter.insert(
                            entity,
                            location,
                            bundle,
                            insert_mode,
                            caller,
                            RelationshipHookMode::Run,
                        )
                    };
                } else {
                    invalid_entities.push(entity);
                }
            }
        }

        if invalid_entities.is_empty() {
            Ok(())
        } else {
            Err(TryInsertBatchError {
                bundle_type: DebugName::type_name::<B>(),
                entities: invalid_entities,
            })
        }
    }

    /// Temporarily removes the requested resource from this [`World`], runs custom user code,
    /// then re-adds the resource before returning.
    ///
    /// This enables safe simultaneous mutable access to both a resource and the rest of the [`World`].
    /// For more complex access patterns, consider using [`SystemState`](crate::system::SystemState).
    ///
    /// # Panics
    ///
    /// Panics if the resource does not exist.
    /// Use [`try_resource_scope`](Self::try_resource_scope) instead if you want to handle this case.
    ///
    /// # Example
    /// ```
    /// use bevy_ecs::prelude::*;
    /// #[derive(Resource)]
    /// struct A(u32);
    /// #[derive(Component)]
    /// struct B(u32);
    /// let mut world = World::new();
    /// world.insert_resource(A(1));
    /// let entity = world.spawn(B(1)).id();
    ///
    /// world.resource_scope(|world, mut a: Mut<A>| {
    ///     let b = world.get_mut::<B>(entity).unwrap();
    ///     a.0 += b.0;
    /// });
    /// assert_eq!(world.get_resource::<A>().unwrap().0, 2);
    /// ```
    #[track_caller]
    pub fn resource_scope<R: Resource, U>(&mut self, f: impl FnOnce(&mut World, Mut<R>) -> U) -> U {
        self.try_resource_scope(f)
            .unwrap_or_else(|| panic!("resource does not exist: {}", DebugName::type_name::<R>()))
    }

    /// Temporarily removes the requested resource from this [`World`] if it exists, runs custom user code,
    /// then re-adds the resource before returning. Returns `None` if the resource does not exist in this [`World`].
    ///
    /// This enables safe simultaneous mutable access to both a resource and the rest of the [`World`].
    /// For more complex access patterns, consider using [`SystemState`](crate::system::SystemState).
    ///
    /// See also [`resource_scope`](Self::resource_scope).
    pub fn try_resource_scope<R: Resource, U>(
        &mut self,
        f: impl FnOnce(&mut World, Mut<R>) -> U,
    ) -> Option<U> {
        let last_change_tick = self.last_change_tick();
        let change_tick = self.change_tick();

        let component_id = self.components.get_valid_resource_id(TypeId::of::<R>())?;
        let (ptr, mut ticks, mut caller) = self
            .storages
            .resources
            .get_mut(component_id)
            .and_then(ResourceData::remove)?;
        // Read the value onto the stack to avoid potential mut aliasing.
        // SAFETY: `ptr` was obtained from the TypeId of `R`.
        let mut value = unsafe { ptr.read::<R>() };
        let value_mut = Mut {
            value: &mut value,
            ticks: TicksMut {
                added: &mut ticks.added,
                changed: &mut ticks.changed,
                last_run: last_change_tick,
                this_run: change_tick,
            },
            changed_by: caller.as_mut(),
        };
        let result = f(self, value_mut);
        assert!(!self.contains_resource::<R>(),
            "Resource `{}` was inserted during a call to World::resource_scope.\n\
            This is not allowed as the original resource is reinserted to the world after the closure is invoked.",
            DebugName::type_name::<R>());

        OwningPtr::make(value, |ptr| {
            // SAFETY: pointer is of type R
            unsafe {
                self.storages.resources.get_mut(component_id).map(|info| {
                    info.insert_with_ticks(ptr, ticks, caller);
                })
            }
        })?;

        Some(result)
    }

    /// Writes a [`Message`].
    /// This method returns the [`MessageId`] of the written `message`,
    /// or [`None`] if the `message` could not be written.
    #[inline]
    pub fn write_message<M: Message>(&mut self, message: M) -> Option<MessageId<M>> {
        self.write_message_batch(core::iter::once(message))?.next()
    }

    /// Writes a [`Message`].
    /// This method returns the [`MessageId`] of the written `event`,
    /// or [`None`] if the `event` could not be written.
    #[inline]
    #[deprecated(since = "0.17.0", note = "Use `World::write_message` instead.")]
    pub fn send_event<E: Message>(&mut self, event: E) -> Option<MessageId<E>> {
        self.write_message(event)
    }

    /// Writes the default value of the [`Message`] of type `M`.
    /// This method returns the [`MessageId`] of the written message,
    /// or [`None`] if the `event` could not be written.
    #[inline]
    pub fn write_message_default<M: Message + Default>(&mut self) -> Option<MessageId<M>> {
        self.write_message(M::default())
    }

    /// Writes the default value of the [`Message`] of type `E`.
    /// This method returns the [`MessageId`] of the written `event`,
    /// or [`None`] if the `event` could not be written.
    #[inline]
    #[deprecated(since = "0.17.0", note = "Use `World::write_message_default` instead.")]
    pub fn send_event_default<E: Message + Default>(&mut self) -> Option<MessageId<E>> {
        self.write_message_default::<E>()
    }

    /// Writes a batch of [`Message`]s from an iterator.
    /// This method returns the [IDs](`MessageId`) of the written `messages`,
    /// or [`None`] if the `events` could not be written.
    #[inline]
    pub fn write_message_batch<M: Message>(
        &mut self,
        messages: impl IntoIterator<Item = M>,
    ) -> Option<WriteBatchIds<M>> {
        let Some(mut events_resource) = self.get_resource_mut::<Messages<M>>() else {
            log::error!(
                "Unable to send event `{}`\n\tEvent must be added to the app with `add_event()`\n\thttps://docs.rs/bevy/*/bevy/app/struct.App.html#method.add_message ",
                DebugName::type_name::<M>()
            );
            return None;
        };
        Some(events_resource.write_batch(messages))
    }

    /// Writes a batch of [`Message`]s from an iterator.
    /// This method returns the [IDs](`MessageId`) of the written `events`,
    /// or [`None`] if the `event` could not be written.
    #[inline]
    #[deprecated(since = "0.17.0", note = "Use `World::write_message_batch` instead.")]
    pub fn send_event_batch<E: Message>(
        &mut self,
        events: impl IntoIterator<Item = E>,
    ) -> Option<WriteBatchIds<E>> {
        self.write_message_batch(events)
    }

    /// Inserts a new resource with the given `value`. Will replace the value if it already existed.
    ///
    /// **You should prefer to use the typed API [`World::insert_resource`] where possible and only
    /// use this in cases where the actual types are not known at compile time.**
    ///
    /// # Safety
    /// The value referenced by `value` must be valid for the given [`ComponentId`] of this world.
    #[inline]
    #[track_caller]
    pub unsafe fn insert_resource_by_id(
        &mut self,
        component_id: ComponentId,
        value: OwningPtr<'_>,
        caller: MaybeLocation,
    ) {
        let change_tick = self.change_tick();

        let resource = self.initialize_resource_internal(component_id);
        // SAFETY: `value` is valid for `component_id`, ensured by caller
        unsafe {
            resource.insert(value, change_tick, caller);
        }
    }

    /// Inserts a new `!Send` resource with the given `value`. Will replace the value if it already
    /// existed.
    ///
    /// **You should prefer to use the typed API [`World::insert_non_send_resource`] where possible and only
    /// use this in cases where the actual types are not known at compile time.**
    ///
    /// # Panics
    /// If a value is already present, this function will panic if not called from the same
    /// thread that the original value was inserted from.
    ///
    /// # Safety
    /// The value referenced by `value` must be valid for the given [`ComponentId`] of this world.
    #[inline]
    #[track_caller]
    pub unsafe fn insert_non_send_by_id(
        &mut self,
        component_id: ComponentId,
        value: OwningPtr<'_>,
        caller: MaybeLocation,
    ) {
        let change_tick = self.change_tick();

        let resource = self.initialize_non_send_internal(component_id);
        // SAFETY: `value` is valid for `component_id`, ensured by caller
        unsafe {
            resource.insert(value, change_tick, caller);
        }
    }

    /// # Panics
    /// Panics if `component_id` is not registered as a `Send` component type in this `World`
    #[inline]
    pub(crate) fn initialize_resource_internal(
        &mut self,
        component_id: ComponentId,
    ) -> &mut ResourceData<true> {
        self.flush_components();
        self.storages
            .resources
            .initialize_with(component_id, &self.components)
    }

    /// # Panics
    /// Panics if `component_id` is not registered in this world
    #[inline]
    pub(crate) fn initialize_non_send_internal(
        &mut self,
        component_id: ComponentId,
    ) -> &mut ResourceData<false> {
        self.flush_components();
        self.storages
            .non_send_resources
            .initialize_with(component_id, &self.components)
    }

    /// Empties queued entities and adds them to the empty [`Archetype`](crate::archetype::Archetype).
    /// This should be called before doing operations that might operate on queued entities,
    /// such as inserting a [`Component`].
    #[track_caller]
    pub(crate) fn flush_entities(&mut self) {
        let by = MaybeLocation::caller();
        let at = self.change_tick();
        let empty_archetype = self.archetypes.empty_mut();
        let table = &mut self.storages.tables[empty_archetype.table_id()];
        // PERF: consider pre-allocating space for flushed entities
        // SAFETY: entity is set to a valid location
        unsafe {
            self.entities.flush(
                |entity, location| {
                    // SAFETY: no components are allocated by archetype.allocate() because the archetype
                    // is empty
                    *location = Some(empty_archetype.allocate(entity, table.allocate(entity)));
                },
                by,
                at,
            );
        }
    }

    /// Applies any commands in the world's internal [`CommandQueue`].
    /// This does not apply commands from any systems, only those stored in the world.
    ///
    /// # Panics
    /// This will panic if any of the queued commands are [`spawn`](Commands::spawn).
    /// If this is possible, you should instead use [`flush`](Self::flush).
    pub(crate) fn flush_commands(&mut self) {
        // SAFETY: `self.command_queue` is only de-allocated in `World`'s `Drop`
        if !unsafe { self.command_queue.is_empty() } {
            // SAFETY: `self.command_queue` is only de-allocated in `World`'s `Drop`
            unsafe {
                self.command_queue
                    .clone()
                    .apply_or_drop_queued(Some(self.into()));
            };
        }
    }

    /// Applies any queued component registration.
    /// For spawning vanilla rust component types and resources, this is not strictly necessary.
    /// However, flushing components can make information available more quickly, and can have performance benefits.
    /// Additionally, for components and resources registered dynamically through a raw descriptor or similar,
    /// this is the only way to complete their registration.
    pub(crate) fn flush_components(&mut self) {
        self.components_registrator().apply_queued_registrations();
    }

    /// Flushes queued entities and commands.
    ///
    /// Queued entities will be spawned, and then commands will be applied.
    #[inline]
    #[track_caller]
    pub fn flush(&mut self) {
        self.flush_entities();
        self.flush_components();
        self.flush_commands();
    }

    /// Increments the world's current change tick and returns the old value.
    ///
    /// If you need to call this method, but do not have `&mut` access to the world,
    /// consider using [`as_unsafe_world_cell_readonly`](Self::as_unsafe_world_cell_readonly)
    /// to obtain an [`UnsafeWorldCell`] and calling [`increment_change_tick`](UnsafeWorldCell::increment_change_tick) on that.
    /// Note that this *can* be done in safe code, despite the name of the type.
    #[inline]
    pub fn increment_change_tick(&mut self) -> Tick {
        let change_tick = self.change_tick.get_mut();
        let prev_tick = *change_tick;
        *change_tick = change_tick.wrapping_add(1);
        Tick::new(prev_tick)
    }

    /// Reads the current change tick of this world.
    ///
    /// If you have exclusive (`&mut`) access to the world, consider using [`change_tick()`](Self::change_tick),
    /// which is more efficient since it does not require atomic synchronization.
    #[inline]
    pub fn read_change_tick(&self) -> Tick {
        let tick = self.change_tick.load(Ordering::Acquire);
        Tick::new(tick)
    }

    /// Reads the current change tick of this world.
    ///
    /// This does the same thing as [`read_change_tick()`](Self::read_change_tick), only this method
    /// is more efficient since it does not require atomic synchronization.
    #[inline]
    pub fn change_tick(&mut self) -> Tick {
        let tick = *self.change_tick.get_mut();
        Tick::new(tick)
    }

    /// When called from within an exclusive system (a [`System`] that takes `&mut World` as its first
    /// parameter), this method returns the [`Tick`] indicating the last time the exclusive system was run.
    ///
    /// Otherwise, this returns the `Tick` indicating the last time that [`World::clear_trackers`] was called.
    ///
    /// [`System`]: crate::system::System
    #[inline]
    pub fn last_change_tick(&self) -> Tick {
        self.last_change_tick
    }

    /// Returns the id of the last ECS event that was fired.
    /// Used internally to ensure observers don't trigger multiple times for the same event.
    #[inline]
    pub(crate) fn last_trigger_id(&self) -> u32 {
        self.last_trigger_id
    }

    /// Sets [`World::last_change_tick()`] to the specified value during a scope.
    /// When the scope terminates, it will return to its old value.
    ///
    /// This is useful if you need a region of code to be able to react to earlier changes made in the same system.
    ///
    /// # Examples
    ///
    /// ```
    /// # use bevy_ecs::prelude::*;
    /// // This function runs an update loop repeatedly, allowing each iteration of the loop
    /// // to react to changes made in the previous loop iteration.
    /// fn update_loop(
    ///     world: &mut World,
    ///     mut update_fn: impl FnMut(&mut World) -> std::ops::ControlFlow<()>,
    /// ) {
    ///     let mut last_change_tick = world.last_change_tick();
    ///
    ///     // Repeatedly run the update function until it requests a break.
    ///     loop {
    ///         let control_flow = world.last_change_tick_scope(last_change_tick, |world| {
    ///             // Increment the change tick so we can detect changes from the previous update.
    ///             last_change_tick = world.change_tick();
    ///             world.increment_change_tick();
    ///
    ///             // Update once.
    ///             update_fn(world)
    ///         });
    ///
    ///         // End the loop when the closure returns `ControlFlow::Break`.
    ///         if control_flow.is_break() {
    ///             break;
    ///         }
    ///     }
    /// }
    /// #
    /// # #[derive(Resource)] struct Count(u32);
    /// # let mut world = World::new();
    /// # world.insert_resource(Count(0));
    /// # let saved_last_tick = world.last_change_tick();
    /// # let mut num_updates = 0;
    /// # update_loop(&mut world, |world| {
    /// #     let mut c = world.resource_mut::<Count>();
    /// #     match c.0 {
    /// #         0 => {
    /// #             assert_eq!(num_updates, 0);
    /// #             assert!(c.is_added());
    /// #             c.0 = 1;
    /// #         }
    /// #         1 => {
    /// #             assert_eq!(num_updates, 1);
    /// #             assert!(!c.is_added());
    /// #             assert!(c.is_changed());
    /// #             c.0 = 2;
    /// #         }
    /// #         2 if c.is_changed() => {
    /// #             assert_eq!(num_updates, 2);
    /// #             assert!(!c.is_added());
    /// #         }
    /// #         2 => {
    /// #             assert_eq!(num_updates, 3);
    /// #             assert!(!c.is_changed());
    /// #             world.remove_resource::<Count>();
    /// #             world.insert_resource(Count(3));
    /// #         }
    /// #         3 if c.is_changed() => {
    /// #             assert_eq!(num_updates, 4);
    /// #             assert!(c.is_added());
    /// #         }
    /// #         3 => {
    /// #             assert_eq!(num_updates, 5);
    /// #             assert!(!c.is_added());
    /// #             c.0 = 4;
    /// #             return std::ops::ControlFlow::Break(());
    /// #         }
    /// #         _ => unreachable!(),
    /// #     }
    /// #     num_updates += 1;
    /// #     std::ops::ControlFlow::Continue(())
    /// # });
    /// # assert_eq!(num_updates, 5);
    /// # assert_eq!(world.resource::<Count>().0, 4);
    /// # assert_eq!(world.last_change_tick(), saved_last_tick);
    /// ```
    pub fn last_change_tick_scope<T>(
        &mut self,
        last_change_tick: Tick,
        f: impl FnOnce(&mut World) -> T,
    ) -> T {
        struct LastTickGuard<'a> {
            world: &'a mut World,
            last_tick: Tick,
        }

        // By setting the change tick in the drop impl, we ensure that
        // the change tick gets reset even if a panic occurs during the scope.
        impl Drop for LastTickGuard<'_> {
            fn drop(&mut self) {
                self.world.last_change_tick = self.last_tick;
            }
        }

        let guard = LastTickGuard {
            last_tick: self.last_change_tick,
            world: self,
        };

        guard.world.last_change_tick = last_change_tick;

        f(guard.world)
    }

    /// Iterates all component change ticks and clamps any older than [`MAX_CHANGE_AGE`](crate::change_detection::MAX_CHANGE_AGE).
    /// This also triggers [`CheckChangeTicks`] observers and returns the same event here.
    ///
    /// Calling this method prevents [`Tick`]s overflowing and thus prevents false positives when comparing them.
    ///
    /// **Note:** Does nothing and returns `None` if the [`World`] counter has not been incremented at least [`CHECK_TICK_THRESHOLD`]
    /// times since the previous pass.
    // TODO: benchmark and optimize
    pub fn check_change_ticks(&mut self) -> Option<CheckChangeTicks> {
        let change_tick = self.change_tick();
        if change_tick.relative_to(self.last_check_tick).get() < CHECK_TICK_THRESHOLD {
            return None;
        }

        let check = CheckChangeTicks(change_tick);

        let Storages {
            ref mut tables,
            ref mut sparse_sets,
            ref mut resources,
            ref mut non_send_resources,
        } = self.storages;

        #[cfg(feature = "trace")]
        let _span = tracing::info_span!("check component ticks").entered();
        tables.check_change_ticks(check);
        sparse_sets.check_change_ticks(check);
        resources.check_change_ticks(check);
        non_send_resources.check_change_ticks(check);
        self.entities.check_change_ticks(check);

        if let Some(mut schedules) = self.get_resource_mut::<Schedules>() {
            schedules.check_change_ticks(check);
        }

        self.trigger(check);
        self.flush();

        self.last_check_tick = change_tick;

        Some(check)
    }

    /// Runs both [`clear_entities`](Self::clear_entities) and [`clear_resources`](Self::clear_resources),
    /// invalidating all [`Entity`] and resource fetches such as [`Res`](crate::system::Res), [`ResMut`](crate::system::ResMut)
    pub fn clear_all(&mut self) {
        self.clear_entities();
        self.clear_resources();
    }

    /// Despawns all entities in this [`World`].
    pub fn clear_entities(&mut self) {
        self.storages.tables.clear();
        self.storages.sparse_sets.clear_entities();
        self.archetypes.clear_entities();
        self.entities.clear();
    }

    /// Clears all resources in this [`World`].
    ///
    /// **Note:** Any resource fetch to this [`World`] will fail unless they are re-initialized,
    /// including engine-internal resources that are only initialized on app/world construction.
    ///
    /// This can easily cause systems expecting certain resources to immediately start panicking.
    /// Use with caution.
    pub fn clear_resources(&mut self) {
        self.storages.resources.clear();
        self.storages.non_send_resources.clear();
    }

    /// Registers all of the components in the given [`Bundle`] and returns both the component
    /// ids and the bundle id.
    ///
    /// This is largely equivalent to calling [`register_component`](Self::register_component) on each
    /// component in the bundle.
    #[inline]
<<<<<<< HEAD
    pub fn register_bundle<B: StaticBundle>(&mut self) -> &BundleInfo {
        // SAFETY: These come from the same world. `Self.components_registrator` can't be used since we borrow other fields too.
        let mut registrator =
            unsafe { ComponentsRegistrator::new(&mut self.components, &mut self.component_ids) };
        let id = self
            .bundles
            .register_static_info::<B>(&mut registrator, &mut self.storages);
        // SAFETY: We just initialized the bundle so its id should definitely be valid.
        unsafe { self.bundles.get(id).debug_checked_unwrap() }
=======
    pub fn register_bundle<B: Bundle>(&mut self) -> &BundleInfo {
        let id = self.register_bundle_info::<B>();

        // SAFETY: We just initialized the bundle so its id should definitely be valid.
        unsafe { self.bundles.get(id).debug_checked_unwrap() }
    }

    pub(crate) fn register_bundle_info<B: Bundle>(&mut self) -> BundleId {
        // SAFETY: These come from the same world. `Self.components_registrator` can't be used since we borrow other fields too.
        let mut registrator =
            unsafe { ComponentsRegistrator::new(&mut self.components, &mut self.component_ids) };

        // SAFETY: `registrator`, `self.storages` and `self.bundles` all come from this world.
        unsafe {
            self.bundles
                .register_info::<B>(&mut registrator, &mut self.storages)
        }
    }

    pub(crate) fn register_contributed_bundle_info<B: Bundle>(&mut self) -> BundleId {
        // SAFETY: These come from the same world. `Self.components_registrator` can't be used since we borrow other fields too.
        let mut registrator =
            unsafe { ComponentsRegistrator::new(&mut self.components, &mut self.component_ids) };

        // SAFETY: `registrator`, `self.bundles` and `self.storages` are all from this world.
        unsafe {
            self.bundles
                .register_contributed_bundle_info::<B>(&mut registrator, &mut self.storages)
        }
>>>>>>> 859a3cba
    }

    /// Registers the given [`ComponentId`]s as a dynamic bundle and returns both the required component ids and the bundle id.
    ///
    /// Note that the components need to be registered first, this function only creates a bundle combining them. Components
    /// can be registered with [`World::register_component`]/[`_with_descriptor`](World::register_component_with_descriptor).
    ///
    /// **You should prefer to use the typed API [`World::register_bundle`] where possible and only use this in cases where
    /// not all of the actual types are known at compile time.**
    ///
    /// # Panics
    /// This function will panic if any of the provided component ids do not belong to a component known to this [`World`].
    #[inline]
    pub fn register_dynamic_bundle(&mut self, component_ids: &[ComponentId]) -> &BundleInfo {
        let id =
            self.bundles
                .init_dynamic_info(&mut self.storages, &self.components, component_ids);
        // SAFETY: We just initialized the bundle so its id should definitely be valid.
        unsafe { self.bundles.get(id).debug_checked_unwrap() }
    }

    /// Convenience method for accessing the world's default error handler,
    /// which can be overwritten with [`DefaultErrorHandler`].
    #[inline]
    pub fn default_error_handler(&self) -> ErrorHandler {
        self.get_resource::<DefaultErrorHandler>()
            .copied()
            .unwrap_or_default()
            .0
    }
}

impl World {
    /// Gets a pointer to the resource with the id [`ComponentId`] if it exists.
    /// The returned pointer must not be used to modify the resource, and must not be
    /// dereferenced after the immutable borrow of the [`World`] ends.
    ///
    /// **You should prefer to use the typed API [`World::get_resource`] where possible and only
    /// use this in cases where the actual types are not known at compile time.**
    #[inline]
    pub fn get_resource_by_id(&self, component_id: ComponentId) -> Option<Ptr<'_>> {
        // SAFETY:
        // - `as_unsafe_world_cell_readonly` gives permission to access the whole world immutably
        // - `&self` ensures there are no mutable borrows on world data
        unsafe {
            self.as_unsafe_world_cell_readonly()
                .get_resource_by_id(component_id)
        }
    }

    /// Gets a pointer to the resource with the id [`ComponentId`] if it exists.
    /// The returned pointer may be used to modify the resource, as long as the mutable borrow
    /// of the [`World`] is still valid.
    ///
    /// **You should prefer to use the typed API [`World::get_resource_mut`] where possible and only
    /// use this in cases where the actual types are not known at compile time.**
    #[inline]
    pub fn get_resource_mut_by_id(&mut self, component_id: ComponentId) -> Option<MutUntyped<'_>> {
        // SAFETY:
        // - `&mut self` ensures that all accessed data is unaliased
        // - `as_unsafe_world_cell` provides mutable permission to the whole world
        unsafe {
            self.as_unsafe_world_cell()
                .get_resource_mut_by_id(component_id)
        }
    }

    /// Iterates over all resources in the world.
    ///
    /// The returned iterator provides lifetimed, but type-unsafe pointers. Actually reading the contents
    /// of each resource will require the use of unsafe code.
    ///
    /// # Examples
    ///
    /// ## Printing the size of all resources
    ///
    /// ```
    /// # use bevy_ecs::prelude::*;
    /// # #[derive(Resource)]
    /// # struct A(u32);
    /// # #[derive(Resource)]
    /// # struct B(u32);
    /// #
    /// # let mut world = World::new();
    /// # world.remove_resource::<bevy_ecs::entity_disabling::DefaultQueryFilters>();
    /// # world.insert_resource(A(1));
    /// # world.insert_resource(B(2));
    /// let mut total = 0;
    /// for (info, _) in world.iter_resources() {
    ///    println!("Resource: {}", info.name());
    ///    println!("Size: {} bytes", info.layout().size());
    ///    total += info.layout().size();
    /// }
    /// println!("Total size: {} bytes", total);
    /// # assert_eq!(total, size_of::<A>() + size_of::<B>());
    /// ```
    ///
    /// ## Dynamically running closures for resources matching specific `TypeId`s
    ///
    /// ```
    /// # use bevy_ecs::prelude::*;
    /// # use std::collections::HashMap;
    /// # use std::any::TypeId;
    /// # use bevy_ptr::Ptr;
    /// # #[derive(Resource)]
    /// # struct A(u32);
    /// # #[derive(Resource)]
    /// # struct B(u32);
    /// #
    /// # let mut world = World::new();
    /// # world.insert_resource(A(1));
    /// # world.insert_resource(B(2));
    /// #
    /// // In this example, `A` and `B` are resources. We deliberately do not use the
    /// // `bevy_reflect` crate here to showcase the low-level [`Ptr`] usage. You should
    /// // probably use something like `ReflectFromPtr` in a real-world scenario.
    ///
    /// // Create the hash map that will store the closures for each resource type
    /// let mut closures: HashMap<TypeId, Box<dyn Fn(&Ptr<'_>)>> = HashMap::default();
    ///
    /// // Add closure for `A`
    /// closures.insert(TypeId::of::<A>(), Box::new(|ptr| {
    ///     // SAFETY: We assert ptr is the same type of A with TypeId of A
    ///     let a = unsafe { &ptr.deref::<A>() };
    /// #   assert_eq!(a.0, 1);
    ///     // ... do something with `a` here
    /// }));
    ///
    /// // Add closure for `B`
    /// closures.insert(TypeId::of::<B>(), Box::new(|ptr| {
    ///     // SAFETY: We assert ptr is the same type of B with TypeId of B
    ///     let b = unsafe { &ptr.deref::<B>() };
    /// #   assert_eq!(b.0, 2);
    ///     // ... do something with `b` here
    /// }));
    ///
    /// // Iterate all resources, in order to run the closures for each matching resource type
    /// for (info, ptr) in world.iter_resources() {
    ///     let Some(type_id) = info.type_id() else {
    ///        // It's possible for resources to not have a `TypeId` (e.g. non-Rust resources
    ///        // dynamically inserted via a scripting language) in which case we can't match them.
    ///        continue;
    ///     };
    ///
    ///     let Some(closure) = closures.get(&type_id) else {
    ///        // No closure for this resource type, skip it.
    ///        continue;
    ///     };
    ///
    ///     // Run the closure for the resource
    ///     closure(&ptr);
    /// }
    /// ```
    #[inline]
    pub fn iter_resources(&self) -> impl Iterator<Item = (&ComponentInfo, Ptr<'_>)> {
        self.storages
            .resources
            .iter()
            .filter_map(|(component_id, data)| {
                // SAFETY: If a resource has been initialized, a corresponding ComponentInfo must exist with its ID.
                let component_info = unsafe {
                    self.components
                        .get_info(component_id)
                        .debug_checked_unwrap()
                };
                Some((component_info, data.get_data()?))
            })
    }

    /// Mutably iterates over all resources in the world.
    ///
    /// The returned iterator provides lifetimed, but type-unsafe pointers. Actually reading from or writing
    /// to the contents of each resource will require the use of unsafe code.
    ///
    /// # Example
    ///
    /// ```
    /// # use bevy_ecs::prelude::*;
    /// # use bevy_ecs::change_detection::MutUntyped;
    /// # use std::collections::HashMap;
    /// # use std::any::TypeId;
    /// # #[derive(Resource)]
    /// # struct A(u32);
    /// # #[derive(Resource)]
    /// # struct B(u32);
    /// #
    /// # let mut world = World::new();
    /// # world.insert_resource(A(1));
    /// # world.insert_resource(B(2));
    /// #
    /// // In this example, `A` and `B` are resources. We deliberately do not use the
    /// // `bevy_reflect` crate here to showcase the low-level `MutUntyped` usage. You should
    /// // probably use something like `ReflectFromPtr` in a real-world scenario.
    ///
    /// // Create the hash map that will store the mutator closures for each resource type
    /// let mut mutators: HashMap<TypeId, Box<dyn Fn(&mut MutUntyped<'_>)>> = HashMap::default();
    ///
    /// // Add mutator closure for `A`
    /// mutators.insert(TypeId::of::<A>(), Box::new(|mut_untyped| {
    ///     // Note: `MutUntyped::as_mut()` automatically marks the resource as changed
    ///     // for ECS change detection, and gives us a `PtrMut` we can use to mutate the resource.
    ///     // SAFETY: We assert ptr is the same type of A with TypeId of A
    ///     let a = unsafe { &mut mut_untyped.as_mut().deref_mut::<A>() };
    /// #   a.0 += 1;
    ///     // ... mutate `a` here
    /// }));
    ///
    /// // Add mutator closure for `B`
    /// mutators.insert(TypeId::of::<B>(), Box::new(|mut_untyped| {
    ///     // SAFETY: We assert ptr is the same type of B with TypeId of B
    ///     let b = unsafe { &mut mut_untyped.as_mut().deref_mut::<B>() };
    /// #   b.0 += 1;
    ///     // ... mutate `b` here
    /// }));
    ///
    /// // Iterate all resources, in order to run the mutator closures for each matching resource type
    /// for (info, mut mut_untyped) in world.iter_resources_mut() {
    ///     let Some(type_id) = info.type_id() else {
    ///        // It's possible for resources to not have a `TypeId` (e.g. non-Rust resources
    ///        // dynamically inserted via a scripting language) in which case we can't match them.
    ///        continue;
    ///     };
    ///
    ///     let Some(mutator) = mutators.get(&type_id) else {
    ///        // No mutator closure for this resource type, skip it.
    ///        continue;
    ///     };
    ///
    ///     // Run the mutator closure for the resource
    ///     mutator(&mut mut_untyped);
    /// }
    /// # assert_eq!(world.resource::<A>().0, 2);
    /// # assert_eq!(world.resource::<B>().0, 3);
    /// ```
    #[inline]
    pub fn iter_resources_mut(&mut self) -> impl Iterator<Item = (&ComponentInfo, MutUntyped<'_>)> {
        self.storages
            .resources
            .iter()
            .filter_map(|(component_id, data)| {
                // SAFETY: If a resource has been initialized, a corresponding ComponentInfo must exist with its ID.
                let component_info = unsafe {
                    self.components
                        .get_info(component_id)
                        .debug_checked_unwrap()
                };
                let (ptr, ticks, caller) = data.get_with_ticks()?;

                // SAFETY:
                // - We have exclusive access to the world, so no other code can be aliasing the `TickCells`
                // - We only hold one `TicksMut` at a time, and we let go of it before getting the next one
                let ticks = unsafe {
                    TicksMut::from_tick_cells(
                        ticks,
                        self.last_change_tick(),
                        self.read_change_tick(),
                    )
                };

                let mut_untyped = MutUntyped {
                    // SAFETY:
                    // - We have exclusive access to the world, so no other code can be aliasing the `Ptr`
                    // - We iterate one resource at a time, and we let go of each `PtrMut` before getting the next one
                    value: unsafe { ptr.assert_unique() },
                    ticks,
                    // SAFETY:
                    // - We have exclusive access to the world, so no other code can be aliasing the `Ptr`
                    // - We iterate one resource at a time, and we let go of each `PtrMut` before getting the next one
                    changed_by: unsafe { caller.map(|caller| caller.deref_mut()) },
                };

                Some((component_info, mut_untyped))
            })
    }

    /// Gets a `!Send` resource to the resource with the id [`ComponentId`] if it exists.
    /// The returned pointer must not be used to modify the resource, and must not be
    /// dereferenced after the immutable borrow of the [`World`] ends.
    ///
    /// **You should prefer to use the typed API [`World::get_resource`] where possible and only
    /// use this in cases where the actual types are not known at compile time.**
    ///
    /// # Panics
    /// This function will panic if it isn't called from the same thread that the resource was inserted from.
    #[inline]
    pub fn get_non_send_by_id(&self, component_id: ComponentId) -> Option<Ptr<'_>> {
        // SAFETY:
        // - `as_unsafe_world_cell_readonly` gives permission to access the whole world immutably
        // - `&self` ensures there are no mutable borrows on world data
        unsafe {
            self.as_unsafe_world_cell_readonly()
                .get_non_send_resource_by_id(component_id)
        }
    }

    /// Gets a `!Send` resource to the resource with the id [`ComponentId`] if it exists.
    /// The returned pointer may be used to modify the resource, as long as the mutable borrow
    /// of the [`World`] is still valid.
    ///
    /// **You should prefer to use the typed API [`World::get_resource_mut`] where possible and only
    /// use this in cases where the actual types are not known at compile time.**
    ///
    /// # Panics
    /// This function will panic if it isn't called from the same thread that the resource was inserted from.
    #[inline]
    pub fn get_non_send_mut_by_id(&mut self, component_id: ComponentId) -> Option<MutUntyped<'_>> {
        // SAFETY:
        // - `&mut self` ensures that all accessed data is unaliased
        // - `as_unsafe_world_cell` provides mutable permission to the whole world
        unsafe {
            self.as_unsafe_world_cell()
                .get_non_send_resource_mut_by_id(component_id)
        }
    }

    /// Removes the resource of a given type, if it exists. Otherwise returns `None`.
    ///
    /// **You should prefer to use the typed API [`World::remove_resource`] where possible and only
    /// use this in cases where the actual types are not known at compile time.**
    pub fn remove_resource_by_id(&mut self, component_id: ComponentId) -> Option<()> {
        self.storages
            .resources
            .get_mut(component_id)?
            .remove_and_drop();
        Some(())
    }

    /// Removes the resource of a given type, if it exists. Otherwise returns `None`.
    ///
    /// **You should prefer to use the typed API [`World::remove_resource`] where possible and only
    /// use this in cases where the actual types are not known at compile time.**
    ///
    /// # Panics
    /// This function will panic if it isn't called from the same thread that the resource was inserted from.
    pub fn remove_non_send_by_id(&mut self, component_id: ComponentId) -> Option<()> {
        self.storages
            .non_send_resources
            .get_mut(component_id)?
            .remove_and_drop();
        Some(())
    }

    /// Retrieves an immutable untyped reference to the given `entity`'s [`Component`] of the given [`ComponentId`].
    /// Returns `None` if the `entity` does not have a [`Component`] of the given type.
    ///
    /// **You should prefer to use the typed API [`World::get_mut`] where possible and only
    /// use this in cases where the actual types are not known at compile time.**
    ///
    /// # Panics
    /// This function will panic if it isn't called from the same thread that the resource was inserted from.
    #[inline]
    pub fn get_by_id(&self, entity: Entity, component_id: ComponentId) -> Option<Ptr<'_>> {
        self.get_entity(entity).ok()?.get_by_id(component_id).ok()
    }

    /// Retrieves a mutable untyped reference to the given `entity`'s [`Component`] of the given [`ComponentId`].
    /// Returns `None` if the `entity` does not have a [`Component`] of the given type.
    ///
    /// **You should prefer to use the typed API [`World::get_mut`] where possible and only
    /// use this in cases where the actual types are not known at compile time.**
    #[inline]
    pub fn get_mut_by_id(
        &mut self,
        entity: Entity,
        component_id: ComponentId,
    ) -> Option<MutUntyped<'_>> {
        self.get_entity_mut(entity)
            .ok()?
            .into_mut_by_id(component_id)
            .ok()
    }
}

// Schedule-related methods
impl World {
    /// Adds the specified [`Schedule`] to the world.
    /// If a schedule already exists with the same [label](Schedule::label), it will be replaced.
    ///
    /// The schedule can later be run
    /// by calling [`.run_schedule(label)`](Self::run_schedule) or by directly
    /// accessing the [`Schedules`] resource.
    ///
    /// The `Schedules` resource will be initialized if it does not already exist.
    ///
    /// An alternative to this is to call [`Schedules::add_systems()`] with some
    /// [`ScheduleLabel`] and let the schedule for that label be created if it
    /// does not already exist.
    pub fn add_schedule(&mut self, schedule: Schedule) {
        let mut schedules = self.get_resource_or_init::<Schedules>();
        schedules.insert(schedule);
    }

    /// Temporarily removes the schedule associated with `label` from the world,
    /// runs user code, and finally re-adds the schedule.
    /// This returns a [`TryRunScheduleError`] if there is no schedule
    /// associated with `label`.
    ///
    /// The [`Schedule`] is fetched from the [`Schedules`] resource of the world by its label,
    /// and system state is cached.
    ///
    /// For simple cases where you just need to call the schedule once,
    /// consider using [`World::try_run_schedule`] instead.
    /// For other use cases, see the example on [`World::schedule_scope`].
    pub fn try_schedule_scope<R>(
        &mut self,
        label: impl ScheduleLabel,
        f: impl FnOnce(&mut World, &mut Schedule) -> R,
    ) -> Result<R, TryRunScheduleError> {
        let label = label.intern();
        let Some(mut schedule) = self
            .get_resource_mut::<Schedules>()
            .and_then(|mut s| s.remove(label))
        else {
            return Err(TryRunScheduleError(label));
        };

        let value = f(self, &mut schedule);

        let old = self.resource_mut::<Schedules>().insert(schedule);
        if old.is_some() {
            warn!("Schedule `{label:?}` was inserted during a call to `World::schedule_scope`: its value has been overwritten");
        }

        Ok(value)
    }

    /// Temporarily removes the schedule associated with `label` from the world,
    /// runs user code, and finally re-adds the schedule.
    ///
    /// The [`Schedule`] is fetched from the [`Schedules`] resource of the world by its label,
    /// and system state is cached.
    ///
    /// # Examples
    ///
    /// ```
    /// # use bevy_ecs::{prelude::*, schedule::ScheduleLabel};
    /// # #[derive(ScheduleLabel, Debug, Clone, Copy, PartialEq, Eq, Hash)]
    /// # pub struct MySchedule;
    /// # #[derive(Resource)]
    /// # struct Counter(usize);
    /// #
    /// # let mut world = World::new();
    /// # world.insert_resource(Counter(0));
    /// # let mut schedule = Schedule::new(MySchedule);
    /// # schedule.add_systems(tick_counter);
    /// # world.init_resource::<Schedules>();
    /// # world.add_schedule(schedule);
    /// # fn tick_counter(mut counter: ResMut<Counter>) { counter.0 += 1; }
    /// // Run the schedule five times.
    /// world.schedule_scope(MySchedule, |world, schedule| {
    ///     for _ in 0..5 {
    ///         schedule.run(world);
    ///     }
    /// });
    /// # assert_eq!(world.resource::<Counter>().0, 5);
    /// ```
    ///
    /// For simple cases where you just need to call the schedule once,
    /// consider using [`World::run_schedule`] instead.
    ///
    /// # Panics
    ///
    /// If the requested schedule does not exist.
    pub fn schedule_scope<R>(
        &mut self,
        label: impl ScheduleLabel,
        f: impl FnOnce(&mut World, &mut Schedule) -> R,
    ) -> R {
        self.try_schedule_scope(label, f)
            .unwrap_or_else(|e| panic!("{e}"))
    }

    /// Attempts to run the [`Schedule`] associated with the `label` a single time,
    /// and returns a [`TryRunScheduleError`] if the schedule does not exist.
    ///
    /// The [`Schedule`] is fetched from the [`Schedules`] resource of the world by its label,
    /// and system state is cached.
    ///
    /// For simple testing use cases, call [`Schedule::run(&mut world)`](Schedule::run) instead.
    pub fn try_run_schedule(
        &mut self,
        label: impl ScheduleLabel,
    ) -> Result<(), TryRunScheduleError> {
        self.try_schedule_scope(label, |world, sched| sched.run(world))
    }

    /// Runs the [`Schedule`] associated with the `label` a single time.
    ///
    /// The [`Schedule`] is fetched from the [`Schedules`] resource of the world by its label,
    /// and system state is cached.
    ///
    /// For simple testing use cases, call [`Schedule::run(&mut world)`](Schedule::run) instead.
    /// This avoids the need to create a unique [`ScheduleLabel`].
    ///
    /// # Panics
    ///
    /// If the requested schedule does not exist.
    pub fn run_schedule(&mut self, label: impl ScheduleLabel) {
        self.schedule_scope(label, |world, sched| sched.run(world));
    }

    /// Ignore system order ambiguities caused by conflicts on [`Component`]s of type `T`.
    pub fn allow_ambiguous_component<T: Component>(&mut self) {
        let mut schedules = self.remove_resource::<Schedules>().unwrap_or_default();
        schedules.allow_ambiguous_component::<T>(self);
        self.insert_resource(schedules);
    }

    /// Ignore system order ambiguities caused by conflicts on [`Resource`]s of type `T`.
    pub fn allow_ambiguous_resource<T: Resource>(&mut self) {
        let mut schedules = self.remove_resource::<Schedules>().unwrap_or_default();
        schedules.allow_ambiguous_resource::<T>(self);
        self.insert_resource(schedules);
    }
}

impl fmt::Debug for World {
    fn fmt(&self, f: &mut fmt::Formatter) -> fmt::Result {
        // SAFETY: `UnsafeWorldCell` requires that this must only access metadata.
        // Accessing any data stored in the world would be unsound.
        f.debug_struct("World")
            .field("id", &self.id)
            .field("entity_count", &self.entities.len())
            .field("archetype_count", &self.archetypes.len())
            .field("component_count", &self.components.len())
            .field("resource_count", &self.storages.resources.len())
            .finish()
    }
}

// SAFETY: all methods on the world ensure that non-send resources are only accessible on the main thread
unsafe impl Send for World {}
// SAFETY: all methods on the world ensure that non-send resources are only accessible on the main thread
unsafe impl Sync for World {}

/// Creates an instance of the type this trait is implemented for
/// using data from the supplied [`World`].
///
/// This can be helpful for complex initialization or context-aware defaults.
///
/// [`FromWorld`] is automatically implemented for any type implementing [`Default`]
/// and may also be derived for:
/// - any struct whose fields all implement `FromWorld`
/// - any enum where one variant has the attribute `#[from_world]`
///
/// ```rs
///
/// #[derive(Default)]
/// struct A;
///
/// #[derive(Default)]
/// struct B(Option<u32>)
///
/// struct C;
///
/// impl FromWorld for C {
///     fn from_world(_world: &mut World) -> Self {
///         Self
///     }
/// }
///
/// #[derive(FromWorld)]
/// struct D(A, B, C);
///
/// #[derive(FromWorld)]
/// enum E {
///     #[from_world]
///     F,
///     G
/// }
/// ```
pub trait FromWorld {
    /// Creates `Self` using data from the given [`World`].
    fn from_world(world: &mut World) -> Self;
}

impl<T: Default> FromWorld for T {
    /// Creates `Self` using [`default()`](`Default::default`).
    fn from_world(_world: &mut World) -> Self {
        T::default()
    }
}

#[cfg(test)]
#[expect(clippy::print_stdout, reason = "Allowed in tests.")]
mod tests {
    use super::{FromWorld, World};
    use crate::{
        change_detection::{DetectChangesMut, MaybeLocation},
        component::{ComponentCloneBehavior, ComponentDescriptor, ComponentInfo, StorageType},
        entity::EntityHashSet,
        entity_disabling::{DefaultQueryFilters, Disabled},
        ptr::OwningPtr,
        resource::Resource,
        world::{error::EntityMutableFetchError, DeferredWorld},
    };
    use alloc::{
        borrow::ToOwned,
        string::{String, ToString},
        sync::Arc,
        vec,
        vec::Vec,
    };
    use bevy_ecs_macros::Component;
    use bevy_platform::collections::{HashMap, HashSet};
    use bevy_utils::prelude::DebugName;
    use core::{
        any::TypeId,
        panic,
        sync::atomic::{AtomicBool, AtomicU32, Ordering},
    };
    use std::{println, sync::Mutex};

    type ID = u8;

    #[derive(Clone, Copy, Debug, PartialEq, Eq)]
    enum DropLogItem {
        Create(ID),
        Drop(ID),
    }

    #[derive(Resource, Component)]
    struct MayPanicInDrop {
        drop_log: Arc<Mutex<Vec<DropLogItem>>>,
        expected_panic_flag: Arc<AtomicBool>,
        should_panic: bool,
        id: u8,
    }

    impl MayPanicInDrop {
        fn new(
            drop_log: &Arc<Mutex<Vec<DropLogItem>>>,
            expected_panic_flag: &Arc<AtomicBool>,
            should_panic: bool,
            id: u8,
        ) -> Self {
            println!("creating component with id {id}");
            drop_log.lock().unwrap().push(DropLogItem::Create(id));

            Self {
                drop_log: Arc::clone(drop_log),
                expected_panic_flag: Arc::clone(expected_panic_flag),
                should_panic,
                id,
            }
        }
    }

    impl Drop for MayPanicInDrop {
        fn drop(&mut self) {
            println!("dropping component with id {}", self.id);

            {
                let mut drop_log = self.drop_log.lock().unwrap();
                drop_log.push(DropLogItem::Drop(self.id));
                // Don't keep the mutex while panicking, or we'll poison it.
                drop(drop_log);
            }

            if self.should_panic {
                self.expected_panic_flag.store(true, Ordering::SeqCst);
                panic!("testing what happens on panic inside drop");
            }
        }
    }

    struct DropTestHelper {
        drop_log: Arc<Mutex<Vec<DropLogItem>>>,
        /// Set to `true` right before we intentionally panic, so that if we get
        /// a panic, we know if it was intended or not.
        expected_panic_flag: Arc<AtomicBool>,
    }

    impl DropTestHelper {
        pub fn new() -> Self {
            Self {
                drop_log: Arc::new(Mutex::new(Vec::<DropLogItem>::new())),
                expected_panic_flag: Arc::new(AtomicBool::new(false)),
            }
        }

        pub fn make_component(&self, should_panic: bool, id: ID) -> MayPanicInDrop {
            MayPanicInDrop::new(&self.drop_log, &self.expected_panic_flag, should_panic, id)
        }

        pub fn finish(self, panic_res: std::thread::Result<()>) -> Vec<DropLogItem> {
            let drop_log = self.drop_log.lock().unwrap();
            let expected_panic_flag = self.expected_panic_flag.load(Ordering::SeqCst);

            if !expected_panic_flag {
                match panic_res {
                    Ok(()) => panic!("Expected a panic but it didn't happen"),
                    Err(e) => std::panic::resume_unwind(e),
                }
            }

            drop_log.to_owned()
        }
    }

    #[test]
    fn panic_while_overwriting_component() {
        let helper = DropTestHelper::new();

        let res = std::panic::catch_unwind(|| {
            let mut world = World::new();
            world
                .spawn_empty()
                .insert(helper.make_component(true, 0))
                .insert(helper.make_component(false, 1));

            println!("Done inserting! Dropping world...");
        });

        let drop_log = helper.finish(res);

        assert_eq!(
            &*drop_log,
            [
                DropLogItem::Create(0),
                DropLogItem::Create(1),
                DropLogItem::Drop(0),
                DropLogItem::Drop(1),
            ]
        );
    }

    #[derive(Resource)]
    struct TestResource(u32);

    #[derive(Resource)]
    struct TestResource2(String);

    #[derive(Resource)]
    struct TestResource3;

    #[test]
    fn get_resource_by_id() {
        let mut world = World::new();
        world.insert_resource(TestResource(42));
        let component_id = world
            .components()
            .get_valid_resource_id(TypeId::of::<TestResource>())
            .unwrap();

        let resource = world.get_resource_by_id(component_id).unwrap();
        // SAFETY: `TestResource` is the correct resource type
        let resource = unsafe { resource.deref::<TestResource>() };

        assert_eq!(resource.0, 42);
    }

    #[test]
    fn get_resource_mut_by_id() {
        let mut world = World::new();
        world.insert_resource(TestResource(42));
        let component_id = world
            .components()
            .get_valid_resource_id(TypeId::of::<TestResource>())
            .unwrap();

        {
            let mut resource = world.get_resource_mut_by_id(component_id).unwrap();
            resource.set_changed();
            // SAFETY: `TestResource` is the correct resource type
            let resource = unsafe { resource.into_inner().deref_mut::<TestResource>() };
            resource.0 = 43;
        }

        let resource = world.get_resource_by_id(component_id).unwrap();
        // SAFETY: `TestResource` is the correct resource type
        let resource = unsafe { resource.deref::<TestResource>() };

        assert_eq!(resource.0, 43);
    }

    #[test]
    fn iter_resources() {
        let mut world = World::new();
        // Remove DefaultQueryFilters so it doesn't show up in the iterator
        world.remove_resource::<DefaultQueryFilters>();
        world.insert_resource(TestResource(42));
        world.insert_resource(TestResource2("Hello, world!".to_string()));
        world.insert_resource(TestResource3);
        world.remove_resource::<TestResource3>();

        let mut iter = world.iter_resources();

        let (info, ptr) = iter.next().unwrap();
        assert_eq!(info.name(), DebugName::type_name::<TestResource>());
        // SAFETY: We know that the resource is of type `TestResource`
        assert_eq!(unsafe { ptr.deref::<TestResource>().0 }, 42);

        let (info, ptr) = iter.next().unwrap();
        assert_eq!(info.name(), DebugName::type_name::<TestResource2>());
        assert_eq!(
            // SAFETY: We know that the resource is of type `TestResource2`
            unsafe { &ptr.deref::<TestResource2>().0 },
            &"Hello, world!".to_string()
        );

        assert!(iter.next().is_none());
    }

    #[test]
    fn iter_resources_mut() {
        let mut world = World::new();
        // Remove DefaultQueryFilters so it doesn't show up in the iterator
        world.remove_resource::<DefaultQueryFilters>();
        world.insert_resource(TestResource(42));
        world.insert_resource(TestResource2("Hello, world!".to_string()));
        world.insert_resource(TestResource3);
        world.remove_resource::<TestResource3>();

        let mut iter = world.iter_resources_mut();

        let (info, mut mut_untyped) = iter.next().unwrap();
        assert_eq!(info.name(), DebugName::type_name::<TestResource>());
        // SAFETY: We know that the resource is of type `TestResource`
        unsafe {
            mut_untyped.as_mut().deref_mut::<TestResource>().0 = 43;
        };

        let (info, mut mut_untyped) = iter.next().unwrap();
        assert_eq!(info.name(), DebugName::type_name::<TestResource2>());
        // SAFETY: We know that the resource is of type `TestResource2`
        unsafe {
            mut_untyped.as_mut().deref_mut::<TestResource2>().0 = "Hello, world?".to_string();
        };

        assert!(iter.next().is_none());
        drop(iter);

        assert_eq!(world.resource::<TestResource>().0, 43);
        assert_eq!(
            world.resource::<TestResource2>().0,
            "Hello, world?".to_string()
        );
    }

    #[test]
    fn dynamic_resource() {
        let mut world = World::new();

        let descriptor = ComponentDescriptor::new_resource::<TestResource>();

        let component_id = world.register_resource_with_descriptor(descriptor);

        let value = 0;
        OwningPtr::make(value, |ptr| {
            // SAFETY: value is valid for the layout of `TestResource`
            unsafe {
                world.insert_resource_by_id(component_id, ptr, MaybeLocation::caller());
            }
        });

        // SAFETY: We know that the resource is of type `TestResource`
        let resource = unsafe {
            world
                .get_resource_by_id(component_id)
                .unwrap()
                .deref::<TestResource>()
        };
        assert_eq!(resource.0, 0);

        assert!(world.remove_resource_by_id(component_id).is_some());
    }

    #[test]
    fn custom_resource_with_layout() {
        static DROP_COUNT: AtomicU32 = AtomicU32::new(0);

        let mut world = World::new();

        // SAFETY: the drop function is valid for the layout and the data will be safe to access from any thread
        let descriptor = unsafe {
            ComponentDescriptor::new_with_layout(
                "Custom Test Component".to_string(),
                StorageType::Table,
                core::alloc::Layout::new::<[u8; 8]>(),
                Some(|ptr| {
                    let data = ptr.read::<[u8; 8]>();
                    assert_eq!(data, [0, 1, 2, 3, 4, 5, 6, 7]);
                    DROP_COUNT.fetch_add(1, Ordering::SeqCst);
                }),
                true,
                ComponentCloneBehavior::Default,
            )
        };

        let component_id = world.register_resource_with_descriptor(descriptor);

        let value: [u8; 8] = [0, 1, 2, 3, 4, 5, 6, 7];
        OwningPtr::make(value, |ptr| {
            // SAFETY: value is valid for the component layout
            unsafe {
                world.insert_resource_by_id(component_id, ptr, MaybeLocation::caller());
            }
        });

        // SAFETY: [u8; 8] is the correct type for the resource
        let data = unsafe {
            world
                .get_resource_by_id(component_id)
                .unwrap()
                .deref::<[u8; 8]>()
        };
        assert_eq!(*data, [0, 1, 2, 3, 4, 5, 6, 7]);

        assert!(world.remove_resource_by_id(component_id).is_some());

        assert_eq!(DROP_COUNT.load(Ordering::SeqCst), 1);
    }

    #[derive(Resource)]
    struct TestFromWorld(u32);
    impl FromWorld for TestFromWorld {
        fn from_world(world: &mut World) -> Self {
            let b = world.resource::<TestResource>();
            Self(b.0)
        }
    }

    #[test]
    fn init_resource_does_not_overwrite() {
        let mut world = World::new();
        world.insert_resource(TestResource(0));
        world.init_resource::<TestFromWorld>();
        world.insert_resource(TestResource(1));
        world.init_resource::<TestFromWorld>();

        let resource = world.resource::<TestFromWorld>();

        assert_eq!(resource.0, 0);
    }

    #[test]
    fn init_non_send_resource_does_not_overwrite() {
        let mut world = World::new();
        world.insert_resource(TestResource(0));
        world.init_non_send_resource::<TestFromWorld>();
        world.insert_resource(TestResource(1));
        world.init_non_send_resource::<TestFromWorld>();

        let resource = world.non_send_resource::<TestFromWorld>();

        assert_eq!(resource.0, 0);
    }

    #[derive(Component)]
    struct Foo;

    #[derive(Component)]
    struct Bar;

    #[derive(Component)]
    struct Baz;

    #[test]
    fn inspect_entity_components() {
        let mut world = World::new();
        let ent0 = world.spawn((Foo, Bar, Baz)).id();
        let ent1 = world.spawn((Foo, Bar)).id();
        let ent2 = world.spawn((Bar, Baz)).id();
        let ent3 = world.spawn((Foo, Baz)).id();
        let ent4 = world.spawn(Foo).id();
        let ent5 = world.spawn(Bar).id();
        let ent6 = world.spawn(Baz).id();

        fn to_type_ids(component_infos: Vec<&ComponentInfo>) -> HashSet<Option<TypeId>> {
            component_infos
                .into_iter()
                .map(ComponentInfo::type_id)
                .collect()
        }

        let foo_id = TypeId::of::<Foo>();
        let bar_id = TypeId::of::<Bar>();
        let baz_id = TypeId::of::<Baz>();
        assert_eq!(
            to_type_ids(world.inspect_entity(ent0).unwrap().collect()),
            [Some(foo_id), Some(bar_id), Some(baz_id)]
                .into_iter()
                .collect::<HashSet<_>>()
        );
        assert_eq!(
            to_type_ids(world.inspect_entity(ent1).unwrap().collect()),
            [Some(foo_id), Some(bar_id)]
                .into_iter()
                .collect::<HashSet<_>>()
        );
        assert_eq!(
            to_type_ids(world.inspect_entity(ent2).unwrap().collect()),
            [Some(bar_id), Some(baz_id)]
                .into_iter()
                .collect::<HashSet<_>>()
        );
        assert_eq!(
            to_type_ids(world.inspect_entity(ent3).unwrap().collect()),
            [Some(foo_id), Some(baz_id)]
                .into_iter()
                .collect::<HashSet<_>>()
        );
        assert_eq!(
            to_type_ids(world.inspect_entity(ent4).unwrap().collect()),
            [Some(foo_id)].into_iter().collect::<HashSet<_>>()
        );
        assert_eq!(
            to_type_ids(world.inspect_entity(ent5).unwrap().collect()),
            [Some(bar_id)].into_iter().collect::<HashSet<_>>()
        );
        assert_eq!(
            to_type_ids(world.inspect_entity(ent6).unwrap().collect()),
            [Some(baz_id)].into_iter().collect::<HashSet<_>>()
        );
    }

    #[test]
    fn iterate_entities() {
        let mut world = World::new();
        let mut entity_counters = <HashMap<_, _>>::default();

        let iterate_and_count_entities = |world: &World, entity_counters: &mut HashMap<_, _>| {
            entity_counters.clear();
            #[expect(deprecated, reason = "remove this test in in 0.17.0")]
            for entity in world.iter_entities() {
                let counter = entity_counters.entry(entity.id()).or_insert(0);
                *counter += 1;
            }
        };

        // Adding one entity and validating iteration
        let ent0 = world.spawn((Foo, Bar, Baz)).id();

        iterate_and_count_entities(&world, &mut entity_counters);
        assert_eq!(entity_counters[&ent0], 1);
        assert_eq!(entity_counters.len(), 1);

        // Spawning three more entities and then validating iteration
        let ent1 = world.spawn((Foo, Bar)).id();
        let ent2 = world.spawn((Bar, Baz)).id();
        let ent3 = world.spawn((Foo, Baz)).id();

        iterate_and_count_entities(&world, &mut entity_counters);

        assert_eq!(entity_counters[&ent0], 1);
        assert_eq!(entity_counters[&ent1], 1);
        assert_eq!(entity_counters[&ent2], 1);
        assert_eq!(entity_counters[&ent3], 1);
        assert_eq!(entity_counters.len(), 4);

        // Despawning first entity and then validating the iteration
        assert!(world.despawn(ent0));

        iterate_and_count_entities(&world, &mut entity_counters);

        assert_eq!(entity_counters[&ent1], 1);
        assert_eq!(entity_counters[&ent2], 1);
        assert_eq!(entity_counters[&ent3], 1);
        assert_eq!(entity_counters.len(), 3);

        // Spawning three more entities, despawning three and then validating the iteration
        let ent4 = world.spawn(Foo).id();
        let ent5 = world.spawn(Bar).id();
        let ent6 = world.spawn(Baz).id();

        assert!(world.despawn(ent2));
        assert!(world.despawn(ent3));
        assert!(world.despawn(ent4));

        iterate_and_count_entities(&world, &mut entity_counters);

        assert_eq!(entity_counters[&ent1], 1);
        assert_eq!(entity_counters[&ent5], 1);
        assert_eq!(entity_counters[&ent6], 1);
        assert_eq!(entity_counters.len(), 3);

        // Despawning remaining entities and then validating the iteration
        assert!(world.despawn(ent1));
        assert!(world.despawn(ent5));
        assert!(world.despawn(ent6));

        iterate_and_count_entities(&world, &mut entity_counters);

        assert_eq!(entity_counters.len(), 0);
    }

    #[test]
    fn iterate_entities_mut() {
        #[derive(Component, PartialEq, Debug)]
        struct A(i32);

        #[derive(Component, PartialEq, Debug)]
        struct B(i32);

        let mut world = World::new();

        let a1 = world.spawn(A(1)).id();
        let a2 = world.spawn(A(2)).id();
        let b1 = world.spawn(B(1)).id();
        let b2 = world.spawn(B(2)).id();

        #[expect(deprecated, reason = "remove this test in 0.17.0")]
        for mut entity in world.iter_entities_mut() {
            if let Some(mut a) = entity.get_mut::<A>() {
                a.0 -= 1;
            }
        }
        assert_eq!(world.entity(a1).get(), Some(&A(0)));
        assert_eq!(world.entity(a2).get(), Some(&A(1)));
        assert_eq!(world.entity(b1).get(), Some(&B(1)));
        assert_eq!(world.entity(b2).get(), Some(&B(2)));

        #[expect(deprecated, reason = "remove this test in in 0.17.0")]
        for mut entity in world.iter_entities_mut() {
            if let Some(mut b) = entity.get_mut::<B>() {
                b.0 *= 2;
            }
        }
        assert_eq!(world.entity(a1).get(), Some(&A(0)));
        assert_eq!(world.entity(a2).get(), Some(&A(1)));
        assert_eq!(world.entity(b1).get(), Some(&B(2)));
        assert_eq!(world.entity(b2).get(), Some(&B(4)));

        #[expect(deprecated, reason = "remove this test in in 0.17.0")]
        let mut entities = world.iter_entities_mut().collect::<Vec<_>>();
        entities.sort_by_key(|e| e.get::<A>().map(|a| a.0).or(e.get::<B>().map(|b| b.0)));
        let (a, b) = entities.split_at_mut(2);
        core::mem::swap(
            &mut a[1].get_mut::<A>().unwrap().0,
            &mut b[0].get_mut::<B>().unwrap().0,
        );
        assert_eq!(world.entity(a1).get(), Some(&A(0)));
        assert_eq!(world.entity(a2).get(), Some(&A(2)));
        assert_eq!(world.entity(b1).get(), Some(&B(1)));
        assert_eq!(world.entity(b2).get(), Some(&B(4)));
    }

    #[test]
    fn spawn_empty_bundle() {
        let mut world = World::new();
        world.spawn(());
    }

    #[test]
    fn get_entity() {
        let mut world = World::new();

        let e1 = world.spawn_empty().id();
        let e2 = world.spawn_empty().id();

        assert!(world.get_entity(e1).is_ok());
        assert!(world.get_entity([e1, e2]).is_ok());
        assert!(world
            .get_entity(&[e1, e2] /* this is an array not a slice */)
            .is_ok());
        assert!(world.get_entity(&vec![e1, e2][..]).is_ok());
        assert!(world
            .get_entity(&EntityHashSet::from_iter([e1, e2]))
            .is_ok());

        world.entity_mut(e1).despawn();

        assert_eq!(
            Err(e1),
            world.get_entity(e1).map(|_| {}).map_err(|e| e.entity)
        );
        assert_eq!(
            Err(e1),
            world.get_entity([e1, e2]).map(|_| {}).map_err(|e| e.entity)
        );
        assert_eq!(
            Err(e1),
            world
                .get_entity(&[e1, e2] /* this is an array not a slice */)
                .map(|_| {})
                .map_err(|e| e.entity)
        );
        assert_eq!(
            Err(e1),
            world
                .get_entity(&vec![e1, e2][..])
                .map(|_| {})
                .map_err(|e| e.entity)
        );
        assert_eq!(
            Err(e1),
            world
                .get_entity(&EntityHashSet::from_iter([e1, e2]))
                .map(|_| {})
                .map_err(|e| e.entity)
        );
    }

    #[test]
    fn get_entity_mut() {
        let mut world = World::new();

        let e1 = world.spawn_empty().id();
        let e2 = world.spawn_empty().id();

        assert!(world.get_entity_mut(e1).is_ok());
        assert!(world.get_entity_mut([e1, e2]).is_ok());
        assert!(world
            .get_entity_mut(&[e1, e2] /* this is an array not a slice */)
            .is_ok());
        assert!(world.get_entity_mut(&vec![e1, e2][..]).is_ok());
        assert!(world
            .get_entity_mut(&EntityHashSet::from_iter([e1, e2]))
            .is_ok());

        assert_eq!(
            Err(EntityMutableFetchError::AliasedMutability(e1)),
            world.get_entity_mut([e1, e2, e1]).map(|_| {})
        );
        assert_eq!(
            Err(EntityMutableFetchError::AliasedMutability(e1)),
            world
                .get_entity_mut(&[e1, e2, e1] /* this is an array not a slice */)
                .map(|_| {})
        );
        assert_eq!(
            Err(EntityMutableFetchError::AliasedMutability(e1)),
            world.get_entity_mut(&vec![e1, e2, e1][..]).map(|_| {})
        );
        // Aliased mutability isn't allowed by HashSets
        assert!(world
            .get_entity_mut(&EntityHashSet::from_iter([e1, e2, e1]))
            .is_ok());

        world.entity_mut(e1).despawn();

        assert!(matches!(
            world.get_entity_mut(e1).map(|_| {}),
            Err(EntityMutableFetchError::EntityDoesNotExist(e)) if e.entity == e1
        ));
        assert!(matches!(
            world.get_entity_mut([e1, e2]).map(|_| {}),
            Err(EntityMutableFetchError::EntityDoesNotExist(e)) if e.entity == e1));
        assert!(matches!(
            world
                .get_entity_mut(&[e1, e2] /* this is an array not a slice */)
                .map(|_| {}),
            Err(EntityMutableFetchError::EntityDoesNotExist(e)) if e.entity == e1));
        assert!(matches!(
            world.get_entity_mut(&vec![e1, e2][..]).map(|_| {}),
            Err(EntityMutableFetchError::EntityDoesNotExist(e)) if e.entity == e1,
        ));
        assert!(matches!(
            world
                .get_entity_mut(&EntityHashSet::from_iter([e1, e2]))
                .map(|_| {}),
            Err(EntityMutableFetchError::EntityDoesNotExist(e)) if e.entity == e1));
    }

    #[test]
    #[track_caller]
    fn entity_spawn_despawn_tracking() {
        use core::panic::Location;

        let mut world = World::new();
        let entity = world.spawn_empty().id();
        assert_eq!(
            world.entities.entity_get_spawned_or_despawned_by(entity),
            MaybeLocation::new(Some(Location::caller()))
        );
        assert_eq!(
            world.entities.entity_get_spawned_or_despawned_at(entity),
            Some(world.change_tick())
        );
        world.despawn(entity);
        assert_eq!(
            world.entities.entity_get_spawned_or_despawned_by(entity),
            MaybeLocation::new(Some(Location::caller()))
        );
        assert_eq!(
            world.entities.entity_get_spawned_or_despawned_at(entity),
            Some(world.change_tick())
        );
        let new = world.spawn_empty().id();
        assert_eq!(entity.index(), new.index());
        assert_eq!(
            world.entities.entity_get_spawned_or_despawned_by(entity),
            MaybeLocation::new(None)
        );
        assert_eq!(
            world.entities.entity_get_spawned_or_despawned_at(entity),
            None
        );
        world.despawn(new);
        assert_eq!(
            world.entities.entity_get_spawned_or_despawned_by(entity),
            MaybeLocation::new(None)
        );
        assert_eq!(
            world.entities.entity_get_spawned_or_despawned_at(entity),
            None
        );
    }

    #[test]
    fn new_world_has_disabling() {
        let mut world = World::new();
        world.spawn(Foo);
        world.spawn((Foo, Disabled));
        assert_eq!(1, world.query::<&Foo>().iter(&world).count());

        // If we explicitly remove the resource, no entities should be filtered anymore
        world.remove_resource::<DefaultQueryFilters>();
        assert_eq!(2, world.query::<&Foo>().iter(&world).count());
    }

    #[test]
    fn entities_and_commands() {
        #[derive(Component, PartialEq, Debug)]
        struct Foo(u32);

        let mut world = World::new();

        let eid = world.spawn(Foo(35)).id();

        let (mut fetcher, mut commands) = world.entities_and_commands();
        let emut = fetcher.get_mut(eid).unwrap();
        commands.entity(eid).despawn();
        assert_eq!(emut.get::<Foo>().unwrap(), &Foo(35));

        world.flush();

        assert!(world.get_entity(eid).is_err());
    }

    #[test]
    fn entities_and_commands_deferred() {
        #[derive(Component, PartialEq, Debug)]
        struct Foo(u32);

        let mut world = World::new();

        let eid = world.spawn(Foo(1)).id();

        let mut dworld = DeferredWorld::from(&mut world);

        let (mut fetcher, mut commands) = dworld.entities_and_commands();
        let emut = fetcher.get_mut(eid).unwrap();
        commands.entity(eid).despawn();
        assert_eq!(emut.get::<Foo>().unwrap(), &Foo(1));

        world.flush();

        assert!(world.get_entity(eid).is_err());
    }
}<|MERGE_RESOLUTION|>--- conflicted
+++ resolved
@@ -32,13 +32,8 @@
 use crate::{
     archetype::{ArchetypeId, Archetypes},
     bundle::{
-<<<<<<< HEAD
-        Bundle, BundleEffect, BundleInfo, BundleInserter, BundleSpawner, Bundles, InsertMode,
+        Bundle, BundleId, BundleInfo, BundleInserter, BundleSpawner, Bundles, InsertMode,
         NoBundleEffect, StaticBundle,
-=======
-        Bundle, BundleId, BundleInfo, BundleInserter, BundleSpawner, Bundles, InsertMode,
-        NoBundleEffect,
->>>>>>> 859a3cba
     },
     change_detection::{MaybeLocation, MutUntyped, TicksMut},
     component::{
@@ -1169,13 +1164,7 @@
         self.flush();
         let change_tick = self.change_tick();
         let entity = self.entities.alloc();
-<<<<<<< HEAD
-        let mut bundle_spawner = BundleSpawner::new(&bundle, self, change_tick);
-        // SAFETY: bundle's type matches `bundle_info`, entity is allocated but non-existent
-        let (entity_location, after_effect) =
-            unsafe { bundle_spawner.spawn_non_existent(entity, bundle, caller) };
-=======
-        let mut bundle_spawner = BundleSpawner::new::<B>(self, change_tick);
+        let mut bundle_spawner = BundleSpawner::new::<B>(&bundle, self, change_tick);
         let (bundle, entity_location) = bundle.partial_move(|bundle| {
             // SAFETY:
             // - `B` matches `bundle_spawner`'s type
@@ -1186,7 +1175,6 @@
             //   of `DynamicBundle` ensure that only the elements that have not been moved out of by this call are accessed.
             unsafe { bundle_spawner.spawn_non_existent::<B>(entity, bundle, caller) }
         });
->>>>>>> 859a3cba
 
         let mut entity_location = Some(entity_location);
 
@@ -2321,16 +2309,7 @@
 
         self.flush();
         let change_tick = self.change_tick();
-<<<<<<< HEAD
-        // SAFETY: These come from the same world. `Self.components_registrator` can't be used since we borrow other fields too.
-        let mut registrator =
-            unsafe { ComponentsRegistrator::new(&mut self.components, &mut self.component_ids) };
-        let bundle_id = self
-            .bundles
-            .register_static_info::<B>(&mut registrator, &mut self.storages);
-=======
         let bundle_id = self.register_bundle_info::<B>();
->>>>>>> 859a3cba
 
         let mut batch_iter = batch.into_iter();
 
@@ -2480,16 +2459,7 @@
 
         self.flush();
         let change_tick = self.change_tick();
-<<<<<<< HEAD
-        // SAFETY: These come from the same world. `Self.components_registrator` can't be used since we borrow other fields too.
-        let mut registrator =
-            unsafe { ComponentsRegistrator::new(&mut self.components, &mut self.component_ids) };
-        let bundle_id = self
-            .bundles
-            .register_static_info::<B>(&mut registrator, &mut self.storages);
-=======
         let bundle_id = self.register_bundle_info::<B>();
->>>>>>> 859a3cba
 
         let mut invalid_entities = Vec::<Entity>::new();
         let mut batch_iter = batch.into_iter();
@@ -3115,37 +3085,26 @@
     /// This is largely equivalent to calling [`register_component`](Self::register_component) on each
     /// component in the bundle.
     #[inline]
-<<<<<<< HEAD
     pub fn register_bundle<B: StaticBundle>(&mut self) -> &BundleInfo {
+        let id = self.register_bundle_info::<B>();
+
+        // SAFETY: We just initialized the bundle so its id should definitely be valid.
+        unsafe { self.bundles.get(id).debug_checked_unwrap() }
+    }
+
+    pub(crate) fn register_bundle_info<B: StaticBundle>(&mut self) -> BundleId {
         // SAFETY: These come from the same world. `Self.components_registrator` can't be used since we borrow other fields too.
         let mut registrator =
             unsafe { ComponentsRegistrator::new(&mut self.components, &mut self.component_ids) };
-        let id = self
-            .bundles
-            .register_static_info::<B>(&mut registrator, &mut self.storages);
-        // SAFETY: We just initialized the bundle so its id should definitely be valid.
-        unsafe { self.bundles.get(id).debug_checked_unwrap() }
-=======
-    pub fn register_bundle<B: Bundle>(&mut self) -> &BundleInfo {
-        let id = self.register_bundle_info::<B>();
-
-        // SAFETY: We just initialized the bundle so its id should definitely be valid.
-        unsafe { self.bundles.get(id).debug_checked_unwrap() }
-    }
-
-    pub(crate) fn register_bundle_info<B: Bundle>(&mut self) -> BundleId {
-        // SAFETY: These come from the same world. `Self.components_registrator` can't be used since we borrow other fields too.
-        let mut registrator =
-            unsafe { ComponentsRegistrator::new(&mut self.components, &mut self.component_ids) };
 
         // SAFETY: `registrator`, `self.storages` and `self.bundles` all come from this world.
         unsafe {
             self.bundles
-                .register_info::<B>(&mut registrator, &mut self.storages)
-        }
-    }
-
-    pub(crate) fn register_contributed_bundle_info<B: Bundle>(&mut self) -> BundleId {
+                .register_static_info::<B>(&mut registrator, &mut self.storages)
+        }
+    }
+
+    pub(crate) fn register_contributed_bundle_info<B: StaticBundle>(&mut self) -> BundleId {
         // SAFETY: These come from the same world. `Self.components_registrator` can't be used since we borrow other fields too.
         let mut registrator =
             unsafe { ComponentsRegistrator::new(&mut self.components, &mut self.component_ids) };
@@ -3155,7 +3114,6 @@
             self.bundles
                 .register_contributed_bundle_info::<B>(&mut registrator, &mut self.storages)
         }
->>>>>>> 859a3cba
     }
 
     /// Registers the given [`ComponentId`]s as a dynamic bundle and returns both the required component ids and the bundle id.
