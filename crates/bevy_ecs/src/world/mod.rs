//! Defines the [`World`] and APIs for accessing it directly.

<<<<<<< HEAD
mod component_constants;
=======
>>>>>>> f9cc91d5
mod deferred_world;
mod entity_ref;
pub mod error;
mod spawn_batch;
pub mod unsafe_world_cell;
mod world_cell;

pub use crate::change_detection::{Mut, Ref, CHECK_TICK_THRESHOLD};
<<<<<<< HEAD
pub use component_constants::*;
=======
>>>>>>> f9cc91d5
pub use deferred_world::DeferredWorld;
pub use entity_ref::{
    EntityMut, EntityRef, EntityWorldMut, Entry, FilteredEntityMut, FilteredEntityRef,
    OccupiedEntry, VacantEntry,
};
pub use spawn_batch::*;
pub use world_cell::*;

use crate::{
    archetype::{ArchetypeComponentId, ArchetypeId, ArchetypeRow, Archetypes},
    bundle::{Bundle, BundleInserter, BundleSpawner, Bundles},
    change_detection::{MutUntyped, TicksMut},
    component::{
        Component, ComponentDescriptor, ComponentHooks, ComponentId, ComponentInfo, ComponentTicks,
        Components, Tick,
    },
    entity::{AllocAtWithoutReplacement, Entities, Entity, EntityLocation},
    event::{Event, EventId, Events, SendBatchIds},
    observer::Observers,
    query::{DebugCheckedUnwrap, QueryData, QueryEntityError, QueryFilter, QueryState},
    removal_detection::RemovedComponentEvents,
    schedule::{Schedule, ScheduleLabel, Schedules},
    storage::{ResourceData, Storages},
    system::{CommandQueue, Commands, Res, Resource},
    world::error::TryRunScheduleError,
};
use bevy_ptr::{OwningPtr, Ptr};
use bevy_utils::tracing::warn;
use std::{
    any::TypeId,
    fmt,
    mem::MaybeUninit,
    sync::atomic::{AtomicU32, Ordering},
};
mod identifier;

pub use identifier::WorldId;

use self::unsafe_world_cell::{UnsafeEntityCell, UnsafeWorldCell};

/// Stores and exposes operations on [entities](Entity), [components](Component), resources,
/// and their associated metadata.
///
/// Each [`Entity`] has a set of components. Each component can have up to one instance of each
/// component type. Entity components can be created, updated, removed, and queried using a given
/// [`World`].
///
/// For complex access patterns involving [`SystemParam`](crate::system::SystemParam),
/// consider using [`SystemState`](crate::system::SystemState).
///
/// To mutate different parts of the world simultaneously,
/// use [`World::resource_scope`] or [`SystemState`](crate::system::SystemState).
///
/// ## Resources
///
/// Worlds can also store [`Resource`]s,
/// which are unique instances of a given type that don't belong to a specific Entity.
/// There are also *non send resources*, which can only be accessed on the main thread.
/// See [`Resource`] for usage.
pub struct World {
    id: WorldId,
    pub(crate) entities: Entities,
    pub(crate) components: Components,
    pub(crate) archetypes: Archetypes,
    pub(crate) storages: Storages,
    pub(crate) bundles: Bundles,
    pub(crate) observers: Observers,
    pub(crate) removed_components: RemovedComponentEvents,
    /// Access cache used by [`WorldCell`]. Is only accessed in the `Drop` impl of `WorldCell`.
    pub(crate) archetype_component_access: ArchetypeComponentAccess,
    pub(crate) change_tick: AtomicU32,
    pub(crate) last_change_tick: Tick,
    pub(crate) last_check_tick: Tick,
<<<<<<< HEAD
    pub(crate) last_event_id: u32,
=======
>>>>>>> f9cc91d5
    pub(crate) command_queue: CommandQueue,
}

impl Default for World {
    fn default() -> Self {
        let mut world = Self {
            id: WorldId::new().expect("More `bevy` `World`s have been created than is supported"),
            entities: Entities::new(),
            components: Default::default(),
            archetypes: Archetypes::new(),
            storages: Default::default(),
            bundles: Default::default(),
            observers: Observers::default(),
            removed_components: Default::default(),
            archetype_component_access: Default::default(),
            // Default value is `1`, and `last_change_tick`s default to `0`, such that changes
            // are detected on first system runs and for direct world queries.
            change_tick: AtomicU32::new(1),
            last_change_tick: Tick::new(0),
            last_check_tick: Tick::new(0),
<<<<<<< HEAD
            last_event_id: 0,
            command_queue: CommandQueue::default(),
        };
        world.bootstrap();
        world
=======
            command_queue: CommandQueue::default(),
        }
>>>>>>> f9cc91d5
    }
}

impl World {
    #[inline]
    fn bootstrap(&mut self) {
        assert_eq!(NO_EVENT, self.init_component::<NoEvent>());
        assert_eq!(ON_ADD, self.init_component::<OnAdd>());
        assert_eq!(ON_INSERT, self.init_component::<OnInsert>());
        assert_eq!(ON_REMOVE, self.init_component::<OnRemove>());
    }
    /// Creates a new empty [`World`].
    ///
    /// # Panics
    ///
    /// If [`usize::MAX`] [`World`]s have been created.
    /// This guarantee allows System Parameters to safely uniquely identify a [`World`],
    /// since its [`WorldId`] is unique
    #[inline]
    pub fn new() -> World {
        World::default()
    }

    /// Retrieves this [`World`]'s unique ID
    #[inline]
    pub fn id(&self) -> WorldId {
        self.id
    }

    /// Creates a new [`UnsafeWorldCell`] view with complete read+write access.
    #[inline]
    pub fn as_unsafe_world_cell(&mut self) -> UnsafeWorldCell<'_> {
        UnsafeWorldCell::new_mutable(self)
    }

    /// Creates a new [`UnsafeWorldCell`] view with only read access to everything.
    #[inline]
    pub fn as_unsafe_world_cell_readonly(&self) -> UnsafeWorldCell<'_> {
        UnsafeWorldCell::new_readonly(self)
    }

    /// Retrieves this world's [`Entities`] collection.
    #[inline]
    pub fn entities(&self) -> &Entities {
        &self.entities
    }

    /// Retrieves this world's [`Entities`] collection mutably.
    ///
    /// # Safety
    /// Mutable reference must not be used to put the [`Entities`] data
    /// in an invalid state for this [`World`]
    #[inline]
    pub unsafe fn entities_mut(&mut self) -> &mut Entities {
        &mut self.entities
    }

    /// Retrieves this world's [`Archetypes`] collection.
    #[inline]
    pub fn archetypes(&self) -> &Archetypes {
        &self.archetypes
    }

    /// Retrieves this world's [`Components`] collection.
    #[inline]
    pub fn components(&self) -> &Components {
        &self.components
    }

    /// Retrieves this world's [`Storages`] collection.
    #[inline]
    pub fn storages(&self) -> &Storages {
        &self.storages
    }

    /// Retrieves this world's [`Bundles`] collection.
    #[inline]
    pub fn bundles(&self) -> &Bundles {
        &self.bundles
    }

    /// Retrieves this world's [`RemovedComponentEvents`] collection
    #[inline]
    pub fn removed_components(&self) -> &RemovedComponentEvents {
        &self.removed_components
    }

    /// Retrieves a [`WorldCell`], which safely enables multiple mutable World accesses at the same
    /// time, provided those accesses do not conflict with each other.
    #[inline]
    pub fn cell(&mut self) -> WorldCell<'_> {
        WorldCell::new(self)
    }

    /// Creates a new [`Commands`] instance that writes to the world's command queue
    /// Use [`World::flush_commands`] to apply all queued commands
    #[inline]
    pub fn commands(&mut self) -> Commands {
<<<<<<< HEAD
        Commands::new_from_entities(&mut self.command_queue, &self.entities, &self.components)
=======
        Commands::new_from_entities(&mut self.command_queue, &self.entities)
>>>>>>> f9cc91d5
    }

    /// Initializes a new [`Component`] type and returns the [`ComponentId`] created for it.
    pub fn init_component<T: Component>(&mut self) -> ComponentId {
        self.components.init_component::<T>(&mut self.storages)
    }

<<<<<<< HEAD
    /// Initializes a new [`Component`] type and returns a mutable reference to the [`ComponentInfo`] created for it.
    /// Primarily used for registering hooks.
    ///
    /// Will panic if `T` exists in any archetypes.
    pub fn register_component<T: Component>(&mut self) -> &mut ComponentInfo {
        let index = self.init_component::<T>();
        assert!(!self.archetypes.archetypes.iter().any(|a| a.contains(index)), "Components cannot be registered if they already exist in an archetype, use init_component if {} may already be in use", std::any::type_name::<T>());
        // SAFETY: We just created this component
        unsafe { self.components.get_info_mut(index) }
=======
    /// Returns a mutable reference to the [`ComponentHooks`] for a [`Component`] type.
    ///
    /// Will panic if `T` exists in any archetypes.
    pub fn register_component_hooks<T: Component>(&mut self) -> &mut ComponentHooks {
        let index = self.init_component::<T>();
        assert!(!self.archetypes.archetypes.iter().any(|a| a.contains(index)), "Components hooks cannot be modified if the component already exists in an archetype, use init_component if {} may already be in use", std::any::type_name::<T>());
        // SAFETY: We just created this component
        unsafe { self.components.get_hooks_mut(index).debug_checked_unwrap() }
    }

    /// Returns a mutable reference to the [`ComponentHooks`] for a [`Component`] with the given id if it exists.
    ///
    /// Will panic if `id` exists in any archetypes.
    pub fn register_component_hooks_by_id(
        &mut self,
        id: ComponentId,
    ) -> Option<&mut ComponentHooks> {
        assert!(!self.archetypes.archetypes.iter().any(|a| a.contains(id)), "Components hooks cannot be modified if the component already exists in an archetype, use init_component if the component with id {:?} may already be in use", id);
        self.components.get_hooks_mut(id)
>>>>>>> f9cc91d5
    }

    /// Initializes a new [`Component`] type and returns the [`ComponentId`] created for it.
    ///
    /// This method differs from [`World::init_component`] in that it uses a [`ComponentDescriptor`]
    /// to initialize the new component type instead of statically available type information. This
    /// enables the dynamic initialization of new component definitions at runtime for advanced use cases.
    ///
    /// While the option to initialize a component from a descriptor is useful in type-erased
    /// contexts, the standard `World::init_component` function should always be used instead
    /// when type information is available at compile time.
    pub fn init_component_with_descriptor(
        &mut self,
        descriptor: ComponentDescriptor,
    ) -> ComponentId {
        self.components
            .init_component_with_descriptor(&mut self.storages, descriptor)
    }

    /// Initializes a new [`Component`] type and returns a mutable reference to the [`ComponentInfo`] created for it.
    /// Primarily used for registering hooks.
    pub fn register_component_with_descriptor(
        &mut self,
        descriptor: ComponentDescriptor,
    ) -> &mut ComponentInfo {
        let index = self.init_component_with_descriptor(descriptor);
        // SAFETY: We just created this component
        unsafe { self.components.get_info_mut(index) }
    }

    /// Returns the [`ComponentId`] of the given [`Component`] type `T`.
    ///
    /// The returned `ComponentId` is specific to the `World` instance
    /// it was retrieved from and should not be used with another `World` instance.
    ///
    /// Returns [`None`] if the `Component` type has not yet been initialized within
    /// the `World` using [`World::init_component`].
    ///
    /// ```
    /// use bevy_ecs::prelude::*;
    ///
    /// let mut world = World::new();
    ///
    /// #[derive(Component)]
    /// struct ComponentA;
    ///
    /// let component_a_id = world.init_component::<ComponentA>();
    ///
    /// assert_eq!(component_a_id, world.component_id::<ComponentA>().unwrap())
    /// ```
    ///
    /// # See also
    ///
    /// * [`Components::component_id()`]
    /// * [`Components::get_id()`]
    #[inline]
    pub fn component_id<T: Component>(&self) -> Option<ComponentId> {
        self.components.component_id::<T>()
    }

    /// Retrieves an [`EntityRef`] that exposes read-only operations for the given `entity`.
    /// This will panic if the `entity` does not exist. Use [`World::get_entity`] if you want
    /// to check for entity existence instead of implicitly panic-ing.
    ///
    /// ```
    /// use bevy_ecs::{component::Component, world::World};
    ///
    /// #[derive(Component)]
    /// struct Position {
    ///   x: f32,
    ///   y: f32,
    /// }
    ///
    /// let mut world = World::new();
    /// let entity = world.spawn(Position { x: 0.0, y: 0.0 }).id();
    /// let position = world.entity(entity).get::<Position>().unwrap();
    /// assert_eq!(position.x, 0.0);
    /// ```
    #[inline]
    #[track_caller]
    pub fn entity(&self, entity: Entity) -> EntityRef {
        #[inline(never)]
        #[cold]
        #[track_caller]
        fn panic_no_entity(entity: Entity) -> ! {
            panic!("Entity {entity:?} does not exist");
        }

        match self.get_entity(entity) {
            Some(entity) => entity,
            None => panic_no_entity(entity),
        }
    }

    /// Retrieves an [`EntityWorldMut`] that exposes read and write operations for the given `entity`.
    /// This will panic if the `entity` does not exist. Use [`World::get_entity_mut`] if you want
    /// to check for entity existence instead of implicitly panic-ing.
    ///
    /// ```
    /// use bevy_ecs::{component::Component, world::World};
    ///
    /// #[derive(Component)]
    /// struct Position {
    ///   x: f32,
    ///   y: f32,
    /// }
    ///
    /// let mut world = World::new();
    /// let entity = world.spawn(Position { x: 0.0, y: 0.0 }).id();
    /// let mut entity_mut = world.entity_mut(entity);
    /// let mut position = entity_mut.get_mut::<Position>().unwrap();
    /// position.x = 1.0;
    /// ```
    #[inline]
    #[track_caller]
    pub fn entity_mut(&mut self, entity: Entity) -> EntityWorldMut {
        #[inline(never)]
        #[cold]
        #[track_caller]
        fn panic_no_entity(entity: Entity) -> ! {
            panic!("Entity {entity:?} does not exist");
        }

        match self.get_entity_mut(entity) {
            Some(entity) => entity,
            None => panic_no_entity(entity),
        }
    }

    /// Gets an [`EntityRef`] for multiple entities at once.
    ///
    /// # Panics
    ///
    /// If any entity does not exist in the world.
    ///
    /// # Examples
    ///
    /// ```
    /// # use bevy_ecs::prelude::*;
    /// # let mut world = World::new();
    /// # let id1 = world.spawn_empty().id();
    /// # let id2 = world.spawn_empty().id();
    /// // Getting multiple entities.
    /// let [entity1, entity2] = world.many_entities([id1, id2]);
    /// ```
    ///
    /// ```should_panic
    /// # use bevy_ecs::prelude::*;
    /// # let mut world = World::new();
    /// # let id1 = world.spawn_empty().id();
    /// # let id2 = world.spawn_empty().id();
    /// // Trying to get a despawned entity will fail.
    /// world.despawn(id2);
    /// world.many_entities([id1, id2]);
    /// ```
    pub fn many_entities<const N: usize>(&mut self, entities: [Entity; N]) -> [EntityRef<'_>; N] {
        #[inline(never)]
        #[cold]
        #[track_caller]
        fn panic_no_entity(entity: Entity) -> ! {
            panic!("Entity {entity:?} does not exist");
        }

        match self.get_many_entities(entities) {
            Ok(refs) => refs,
            Err(entity) => panic_no_entity(entity),
        }
    }

    /// Gets mutable access to multiple entities at once.
    ///
    /// # Panics
    ///
    /// If any entities do not exist in the world,
    /// or if the same entity is specified multiple times.
    ///
    /// # Examples
    ///
    /// Disjoint mutable access.
    ///
    /// ```
    /// # use bevy_ecs::prelude::*;
    /// # let mut world = World::new();
    /// # let id1 = world.spawn_empty().id();
    /// # let id2 = world.spawn_empty().id();
    /// // Disjoint mutable access.
    /// let [entity1, entity2] = world.many_entities_mut([id1, id2]);
    /// ```
    ///
    /// Trying to access the same entity multiple times will fail.
    ///
    /// ```should_panic
    /// # use bevy_ecs::prelude::*;
    /// # let mut world = World::new();
    /// # let id = world.spawn_empty().id();
    /// world.many_entities_mut([id, id]);
    /// ```
    pub fn many_entities_mut<const N: usize>(
        &mut self,
        entities: [Entity; N],
    ) -> [EntityMut<'_>; N] {
        #[inline(never)]
        #[cold]
        #[track_caller]
        fn panic_on_err(e: QueryEntityError) -> ! {
            panic!("{e}");
        }

        match self.get_many_entities_mut(entities) {
            Ok(borrows) => borrows,
            Err(e) => panic_on_err(e),
        }
    }

    /// Returns the components of an [`Entity`] through [`ComponentInfo`].
    #[inline]
    pub fn inspect_entity(&self, entity: Entity) -> Vec<&ComponentInfo> {
        let entity_location = self
            .entities()
            .get(entity)
            .unwrap_or_else(|| panic!("Entity {entity:?} does not exist"));

        let archetype = self
            .archetypes()
            .get(entity_location.archetype_id)
            .unwrap_or_else(|| {
                panic!(
                    "Archetype {:?} does not exist",
                    entity_location.archetype_id
                )
            });

        archetype
            .components()
            .filter_map(|id| self.components().get_info(id))
            .collect()
    }

    /// Returns an [`EntityWorldMut`] for the given `entity` (if it exists) or spawns one if it doesn't exist.
    /// This will return [`None`] if the `entity` exists with a different generation.
    ///
    /// # Note
    /// Spawning a specific `entity` value is rarely the right choice. Most apps should favor [`World::spawn`].
    /// This method should generally only be used for sharing entities across apps, and only when they have a
    /// scheme worked out to share an ID space (which doesn't happen by default).
    #[inline]
    pub fn get_or_spawn(&mut self, entity: Entity) -> Option<EntityWorldMut> {
        self.flush_entities();
        match self.entities.alloc_at_without_replacement(entity) {
            AllocAtWithoutReplacement::Exists(location) => {
                // SAFETY: `entity` exists and `location` is that entity's location
                Some(unsafe { EntityWorldMut::new(self, entity, location) })
            }
            AllocAtWithoutReplacement::DidNotExist => {
                // SAFETY: entity was just allocated
                Some(unsafe { self.spawn_at_empty_internal(entity) })
            }
            AllocAtWithoutReplacement::ExistsWithWrongGeneration => None,
        }
    }

    /// Retrieves an [`EntityRef`] that exposes read-only operations for the given `entity`.
    /// Returns [`None`] if the `entity` does not exist.
    /// Instead of unwrapping the value returned from this function, prefer [`World::entity`].
    ///
    /// ```
    /// use bevy_ecs::{component::Component, world::World};
    ///
    /// #[derive(Component)]
    /// struct Position {
    ///   x: f32,
    ///   y: f32,
    /// }
    ///
    /// let mut world = World::new();
    /// let entity = world.spawn(Position { x: 0.0, y: 0.0 }).id();
    /// let entity_ref = world.get_entity(entity).unwrap();
    /// let position = entity_ref.get::<Position>().unwrap();
    /// assert_eq!(position.x, 0.0);
    /// ```
    #[inline]
    pub fn get_entity(&self, entity: Entity) -> Option<EntityRef> {
        let location = self.entities.get(entity)?;
        // SAFETY: if the Entity is invalid, the function returns early.
        // Additionally, Entities::get(entity) returns the correct EntityLocation if the entity exists.
        let entity_cell =
            UnsafeEntityCell::new(self.as_unsafe_world_cell_readonly(), entity, location);
        // SAFETY: The UnsafeEntityCell has read access to the entire world.
        let entity_ref = unsafe { EntityRef::new(entity_cell) };
        Some(entity_ref)
    }

    /// Gets an [`EntityRef`] for multiple entities at once.
    ///
    /// # Errors
    ///
    /// If any entity does not exist in the world.
    ///
    /// # Examples
    ///
    /// ```
    /// # use bevy_ecs::prelude::*;
    /// # let mut world = World::new();
    /// # let id1 = world.spawn_empty().id();
    /// # let id2 = world.spawn_empty().id();
    /// // Getting multiple entities.
    /// let [entity1, entity2] = world.get_many_entities([id1, id2]).unwrap();
    ///
    /// // Trying to get a despawned entity will fail.
    /// world.despawn(id2);
    /// assert!(world.get_many_entities([id1, id2]).is_err());
    /// ```
    pub fn get_many_entities<const N: usize>(
        &self,
        entities: [Entity; N],
    ) -> Result<[EntityRef<'_>; N], Entity> {
        let mut refs = [MaybeUninit::uninit(); N];
        for (r, id) in std::iter::zip(&mut refs, entities) {
            *r = MaybeUninit::new(self.get_entity(id).ok_or(id)?);
        }

        // SAFETY: Each item was initialized in the above loop.
        let refs = refs.map(|r| unsafe { MaybeUninit::assume_init(r) });

        Ok(refs)
    }

    /// Returns an [`Entity`] iterator of current entities.
    ///
    /// This is useful in contexts where you only have read-only access to the [`World`].
    #[inline]
    pub fn iter_entities(&self) -> impl Iterator<Item = EntityRef<'_>> + '_ {
        self.archetypes.iter().flat_map(|archetype| {
            archetype
                .entities()
                .iter()
                .enumerate()
                .map(|(archetype_row, archetype_entity)| {
                    let entity = archetype_entity.id();
                    let location = EntityLocation {
                        archetype_id: archetype.id(),
                        archetype_row: ArchetypeRow::new(archetype_row),
                        table_id: archetype.table_id(),
                        table_row: archetype_entity.table_row(),
                    };

                    // SAFETY: entity exists and location accurately specifies the archetype where the entity is stored.
                    let cell = UnsafeEntityCell::new(
                        self.as_unsafe_world_cell_readonly(),
                        entity,
                        location,
                    );
                    // SAFETY: `&self` gives read access to the entire world.
                    unsafe { EntityRef::new(cell) }
                })
        })
    }

    /// Returns a mutable iterator over all entities in the `World`.
    pub fn iter_entities_mut(&mut self) -> impl Iterator<Item = EntityMut<'_>> + '_ {
        let world_cell = self.as_unsafe_world_cell();
        world_cell.archetypes().iter().flat_map(move |archetype| {
            archetype
                .entities()
                .iter()
                .enumerate()
                .map(move |(archetype_row, archetype_entity)| {
                    let entity = archetype_entity.id();
                    let location = EntityLocation {
                        archetype_id: archetype.id(),
                        archetype_row: ArchetypeRow::new(archetype_row),
                        table_id: archetype.table_id(),
                        table_row: archetype_entity.table_row(),
                    };

                    // SAFETY: entity exists and location accurately specifies the archetype where the entity is stored.
                    let cell = UnsafeEntityCell::new(world_cell, entity, location);
                    // SAFETY: We have exclusive access to the entire world. We only create one borrow for each entity,
                    // so none will conflict with one another.
                    unsafe { EntityMut::new(cell) }
                })
        })
    }

    /// Retrieves an [`EntityWorldMut`] that exposes read and write operations for the given `entity`.
    /// Returns [`None`] if the `entity` does not exist.
    /// Instead of unwrapping the value returned from this function, prefer [`World::entity_mut`].
    ///
    /// ```
    /// use bevy_ecs::{component::Component, world::World};
    ///
    /// #[derive(Component)]
    /// struct Position {
    ///   x: f32,
    ///   y: f32,
    /// }
    ///
    /// let mut world = World::new();
    /// let entity = world.spawn(Position { x: 0.0, y: 0.0 }).id();
    /// let mut entity_mut = world.get_entity_mut(entity).unwrap();
    /// let mut position = entity_mut.get_mut::<Position>().unwrap();
    /// position.x = 1.0;
    /// ```
    #[inline]
    pub fn get_entity_mut(&mut self, entity: Entity) -> Option<EntityWorldMut> {
        let location = self.entities.get(entity)?;
        // SAFETY: `entity` exists and `location` is that entity's location
        Some(unsafe { EntityWorldMut::new(self, entity, location) })
    }

    /// Gets mutable access to multiple entities.
    ///
    /// # Errors
    ///
    /// If any entities do not exist in the world,
    /// or if the same entity is specified multiple times.
    ///
    /// # Examples
    ///
    /// ```
    /// # use bevy_ecs::prelude::*;
    /// # let mut world = World::new();
    /// # let id1 = world.spawn_empty().id();
    /// # let id2 = world.spawn_empty().id();
    /// // Disjoint mutable access.
    /// let [entity1, entity2] = world.get_many_entities_mut([id1, id2]).unwrap();
    ///
    /// // Trying to access the same entity multiple times will fail.
    /// assert!(world.get_many_entities_mut([id1, id1]).is_err());
    /// ```
    pub fn get_many_entities_mut<const N: usize>(
        &mut self,
        entities: [Entity; N],
    ) -> Result<[EntityMut<'_>; N], QueryEntityError> {
        // Ensure each entity is unique.
        for i in 0..N {
            for j in 0..i {
                if entities[i] == entities[j] {
                    return Err(QueryEntityError::AliasedMutability(entities[i]));
                }
            }
        }

        // SAFETY: Each entity is unique.
        unsafe { self.get_entities_mut_unchecked(entities) }
    }

    /// # Safety
    /// `entities` must contain no duplicate [`Entity`] IDs.
    unsafe fn get_entities_mut_unchecked<const N: usize>(
        &mut self,
        entities: [Entity; N],
    ) -> Result<[EntityMut<'_>; N], QueryEntityError> {
        let world_cell = self.as_unsafe_world_cell();

        let mut cells = [MaybeUninit::uninit(); N];
        for (cell, id) in std::iter::zip(&mut cells, entities) {
            *cell = MaybeUninit::new(
                world_cell
                    .get_entity(id)
                    .ok_or(QueryEntityError::NoSuchEntity(id))?,
            );
        }
        // SAFETY: Each item was initialized in the loop above.
        let cells = cells.map(|c| unsafe { MaybeUninit::assume_init(c) });

        // SAFETY:
        // - `world_cell` has exclusive access to the entire world.
        // - The caller ensures that each entity is unique, so none
        //   of the borrows will conflict with one another.
        let borrows = cells.map(|c| unsafe { EntityMut::new(c) });

        Ok(borrows)
    }

    /// Spawns a new [`Entity`] and returns a corresponding [`EntityWorldMut`], which can be used
    /// to add components to the entity or retrieve its id.
    ///
    /// ```
    /// use bevy_ecs::{component::Component, world::World};
    ///
    /// #[derive(Component)]
    /// struct Position {
    ///   x: f32,
    ///   y: f32,
    /// }
    /// #[derive(Component)]
    /// struct Label(&'static str);
    /// #[derive(Component)]
    /// struct Num(u32);
    ///
    /// let mut world = World::new();
    /// let entity = world.spawn_empty()
    ///     .insert(Position { x: 0.0, y: 0.0 }) // add a single component
    ///     .insert((Num(1), Label("hello"))) // add a bundle of components
    ///     .id();
    ///
    /// let position = world.entity(entity).get::<Position>().unwrap();
    /// assert_eq!(position.x, 0.0);
    /// ```
    pub fn spawn_empty(&mut self) -> EntityWorldMut {
        self.flush_entities();
        let entity = self.entities.alloc();
        // SAFETY: entity was just allocated
        unsafe { self.spawn_at_empty_internal(entity) }
    }

    /// Spawns a new [`Entity`] with a given [`Bundle`] of [components](`Component`) and returns
    /// a corresponding [`EntityWorldMut`], which can be used to add components to the entity or
    /// retrieve its id.
    ///
    /// ```
    /// use bevy_ecs::{bundle::Bundle, component::Component, world::World};
    ///
    /// #[derive(Component)]
    /// struct Position {
    ///   x: f32,
    ///   y: f32,
    /// }
    ///
    /// #[derive(Component)]
    /// struct Velocity {
    ///     x: f32,
    ///     y: f32,
    /// };
    ///
    /// #[derive(Component)]
    /// struct Name(&'static str);
    ///
    /// #[derive(Bundle)]
    /// struct PhysicsBundle {
    ///     position: Position,
    ///     velocity: Velocity,
    /// }
    ///
    /// let mut world = World::new();
    ///
    /// // `spawn` can accept a single component:
    /// world.spawn(Position { x: 0.0, y: 0.0 });

    /// // It can also accept a tuple of components:
    /// world.spawn((
    ///     Position { x: 0.0, y: 0.0 },
    ///     Velocity { x: 1.0, y: 1.0 },
    /// ));

    /// // Or it can accept a pre-defined Bundle of components:
    /// world.spawn(PhysicsBundle {
    ///     position: Position { x: 2.0, y: 2.0 },
    ///     velocity: Velocity { x: 0.0, y: 4.0 },
    /// });
    ///
    /// let entity = world
    ///     // Tuples can also mix Bundles and Components
    ///     .spawn((
    ///         PhysicsBundle {
    ///             position: Position { x: 2.0, y: 2.0 },
    ///             velocity: Velocity { x: 0.0, y: 4.0 },
    ///         },
    ///         Name("Elaina Proctor"),
    ///     ))
    ///     // Calling id() will return the unique identifier for the spawned entity
    ///     .id();
    /// let position = world.entity(entity).get::<Position>().unwrap();
    /// assert_eq!(position.x, 2.0);
    /// ```
    pub fn spawn<B: Bundle>(&mut self, bundle: B) -> EntityWorldMut {
        self.flush_entities();
        let change_tick = self.change_tick();
        let entity = self.entities.alloc();
        let entity_location = {
            let mut bundle_spawner = BundleSpawner::new::<B>(self, change_tick);
            // SAFETY: bundle's type matches `bundle_info`, entity is allocated but non-existent
            unsafe { bundle_spawner.spawn_non_existent(entity, bundle) }
        };

        // SAFETY: entity and location are valid, as they were just created above
        unsafe { EntityWorldMut::new(self, entity, entity_location) }
    }

    /// # Safety
    /// must be called on an entity that was just allocated
    unsafe fn spawn_at_empty_internal(&mut self, entity: Entity) -> EntityWorldMut {
        let archetype = self.archetypes.empty_mut();
        // PERF: consider avoiding allocating entities in the empty archetype unless needed
        let table_row = self.storages.tables[archetype.table_id()].allocate(entity);
        // SAFETY: no components are allocated by archetype.allocate() because the archetype is
        // empty
        let location = unsafe { archetype.allocate(entity, table_row) };
        // SAFETY: entity index was just allocated
        unsafe {
            self.entities.set(entity.index(), location);
        }
        EntityWorldMut::new(self, entity, location)
    }

    /// Spawns a batch of entities with the same component [`Bundle`] type. Takes a given
    /// [`Bundle`] iterator and returns a corresponding [`Entity`] iterator.
    /// This is more efficient than spawning entities and adding components to them individually,
    /// but it is limited to spawning entities with the same [`Bundle`] type, whereas spawning
    /// individually is more flexible.
    ///
    /// ```
    /// use bevy_ecs::{component::Component, entity::Entity, world::World};
    ///
    /// #[derive(Component)]
    /// struct Str(&'static str);
    /// #[derive(Component)]
    /// struct Num(u32);
    ///
    /// let mut world = World::new();
    /// let entities = world.spawn_batch(vec![
    ///   (Str("a"), Num(0)), // the first entity
    ///   (Str("b"), Num(1)), // the second entity
    /// ]).collect::<Vec<Entity>>();
    ///
    /// assert_eq!(entities.len(), 2);
    /// ```
    pub fn spawn_batch<I>(&mut self, iter: I) -> SpawnBatchIter<'_, I::IntoIter>
    where
        I: IntoIterator,
        I::Item: Bundle,
    {
        SpawnBatchIter::new(self, iter.into_iter())
    }

    /// Retrieves a reference to the given `entity`'s [`Component`] of the given type.
    /// Returns `None` if the `entity` does not have a [`Component`] of the given type.
    /// ```
    /// use bevy_ecs::{component::Component, world::World};
    ///
    /// #[derive(Component)]
    /// struct Position {
    ///   x: f32,
    ///   y: f32,
    /// }
    ///
    /// let mut world = World::new();
    /// let entity = world.spawn(Position { x: 0.0, y: 0.0 }).id();
    /// let position = world.get::<Position>(entity).unwrap();
    /// assert_eq!(position.x, 0.0);
    /// ```
    #[inline]
    pub fn get<T: Component>(&self, entity: Entity) -> Option<&T> {
        self.get_entity(entity)?.get()
    }

    /// Retrieves a mutable reference to the given `entity`'s [`Component`] of the given type.
    /// Returns `None` if the `entity` does not have a [`Component`] of the given type.
    /// ```
    /// use bevy_ecs::{component::Component, world::World};
    ///
    /// #[derive(Component)]
    /// struct Position {
    ///   x: f32,
    ///   y: f32,
    /// }
    ///
    /// let mut world = World::new();
    /// let entity = world.spawn(Position { x: 0.0, y: 0.0 }).id();
    /// let mut position = world.get_mut::<Position>(entity).unwrap();
    /// position.x = 1.0;
    /// ```
    #[inline]
    pub fn get_mut<T: Component>(&mut self, entity: Entity) -> Option<Mut<T>> {
        // SAFETY:
        // - `as_unsafe_world_cell` is the only thing that is borrowing world
        // - `as_unsafe_world_cell` provides mutable permission to everything
        // - `&mut self` ensures no other borrows on world data
        unsafe { self.as_unsafe_world_cell().get_entity(entity)?.get_mut() }
    }

    /// Despawns the given `entity`, if it exists. This will also remove all of the entity's
    /// [`Component`]s. Returns `true` if the `entity` is successfully despawned and `false` if
    /// the `entity` does not exist.
    ///
    /// # Note
    ///
    /// This won't clean up external references to the entity (such as parent-child relationships
    /// if you're using `bevy_hierarchy`), which may leave the world in an invalid state.
    ///
    /// ```
    /// use bevy_ecs::{component::Component, world::World};
    ///
    /// #[derive(Component)]
    /// struct Position {
    ///   x: f32,
    ///   y: f32,
    /// }
    ///
    /// let mut world = World::new();
    /// let entity = world.spawn(Position { x: 0.0, y: 0.0 }).id();
    /// assert!(world.despawn(entity));
    /// assert!(world.get_entity(entity).is_none());
    /// assert!(world.get::<Position>(entity).is_none());
    /// ```
    #[inline]
    pub fn despawn(&mut self, entity: Entity) -> bool {
        if let Some(entity) = self.get_entity_mut(entity) {
            entity.despawn();
            true
        } else {
            warn!("error[B0003]: Could not despawn entity {:?} because it doesn't exist in this World. See: https://bevyengine.org/learn/errors/#b0003", entity);
            false
        }
    }

    /// Clears the internal component tracker state.
    ///
    /// The world maintains some internal state about changed and removed components. This state
    /// is used by [`RemovedComponents`] to provide access to the entities that had a specific type
    /// of component removed since last tick.
    ///
    /// The state is also used for change detection when accessing components and resources outside
    /// of a system, for example via [`World::get_mut()`] or [`World::get_resource_mut()`].
    ///
    /// By clearing this internal state, the world "forgets" about those changes, allowing a new round
    /// of detection to be recorded.
    ///
    /// When using `bevy_ecs` as part of the full Bevy engine, this method is added as a system to the
    /// main app, to run during `Last`, so you don't need to call it manually. When using `bevy_ecs`
    /// as a separate standalone crate however, you need to call this manually.
    ///
    /// ```
    /// # use bevy_ecs::prelude::*;
    /// # #[derive(Component, Default)]
    /// # struct Transform;
    /// // a whole new world
    /// let mut world = World::new();
    ///
    /// // you changed it
    /// let entity = world.spawn(Transform::default()).id();
    ///
    /// // change is detected
    /// let transform = world.get_mut::<Transform>(entity).unwrap();
    /// assert!(transform.is_changed());
    ///
    /// // update the last change tick
    /// world.clear_trackers();
    ///
    /// // change is no longer detected
    /// let transform = world.get_mut::<Transform>(entity).unwrap();
    /// assert!(!transform.is_changed());
    /// ```
    ///
    /// [`RemovedComponents`]: crate::removal_detection::RemovedComponents
    pub fn clear_trackers(&mut self) {
        self.removed_components.update();
        self.last_change_tick = self.increment_change_tick();
    }

    /// Returns [`QueryState`] for the given [`QueryData`], which is used to efficiently
    /// run queries on the [`World`] by storing and reusing the [`QueryState`].
    /// ```
    /// use bevy_ecs::{component::Component, entity::Entity, world::World};
    ///
    /// #[derive(Component, Debug, PartialEq)]
    /// struct Position {
    ///   x: f32,
    ///   y: f32,
    /// }
    ///
    /// #[derive(Component)]
    /// struct Velocity {
    ///   x: f32,
    ///   y: f32,
    /// }
    ///
    /// let mut world = World::new();
    /// let entities = world.spawn_batch(vec![
    ///     (Position { x: 0.0, y: 0.0}, Velocity { x: 1.0, y: 0.0 }),
    ///     (Position { x: 0.0, y: 0.0}, Velocity { x: 0.0, y: 1.0 }),
    /// ]).collect::<Vec<Entity>>();
    ///
    /// let mut query = world.query::<(&mut Position, &Velocity)>();
    /// for (mut position, velocity) in query.iter_mut(&mut world) {
    ///    position.x += velocity.x;
    ///    position.y += velocity.y;
    /// }
    ///
    /// assert_eq!(world.get::<Position>(entities[0]).unwrap(), &Position { x: 1.0, y: 0.0 });
    /// assert_eq!(world.get::<Position>(entities[1]).unwrap(), &Position { x: 0.0, y: 1.0 });
    /// ```
    ///
    /// To iterate over entities in a deterministic order,
    /// sort the results of the query using the desired component as a key.
    /// Note that this requires fetching the whole result set from the query
    /// and allocation of a [`Vec`] to store it.
    ///
    /// ```
    /// use bevy_ecs::{component::Component, entity::Entity, world::World};
    ///
    /// #[derive(Component, PartialEq, Eq, PartialOrd, Ord, Debug)]
    /// struct Order(i32);
    /// #[derive(Component, PartialEq, Debug)]
    /// struct Label(&'static str);
    ///
    /// let mut world = World::new();
    /// let a = world.spawn((Order(2), Label("second"))).id();
    /// let b = world.spawn((Order(3), Label("third"))).id();
    /// let c = world.spawn((Order(1), Label("first"))).id();
    /// let mut entities = world.query::<(Entity, &Order, &Label)>()
    ///     .iter(&world)
    ///     .collect::<Vec<_>>();
    /// // Sort the query results by their `Order` component before comparing
    /// // to expected results. Query iteration order should not be relied on.
    /// entities.sort_by_key(|e| e.1);
    /// assert_eq!(entities, vec![
    ///     (c, &Order(1), &Label("first")),
    ///     (a, &Order(2), &Label("second")),
    ///     (b, &Order(3), &Label("third")),
    /// ]);
    /// ```
    #[inline]
    pub fn query<D: QueryData>(&mut self) -> QueryState<D, ()> {
        self.query_filtered::<D, ()>()
    }

    /// Returns [`QueryState`] for the given filtered [`QueryData`], which is used to efficiently
    /// run queries on the [`World`] by storing and reusing the [`QueryState`].
    /// ```
    /// use bevy_ecs::{component::Component, entity::Entity, world::World, query::With};
    ///
    /// #[derive(Component)]
    /// struct A;
    /// #[derive(Component)]
    /// struct B;
    ///
    /// let mut world = World::new();
    /// let e1 = world.spawn(A).id();
    /// let e2 = world.spawn((A, B)).id();
    ///
    /// let mut query = world.query_filtered::<Entity, With<B>>();
    /// let matching_entities = query.iter(&world).collect::<Vec<Entity>>();
    ///
    /// assert_eq!(matching_entities, vec![e2]);
    /// ```
    #[inline]
    pub fn query_filtered<D: QueryData, F: QueryFilter>(&mut self) -> QueryState<D, F> {
        QueryState::new(self)
    }

    /// Returns an iterator of entities that had components of type `T` removed
    /// since the last call to [`World::clear_trackers`].
    pub fn removed<T: Component>(&self) -> impl Iterator<Item = Entity> + '_ {
        self.components
            .get_id(TypeId::of::<T>())
            .map(|component_id| self.removed_with_id(component_id))
            .into_iter()
            .flatten()
    }

    /// Returns an iterator of entities that had components with the given `component_id` removed
    /// since the last call to [`World::clear_trackers`].
    pub fn removed_with_id(&self, component_id: ComponentId) -> impl Iterator<Item = Entity> + '_ {
        self.removed_components
            .get(component_id)
            .map(|removed| removed.iter_current_update_events().cloned())
            .into_iter()
            .flatten()
            .map(|e| e.into())
    }

    /// Initializes a new resource and returns the [`ComponentId`] created for it.
    ///
    /// If the resource already exists, nothing happens.
    ///
    /// The value given by the [`FromWorld::from_world`] method will be used.
    /// Note that any resource with the [`Default`] trait automatically implements [`FromWorld`],
    /// and those default values will be here instead.
    #[inline]
    pub fn init_resource<R: Resource + FromWorld>(&mut self) -> ComponentId {
        let component_id = self.components.init_resource::<R>();
        if self
            .storages
            .resources
            .get(component_id)
            .map_or(true, |data| !data.is_present())
        {
            let value = R::from_world(self);
            OwningPtr::make(value, |ptr| {
                // SAFETY: component_id was just initialized and corresponds to resource of type R.
                unsafe {
                    self.insert_resource_by_id(component_id, ptr);
                }
            });
        }
        component_id
    }

    /// Inserts a new resource with the given `value`.
    ///
    /// Resources are "unique" data of a given type.
    /// If you insert a resource of a type that already exists,
    /// you will overwrite any existing data.
    #[inline]
    pub fn insert_resource<R: Resource>(&mut self, value: R) {
        let component_id = self.components.init_resource::<R>();
        OwningPtr::make(value, |ptr| {
            // SAFETY: component_id was just initialized and corresponds to resource of type R.
            unsafe {
                self.insert_resource_by_id(component_id, ptr);
            }
        });
    }

    /// Initializes a new non-send resource and returns the [`ComponentId`] created for it.
    ///
    /// If the resource already exists, nothing happens.
    ///
    /// The value given by the [`FromWorld::from_world`] method will be used.
    /// Note that any resource with the `Default` trait automatically implements `FromWorld`,
    /// and those default values will be here instead.
    ///
    /// # Panics
    ///
    /// Panics if called from a thread other than the main thread.
    #[inline]
    pub fn init_non_send_resource<R: 'static + FromWorld>(&mut self) -> ComponentId {
        let component_id = self.components.init_non_send::<R>();
        if self
            .storages
            .non_send_resources
            .get(component_id)
            .map_or(true, |data| !data.is_present())
        {
            let value = R::from_world(self);
            OwningPtr::make(value, |ptr| {
                // SAFETY: component_id was just initialized and corresponds to resource of type R.
                unsafe {
                    self.insert_non_send_by_id(component_id, ptr);
                }
            });
        }
        component_id
    }

    /// Inserts a new non-send resource with the given `value`.
    ///
    /// `NonSend` resources cannot be sent across threads,
    /// and do not need the `Send + Sync` bounds.
    /// Systems with `NonSend` resources are always scheduled on the main thread.
    ///
    /// # Panics
    /// If a value is already present, this function will panic if called
    /// from a different thread than where the original value was inserted from.
    #[inline]
    pub fn insert_non_send_resource<R: 'static>(&mut self, value: R) {
        let component_id = self.components.init_non_send::<R>();
        OwningPtr::make(value, |ptr| {
            // SAFETY: component_id was just initialized and corresponds to resource of type R.
            unsafe {
                self.insert_non_send_by_id(component_id, ptr);
            }
        });
    }

    /// Removes the resource of a given type and returns it, if it exists. Otherwise returns `None`.
    #[inline]
    pub fn remove_resource<R: Resource>(&mut self) -> Option<R> {
        let component_id = self.components.get_resource_id(TypeId::of::<R>())?;
        let (ptr, _) = self.storages.resources.get_mut(component_id)?.remove()?;
        // SAFETY: `component_id` was gotten via looking up the `R` type
        unsafe { Some(ptr.read::<R>()) }
    }

    /// Removes a `!Send` resource from the world and returns it, if present.
    ///
    /// `NonSend` resources cannot be sent across threads,
    /// and do not need the `Send + Sync` bounds.
    /// Systems with `NonSend` resources are always scheduled on the main thread.
    ///
    /// Returns `None` if a value was not previously present.
    ///
    /// # Panics
    /// If a value is present, this function will panic if called from a different
    /// thread than where the value was inserted from.
    #[inline]
    pub fn remove_non_send_resource<R: 'static>(&mut self) -> Option<R> {
        let component_id = self.components.get_resource_id(TypeId::of::<R>())?;
        let (ptr, _) = self
            .storages
            .non_send_resources
            .get_mut(component_id)?
            .remove()?;
        // SAFETY: `component_id` was gotten via looking up the `R` type
        unsafe { Some(ptr.read::<R>()) }
    }

    /// Returns `true` if a resource of type `R` exists. Otherwise returns `false`.
    #[inline]
    pub fn contains_resource<R: Resource>(&self) -> bool {
        self.components
            .get_resource_id(TypeId::of::<R>())
            .and_then(|component_id| self.storages.resources.get(component_id))
            .map(|info| info.is_present())
            .unwrap_or(false)
    }

    /// Returns `true` if a resource of type `R` exists. Otherwise returns `false`.
    #[inline]
    pub fn contains_non_send<R: 'static>(&self) -> bool {
        self.components
            .get_resource_id(TypeId::of::<R>())
            .and_then(|component_id| self.storages.non_send_resources.get(component_id))
            .map(|info| info.is_present())
            .unwrap_or(false)
    }

    /// Returns `true` if a resource of type `R` exists and was added since the world's
    /// [`last_change_tick`](World::last_change_tick()). Otherwise, this returns `false`.
    ///
    /// This means that:
    /// - When called from an exclusive system, this will check for additions since the system last ran.
    /// - When called elsewhere, this will check for additions since the last time that [`World::clear_trackers`]
    ///   was called.
    pub fn is_resource_added<R: Resource>(&self) -> bool {
        self.components
            .get_resource_id(TypeId::of::<R>())
            .map(|component_id| self.is_resource_added_by_id(component_id))
            .unwrap_or(false)
    }

    /// Returns `true` if a resource with id `component_id` exists and was added since the world's
    /// [`last_change_tick`](World::last_change_tick()). Otherwise, this returns `false`.
    ///
    /// This means that:
    /// - When called from an exclusive system, this will check for additions since the system last ran.
    /// - When called elsewhere, this will check for additions since the last time that [`World::clear_trackers`]
    ///   was called.
    pub fn is_resource_added_by_id(&self, component_id: ComponentId) -> bool {
        self.storages
            .resources
            .get(component_id)
            .and_then(|resource| {
                resource
                    .get_ticks()
                    .map(|ticks| ticks.is_added(self.last_change_tick(), self.read_change_tick()))
            })
            .unwrap_or(false)
    }

    /// Returns `true` if a resource of type `R` exists and was modified since the world's
    /// [`last_change_tick`](World::last_change_tick()). Otherwise, this returns `false`.
    ///
    /// This means that:
    /// - When called from an exclusive system, this will check for changes since the system last ran.
    /// - When called elsewhere, this will check for changes since the last time that [`World::clear_trackers`]
    ///   was called.
    pub fn is_resource_changed<R: Resource>(&self) -> bool {
        self.components
            .get_resource_id(TypeId::of::<R>())
            .map(|component_id| self.is_resource_changed_by_id(component_id))
            .unwrap_or(false)
    }

    /// Returns `true` if a resource with id `component_id` exists and was modified since the world's
    /// [`last_change_tick`](World::last_change_tick()). Otherwise, this returns `false`.
    ///
    /// This means that:
    /// - When called from an exclusive system, this will check for changes since the system last ran.
    /// - When called elsewhere, this will check for changes since the last time that [`World::clear_trackers`]
    ///   was called.
    pub fn is_resource_changed_by_id(&self, component_id: ComponentId) -> bool {
        self.storages
            .resources
            .get(component_id)
            .and_then(|resource| {
                resource
                    .get_ticks()
                    .map(|ticks| ticks.is_changed(self.last_change_tick(), self.read_change_tick()))
            })
            .unwrap_or(false)
    }

    /// Retrieves the change ticks for the given resource.
    pub fn get_resource_change_ticks<R: Resource>(&self) -> Option<ComponentTicks> {
        self.components
            .get_resource_id(TypeId::of::<R>())
            .and_then(|component_id| self.get_resource_change_ticks_by_id(component_id))
    }

    /// Retrieves the change ticks for the given [`ComponentId`].
    ///
    /// **You should prefer to use the typed API [`World::get_resource_change_ticks`] where possible.**
    pub fn get_resource_change_ticks_by_id(
        &self,
        component_id: ComponentId,
    ) -> Option<ComponentTicks> {
        self.storages
            .resources
            .get(component_id)
            .and_then(|resource| resource.get_ticks())
    }

    /// Gets a reference to the resource of the given type
    ///
    /// # Panics
    ///
    /// Panics if the resource does not exist.
    /// Use [`get_resource`](World::get_resource) instead if you want to handle this case.
    ///
    /// If you want to instead insert a value if the resource does not exist,
    /// use [`get_resource_or_insert_with`](World::get_resource_or_insert_with).
    #[inline]
    #[track_caller]
    pub fn resource<R: Resource>(&self) -> &R {
        match self.get_resource() {
            Some(x) => x,
            None => panic!(
                "Requested resource {} does not exist in the `World`.
                Did you forget to add it using `app.insert_resource` / `app.init_resource`?
                Resources are also implicitly added via `app.add_event`,
                and can be added by plugins.",
                std::any::type_name::<R>()
            ),
        }
    }

    /// Gets a reference to the resource of the given type
    ///
    /// # Panics
    ///
    /// Panics if the resource does not exist.
    /// Use [`get_resource_ref`](World::get_resource_ref) instead if you want to handle this case.
    ///
    /// If you want to instead insert a value if the resource does not exist,
    /// use [`get_resource_or_insert_with`](World::get_resource_or_insert_with).
    #[inline]
    #[track_caller]
    pub fn resource_ref<R: Resource>(&self) -> Res<R> {
        match self.get_resource_ref() {
            Some(x) => x,
            None => panic!(
                "Requested resource {} does not exist in the `World`.
                Did you forget to add it using `app.insert_resource` / `app.init_resource`?
                Resources are also implicitly added via `app.add_event`,
                and can be added by plugins.",
                std::any::type_name::<R>()
            ),
        }
    }

    /// Gets a mutable reference to the resource of the given type
    ///
    /// # Panics
    ///
    /// Panics if the resource does not exist.
    /// Use [`get_resource_mut`](World::get_resource_mut) instead if you want to handle this case.
    ///
    /// If you want to instead insert a value if the resource does not exist,
    /// use [`get_resource_or_insert_with`](World::get_resource_or_insert_with).
    #[inline]
    #[track_caller]
    pub fn resource_mut<R: Resource>(&mut self) -> Mut<'_, R> {
        match self.get_resource_mut() {
            Some(x) => x,
            None => panic!(
                "Requested resource {} does not exist in the `World`.
                Did you forget to add it using `app.insert_resource` / `app.init_resource`?
                Resources are also implicitly added via `app.add_event`,
                and can be added by plugins.",
                std::any::type_name::<R>()
            ),
        }
    }

    /// Gets a reference to the resource of the given type if it exists
    #[inline]
    pub fn get_resource<R: Resource>(&self) -> Option<&R> {
        // SAFETY:
        // - `as_unsafe_world_cell_readonly` gives permission to access everything immutably
        // - `&self` ensures nothing in world is borrowed mutably
        unsafe { self.as_unsafe_world_cell_readonly().get_resource() }
    }

    /// Gets a reference including change detection to the resource of the given type if it exists.
    #[inline]
    pub fn get_resource_ref<R: Resource>(&self) -> Option<Res<R>> {
        // SAFETY:
        // - `as_unsafe_world_cell_readonly` gives permission to access everything immutably
        // - `&self` ensures nothing in world is borrowed mutably
        unsafe { self.as_unsafe_world_cell_readonly().get_resource_ref() }
    }

    /// Gets a mutable reference to the resource of the given type if it exists
    #[inline]
    pub fn get_resource_mut<R: Resource>(&mut self) -> Option<Mut<'_, R>> {
        // SAFETY:
        // - `as_unsafe_world_cell` gives permission to access everything mutably
        // - `&mut self` ensures nothing in world is borrowed
        unsafe { self.as_unsafe_world_cell().get_resource_mut() }
    }

    /// Gets a mutable reference to the resource of type `T` if it exists,
    /// otherwise inserts the resource using the result of calling `func`.
    #[inline]
    pub fn get_resource_or_insert_with<R: Resource>(
        &mut self,
        func: impl FnOnce() -> R,
    ) -> Mut<'_, R> {
        let change_tick = self.change_tick();
        let last_change_tick = self.last_change_tick();

        let component_id = self.components.init_resource::<R>();
        let data = self.initialize_resource_internal(component_id);
        if !data.is_present() {
            OwningPtr::make(func(), |ptr| {
                // SAFETY: component_id was just initialized and corresponds to resource of type R.
                unsafe {
                    data.insert(ptr, change_tick);
                }
            });
        }

        // SAFETY: The resource must be present, as we would have inserted it if it was empty.
        let data = unsafe {
            data.get_mut(last_change_tick, change_tick)
                .debug_checked_unwrap()
        };
        // SAFETY: The underlying type of the resource is `R`.
        unsafe { data.with_type::<R>() }
    }

    /// Gets an immutable reference to the non-send resource of the given type, if it exists.
    ///
    /// # Panics
    ///
    /// Panics if the resource does not exist.
    /// Use [`get_non_send_resource`](World::get_non_send_resource) instead if you want to handle this case.
    ///
    /// This function will panic if it isn't called from the same thread that the resource was inserted from.
    #[inline]
    #[track_caller]
    pub fn non_send_resource<R: 'static>(&self) -> &R {
        match self.get_non_send_resource() {
            Some(x) => x,
            None => panic!(
                "Requested non-send resource {} does not exist in the `World`.
                Did you forget to add it using `app.insert_non_send_resource` / `app.init_non_send_resource`?
                Non-send resources can also be be added by plugins.",
                std::any::type_name::<R>()
            ),
        }
    }

    /// Gets a mutable reference to the non-send resource of the given type, if it exists.
    ///
    /// # Panics
    ///
    /// Panics if the resource does not exist.
    /// Use [`get_non_send_resource_mut`](World::get_non_send_resource_mut) instead if you want to handle this case.
    ///
    /// This function will panic if it isn't called from the same thread that the resource was inserted from.
    #[inline]
    #[track_caller]
    pub fn non_send_resource_mut<R: 'static>(&mut self) -> Mut<'_, R> {
        match self.get_non_send_resource_mut() {
            Some(x) => x,
            None => panic!(
                "Requested non-send resource {} does not exist in the `World`.
                Did you forget to add it using `app.insert_non_send_resource` / `app.init_non_send_resource`?
                Non-send resources can also be be added by plugins.",
                std::any::type_name::<R>()
            ),
        }
    }

    /// Gets a reference to the non-send resource of the given type, if it exists.
    /// Otherwise returns `None`.
    ///
    /// # Panics
    /// This function will panic if it isn't called from the same thread that the resource was inserted from.
    #[inline]
    pub fn get_non_send_resource<R: 'static>(&self) -> Option<&R> {
        // SAFETY:
        // - `as_unsafe_world_cell_readonly` gives permission to access the entire world immutably
        // - `&self` ensures that there are no mutable borrows of world data
        unsafe { self.as_unsafe_world_cell_readonly().get_non_send_resource() }
    }

    /// Gets a mutable reference to the non-send resource of the given type, if it exists.
    /// Otherwise returns `None`.
    ///
    /// # Panics
    /// This function will panic if it isn't called from the same thread that the resource was inserted from.
    #[inline]
    pub fn get_non_send_resource_mut<R: 'static>(&mut self) -> Option<Mut<'_, R>> {
        // SAFETY:
        // - `as_unsafe_world_cell` gives permission to access the entire world mutably
        // - `&mut self` ensures that there are no borrows of world data
        unsafe { self.as_unsafe_world_cell().get_non_send_resource_mut() }
    }

    // Shorthand helper function for getting the [`ArchetypeComponentId`] for a resource.
    #[inline]
    pub(crate) fn get_resource_archetype_component_id(
        &self,
        component_id: ComponentId,
    ) -> Option<ArchetypeComponentId> {
        let resource = self.storages.resources.get(component_id)?;
        Some(resource.id())
    }

    // Shorthand helper function for getting the [`ArchetypeComponentId`] for a resource.
    #[inline]
    pub(crate) fn get_non_send_archetype_component_id(
        &self,
        component_id: ComponentId,
    ) -> Option<ArchetypeComponentId> {
        let resource = self.storages.non_send_resources.get(component_id)?;
        Some(resource.id())
    }

    /// For a given batch of ([`Entity`], [`Bundle`]) pairs, either spawns each [`Entity`] with the given
    /// bundle (if the entity does not exist), or inserts the [`Bundle`] (if the entity already exists).
    /// This is faster than doing equivalent operations one-by-one.
    /// Returns `Ok` if all entities were successfully inserted into or spawned. Otherwise it returns an `Err`
    /// with a list of entities that could not be spawned or inserted into. A "spawn or insert" operation can
    /// only fail if an [`Entity`] is passed in with an "invalid generation" that conflicts with an existing [`Entity`].
    ///
    /// # Note
    /// Spawning a specific `entity` value is rarely the right choice. Most apps should use [`World::spawn_batch`].
    /// This method should generally only be used for sharing entities across apps, and only when they have a scheme
    /// worked out to share an ID space (which doesn't happen by default).
    ///
    /// ```
    /// use bevy_ecs::{entity::Entity, world::World, component::Component};
    /// #[derive(Component)]
    /// struct A(&'static str);
    /// #[derive(Component, PartialEq, Debug)]
    /// struct B(f32);
    ///
    /// let mut world = World::new();
    /// let e0 = world.spawn_empty().id();
    /// let e1 = world.spawn_empty().id();
    /// world.insert_or_spawn_batch(vec![
    ///   (e0, (A("a"), B(0.0))), // the first entity
    ///   (e1, (A("b"), B(1.0))), // the second entity
    /// ]);
    ///
    /// assert_eq!(world.get::<B>(e0), Some(&B(0.0)));
    /// ```
    pub fn insert_or_spawn_batch<I, B>(&mut self, iter: I) -> Result<(), Vec<Entity>>
    where
        I: IntoIterator,
        I::IntoIter: Iterator<Item = (Entity, B)>,
        B: Bundle,
    {
        self.flush_entities();

        let change_tick = self.change_tick();

        let bundle_id = self
            .bundles
            .init_info::<B>(&mut self.components, &mut self.storages);
        enum SpawnOrInsert<'w> {
            Spawn(BundleSpawner<'w>),
            Insert(BundleInserter<'w>, ArchetypeId),
        }

        impl<'w> SpawnOrInsert<'w> {
            fn entities(&mut self) -> &mut Entities {
                match self {
                    SpawnOrInsert::Spawn(spawner) => spawner.entities(),
                    SpawnOrInsert::Insert(inserter, _) => inserter.entities(),
                }
            }
        }
        // SAFETY: we initialized this bundle_id in `init_info`
        let mut spawn_or_insert = SpawnOrInsert::Spawn(unsafe {
            BundleSpawner::new_with_id(self, bundle_id, change_tick)
        });

        let mut invalid_entities = Vec::new();
        for (entity, bundle) in iter {
            match spawn_or_insert
                .entities()
                .alloc_at_without_replacement(entity)
            {
                AllocAtWithoutReplacement::Exists(location) => {
                    match spawn_or_insert {
                        SpawnOrInsert::Insert(ref mut inserter, archetype)
                            if location.archetype_id == archetype =>
                        {
                            // SAFETY: `entity` is valid, `location` matches entity, bundle matches inserter
                            unsafe { inserter.insert(entity, location, bundle) };
                        }
                        _ => {
                            // SAFETY: we initialized this bundle_id in `init_info`
                            let mut inserter = unsafe {
                                BundleInserter::new_with_id(
                                    self,
                                    location.archetype_id,
                                    bundle_id,
                                    change_tick,
                                )
                            };
                            // SAFETY: `entity` is valid, `location` matches entity, bundle matches inserter
                            unsafe { inserter.insert(entity, location, bundle) };
                            spawn_or_insert =
                                SpawnOrInsert::Insert(inserter, location.archetype_id);
                        }
                    };
                }
                AllocAtWithoutReplacement::DidNotExist => {
                    if let SpawnOrInsert::Spawn(ref mut spawner) = spawn_or_insert {
                        // SAFETY: `entity` is allocated (but non existent), bundle matches inserter
                        unsafe { spawner.spawn_non_existent(entity, bundle) };
                    } else {
                        // SAFETY: we initialized this bundle_id in `init_info`
                        let mut spawner =
                            unsafe { BundleSpawner::new_with_id(self, bundle_id, change_tick) };
                        // SAFETY: `entity` is valid, `location` matches entity, bundle matches inserter
                        unsafe { spawner.spawn_non_existent(entity, bundle) };
                        spawn_or_insert = SpawnOrInsert::Spawn(spawner);
                    }
                }
                AllocAtWithoutReplacement::ExistsWithWrongGeneration => {
                    invalid_entities.push(entity);
                }
            }
        }

        if invalid_entities.is_empty() {
            Ok(())
        } else {
            Err(invalid_entities)
        }
    }

    /// Temporarily removes the requested resource from this [`World`], runs custom user code,
    /// then re-adds the resource before returning.
    ///
    /// This enables safe simultaneous mutable access to both a resource and the rest of the [`World`].
    /// For more complex access patterns, consider using [`SystemState`](crate::system::SystemState).
    ///
    /// # Example
    /// ```
    /// use bevy_ecs::prelude::*;
    /// #[derive(Resource)]
    /// struct A(u32);
    /// #[derive(Component)]
    /// struct B(u32);
    /// let mut world = World::new();
    /// world.insert_resource(A(1));
    /// let entity = world.spawn(B(1)).id();
    ///
    /// world.resource_scope(|world, mut a: Mut<A>| {
    ///     let b = world.get_mut::<B>(entity).unwrap();
    ///     a.0 += b.0;
    /// });
    /// assert_eq!(world.get_resource::<A>().unwrap().0, 2);
    /// ```
    pub fn resource_scope<R: Resource, U>(&mut self, f: impl FnOnce(&mut World, Mut<R>) -> U) -> U {
        let last_change_tick = self.last_change_tick();
        let change_tick = self.change_tick();

        let component_id = self
            .components
            .get_resource_id(TypeId::of::<R>())
            .unwrap_or_else(|| panic!("resource does not exist: {}", std::any::type_name::<R>()));
        let (ptr, mut ticks) = self
            .storages
            .resources
            .get_mut(component_id)
            .and_then(|info| info.remove())
            .unwrap_or_else(|| panic!("resource does not exist: {}", std::any::type_name::<R>()));
        // Read the value onto the stack to avoid potential mut aliasing.
        // SAFETY: `ptr` was obtained from the TypeId of `R`.
        let mut value = unsafe { ptr.read::<R>() };
        let value_mut = Mut {
            value: &mut value,
            ticks: TicksMut {
                added: &mut ticks.added,
                changed: &mut ticks.changed,
                last_run: last_change_tick,
                this_run: change_tick,
            },
        };
        let result = f(self, value_mut);
        assert!(!self.contains_resource::<R>(),
            "Resource `{}` was inserted during a call to World::resource_scope.\n\
            This is not allowed as the original resource is reinserted to the world after the closure is invoked.",
            std::any::type_name::<R>());

        OwningPtr::make(value, |ptr| {
            // SAFETY: pointer is of type R
            unsafe {
                self.storages
                    .resources
                    .get_mut(component_id)
                    .map(|info| info.insert_with_ticks(ptr, ticks))
                    .unwrap_or_else(|| {
                        panic!(
                            "No resource of type {} exists in the World.",
                            std::any::type_name::<R>()
                        )
                    });
            }
        });

        result
    }

    /// Sends an [`Event`].
    /// This method returns the [ID](`EventId`) of the sent `event`,
    /// or [`None`] if the `event` could not be sent.
    #[inline]
    pub fn send_event<E: Event>(&mut self, event: E) -> Option<EventId<E>> {
        self.send_event_batch(std::iter::once(event))?.next()
    }

    /// Sends the default value of the [`Event`] of type `E`.
    /// This method returns the [ID](`EventId`) of the sent `event`,
    /// or [`None`] if the `event` could not be sent.
    #[inline]
    pub fn send_event_default<E: Event + Default>(&mut self) -> Option<EventId<E>> {
        self.send_event(E::default())
    }

    /// Sends a batch of [`Event`]s from an iterator.
    /// This method returns the [IDs](`EventId`) of the sent `events`,
    /// or [`None`] if the `event` could not be sent.
    #[inline]
    pub fn send_event_batch<E: Event>(
        &mut self,
        events: impl IntoIterator<Item = E>,
    ) -> Option<SendBatchIds<E>> {
        let Some(mut events_resource) = self.get_resource_mut::<Events<E>>() else {
            bevy_utils::tracing::error!(
                "Unable to send event `{}`\n\tEvent must be added to the app with `add_event()`\n\thttps://docs.rs/bevy/*/bevy/app/struct.App.html#method.add_event ",
                std::any::type_name::<E>()
            );
            return None;
        };
        Some(events_resource.send_batch(events))
    }

    /// Inserts a new resource with the given `value`. Will replace the value if it already existed.
    ///
    /// **You should prefer to use the typed API [`World::insert_resource`] where possible and only
    /// use this in cases where the actual types are not known at compile time.**
    ///
    /// # Safety
    /// The value referenced by `value` must be valid for the given [`ComponentId`] of this world.
    #[inline]
    pub unsafe fn insert_resource_by_id(
        &mut self,
        component_id: ComponentId,
        value: OwningPtr<'_>,
    ) {
        let change_tick = self.change_tick();

        let resource = self.initialize_resource_internal(component_id);
        // SAFETY: `value` is valid for `component_id`, ensured by caller
        unsafe {
            resource.insert(value, change_tick);
        }
    }

    /// Inserts a new `!Send` resource with the given `value`. Will replace the value if it already
    /// existed.
    ///
    /// **You should prefer to use the typed API [`World::insert_non_send_resource`] where possible and only
    /// use this in cases where the actual types are not known at compile time.**
    ///
    /// # Panics
    /// If a value is already present, this function will panic if not called from the same
    /// thread that the original value was inserted from.
    ///
    /// # Safety
    /// The value referenced by `value` must be valid for the given [`ComponentId`] of this world.
    #[inline]
    pub unsafe fn insert_non_send_by_id(
        &mut self,
        component_id: ComponentId,
        value: OwningPtr<'_>,
    ) {
        let change_tick = self.change_tick();

        let resource = self.initialize_non_send_internal(component_id);
        // SAFETY: `value` is valid for `component_id`, ensured by caller
        unsafe {
            resource.insert(value, change_tick);
        }
    }

    /// # Panics
    /// Panics if `component_id` is not registered as a `Send` component type in this `World`
    #[inline]
    fn initialize_resource_internal(
        &mut self,
        component_id: ComponentId,
    ) -> &mut ResourceData<true> {
        let archetypes = &mut self.archetypes;
        self.storages
            .resources
            .initialize_with(component_id, &self.components, || {
                archetypes.new_archetype_component_id()
            })
    }

    /// # Panics
    /// panics if `component_id` is not registered in this world
    #[inline]
    fn initialize_non_send_internal(
        &mut self,
        component_id: ComponentId,
    ) -> &mut ResourceData<false> {
        let archetypes = &mut self.archetypes;
        self.storages
            .non_send_resources
            .initialize_with(component_id, &self.components, || {
                archetypes.new_archetype_component_id()
            })
    }

    pub(crate) fn initialize_resource<R: Resource>(&mut self) -> ComponentId {
        let component_id = self.components.init_resource::<R>();
        self.initialize_resource_internal(component_id);
        component_id
    }

    pub(crate) fn initialize_non_send_resource<R: 'static>(&mut self) -> ComponentId {
        let component_id = self.components.init_non_send::<R>();
        self.initialize_non_send_internal(component_id);
        component_id
    }

    /// Empties queued entities and adds them to the empty [`Archetype`](crate::archetype::Archetype).
    /// This should be called before doing operations that might operate on queued entities,
    /// such as inserting a [`Component`].
    pub(crate) fn flush_entities(&mut self) {
        let empty_archetype = self.archetypes.empty_mut();
        let table = &mut self.storages.tables[empty_archetype.table_id()];
        // PERF: consider pre-allocating space for flushed entities
        // SAFETY: entity is set to a valid location
        unsafe {
            self.entities.flush(|entity, location| {
                // SAFETY: no components are allocated by archetype.allocate() because the archetype
                // is empty
                *location = empty_archetype.allocate(entity, table.allocate(entity));
            });
        }
    }

    /// Applies any commands in the world's internal [`CommandQueue`].
    /// This does not apply commands from any systems, only those stored in the world.
    #[inline]
    pub fn flush_commands(&mut self) {
        if !self.command_queue.is_empty() {
            // `CommandQueue` application always applies commands from the world queue first so this will apply all stored commands
            CommandQueue::default().apply(self);
        }
    }

    /// Increments the world's current change tick and returns the old value.
    #[inline]
    pub fn increment_change_tick(&self) -> Tick {
        let prev_tick = self.change_tick.fetch_add(1, Ordering::AcqRel);
        Tick::new(prev_tick)
    }

    /// Reads the current change tick of this world.
    ///
    /// If you have exclusive (`&mut`) access to the world, consider using [`change_tick()`](Self::change_tick),
    /// which is more efficient since it does not require atomic synchronization.
    #[inline]
    pub fn read_change_tick(&self) -> Tick {
        let tick = self.change_tick.load(Ordering::Acquire);
        Tick::new(tick)
    }

    /// Reads the current change tick of this world.
    ///
    /// This does the same thing as [`read_change_tick()`](Self::read_change_tick), only this method
    /// is more efficient since it does not require atomic synchronization.
    #[inline]
    pub fn change_tick(&mut self) -> Tick {
        let tick = *self.change_tick.get_mut();
        Tick::new(tick)
    }

    /// When called from within an exclusive system (a [`System`] that takes `&mut World` as its first
    /// parameter), this method returns the [`Tick`] indicating the last time the exclusive system was run.
    ///
    /// Otherwise, this returns the `Tick` indicating the last time that [`World::clear_trackers`] was called.
    ///
    /// [`System`]: crate::system::System
    #[inline]
    pub fn last_change_tick(&self) -> Tick {
        self.last_change_tick
    }

    /// Sets [`World::last_change_tick()`] to the specified value during a scope.
    /// When the scope terminates, it will return to its old value.
    ///
    /// This is useful if you need a region of code to be able to react to earlier changes made in the same system.
    ///
    /// # Examples
    ///
    /// ```
    /// # use bevy_ecs::prelude::*;
    /// // This function runs an update loop repeatedly, allowing each iteration of the loop
    /// // to react to changes made in the previous loop iteration.
    /// fn update_loop(
    ///     world: &mut World,
    ///     mut update_fn: impl FnMut(&mut World) -> std::ops::ControlFlow<()>,
    /// ) {
    ///     let mut last_change_tick = world.last_change_tick();
    ///
    ///     // Repeatedly run the update function until it requests a break.
    ///     loop {
    ///         let control_flow = world.last_change_tick_scope(last_change_tick, |world| {
    ///             // Increment the change tick so we can detect changes from the previous update.
    ///             last_change_tick = world.change_tick();
    ///             world.increment_change_tick();
    ///
    ///             // Update once.
    ///             update_fn(world)
    ///         });
    ///
    ///         // End the loop when the closure returns `ControlFlow::Break`.
    ///         if control_flow.is_break() {
    ///             break;
    ///         }
    ///     }
    /// }
    /// #
    /// # #[derive(Resource)] struct Count(u32);
    /// # let mut world = World::new();
    /// # world.insert_resource(Count(0));
    /// # let saved_last_tick = world.last_change_tick();
    /// # let mut num_updates = 0;
    /// # update_loop(&mut world, |world| {
    /// #     let mut c = world.resource_mut::<Count>();
    /// #     match c.0 {
    /// #         0 => {
    /// #             assert_eq!(num_updates, 0);
    /// #             assert!(c.is_added());
    /// #             c.0 = 1;
    /// #         }
    /// #         1 => {
    /// #             assert_eq!(num_updates, 1);
    /// #             assert!(!c.is_added());
    /// #             assert!(c.is_changed());
    /// #             c.0 = 2;
    /// #         }
    /// #         2 if c.is_changed() => {
    /// #             assert_eq!(num_updates, 2);
    /// #             assert!(!c.is_added());
    /// #         }
    /// #         2 => {
    /// #             assert_eq!(num_updates, 3);
    /// #             assert!(!c.is_changed());
    /// #             world.remove_resource::<Count>();
    /// #             world.insert_resource(Count(3));
    /// #         }
    /// #         3 if c.is_changed() => {
    /// #             assert_eq!(num_updates, 4);
    /// #             assert!(c.is_added());
    /// #         }
    /// #         3 => {
    /// #             assert_eq!(num_updates, 5);
    /// #             assert!(!c.is_added());
    /// #             c.0 = 4;
    /// #             return std::ops::ControlFlow::Break(());
    /// #         }
    /// #         _ => unreachable!(),
    /// #     }
    /// #     num_updates += 1;
    /// #     std::ops::ControlFlow::Continue(())
    /// # });
    /// # assert_eq!(num_updates, 5);
    /// # assert_eq!(world.resource::<Count>().0, 4);
    /// # assert_eq!(world.last_change_tick(), saved_last_tick);
    /// ```
    pub fn last_change_tick_scope<T>(
        &mut self,
        last_change_tick: Tick,
        f: impl FnOnce(&mut World) -> T,
    ) -> T {
        struct LastTickGuard<'a> {
            world: &'a mut World,
            last_tick: Tick,
        }

        // By setting the change tick in the drop impl, we ensure that
        // the change tick gets reset even if a panic occurs during the scope.
        impl std::ops::Drop for LastTickGuard<'_> {
            fn drop(&mut self) {
                self.world.last_change_tick = self.last_tick;
            }
        }

        let guard = LastTickGuard {
            last_tick: self.last_change_tick,
            world: self,
        };

        guard.world.last_change_tick = last_change_tick;

        f(guard.world)
    }

    /// Iterates all component change ticks and clamps any older than [`MAX_CHANGE_AGE`](crate::change_detection::MAX_CHANGE_AGE).
    /// This prevents overflow and thus prevents false positives.
    ///
    /// **Note:** Does nothing if the [`World`] counter has not been incremented at least [`CHECK_TICK_THRESHOLD`]
    /// times since the previous pass.
    // TODO: benchmark and optimize
    pub fn check_change_ticks(&mut self) {
        let change_tick = self.change_tick();
        if change_tick.relative_to(self.last_check_tick).get() < CHECK_TICK_THRESHOLD {
            return;
        }

        let Storages {
            ref mut tables,
            ref mut sparse_sets,
            ref mut resources,
            ref mut non_send_resources,
        } = self.storages;

        #[cfg(feature = "trace")]
        let _span = bevy_utils::tracing::info_span!("check component ticks").entered();
        tables.check_change_ticks(change_tick);
        sparse_sets.check_change_ticks(change_tick);
        resources.check_change_ticks(change_tick);
        non_send_resources.check_change_ticks(change_tick);

        if let Some(mut schedules) = self.get_resource_mut::<Schedules>() {
            schedules.check_change_ticks(change_tick);
        }

        self.last_check_tick = change_tick;
    }

    /// Runs both [`clear_entities`](Self::clear_entities) and [`clear_resources`](Self::clear_resources),
    /// invalidating all [`Entity`] and resource fetches such as [`Res`], [`ResMut`](crate::system::ResMut)
    pub fn clear_all(&mut self) {
        self.clear_entities();
        self.clear_resources();
    }

    /// Despawns all entities in this [`World`].
    pub fn clear_entities(&mut self) {
        self.storages.tables.clear();
        self.storages.sparse_sets.clear_entities();
        self.archetypes.clear_entities();
        self.entities.clear();
    }

    /// Clears all resources in this [`World`].
    ///
    /// **Note:** Any resource fetch to this [`World`] will fail unless they are re-initialized,
    /// including engine-internal resources that are only initialized on app/world construction.
    ///
    /// This can easily cause systems expecting certain resources to immediately start panicking.
    /// Use with caution.
    pub fn clear_resources(&mut self) {
        self.storages.resources.clear();
        self.storages.non_send_resources.clear();
    }
}

impl World {
    /// Gets a pointer to the resource with the id [`ComponentId`] if it exists.
    /// The returned pointer must not be used to modify the resource, and must not be
    /// dereferenced after the immutable borrow of the [`World`] ends.
    ///
    /// **You should prefer to use the typed API [`World::get_resource`] where possible and only
    /// use this in cases where the actual types are not known at compile time.**
    #[inline]
    pub fn get_resource_by_id(&self, component_id: ComponentId) -> Option<Ptr<'_>> {
        // SAFETY:
        // - `as_unsafe_world_cell_readonly` gives permission to access the whole world immutably
        // - `&self` ensures there are no mutable borrows on world data
        unsafe {
            self.as_unsafe_world_cell_readonly()
                .get_resource_by_id(component_id)
        }
    }

    /// Gets a pointer to the resource with the id [`ComponentId`] if it exists.
    /// The returned pointer may be used to modify the resource, as long as the mutable borrow
    /// of the [`World`] is still valid.
    ///
    /// **You should prefer to use the typed API [`World::get_resource_mut`] where possible and only
    /// use this in cases where the actual types are not known at compile time.**
    #[inline]
    pub fn get_resource_mut_by_id(&mut self, component_id: ComponentId) -> Option<MutUntyped<'_>> {
        // SAFETY:
        // - `&mut self` ensures that all accessed data is unaliased
        // - `as_unsafe_world_cell` provides mutable permission to the whole world
        unsafe {
            self.as_unsafe_world_cell()
                .get_resource_mut_by_id(component_id)
        }
    }

    /// Gets a `!Send` resource to the resource with the id [`ComponentId`] if it exists.
    /// The returned pointer must not be used to modify the resource, and must not be
    /// dereferenced after the immutable borrow of the [`World`] ends.
    ///
    /// **You should prefer to use the typed API [`World::get_resource`] where possible and only
    /// use this in cases where the actual types are not known at compile time.**
    ///
    /// # Panics
    /// This function will panic if it isn't called from the same thread that the resource was inserted from.
    #[inline]
    pub fn get_non_send_by_id(&self, component_id: ComponentId) -> Option<Ptr<'_>> {
        // SAFETY:
        // - `as_unsafe_world_cell_readonly` gives permission to access the whole world immutably
        // - `&self` ensures there are no mutable borrows on world data
        unsafe {
            self.as_unsafe_world_cell_readonly()
                .get_non_send_resource_by_id(component_id)
        }
    }

    /// Gets a `!Send` resource to the resource with the id [`ComponentId`] if it exists.
    /// The returned pointer may be used to modify the resource, as long as the mutable borrow
    /// of the [`World`] is still valid.
    ///
    /// **You should prefer to use the typed API [`World::get_resource_mut`] where possible and only
    /// use this in cases where the actual types are not known at compile time.**
    ///
    /// # Panics
    /// This function will panic if it isn't called from the same thread that the resource was inserted from.
    #[inline]
    pub fn get_non_send_mut_by_id(&mut self, component_id: ComponentId) -> Option<MutUntyped<'_>> {
        // SAFETY:
        // - `&mut self` ensures that all accessed data is unaliased
        // - `as_unsafe_world_cell` provides mutable permission to the whole world
        unsafe {
            self.as_unsafe_world_cell()
                .get_non_send_resource_mut_by_id(component_id)
        }
    }

    /// Removes the resource of a given type, if it exists. Otherwise returns `None`.
    ///
    /// **You should prefer to use the typed API [`World::remove_resource`] where possible and only
    /// use this in cases where the actual types are not known at compile time.**
    pub fn remove_resource_by_id(&mut self, component_id: ComponentId) -> Option<()> {
        self.storages
            .resources
            .get_mut(component_id)?
            .remove_and_drop();
        Some(())
    }

    /// Removes the resource of a given type, if it exists. Otherwise returns `None`.
    ///
    /// **You should prefer to use the typed API [`World::remove_resource`] where possible and only
    /// use this in cases where the actual types are not known at compile time.**
    ///
    /// # Panics
    /// This function will panic if it isn't called from the same thread that the resource was inserted from.
    pub fn remove_non_send_by_id(&mut self, component_id: ComponentId) -> Option<()> {
        self.storages
            .non_send_resources
            .get_mut(component_id)?
            .remove_and_drop();
        Some(())
    }

    /// Retrieves an immutable untyped reference to the given `entity`'s [`Component`] of the given [`ComponentId`].
    /// Returns `None` if the `entity` does not have a [`Component`] of the given type.
    ///
    /// **You should prefer to use the typed API [`World::get_mut`] where possible and only
    /// use this in cases where the actual types are not known at compile time.**
    ///
    /// # Panics
    /// This function will panic if it isn't called from the same thread that the resource was inserted from.
    #[inline]
    pub fn get_by_id(&self, entity: Entity, component_id: ComponentId) -> Option<Ptr<'_>> {
        // SAFETY:
        // - `&self` ensures that all accessed data is not mutably aliased
        // - `as_unsafe_world_cell_readonly` provides shared/readonly permission to the whole world
        unsafe {
            self.as_unsafe_world_cell_readonly()
                .get_entity(entity)?
                .get_by_id(component_id)
        }
    }

    /// Retrieves a mutable untyped reference to the given `entity`'s [`Component`] of the given [`ComponentId`].
    /// Returns `None` if the `entity` does not have a [`Component`] of the given type.
    ///
    /// **You should prefer to use the typed API [`World::get_mut`] where possible and only
    /// use this in cases where the actual types are not known at compile time.**
    #[inline]
    pub fn get_mut_by_id(
        &mut self,
        entity: Entity,
        component_id: ComponentId,
    ) -> Option<MutUntyped<'_>> {
        // SAFETY:
        // - `&mut self` ensures that all accessed data is unaliased
        // - `as_unsafe_world_cell` provides mutable permission to the whole world
        unsafe {
            self.as_unsafe_world_cell()
                .get_entity(entity)?
                .get_mut_by_id(component_id)
        }
    }
}

// Schedule-related methods
impl World {
    /// Adds the specified [`Schedule`] to the world. The schedule can later be run
    /// by calling [`.run_schedule(label)`](Self::run_schedule) or by directly
    /// accessing the [`Schedules`] resource.
    ///
    /// The `Schedules` resource will be initialized if it does not already exist.
    pub fn add_schedule(&mut self, schedule: Schedule) {
        let mut schedules = self.get_resource_or_insert_with(Schedules::default);
        schedules.insert(schedule);
    }

    /// Temporarily removes the schedule associated with `label` from the world,
    /// runs user code, and finally re-adds the schedule.
    /// This returns a [`TryRunScheduleError`] if there is no schedule
    /// associated with `label`.
    ///
    /// The [`Schedule`] is fetched from the [`Schedules`] resource of the world by its label,
    /// and system state is cached.
    ///
    /// For simple cases where you just need to call the schedule once,
    /// consider using [`World::try_run_schedule`] instead.
    /// For other use cases, see the example on [`World::schedule_scope`].
    pub fn try_schedule_scope<R>(
        &mut self,
        label: impl ScheduleLabel,
        f: impl FnOnce(&mut World, &mut Schedule) -> R,
    ) -> Result<R, TryRunScheduleError> {
        let label = label.intern();
        let Some(mut schedule) = self
            .get_resource_mut::<Schedules>()
            .and_then(|mut s| s.remove(label))
        else {
            return Err(TryRunScheduleError(label));
        };

        let value = f(self, &mut schedule);

        let old = self.resource_mut::<Schedules>().insert(schedule);
        if old.is_some() {
            warn!("Schedule `{label:?}` was inserted during a call to `World::schedule_scope`: its value has been overwritten");
        }

        Ok(value)
    }

    /// Temporarily removes the schedule associated with `label` from the world,
    /// runs user code, and finally re-adds the schedule.
    ///
    /// The [`Schedule`] is fetched from the [`Schedules`] resource of the world by its label,
    /// and system state is cached.
    ///
    /// # Examples
    ///
    /// ```
    /// # use bevy_ecs::{prelude::*, schedule::ScheduleLabel};
    /// # #[derive(ScheduleLabel, Debug, Clone, Copy, PartialEq, Eq, Hash)]
    /// # pub struct MySchedule;
    /// # #[derive(Resource)]
    /// # struct Counter(usize);
    /// #
    /// # let mut world = World::new();
    /// # world.insert_resource(Counter(0));
    /// # let mut schedule = Schedule::new(MySchedule);
    /// # schedule.add_systems(tick_counter);
    /// # world.init_resource::<Schedules>();
    /// # world.add_schedule(schedule);
    /// # fn tick_counter(mut counter: ResMut<Counter>) { counter.0 += 1; }
    /// // Run the schedule five times.
    /// world.schedule_scope(MySchedule, |world, schedule| {
    ///     for _ in 0..5 {
    ///         schedule.run(world);
    ///     }
    /// });
    /// # assert_eq!(world.resource::<Counter>().0, 5);
    /// ```
    ///
    /// For simple cases where you just need to call the schedule once,
    /// consider using [`World::run_schedule`] instead.
    ///
    /// # Panics
    ///
    /// If the requested schedule does not exist.
    pub fn schedule_scope<R>(
        &mut self,
        label: impl ScheduleLabel,
        f: impl FnOnce(&mut World, &mut Schedule) -> R,
    ) -> R {
        self.try_schedule_scope(label, f)
            .unwrap_or_else(|e| panic!("{e}"))
    }

    /// Attempts to run the [`Schedule`] associated with the `label` a single time,
    /// and returns a [`TryRunScheduleError`] if the schedule does not exist.
    ///
    /// The [`Schedule`] is fetched from the [`Schedules`] resource of the world by its label,
    /// and system state is cached.
    ///
    /// For simple testing use cases, call [`Schedule::run(&mut world)`](Schedule::run) instead.
    pub fn try_run_schedule(
        &mut self,
        label: impl ScheduleLabel,
    ) -> Result<(), TryRunScheduleError> {
        self.try_schedule_scope(label, |world, sched| sched.run(world))
    }

    /// Runs the [`Schedule`] associated with the `label` a single time.
    ///
    /// The [`Schedule`] is fetched from the [`Schedules`] resource of the world by its label,
    /// and system state is cached.
    ///
    /// For simple testing use cases, call [`Schedule::run(&mut world)`](Schedule::run) instead.
    ///
    /// # Panics
    ///
    /// If the requested schedule does not exist.
    pub fn run_schedule(&mut self, label: impl ScheduleLabel) {
        self.schedule_scope(label, |world, sched| sched.run(world));
    }

    /// Ignore system order ambiguities caused by conflicts on [`Component`]s of type `T`.
    pub fn allow_ambiguous_component<T: Component>(&mut self) {
        let mut schedules = self.remove_resource::<Schedules>().unwrap_or_default();
        schedules.allow_ambiguous_component::<T>(self);
        self.insert_resource(schedules);
    }

    /// Ignore system order ambiguities caused by conflicts on [`Resource`]s of type `T`.
    pub fn allow_ambiguous_resource<T: Resource>(&mut self) {
        let mut schedules = self.remove_resource::<Schedules>().unwrap_or_default();
        schedules.allow_ambiguous_resource::<T>(self);
        self.insert_resource(schedules);
    }
}

impl fmt::Debug for World {
    fn fmt(&self, f: &mut fmt::Formatter) -> fmt::Result {
        // SAFETY: `UnsafeWorldCell` requires that this must only access metadata.
        // Accessing any data stored in the world would be unsound.
        f.debug_struct("World")
            .field("id", &self.id)
            .field("entity_count", &self.entities.len())
            .field("archetype_count", &self.archetypes.len())
            .field("component_count", &self.components.len())
            .field("resource_count", &self.storages.resources.len())
            .finish()
    }
}

// SAFETY: all methods on the world ensure that non-send resources are only accessible on the main thread
unsafe impl Send for World {}
// SAFETY: all methods on the world ensure that non-send resources are only accessible on the main thread
unsafe impl Sync for World {}

/// Creates an instance of the type this trait is implemented for
/// using data from the supplied [`World`].
///
/// This can be helpful for complex initialization or context-aware defaults.
pub trait FromWorld {
    /// Creates `Self` using data from the given [`World`].
    fn from_world(world: &mut World) -> Self;
}

impl<T: Default> FromWorld for T {
    fn from_world(_world: &mut World) -> Self {
        T::default()
    }
}

#[cfg(test)]
mod tests {
    use super::{FromWorld, World};
    use crate::{
        change_detection::DetectChangesMut,
        component::{ComponentDescriptor, ComponentInfo, StorageType},
        ptr::OwningPtr,
        system::Resource,
    };
    use bevy_ecs_macros::Component;
    use bevy_utils::{HashMap, HashSet};
    use std::{
        any::TypeId,
        panic,
        sync::{
            atomic::{AtomicBool, AtomicU32, Ordering},
            Arc, Mutex,
        },
    };

    // For bevy_ecs_macros
    use crate as bevy_ecs;

    type ID = u8;

    #[derive(Clone, Copy, Debug, PartialEq, Eq)]
    enum DropLogItem {
        Create(ID),
        Drop(ID),
    }

    #[derive(Resource, Component)]
    struct MayPanicInDrop {
        drop_log: Arc<Mutex<Vec<DropLogItem>>>,
        expected_panic_flag: Arc<AtomicBool>,
        should_panic: bool,
        id: u8,
    }

    impl MayPanicInDrop {
        fn new(
            drop_log: &Arc<Mutex<Vec<DropLogItem>>>,
            expected_panic_flag: &Arc<AtomicBool>,
            should_panic: bool,
            id: u8,
        ) -> Self {
            println!("creating component with id {id}");
            drop_log.lock().unwrap().push(DropLogItem::Create(id));

            Self {
                drop_log: Arc::clone(drop_log),
                expected_panic_flag: Arc::clone(expected_panic_flag),
                should_panic,
                id,
            }
        }
    }

    impl Drop for MayPanicInDrop {
        fn drop(&mut self) {
            println!("dropping component with id {}", self.id);

            {
                let mut drop_log = self.drop_log.lock().unwrap();
                drop_log.push(DropLogItem::Drop(self.id));
                // Don't keep the mutex while panicking, or we'll poison it.
                drop(drop_log);
            }

            if self.should_panic {
                self.expected_panic_flag.store(true, Ordering::SeqCst);
                panic!("testing what happens on panic inside drop");
            }
        }
    }

    struct DropTestHelper {
        drop_log: Arc<Mutex<Vec<DropLogItem>>>,
        /// Set to `true` right before we intentionally panic, so that if we get
        /// a panic, we know if it was intended or not.
        expected_panic_flag: Arc<AtomicBool>,
    }

    impl DropTestHelper {
        pub fn new() -> Self {
            Self {
                drop_log: Arc::new(Mutex::new(Vec::<DropLogItem>::new())),
                expected_panic_flag: Arc::new(AtomicBool::new(false)),
            }
        }

        pub fn make_component(&self, should_panic: bool, id: ID) -> MayPanicInDrop {
            MayPanicInDrop::new(&self.drop_log, &self.expected_panic_flag, should_panic, id)
        }

        pub fn finish(self, panic_res: std::thread::Result<()>) -> Vec<DropLogItem> {
            let drop_log = self.drop_log.lock().unwrap();
            let expected_panic_flag = self.expected_panic_flag.load(Ordering::SeqCst);

            if !expected_panic_flag {
                match panic_res {
                    Ok(()) => panic!("Expected a panic but it didn't happen"),
                    Err(e) => panic::resume_unwind(e),
                }
            }

            drop_log.to_owned()
        }
    }

    #[test]
    fn panic_while_overwriting_component() {
        let helper = DropTestHelper::new();

        let res = panic::catch_unwind(|| {
            let mut world = World::new();
            world
                .spawn_empty()
                .insert(helper.make_component(true, 0))
                .insert(helper.make_component(false, 1));

            println!("Done inserting! Dropping world...");
        });

        let drop_log = helper.finish(res);

        assert_eq!(
            &*drop_log,
            [
                DropLogItem::Create(0),
                DropLogItem::Create(1),
                DropLogItem::Drop(0),
                DropLogItem::Drop(1),
            ]
        );
    }

    #[derive(Resource)]
    struct TestResource(u32);

    #[test]
    fn get_resource_by_id() {
        let mut world = World::new();
        world.insert_resource(TestResource(42));
        let component_id = world
            .components()
            .get_resource_id(TypeId::of::<TestResource>())
            .unwrap();

        let resource = world.get_resource_by_id(component_id).unwrap();
        // SAFETY: `TestResource` is the correct resource type
        let resource = unsafe { resource.deref::<TestResource>() };

        assert_eq!(resource.0, 42);
    }

    #[test]
    fn get_resource_mut_by_id() {
        let mut world = World::new();
        world.insert_resource(TestResource(42));
        let component_id = world
            .components()
            .get_resource_id(TypeId::of::<TestResource>())
            .unwrap();

        {
            let mut resource = world.get_resource_mut_by_id(component_id).unwrap();
            resource.set_changed();
            // SAFETY: `TestResource` is the correct resource type
            let resource = unsafe { resource.into_inner().deref_mut::<TestResource>() };
            resource.0 = 43;
        }

        let resource = world.get_resource_by_id(component_id).unwrap();
        // SAFETY: `TestResource` is the correct resource type
        let resource = unsafe { resource.deref::<TestResource>() };

        assert_eq!(resource.0, 43);
    }

    #[test]
    fn custom_resource_with_layout() {
        static DROP_COUNT: AtomicU32 = AtomicU32::new(0);

        let mut world = World::new();

        // SAFETY: the drop function is valid for the layout and the data will be safe to access from any thread
        let descriptor = unsafe {
            ComponentDescriptor::new_with_layout(
                "Custom Test Component".to_string(),
                StorageType::Table,
                std::alloc::Layout::new::<[u8; 8]>(),
                Some(|ptr| {
                    let data = ptr.read::<[u8; 8]>();
                    assert_eq!(data, [0, 1, 2, 3, 4, 5, 6, 7]);
                    DROP_COUNT.fetch_add(1, Ordering::SeqCst);
                }),
            )
        };

        let component_id = world.init_component_with_descriptor(descriptor);

        let value: [u8; 8] = [0, 1, 2, 3, 4, 5, 6, 7];
        OwningPtr::make(value, |ptr| {
            // SAFETY: value is valid for the component layout
            unsafe {
                world.insert_resource_by_id(component_id, ptr);
            }
        });

        // SAFETY: [u8; 8] is the correct type for the resource
        let data = unsafe {
            world
                .get_resource_by_id(component_id)
                .unwrap()
                .deref::<[u8; 8]>()
        };
        assert_eq!(*data, [0, 1, 2, 3, 4, 5, 6, 7]);

        assert!(world.remove_resource_by_id(component_id).is_some());

        assert_eq!(DROP_COUNT.load(Ordering::SeqCst), 1);
    }

    #[derive(Resource)]
    struct TestFromWorld(u32);
    impl FromWorld for TestFromWorld {
        fn from_world(world: &mut World) -> Self {
            let b = world.resource::<TestResource>();
            Self(b.0)
        }
    }

    #[test]
    fn init_resource_does_not_overwrite() {
        let mut world = World::new();
        world.insert_resource(TestResource(0));
        world.init_resource::<TestFromWorld>();
        world.insert_resource(TestResource(1));
        world.init_resource::<TestFromWorld>();

        let resource = world.resource::<TestFromWorld>();

        assert_eq!(resource.0, 0);
    }

    #[test]
    fn init_non_send_resource_does_not_overwrite() {
        let mut world = World::new();
        world.insert_resource(TestResource(0));
        world.init_non_send_resource::<TestFromWorld>();
        world.insert_resource(TestResource(1));
        world.init_non_send_resource::<TestFromWorld>();

        let resource = world.non_send_resource::<TestFromWorld>();

        assert_eq!(resource.0, 0);
    }

    #[derive(Component)]
    struct Foo;

    #[derive(Component)]
    struct Bar;

    #[derive(Component)]
    struct Baz;

    #[test]
    fn inspect_entity_components() {
        let mut world = World::new();
        let ent0 = world.spawn((Foo, Bar, Baz)).id();
        let ent1 = world.spawn((Foo, Bar)).id();
        let ent2 = world.spawn((Bar, Baz)).id();
        let ent3 = world.spawn((Foo, Baz)).id();
        let ent4 = world.spawn(Foo).id();
        let ent5 = world.spawn(Bar).id();
        let ent6 = world.spawn(Baz).id();

        fn to_type_ids(component_infos: Vec<&ComponentInfo>) -> HashSet<Option<TypeId>> {
            component_infos
                .into_iter()
                .map(|component_info| component_info.type_id())
                .collect()
        }

        let foo_id = TypeId::of::<Foo>();
        let bar_id = TypeId::of::<Bar>();
        let baz_id = TypeId::of::<Baz>();
        assert_eq!(
            to_type_ids(world.inspect_entity(ent0)),
            [Some(foo_id), Some(bar_id), Some(baz_id)].into()
        );
        assert_eq!(
            to_type_ids(world.inspect_entity(ent1)),
            [Some(foo_id), Some(bar_id)].into()
        );
        assert_eq!(
            to_type_ids(world.inspect_entity(ent2)),
            [Some(bar_id), Some(baz_id)].into()
        );
        assert_eq!(
            to_type_ids(world.inspect_entity(ent3)),
            [Some(foo_id), Some(baz_id)].into()
        );
        assert_eq!(
            to_type_ids(world.inspect_entity(ent4)),
            [Some(foo_id)].into()
        );
        assert_eq!(
            to_type_ids(world.inspect_entity(ent5)),
            [Some(bar_id)].into()
        );
        assert_eq!(
            to_type_ids(world.inspect_entity(ent6)),
            [Some(baz_id)].into()
        );
    }

    #[test]
    fn iterate_entities() {
        let mut world = World::new();
        let mut entity_counters = HashMap::new();

        let iterate_and_count_entities = |world: &World, entity_counters: &mut HashMap<_, _>| {
            entity_counters.clear();
            for entity in world.iter_entities() {
                let counter = entity_counters.entry(entity.id()).or_insert(0);
                *counter += 1;
            }
        };

        // Adding one entity and validating iteration
        let ent0 = world.spawn((Foo, Bar, Baz)).id();

        iterate_and_count_entities(&world, &mut entity_counters);
        assert_eq!(entity_counters[&ent0], 1);
        assert_eq!(entity_counters.len(), 1);

        // Spawning three more entities and then validating iteration
        let ent1 = world.spawn((Foo, Bar)).id();
        let ent2 = world.spawn((Bar, Baz)).id();
        let ent3 = world.spawn((Foo, Baz)).id();

        iterate_and_count_entities(&world, &mut entity_counters);

        assert_eq!(entity_counters[&ent0], 1);
        assert_eq!(entity_counters[&ent1], 1);
        assert_eq!(entity_counters[&ent2], 1);
        assert_eq!(entity_counters[&ent3], 1);
        assert_eq!(entity_counters.len(), 4);

        // Despawning first entity and then validating the iteration
        assert!(world.despawn(ent0));

        iterate_and_count_entities(&world, &mut entity_counters);

        assert_eq!(entity_counters[&ent1], 1);
        assert_eq!(entity_counters[&ent2], 1);
        assert_eq!(entity_counters[&ent3], 1);
        assert_eq!(entity_counters.len(), 3);

        // Spawning three more entities, despawning three and then validating the iteration
        let ent4 = world.spawn(Foo).id();
        let ent5 = world.spawn(Bar).id();
        let ent6 = world.spawn(Baz).id();

        assert!(world.despawn(ent2));
        assert!(world.despawn(ent3));
        assert!(world.despawn(ent4));

        iterate_and_count_entities(&world, &mut entity_counters);

        assert_eq!(entity_counters[&ent1], 1);
        assert_eq!(entity_counters[&ent5], 1);
        assert_eq!(entity_counters[&ent6], 1);
        assert_eq!(entity_counters.len(), 3);

        // Despawning remaining entities and then validating the iteration
        assert!(world.despawn(ent1));
        assert!(world.despawn(ent5));
        assert!(world.despawn(ent6));

        iterate_and_count_entities(&world, &mut entity_counters);

        assert_eq!(entity_counters.len(), 0);
    }

    #[test]
    fn iterate_entities_mut() {
        #[derive(Component, PartialEq, Debug)]
        struct A(i32);

        #[derive(Component, PartialEq, Debug)]
        struct B(i32);

        let mut world = World::new();

        let a1 = world.spawn(A(1)).id();
        let a2 = world.spawn(A(2)).id();
        let b1 = world.spawn(B(1)).id();
        let b2 = world.spawn(B(2)).id();

        for mut entity in world.iter_entities_mut() {
            if let Some(mut a) = entity.get_mut::<A>() {
                a.0 -= 1;
            }
        }
        assert_eq!(world.entity(a1).get(), Some(&A(0)));
        assert_eq!(world.entity(a2).get(), Some(&A(1)));
        assert_eq!(world.entity(b1).get(), Some(&B(1)));
        assert_eq!(world.entity(b2).get(), Some(&B(2)));

        for mut entity in world.iter_entities_mut() {
            if let Some(mut b) = entity.get_mut::<B>() {
                b.0 *= 2;
            }
        }
        assert_eq!(world.entity(a1).get(), Some(&A(0)));
        assert_eq!(world.entity(a2).get(), Some(&A(1)));
        assert_eq!(world.entity(b1).get(), Some(&B(2)));
        assert_eq!(world.entity(b2).get(), Some(&B(4)));

        let mut entities = world.iter_entities_mut().collect::<Vec<_>>();
        entities.sort_by_key(|e| e.get::<A>().map(|a| a.0).or(e.get::<B>().map(|b| b.0)));
        let (a, b) = entities.split_at_mut(2);
        std::mem::swap(
            &mut a[1].get_mut::<A>().unwrap().0,
            &mut b[0].get_mut::<B>().unwrap().0,
        );
        assert_eq!(world.entity(a1).get(), Some(&A(0)));
        assert_eq!(world.entity(a2).get(), Some(&A(2)));
        assert_eq!(world.entity(b1).get(), Some(&B(1)));
        assert_eq!(world.entity(b2).get(), Some(&B(4)));
    }

    #[test]
    fn spawn_empty_bundle() {
        let mut world = World::new();
        world.spawn(());
    }
}<|MERGE_RESOLUTION|>--- conflicted
+++ resolved
@@ -1,9 +1,6 @@
 //! Defines the [`World`] and APIs for accessing it directly.
 
-<<<<<<< HEAD
 mod component_constants;
-=======
->>>>>>> f9cc91d5
 mod deferred_world;
 mod entity_ref;
 pub mod error;
@@ -12,10 +9,7 @@
 mod world_cell;
 
 pub use crate::change_detection::{Mut, Ref, CHECK_TICK_THRESHOLD};
-<<<<<<< HEAD
 pub use component_constants::*;
-=======
->>>>>>> f9cc91d5
 pub use deferred_world::DeferredWorld;
 pub use entity_ref::{
     EntityMut, EntityRef, EntityWorldMut, Entry, FilteredEntityMut, FilteredEntityRef,
@@ -89,10 +83,7 @@
     pub(crate) change_tick: AtomicU32,
     pub(crate) last_change_tick: Tick,
     pub(crate) last_check_tick: Tick,
-<<<<<<< HEAD
     pub(crate) last_event_id: u32,
-=======
->>>>>>> f9cc91d5
     pub(crate) command_queue: CommandQueue,
 }
 
@@ -113,16 +104,11 @@
             change_tick: AtomicU32::new(1),
             last_change_tick: Tick::new(0),
             last_check_tick: Tick::new(0),
-<<<<<<< HEAD
             last_event_id: 0,
             command_queue: CommandQueue::default(),
         };
         world.bootstrap();
         world
-=======
-            command_queue: CommandQueue::default(),
-        }
->>>>>>> f9cc91d5
     }
 }
 
@@ -221,11 +207,7 @@
     /// Use [`World::flush_commands`] to apply all queued commands
     #[inline]
     pub fn commands(&mut self) -> Commands {
-<<<<<<< HEAD
         Commands::new_from_entities(&mut self.command_queue, &self.entities, &self.components)
-=======
-        Commands::new_from_entities(&mut self.command_queue, &self.entities)
->>>>>>> f9cc91d5
     }
 
     /// Initializes a new [`Component`] type and returns the [`ComponentId`] created for it.
@@ -233,17 +215,6 @@
         self.components.init_component::<T>(&mut self.storages)
     }
 
-<<<<<<< HEAD
-    /// Initializes a new [`Component`] type and returns a mutable reference to the [`ComponentInfo`] created for it.
-    /// Primarily used for registering hooks.
-    ///
-    /// Will panic if `T` exists in any archetypes.
-    pub fn register_component<T: Component>(&mut self) -> &mut ComponentInfo {
-        let index = self.init_component::<T>();
-        assert!(!self.archetypes.archetypes.iter().any(|a| a.contains(index)), "Components cannot be registered if they already exist in an archetype, use init_component if {} may already be in use", std::any::type_name::<T>());
-        // SAFETY: We just created this component
-        unsafe { self.components.get_info_mut(index) }
-=======
     /// Returns a mutable reference to the [`ComponentHooks`] for a [`Component`] type.
     ///
     /// Will panic if `T` exists in any archetypes.
@@ -263,7 +234,6 @@
     ) -> Option<&mut ComponentHooks> {
         assert!(!self.archetypes.archetypes.iter().any(|a| a.contains(id)), "Components hooks cannot be modified if the component already exists in an archetype, use init_component if the component with id {:?} may already be in use", id);
         self.components.get_hooks_mut(id)
->>>>>>> f9cc91d5
     }
 
     /// Initializes a new [`Component`] type and returns the [`ComponentId`] created for it.
