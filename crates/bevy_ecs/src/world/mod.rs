--- conflicted
+++ resolved
@@ -15,15 +15,11 @@
         Component, ComponentDescriptor, ComponentId, ComponentTicks, Components, StorageType,
     },
     entity::{AllocAtWithoutReplacement, Entities, Entity},
-<<<<<<< HEAD
-    ptr::{OwningPtr, Ptr, UnsafeCellDeref},
-=======
->>>>>>> d867b616
     query::{QueryState, WorldQuery},
     storage::{Column, SparseSet, Storages},
     system::Resource,
 };
-use bevy_ptr::{OwningPtr, UnsafeCellDeref};
+use bevy_ptr::{OwningPtr, Ptr, UnsafeCellDeref};
 use bevy_utils::tracing::debug;
 use std::{
     any::TypeId,
@@ -1191,8 +1187,8 @@
         } else {
             let ptr = column.get_data_unchecked_mut(0);
             std::ptr::copy_nonoverlapping::<u8>(
-                value.inner().as_ptr(),
-                ptr.inner().as_ptr(),
+                value.as_ptr(),
+                ptr.as_ptr(),
                 column.data.layout().size(),
             );
             column.get_ticks_unchecked_mut(0).set_changed(change_tick);
