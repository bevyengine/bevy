mod entity_ref;
mod spawn_batch;
mod world_cell;

pub use crate::change_detection::{Mut, Ref};
pub use entity_ref::*;
pub use spawn_batch::*;
pub use world_cell::*;

use crate::{
    archetype::{ArchetypeComponentId, ArchetypeId, ArchetypeRow, Archetypes},
    bundle::{Bundle, BundleInserter, BundleSpawner, Bundles},
    change_detection::{MutUntyped, TicksMut},
    component::{
        Component, ComponentDescriptor, ComponentId, ComponentInfo, Components, TickCells,
    },
    entity::{AllocAtWithoutReplacement, Entities, Entity, EntityLocation},
    event::{Event, Events},
<<<<<<< HEAD
    query::{DebugCheckedUnwrap, QueryState, ReadOnlyWorldQuery, WorldQuery},
=======
    ptr::UnsafeCellDeref,
    query::{QueryState, ReadOnlyWorldQuery, WorldQuery},
>>>>>>> f4920bbd
    storage::{ResourceData, SparseSet, Storages},
    system::Resource,
};
use bevy_ptr::{OwningPtr, Ptr};
use bevy_utils::tracing::warn;
use std::{
    any::TypeId,
    fmt,
    sync::atomic::{AtomicU32, Ordering},
};
mod identifier;

pub use identifier::WorldId;

/// Stores and exposes operations on [entities](Entity), [components](Component), resources,
/// and their associated metadata.
///
/// Each [Entity] has a set of components. Each component can have up to one instance of each
/// component type. Entity components can be created, updated, removed, and queried using a given
/// [World].
///
/// For complex access patterns involving [`SystemParam`](crate::system::SystemParam),
/// consider using [`SystemState`](crate::system::SystemState).
///
/// To mutate different parts of the world simultaneously,
/// use [`World::resource_scope`] or [`SystemState`](crate::system::SystemState).
///
/// ## Resources
///
/// Worlds can also store [`Resource`]s,
/// which are unique instances of a given type that don't belong to a specific Entity.
/// There are also *non send resources*, which can only be accessed on the main thread.
/// See [`Resource`] for usage.
pub struct World {
    id: WorldId,
    pub(crate) entities: Entities,
    pub(crate) components: Components,
    pub(crate) archetypes: Archetypes,
    pub(crate) storages: Storages,
    pub(crate) bundles: Bundles,
    pub(crate) removed_components: SparseSet<ComponentId, Vec<Entity>>,
    /// Access cache used by [WorldCell].
    pub(crate) archetype_component_access: ArchetypeComponentAccess,
    pub(crate) change_tick: AtomicU32,
    pub(crate) last_change_tick: u32,
}

impl Default for World {
    fn default() -> Self {
        Self {
            id: WorldId::new().expect("More `bevy` `World`s have been created than is supported"),
            entities: Entities::new(),
            components: Default::default(),
            archetypes: Archetypes::new(),
            storages: Default::default(),
            bundles: Default::default(),
            removed_components: Default::default(),
            archetype_component_access: Default::default(),
            // Default value is `1`, and `last_change_tick`s default to `0`, such that changes
            // are detected on first system runs and for direct world queries.
            change_tick: AtomicU32::new(1),
            last_change_tick: 0,
        }
    }
}

impl World {
    /// Creates a new empty [World]
    /// # Panics
    ///
    /// If [`usize::MAX`] [`World`]s have been created.
    /// This guarantee allows System Parameters to safely uniquely identify a [`World`],
    /// since its [`WorldId`] is unique
    #[inline]
    pub fn new() -> World {
        World::default()
    }

    /// Retrieves this [`World`]'s unique ID
    #[inline]
    pub fn id(&self) -> WorldId {
        self.id
    }

    /// Retrieves this world's [Entities] collection
    #[inline]
    pub fn entities(&self) -> &Entities {
        &self.entities
    }

    /// Retrieves this world's [Entities] collection mutably
    ///
    /// # Safety
    /// Mutable reference must not be used to put the [`Entities`] data
    /// in an invalid state for this [`World`]
    #[inline]
    pub unsafe fn entities_mut(&mut self) -> &mut Entities {
        &mut self.entities
    }

    /// Retrieves this world's [Archetypes] collection
    #[inline]
    pub fn archetypes(&self) -> &Archetypes {
        &self.archetypes
    }

    /// Retrieves this world's [Components] collection
    #[inline]
    pub fn components(&self) -> &Components {
        &self.components
    }

    /// Retrieves this world's [Storages] collection
    #[inline]
    pub fn storages(&self) -> &Storages {
        &self.storages
    }

    /// Retrieves this world's [Bundles] collection
    #[inline]
    pub fn bundles(&self) -> &Bundles {
        &self.bundles
    }

    /// Retrieves a [`WorldCell`], which safely enables multiple mutable World accesses at the same
    /// time, provided those accesses do not conflict with each other.
    #[inline]
    pub fn cell(&mut self) -> WorldCell<'_> {
        WorldCell::new(self)
    }

    /// Initializes a new [`Component`] type and returns the [`ComponentId`] created for it.
    pub fn init_component<T: Component>(&mut self) -> ComponentId {
        self.components.init_component::<T>(&mut self.storages)
    }

    /// Initializes a new [`Component`] type and returns the [`ComponentId`] created for it.
    ///
    /// This method differs from [`World::init_component`] in that it uses a [`ComponentDescriptor`]
    /// to initialize the new component type instead of statically available type information. This
    /// enables the dynamic initialization of new component definitions at runtime for advanced use cases.
    ///
    /// While the option to initialize a component from a descriptor is useful in type-erased
    /// contexts, the standard `World::init_component` function should always be used instead
    /// when type information is available at compile time.
    pub fn init_component_with_descriptor(
        &mut self,
        descriptor: ComponentDescriptor,
    ) -> ComponentId {
        self.components
            .init_component_with_descriptor(&mut self.storages, descriptor)
    }

    /// Returns the [`ComponentId`] of the given [`Component`] type `T`.
    ///
    /// The returned `ComponentId` is specific to the `World` instance
    /// it was retrieved from and should not be used with another `World` instance.
    ///
    /// Returns [`None`] if the `Component` type has not yet been initialized within
    /// the `World` using [`World::init_component`].
    ///
    /// ```rust
    /// use bevy_ecs::prelude::*;
    ///
    /// let mut world = World::new();
    ///
    /// #[derive(Component)]
    /// struct ComponentA;
    ///
    /// let component_a_id = world.init_component::<ComponentA>();
    ///
    /// assert_eq!(component_a_id, world.component_id::<ComponentA>().unwrap())
    /// ```
    #[inline]
    pub fn component_id<T: Component>(&self) -> Option<ComponentId> {
        self.components.component_id::<T>()
    }

    /// Retrieves an [`EntityRef`] that exposes read-only operations for the given `entity`.
    /// This will panic if the `entity` does not exist. Use [`World::get_entity`] if you want
    /// to check for entity existence instead of implicitly panic-ing.
    ///
    /// ```
    /// use bevy_ecs::{component::Component, world::World};
    ///
    /// #[derive(Component)]
    /// struct Position {
    ///   x: f32,
    ///   y: f32,
    /// }
    ///
    /// let mut world = World::new();
    /// let entity = world.spawn(Position { x: 0.0, y: 0.0 }).id();
    /// let position = world.entity(entity).get::<Position>().unwrap();
    /// assert_eq!(position.x, 0.0);
    /// ```
    #[inline]
    pub fn entity(&self, entity: Entity) -> EntityRef {
        // Lazily evaluate panic!() via unwrap_or_else() to avoid allocation unless failure
        self.get_entity(entity)
            .unwrap_or_else(|| panic!("Entity {entity:?} does not exist"))
    }

    /// Retrieves an [`EntityMut`] that exposes read and write operations for the given `entity`.
    /// This will panic if the `entity` does not exist. Use [`World::get_entity_mut`] if you want
    /// to check for entity existence instead of implicitly panic-ing.
    ///
    /// ```
    /// use bevy_ecs::{component::Component, world::World};
    ///
    /// #[derive(Component)]
    /// struct Position {
    ///   x: f32,
    ///   y: f32,
    /// }
    ///
    /// let mut world = World::new();
    /// let entity = world.spawn(Position { x: 0.0, y: 0.0 }).id();
    /// let mut entity_mut = world.entity_mut(entity);
    /// let mut position = entity_mut.get_mut::<Position>().unwrap();
    /// position.x = 1.0;
    /// ```
    #[inline]
    pub fn entity_mut(&mut self, entity: Entity) -> EntityMut {
        // Lazily evaluate panic!() via unwrap_or_else() to avoid allocation unless failure
        self.get_entity_mut(entity)
            .unwrap_or_else(|| panic!("Entity {entity:?} does not exist"))
    }

    /// Returns the components of an [`Entity`](crate::entity::Entity) through [`ComponentInfo`](crate::component::ComponentInfo).
    #[inline]
    pub fn inspect_entity(&self, entity: Entity) -> Vec<&ComponentInfo> {
        let entity_location = self
            .entities()
            .get(entity)
            .unwrap_or_else(|| panic!("Entity {entity:?} does not exist"));

        let archetype = self
            .archetypes()
            .get(entity_location.archetype_id)
            .unwrap_or_else(|| {
                panic!(
                    "Archetype {:?} does not exist",
                    entity_location.archetype_id
                )
            });

        archetype
            .components()
            .filter_map(|id| self.components().get_info(id))
            .collect()
    }

    /// Returns an [`EntityMut`] for the given `entity` (if it exists) or spawns one if it doesn't exist.
    /// This will return [`None`] if the `entity` exists with a different generation.
    ///
    /// # Note
    /// Spawning a specific `entity` value is rarely the right choice. Most apps should favor [`World::spawn`].
    /// This method should generally only be used for sharing entities across apps, and only when they have a
    /// scheme worked out to share an ID space (which doesn't happen by default).
    #[inline]
    pub fn get_or_spawn(&mut self, entity: Entity) -> Option<EntityMut> {
        self.flush();
        match self.entities.alloc_at_without_replacement(entity) {
            AllocAtWithoutReplacement::Exists(location) => {
                // SAFETY: `entity` exists and `location` is that entity's location
                Some(unsafe { EntityMut::new(self, entity, location) })
            }
            AllocAtWithoutReplacement::DidNotExist => {
                // SAFETY: entity was just allocated
                Some(unsafe { self.spawn_at_empty_internal(entity) })
            }
            AllocAtWithoutReplacement::ExistsWithWrongGeneration => None,
        }
    }

    /// Retrieves an [`EntityRef`] that exposes read-only operations for the given `entity`.
    /// Returns [`None`] if the `entity` does not exist. Use [`World::entity`] if you don't want
    /// to unwrap the [`EntityRef`] yourself.
    ///
    /// ```
    /// use bevy_ecs::{component::Component, world::World};
    ///
    /// #[derive(Component)]
    /// struct Position {
    ///   x: f32,
    ///   y: f32,
    /// }
    ///
    /// let mut world = World::new();
    /// let entity = world.spawn(Position { x: 0.0, y: 0.0 }).id();
    /// let entity_ref = world.get_entity(entity).unwrap();
    /// let position = entity_ref.get::<Position>().unwrap();
    /// assert_eq!(position.x, 0.0);
    /// ```
    #[inline]
    pub fn get_entity(&self, entity: Entity) -> Option<EntityRef> {
        let location = self.entities.get(entity)?;
        Some(EntityRef::new(self, entity, location))
    }

    /// Returns an [`Entity`] iterator of current entities.
    ///
    /// This is useful in contexts where you only have read-only access to the [`World`].
    #[inline]
    pub fn iter_entities(&self) -> impl Iterator<Item = EntityRef<'_>> + '_ {
        self.archetypes.iter().flat_map(|archetype| {
            archetype
                .entities()
                .iter()
                .enumerate()
                .map(|(archetype_row, archetype_entity)| {
                    let location = EntityLocation {
                        archetype_id: archetype.id(),
                        archetype_row: ArchetypeRow::new(archetype_row),
                        table_id: archetype.table_id(),
                        table_row: archetype_entity.table_row(),
                    };
                    EntityRef::new(self, archetype_entity.entity(), location)
                })
        })
    }

    /// Retrieves an [`EntityMut`] that exposes read and write operations for the given `entity`.
    /// Returns [`None`] if the `entity` does not exist. Use [`World::entity_mut`] if you don't want
    /// to unwrap the [`EntityMut`] yourself.
    ///
    /// ```
    /// use bevy_ecs::{component::Component, world::World};
    ///
    /// #[derive(Component)]
    /// struct Position {
    ///   x: f32,
    ///   y: f32,
    /// }
    ///
    /// let mut world = World::new();
    /// let entity = world.spawn(Position { x: 0.0, y: 0.0 }).id();
    /// let mut entity_mut = world.get_entity_mut(entity).unwrap();
    /// let mut position = entity_mut.get_mut::<Position>().unwrap();
    /// position.x = 1.0;
    /// ```
    #[inline]
    pub fn get_entity_mut(&mut self, entity: Entity) -> Option<EntityMut> {
        let location = self.entities.get(entity)?;
        // SAFETY: `entity` exists and `location` is that entity's location
        Some(unsafe { EntityMut::new(self, entity, location) })
    }

    /// Spawns a new [`Entity`] and returns a corresponding [`EntityMut`], which can be used
    /// to add components to the entity or retrieve its id.
    ///
    /// ```
    /// use bevy_ecs::{component::Component, world::World};
    ///
    /// #[derive(Component)]
    /// struct Position {
    ///   x: f32,
    ///   y: f32,
    /// }
    /// #[derive(Component)]
    /// struct Label(&'static str);
    /// #[derive(Component)]
    /// struct Num(u32);
    ///
    /// let mut world = World::new();
    /// let entity = world.spawn_empty()
    ///     .insert(Position { x: 0.0, y: 0.0 }) // add a single component
    ///     .insert((Num(1), Label("hello"))) // add a bundle of components
    ///     .id();
    ///
    /// let position = world.entity(entity).get::<Position>().unwrap();
    /// assert_eq!(position.x, 0.0);
    /// ```
    pub fn spawn_empty(&mut self) -> EntityMut {
        self.flush();
        let entity = self.entities.alloc();
        // SAFETY: entity was just allocated
        unsafe { self.spawn_at_empty_internal(entity) }
    }

    /// Spawns a new [`Entity`] with a given [`Bundle`] of [components](`Component`) and returns
    /// a corresponding [`EntityMut`], which can be used to add components to the entity or
    /// retrieve its id.
    ///
    /// ```
    /// use bevy_ecs::{bundle::Bundle, component::Component, world::World};
    ///
    /// #[derive(Component)]
    /// struct Position {
    ///   x: f32,
    ///   y: f32,
    /// }
    ///
    /// #[derive(Component)]
    /// struct Velocity {
    ///     x: f32,
    ///     y: f32,
    /// };
    ///
    /// #[derive(Component)]
    /// struct Name(&'static str);
    ///
    /// #[derive(Bundle)]
    /// struct PhysicsBundle {
    ///     position: Position,
    ///     velocity: Velocity,
    /// }
    ///
    /// let mut world = World::new();
    ///
    /// // `spawn` can accept a single component:
    /// world.spawn(Position { x: 0.0, y: 0.0 });

    /// // It can also accept a tuple of components:
    /// world.spawn((
    ///     Position { x: 0.0, y: 0.0 },
    ///     Velocity { x: 1.0, y: 1.0 },
    /// ));

    /// // Or it can accept a pre-defined Bundle of components:
    /// world.spawn(PhysicsBundle {
    ///     position: Position { x: 2.0, y: 2.0 },
    ///     velocity: Velocity { x: 0.0, y: 4.0 },
    /// });
    ///
    /// let entity = world
    ///     // Tuples can also mix Bundles and Components
    ///     .spawn((
    ///         PhysicsBundle {
    ///             position: Position { x: 2.0, y: 2.0 },
    ///             velocity: Velocity { x: 0.0, y: 4.0 },
    ///         },
    ///         Name("Elaina Proctor"),
    ///     ))
    ///     // Calling id() will return the unique identifier for the spawned entity
    ///     .id();
    /// let position = world.entity(entity).get::<Position>().unwrap();
    /// assert_eq!(position.x, 2.0);
    /// ```
    pub fn spawn<B: Bundle>(&mut self, bundle: B) -> EntityMut {
        self.flush();
        let entity = self.entities.alloc();
        let entity_location = {
            let bundle_info = self
                .bundles
                .init_info::<B>(&mut self.components, &mut self.storages);
            let mut spawner = bundle_info.get_bundle_spawner(
                &mut self.entities,
                &mut self.archetypes,
                &mut self.components,
                &mut self.storages,
                *self.change_tick.get_mut(),
            );

            // SAFETY: bundle's type matches `bundle_info`, entity is allocated but non-existent
            unsafe { spawner.spawn_non_existent(entity, bundle) }
        };

        // SAFETY: entity and location are valid, as they were just created above
        unsafe { EntityMut::new(self, entity, entity_location) }
    }

    /// # Safety
    /// must be called on an entity that was just allocated
    unsafe fn spawn_at_empty_internal(&mut self, entity: Entity) -> EntityMut {
        let archetype = self.archetypes.empty_mut();
        // PERF: consider avoiding allocating entities in the empty archetype unless needed
        let table_row = self.storages.tables[archetype.table_id()].allocate(entity);
        // SAFETY: no components are allocated by archetype.allocate() because the archetype is
        // empty
        let location = archetype.allocate(entity, table_row);
        // SAFETY: entity index was just allocated
        self.entities.set(entity.index(), location);
        EntityMut::new(self, entity, location)
    }

    /// Spawns a batch of entities with the same component [Bundle] type. Takes a given [Bundle]
    /// iterator and returns a corresponding [Entity] iterator.
    /// This is more efficient than spawning entities and adding components to them individually,
    /// but it is limited to spawning entities with the same [Bundle] type, whereas spawning
    /// individually is more flexible.
    ///
    /// ```
    /// use bevy_ecs::{component::Component, entity::Entity, world::World};
    ///
    /// #[derive(Component)]
    /// struct Str(&'static str);
    /// #[derive(Component)]
    /// struct Num(u32);
    ///
    /// let mut world = World::new();
    /// let entities = world.spawn_batch(vec![
    ///   (Str("a"), Num(0)), // the first entity
    ///   (Str("b"), Num(1)), // the second entity
    /// ]).collect::<Vec<Entity>>();
    ///
    /// assert_eq!(entities.len(), 2);
    /// ```
    pub fn spawn_batch<I>(&mut self, iter: I) -> SpawnBatchIter<'_, I::IntoIter>
    where
        I: IntoIterator,
        I::Item: Bundle,
    {
        SpawnBatchIter::new(self, iter.into_iter())
    }

    /// Retrieves a reference to the given `entity`'s [Component] of the given type.
    /// Returns [None] if the `entity` does not have a [Component] of the given type.
    /// ```
    /// use bevy_ecs::{component::Component, world::World};
    ///
    /// #[derive(Component)]
    /// struct Position {
    ///   x: f32,
    ///   y: f32,
    /// }
    ///
    /// let mut world = World::new();
    /// let entity = world.spawn(Position { x: 0.0, y: 0.0 }).id();
    /// let position = world.get::<Position>(entity).unwrap();
    /// assert_eq!(position.x, 0.0);
    /// ```
    #[inline]
    pub fn get<T: Component>(&self, entity: Entity) -> Option<&T> {
        self.get_entity(entity)?.get()
    }

    /// Retrieves a mutable reference to the given `entity`'s [Component] of the given type.
    /// Returns [None] if the `entity` does not have a [Component] of the given type.
    /// ```
    /// use bevy_ecs::{component::Component, world::World};
    ///
    /// #[derive(Component)]
    /// struct Position {
    ///   x: f32,
    ///   y: f32,
    /// }
    ///
    /// let mut world = World::new();
    /// let entity = world.spawn(Position { x: 0.0, y: 0.0 }).id();
    /// let mut position = world.get_mut::<Position>(entity).unwrap();
    /// position.x = 1.0;
    /// ```
    #[inline]
    pub fn get_mut<T: Component>(&mut self, entity: Entity) -> Option<Mut<T>> {
        // SAFETY: lifetimes enforce correct usage of returned borrow
        unsafe { get_mut(self, entity, self.get_entity(entity)?.location()) }
    }

    /// Despawns the given `entity`, if it exists. This will also remove all of the entity's
    /// [Component]s. Returns `true` if the `entity` is successfully despawned and `false` if
    /// the `entity` does not exist.
    /// ```
    /// use bevy_ecs::{component::Component, world::World};
    ///
    /// #[derive(Component)]
    /// struct Position {
    ///   x: f32,
    ///   y: f32,
    /// }
    ///
    /// let mut world = World::new();
    /// let entity = world.spawn(Position { x: 0.0, y: 0.0 }).id();
    /// assert!(world.despawn(entity));
    /// assert!(world.get_entity(entity).is_none());
    /// assert!(world.get::<Position>(entity).is_none());
    /// ```
    #[inline]
    pub fn despawn(&mut self, entity: Entity) -> bool {
        if let Some(entity) = self.get_entity_mut(entity) {
            entity.despawn();
            true
        } else {
            warn!("error[B0003]: Could not despawn entity {:?} because it doesn't exist in this World.", entity);
            false
        }
    }

    /// Clears the internal component tracker state.
    ///
    /// The world maintains some internal state about changed and removed components. This state
    /// is used by [`RemovedComponents`] to provide access to the entities that had a specific type
    /// of component removed since last tick.
    ///
    /// The state is also used for change detection when accessing components and resources outside
    /// of a system, for example via [`World::get_mut()`] or [`World::get_resource_mut()`].
    ///
    /// By clearing this internal state, the world "forgets" about those changes, allowing a new round
    /// of detection to be recorded.
    ///
    /// When using `bevy_ecs` as part of the full Bevy engine, this method is added as a system to the
    /// main app, to run during the `CoreStage::Last`, so you don't need to call it manually. When using
    /// `bevy_ecs` as a separate standalone crate however, you need to call this manually.
    ///
    /// ```
    /// # use bevy_ecs::prelude::*;
    /// # #[derive(Component, Default)]
    /// # struct Transform;
    /// // a whole new world
    /// let mut world = World::new();
    ///
    /// // you changed it
    /// let entity = world.spawn(Transform::default()).id();
    ///
    /// // change is detected
    /// let transform = world.get_mut::<Transform>(entity).unwrap();
    /// assert!(transform.is_changed());
    ///
    /// // update the last change tick
    /// world.clear_trackers();
    ///
    /// // change is no longer detected
    /// let transform = world.get_mut::<Transform>(entity).unwrap();
    /// assert!(!transform.is_changed());
    /// ```
    ///
    /// [`RemovedComponents`]: crate::system::RemovedComponents
    pub fn clear_trackers(&mut self) {
        for entities in self.removed_components.values_mut() {
            entities.clear();
        }

        self.last_change_tick = self.increment_change_tick();
    }

    /// Returns [`QueryState`] for the given [`WorldQuery`], which is used to efficiently
    /// run queries on the [`World`] by storing and reusing the [`QueryState`].
    /// ```
    /// use bevy_ecs::{component::Component, entity::Entity, world::World};
    ///
    /// #[derive(Component, Debug, PartialEq)]
    /// struct Position {
    ///   x: f32,
    ///   y: f32,
    /// }
    ///
    /// #[derive(Component)]
    /// struct Velocity {
    ///   x: f32,
    ///   y: f32,
    /// }
    ///
    /// let mut world = World::new();
    /// let entities = world.spawn_batch(vec![
    ///     (Position { x: 0.0, y: 0.0}, Velocity { x: 1.0, y: 0.0 }),
    ///     (Position { x: 0.0, y: 0.0}, Velocity { x: 0.0, y: 1.0 }),
    /// ]).collect::<Vec<Entity>>();
    ///
    /// let mut query = world.query::<(&mut Position, &Velocity)>();
    /// for (mut position, velocity) in query.iter_mut(&mut world) {
    ///    position.x += velocity.x;
    ///    position.y += velocity.y;
    /// }
    ///
    /// assert_eq!(world.get::<Position>(entities[0]).unwrap(), &Position { x: 1.0, y: 0.0 });
    /// assert_eq!(world.get::<Position>(entities[1]).unwrap(), &Position { x: 0.0, y: 1.0 });
    /// ```
    ///
    /// To iterate over entities in a deterministic order,
    /// sort the results of the query using the desired component as a key.
    /// Note that this requires fetching the whole result set from the query
    /// and allocation of a [Vec] to store it.
    ///
    /// ```
    /// use bevy_ecs::{component::Component, entity::Entity, world::World};
    ///
    /// #[derive(Component, PartialEq, Eq, PartialOrd, Ord, Debug)]
    /// struct Order(i32);
    /// #[derive(Component, PartialEq, Debug)]
    /// struct Label(&'static str);
    ///
    /// let mut world = World::new();
    /// let a = world.spawn((Order(2), Label("second"))).id();
    /// let b = world.spawn((Order(3), Label("third"))).id();
    /// let c = world.spawn((Order(1), Label("first"))).id();
    /// let mut entities = world.query::<(Entity, &Order, &Label)>()
    ///     .iter(&world)
    ///     .collect::<Vec<_>>();
    /// // Sort the query results by their `Order` component before comparing
    /// // to expected results. Query iteration order should not be relied on.
    /// entities.sort_by_key(|e| e.1);
    /// assert_eq!(entities, vec![
    ///     (c, &Order(1), &Label("first")),
    ///     (a, &Order(2), &Label("second")),
    ///     (b, &Order(3), &Label("third")),
    /// ]);
    /// ```
    #[inline]
    pub fn query<Q: WorldQuery>(&mut self) -> QueryState<Q, ()> {
        self.query_filtered::<Q, ()>()
    }

    /// Returns [`QueryState`] for the given filtered [`WorldQuery`], which is used to efficiently
    /// run queries on the [`World`] by storing and reusing the [`QueryState`].
    /// ```
    /// use bevy_ecs::{component::Component, entity::Entity, world::World, query::With};
    ///
    /// #[derive(Component)]
    /// struct A;
    /// #[derive(Component)]
    /// struct B;
    ///
    /// let mut world = World::new();
    /// let e1 = world.spawn(A).id();
    /// let e2 = world.spawn((A, B)).id();
    ///
    /// let mut query = world.query_filtered::<Entity, With<B>>();
    /// let matching_entities = query.iter(&world).collect::<Vec<Entity>>();
    ///
    /// assert_eq!(matching_entities, vec![e2]);
    /// ```
    #[inline]
    pub fn query_filtered<Q: WorldQuery, F: ReadOnlyWorldQuery>(&mut self) -> QueryState<Q, F> {
        QueryState::new(self)
    }

    /// Returns an iterator of entities that had components of type `T` removed
    /// since the last call to [`World::clear_trackers`].
    pub fn removed<T: Component>(&self) -> std::iter::Cloned<std::slice::Iter<'_, Entity>> {
        if let Some(component_id) = self.components.get_id(TypeId::of::<T>()) {
            self.removed_with_id(component_id)
        } else {
            [].iter().cloned()
        }
    }

    /// Returns an iterator of entities that had components with the given `component_id` removed
    /// since the last call to [`World::clear_trackers`].
    pub fn removed_with_id(
        &self,
        component_id: ComponentId,
    ) -> std::iter::Cloned<std::slice::Iter<'_, Entity>> {
        if let Some(removed) = self.removed_components.get(component_id) {
            removed.iter().cloned()
        } else {
            [].iter().cloned()
        }
    }

    /// Inserts a new resource with standard starting values.
    ///
    /// If the resource already exists, nothing happens.
    ///
    /// The value given by the [`FromWorld::from_world`] method will be used.
    /// Note that any resource with the `Default` trait automatically implements `FromWorld`,
    /// and those default values will be here instead.
    #[inline]
    pub fn init_resource<R: Resource + FromWorld>(&mut self) {
        let component_id = self.components.init_resource::<R>();
        if self
            .storages
            .resources
            .get(component_id)
            .map_or(true, |data| !data.is_present())
        {
            let value = R::from_world(self);
            OwningPtr::make(value, |ptr| {
                // SAFETY: component_id was just initialized and corresponds to resource of type R
                unsafe {
                    self.insert_resource_by_id(component_id, ptr);
                }
            });
        }
    }

    /// Inserts a new resource with the given `value`.
    ///
    /// Resources are "unique" data of a given type.
    /// If you insert a resource of a type that already exists,
    /// you will overwrite any existing data.
    #[inline]
    pub fn insert_resource<R: Resource>(&mut self, value: R) {
        let component_id = self.components.init_resource::<R>();
        OwningPtr::make(value, |ptr| {
            // SAFETY: component_id was just initialized and corresponds to resource of type R
            unsafe {
                self.insert_resource_by_id(component_id, ptr);
            }
        });
    }

    /// Inserts a new non-send resource with standard starting values.
    ///
    /// If the resource already exists, nothing happens.
    ///
    /// The value given by the [`FromWorld::from_world`] method will be used.
    /// Note that any resource with the `Default` trait automatically implements `FromWorld`,
    /// and those default values will be here instead.
    ///
    /// # Panics
    ///
    /// Panics if called from a thread other than the main thread.
    #[inline]
    pub fn init_non_send_resource<R: 'static + FromWorld>(&mut self) {
<<<<<<< HEAD
        let component_id = self.components.init_non_send::<R>();
        if self
            .storages
            .resources
            .get(component_id)
            .map_or(true, |data| !data.is_present())
        {
            let value = R::from_world(self);
            OwningPtr::make(value, |ptr| {
                // SAFETY: component_id was just initialized and corresponds to resource of type R
                unsafe {
                    self.insert_resource_by_id(component_id, ptr);
                }
            });
=======
        if !self.contains_non_send::<R>() {
            let resource = R::from_world(self);
            self.insert_non_send_resource(resource);
>>>>>>> f4920bbd
        }
    }

    /// Inserts a new non-send resource with the given `value`.
    ///
    /// `NonSend` resources cannot be sent across threads,
    /// and do not need the `Send + Sync` bounds.
    /// Systems with `NonSend` resources are always scheduled on the main thread.
    ///
    /// # Panics
    /// If a value is already present, this function will panic if called
    /// from a different thread than where the original value was inserted from.
    #[inline]
    pub fn insert_non_send_resource<R: 'static>(&mut self, value: R) {
        let component_id = self.components.init_non_send::<R>();
        OwningPtr::make(value, |ptr| {
            // SAFETY: component_id was just initialized and corresponds to resource of type R
            unsafe {
                self.insert_non_send_by_id(component_id, ptr);
            }
        });
    }

    /// Removes the resource of a given type and returns it, if it exists. Otherwise returns [None].
    #[inline]
    pub fn remove_resource<R: Resource>(&mut self) -> Option<R> {
        let component_id = self.components.get_resource_id(TypeId::of::<R>())?;
        let (ptr, _) = self.storages.resources.get_mut(component_id)?.remove()?;
        // SAFETY: `component_id` was gotten via looking up the `R` type
        unsafe { Some(ptr.read::<R>()) }
    }

    /// Removes a `!Send` resource from the world and returns it, if present.
    ///
    /// `NonSend` resources cannot be sent across threads,
    /// and do not need the `Send + Sync` bounds.
    /// Systems with `NonSend` resources are always scheduled on the main thread.
    ///
    /// Returns `None` if a value was not previously present.
    ///
    /// # Panics
    /// If a value is present, this function will panic if called from a different
    /// thread than where the value was inserted from.
    #[inline]
    pub fn remove_non_send_resource<R: 'static>(&mut self) -> Option<R> {
        let component_id = self.components.get_resource_id(TypeId::of::<R>())?;
        let (ptr, _) = self
            .storages
            .non_send_resources
            .get_mut(component_id)?
            .remove()?;
        // SAFETY: `component_id` was gotten via looking up the `R` type
        unsafe { Some(ptr.read::<R>()) }
    }

    /// Returns `true` if a resource of type `R` exists. Otherwise returns `false`.
    #[inline]
    pub fn contains_resource<R: Resource>(&self) -> bool {
        self.components
            .get_resource_id(TypeId::of::<R>())
            .and_then(|component_id| self.storages.resources.get(component_id))
            .map(|info| info.is_present())
            .unwrap_or(false)
    }

    /// Returns `true` if a resource of type `R` exists. Otherwise returns `false`.
    #[inline]
    pub fn contains_non_send<R: 'static>(&self) -> bool {
        self.components
            .get_resource_id(TypeId::of::<R>())
            .and_then(|component_id| self.storages.non_send_resources.get(component_id))
            .map(|info| info.is_present())
            .unwrap_or(false)
    }

    pub fn is_resource_added<R: Resource>(&self) -> bool {
        self.components
            .get_resource_id(TypeId::of::<R>())
            .and_then(|component_id| self.storages.resources.get(component_id)?.get_ticks())
            .map(|ticks| ticks.is_added(self.last_change_tick(), self.read_change_tick()))
            .unwrap_or(false)
    }

    pub fn is_resource_changed<R: Resource>(&self) -> bool {
        self.components
            .get_resource_id(TypeId::of::<R>())
            .and_then(|component_id| self.storages.resources.get(component_id)?.get_ticks())
            .map(|ticks| ticks.is_changed(self.last_change_tick(), self.read_change_tick()))
            .unwrap_or(false)
    }

    /// Gets a reference to the resource of the given type
    ///
    /// # Panics
    ///
    /// Panics if the resource does not exist.
    /// Use [`get_resource`](World::get_resource) instead if you want to handle this case.
    ///
    /// If you want to instead insert a value if the resource does not exist,
    /// use [`get_resource_or_insert_with`](World::get_resource_or_insert_with).
    #[inline]
    #[track_caller]
    pub fn resource<R: Resource>(&self) -> &R {
        match self.get_resource() {
            Some(x) => x,
            None => panic!(
                "Requested resource {} does not exist in the `World`. 
                Did you forget to add it using `app.insert_resource` / `app.init_resource`? 
                Resources are also implicitly added via `app.add_event`,
                and can be added by plugins.",
                std::any::type_name::<R>()
            ),
        }
    }

    /// Gets a mutable reference to the resource of the given type
    ///
    /// # Panics
    ///
    /// Panics if the resource does not exist.
    /// Use [`get_resource_mut`](World::get_resource_mut) instead if you want to handle this case.
    ///
    /// If you want to instead insert a value if the resource does not exist,
    /// use [`get_resource_or_insert_with`](World::get_resource_or_insert_with).
    #[inline]
    #[track_caller]
    pub fn resource_mut<R: Resource>(&mut self) -> Mut<'_, R> {
        match self.get_resource_mut() {
            Some(x) => x,
            None => panic!(
                "Requested resource {} does not exist in the `World`. 
                Did you forget to add it using `app.insert_resource` / `app.init_resource`? 
                Resources are also implicitly added via `app.add_event`,
                and can be added by plugins.",
                std::any::type_name::<R>()
            ),
        }
    }

    /// Gets a reference to the resource of the given type if it exists
    #[inline]
    pub fn get_resource<R: Resource>(&self) -> Option<&R> {
        let component_id = self.components.get_resource_id(TypeId::of::<R>())?;
        // SAFETY: `component_id` was obtained from the type ID of `R`.
        unsafe { self.get_resource_with_id(component_id) }
    }

    /// Gets a mutable reference to the resource of the given type if it exists
    #[inline]
    pub fn get_resource_mut<R: Resource>(&mut self) -> Option<Mut<'_, R>> {
        // SAFETY: unique world access
        unsafe { self.get_resource_unchecked_mut() }
    }

    // PERF: optimize this to avoid redundant lookups
    /// Gets a mutable reference to the resource of type `T` if it exists,
    /// otherwise inserts the resource using the result of calling `func`.
    #[inline]
    pub fn get_resource_or_insert_with<R: Resource>(
        &mut self,
        func: impl FnOnce() -> R,
    ) -> Mut<'_, R> {
        let change_tick = self.change_tick();
        let last_change_tick = self.last_change_tick();

        let component_id = self.components.init_resource::<R>();
        // SAFETY: `component_id` was just initialized with this world's component set.
        let data = unsafe { self.initialize_resource_internal(component_id) };
        if !data.is_present() {
            OwningPtr::make(func(), |ptr| {
                // SAFETY: component_id was just initialized and corresponds to resource of type R
                unsafe {
                    data.insert(ptr, change_tick);
                }
            });
        }

        // SAFETY: The resource must be present, as we would have inserted it if it was empty.
        let data = unsafe {
            data.get_mut(last_change_tick, change_tick)
                .debug_checked_unwrap()
        };
        // SAFETY: The underlying type of the resource is `R`.
        unsafe { data.with_type::<R>() }
    }

    /// Gets a mutable reference to the resource of the given type, if it exists
    /// Otherwise returns [None]
    ///
    /// # Safety
    /// This will allow aliased mutable access to the given resource type. The caller must ensure
    /// that there is either only one mutable access or multiple immutable accesses at a time.
    #[inline]
    pub unsafe fn get_resource_unchecked_mut<R: Resource>(&self) -> Option<Mut<'_, R>> {
        let component_id = self.components.get_resource_id(TypeId::of::<R>())?;
        self.get_resource_unchecked_mut_with_id(component_id)
    }

    /// Gets an immutable reference to the non-send resource of the given type, if it exists.
    ///
    /// # Panics
    ///
    /// Panics if the resource does not exist.
    /// Use [`get_non_send_resource`](World::get_non_send_resource) instead if you want to handle this case.
    ///
    /// This function will panic if it isn't called from the same thread that the resource was inserted from.
    #[inline]
    #[track_caller]
    pub fn non_send_resource<R: 'static>(&self) -> &R {
        match self.get_non_send_resource() {
            Some(x) => x,
            None => panic!(
                "Requested non-send resource {} does not exist in the `World`. 
                Did you forget to add it using `app.insert_non_send_resource` / `app.init_non_send_resource`? 
                Non-send resources can also be be added by plugins.",
                std::any::type_name::<R>()
            ),
        }
    }

    /// Gets a mutable reference to the non-send resource of the given type, if it exists.
    ///
    /// # Panics
    ///
    /// Panics if the resource does not exist.
    /// Use [`get_non_send_resource_mut`](World::get_non_send_resource_mut) instead if you want to handle this case.
    ///
    /// This function will panic if it isn't called from the same thread that the resource was inserted from.
    #[inline]
    #[track_caller]
    pub fn non_send_resource_mut<R: 'static>(&mut self) -> Mut<'_, R> {
        match self.get_non_send_resource_mut() {
            Some(x) => x,
            None => panic!(
                "Requested non-send resource {} does not exist in the `World`. 
                Did you forget to add it using `app.insert_non_send_resource` / `app.init_non_send_resource`? 
                Non-send resources can also be be added by plugins.",
                std::any::type_name::<R>()
            ),
        }
    }

    /// Gets a reference to the non-send resource of the given type, if it exists.
    /// Otherwise returns [None].
    ///
    /// # Panics
    /// This function will panic if it isn't called from the same thread that the resource was inserted from.
    #[inline]
    pub fn get_non_send_resource<R: 'static>(&self) -> Option<&R> {
        let component_id = self.components.get_resource_id(TypeId::of::<R>())?;
        // SAFETY: component id matches type T
        unsafe { self.get_non_send_with_id(component_id) }
    }

    /// Gets a mutable reference to the non-send resource of the given type, if it exists.
    /// Otherwise returns [None]
    ///
    /// # Panics
    /// This function will panic if it isn't called from the same thread that the resource was inserted from.
    #[inline]
    pub fn get_non_send_resource_mut<R: 'static>(&mut self) -> Option<Mut<'_, R>> {
        // SAFETY: unique world access
        unsafe { self.get_non_send_resource_unchecked_mut() }
    }

    /// Gets a mutable reference to the non-send resource of the given type, if it exists.
    /// Otherwise returns [None]
    ///
    /// # Panics
    /// This function will panic if it isn't called from the same thread that the resource was inserted from.
    ///
    /// # Safety
    /// This will allow aliased mutable access to the given non-send resource type. The caller must
    /// ensure that there is either only one mutable access or multiple immutable accesses at a time.
    #[inline]
    pub unsafe fn get_non_send_resource_unchecked_mut<R: 'static>(&self) -> Option<Mut<'_, R>> {
        let component_id = self.components.get_resource_id(TypeId::of::<R>())?;
        self.get_non_send_unchecked_mut_with_id(component_id)
    }

    // Shorthand helper function for getting the data and change ticks for a resource.
    #[inline]
    pub(crate) fn get_resource_with_ticks(
        &self,
        component_id: ComponentId,
    ) -> Option<(Ptr<'_>, TickCells<'_>)> {
        self.storages.resources.get(component_id)?.get_with_ticks()
    }

    // Shorthand helper function for getting the data and change ticks for a resource.
    ///
    /// # Panics
    /// This function will panic if it isn't called from the same thread that the resource was inserted from.
    #[inline]
    pub(crate) fn get_non_send_with_ticks(
        &self,
        component_id: ComponentId,
    ) -> Option<(Ptr<'_>, TickCells<'_>)> {
        self.storages
            .non_send_resources
            .get(component_id)?
            .get_with_ticks()
    }

    // Shorthand helper function for getting the [`ArchetypeComponentId`] for a resource.
    #[inline]
    pub(crate) fn get_resource_archetype_component_id(
        &self,
        component_id: ComponentId,
    ) -> Option<ArchetypeComponentId> {
        let resource = self.storages.resources.get(component_id)?;
        Some(resource.id())
    }

    // Shorthand helper function for getting the [`ArchetypeComponentId`] for a resource.
    #[inline]
    pub(crate) fn get_non_send_archetype_component_id(
        &self,
        component_id: ComponentId,
    ) -> Option<ArchetypeComponentId> {
        let resource = self.storages.non_send_resources.get(component_id)?;
        Some(resource.id())
    }

    /// For a given batch of ([Entity], [Bundle]) pairs, either spawns each [Entity] with the given
    /// bundle (if the entity does not exist), or inserts the [Bundle] (if the entity already exists).
    /// This is faster than doing equivalent operations one-by-one.
    /// Returns [Ok] if all entities were successfully inserted into or spawned. Otherwise it returns an [Err]
    /// with a list of entities that could not be spawned or inserted into. A "spawn or insert" operation can
    /// only fail if an [Entity] is passed in with an "invalid generation" that conflicts with an existing [Entity].
    ///
    /// # Note
    /// Spawning a specific `entity` value is rarely the right choice. Most apps should use [`World::spawn_batch`].
    /// This method should generally only be used for sharing entities across apps, and only when they have a scheme
    /// worked out to share an ID space (which doesn't happen by default).
    ///
    /// ```
    /// use bevy_ecs::{entity::Entity, world::World, component::Component};
    /// #[derive(Component)]
    /// struct A(&'static str);
    /// #[derive(Component, PartialEq, Debug)]
    /// struct B(f32);
    ///
    /// let mut world = World::new();
    /// let e0 = world.spawn_empty().id();
    /// let e1 = world.spawn_empty().id();
    /// world.insert_or_spawn_batch(vec![
    ///   (e0, (A("a"), B(0.0))), // the first entity
    ///   (e1, (A("b"), B(1.0))), // the second entity
    /// ]);
    ///
    /// assert_eq!(world.get::<B>(e0), Some(&B(0.0)));
    /// ```
    pub fn insert_or_spawn_batch<I, B>(&mut self, iter: I) -> Result<(), Vec<Entity>>
    where
        I: IntoIterator,
        I::IntoIter: Iterator<Item = (Entity, B)>,
        B: Bundle,
    {
        self.flush();

        let iter = iter.into_iter();
        let change_tick = *self.change_tick.get_mut();

        let bundle_info = self
            .bundles
            .init_info::<B>(&mut self.components, &mut self.storages);
        enum SpawnOrInsert<'a, 'b> {
            Spawn(BundleSpawner<'a, 'b>),
            Insert(BundleInserter<'a, 'b>, ArchetypeId),
        }

        impl<'a, 'b> SpawnOrInsert<'a, 'b> {
            fn entities(&mut self) -> &mut Entities {
                match self {
                    SpawnOrInsert::Spawn(spawner) => spawner.entities,
                    SpawnOrInsert::Insert(inserter, _) => inserter.entities,
                }
            }
        }
        let mut spawn_or_insert = SpawnOrInsert::Spawn(bundle_info.get_bundle_spawner(
            &mut self.entities,
            &mut self.archetypes,
            &mut self.components,
            &mut self.storages,
            change_tick,
        ));

        let mut invalid_entities = Vec::new();
        for (entity, bundle) in iter {
            match spawn_or_insert
                .entities()
                .alloc_at_without_replacement(entity)
            {
                AllocAtWithoutReplacement::Exists(location) => {
                    match spawn_or_insert {
                        SpawnOrInsert::Insert(ref mut inserter, archetype)
                            if location.archetype_id == archetype =>
                        {
                            // SAFETY: `entity` is valid, `location` matches entity, bundle matches inserter
                            unsafe { inserter.insert(entity, location, bundle) };
                        }
                        _ => {
                            let mut inserter = bundle_info.get_bundle_inserter(
                                &mut self.entities,
                                &mut self.archetypes,
                                &mut self.components,
                                &mut self.storages,
                                location.archetype_id,
                                change_tick,
                            );
                            // SAFETY: `entity` is valid, `location` matches entity, bundle matches inserter
                            unsafe { inserter.insert(entity, location, bundle) };
                            spawn_or_insert =
                                SpawnOrInsert::Insert(inserter, location.archetype_id);
                        }
                    };
                }
                AllocAtWithoutReplacement::DidNotExist => {
                    if let SpawnOrInsert::Spawn(ref mut spawner) = spawn_or_insert {
                        // SAFETY: `entity` is allocated (but non existent), bundle matches inserter
                        unsafe { spawner.spawn_non_existent(entity, bundle) };
                    } else {
                        let mut spawner = bundle_info.get_bundle_spawner(
                            &mut self.entities,
                            &mut self.archetypes,
                            &mut self.components,
                            &mut self.storages,
                            change_tick,
                        );
                        // SAFETY: `entity` is valid, `location` matches entity, bundle matches inserter
                        unsafe { spawner.spawn_non_existent(entity, bundle) };
                        spawn_or_insert = SpawnOrInsert::Spawn(spawner);
                    }
                }
                AllocAtWithoutReplacement::ExistsWithWrongGeneration => {
                    invalid_entities.push(entity);
                }
            }
        }

        if invalid_entities.is_empty() {
            Ok(())
        } else {
            Err(invalid_entities)
        }
    }

    /// Temporarily removes the requested resource from this [`World`], then re-adds it before returning.
    ///
    /// This enables safe simultaneous mutable access to both a resource and the rest of the [`World`].
    /// For more complex access patterns, consider using [`SystemState`](crate::system::SystemState).
    ///
    /// # Example
    /// ```
    /// use bevy_ecs::prelude::*;
    /// #[derive(Resource)]
    /// struct A(u32);
    /// #[derive(Component)]
    /// struct B(u32);
    /// let mut world = World::new();
    /// world.insert_resource(A(1));
    /// let entity = world.spawn(B(1)).id();
    ///
    /// world.resource_scope(|world, mut a: Mut<A>| {
    ///     let b = world.get_mut::<B>(entity).unwrap();
    ///     a.0 += b.0;
    /// });
    /// assert_eq!(world.get_resource::<A>().unwrap().0, 2);
    /// ```
    pub fn resource_scope<R: Resource, U>(&mut self, f: impl FnOnce(&mut World, Mut<R>) -> U) -> U {
        let last_change_tick = self.last_change_tick();
        let change_tick = self.change_tick();

        let component_id = self
            .components
            .get_resource_id(TypeId::of::<R>())
            .unwrap_or_else(|| panic!("resource does not exist: {}", std::any::type_name::<R>()));
        // If the resource isn't send and sync, validate that we are on the main thread, so that we can access it.
        let (ptr, mut ticks) = self
            .storages
            .resources
            .get_mut(component_id)
            .and_then(|info| info.remove())
            .unwrap_or_else(|| panic!("resource does not exist: {}", std::any::type_name::<R>()));
        // Read the value onto the stack to avoid potential mut aliasing.
        // SAFETY: pointer is of type R
        let mut value = unsafe { ptr.read::<R>() };
        let value_mut = Mut {
            value: &mut value,
            ticks: TicksMut {
                added: &mut ticks.added,
                changed: &mut ticks.changed,
                last_change_tick,
                change_tick,
            },
        };
        let result = f(self, value_mut);
        assert!(!self.contains_resource::<R>(),
            "Resource `{}` was inserted during a call to World::resource_scope.\n\
            This is not allowed as the original resource is reinserted to the world after the FnOnce param is invoked.",
            std::any::type_name::<R>());

        OwningPtr::make(value, |ptr| {
            // SAFETY: pointer is of type R
            unsafe {
                self.storages
                    .resources
                    .get_mut(component_id)
                    .map(|info| info.insert_with_ticks(ptr, ticks))
                    .unwrap_or_else(|| {
                        panic!(
                            "No resource of type {} exists in the World.",
                            std::any::type_name::<R>()
                        )
                    });
            }
        });

        result
    }

    /// Sends an [`Event`].
    #[inline]
    pub fn send_event<E: Event>(&mut self, event: E) {
        self.send_event_batch(std::iter::once(event));
    }

    /// Sends the default value of the [`Event`] of type `E`.
    #[inline]
    pub fn send_event_default<E: Event + Default>(&mut self) {
        self.send_event_batch(std::iter::once(E::default()));
    }

    /// Sends a batch of [`Event`]s from an iterator.
    #[inline]
    pub fn send_event_batch<E: Event>(&mut self, events: impl IntoIterator<Item = E>) {
        match self.get_resource_mut::<Events<E>>() {
            Some(mut events_resource) => events_resource.extend(events),
            None => bevy_utils::tracing::error!(
                    "Unable to send event `{}`\n\tEvent must be added to the app with `add_event()`\n\thttps://docs.rs/bevy/*/bevy/app/struct.App.html#method.add_event ",
                    std::any::type_name::<E>()
                ),
        }
    }

    /// # Safety
    /// `component_id` must be assigned to a component of type `R`
    #[inline]
    pub(crate) unsafe fn get_resource_with_id<R: 'static>(
        &self,
        component_id: ComponentId,
    ) -> Option<&R> {
        self.storages
            .resources
            .get(component_id)?
            .get_data()
            .map(|ptr| ptr.deref())
    }

    /// # Safety
    /// `component_id` must be assigned to a component of type `R`
    /// Caller must ensure this doesn't violate Rust mutability rules for the given resource.
    #[inline]
    pub(crate) unsafe fn get_resource_unchecked_mut_with_id<R>(
        &self,
        component_id: ComponentId,
    ) -> Option<Mut<'_, R>> {
        let (ptr, ticks) = self.get_resource_with_ticks(component_id)?;
        Some(Mut {
            value: ptr.assert_unique().deref_mut(),
            ticks: TicksMut::from_tick_cells(
                ticks,
                self.last_change_tick(),
                self.read_change_tick(),
            ),
        })
    }

    /// # Safety
    /// `component_id` must be assigned to a component of type `R`
    #[inline]
    pub(crate) unsafe fn get_non_send_with_id<R: 'static>(
        &self,
        component_id: ComponentId,
    ) -> Option<&R> {
        Some(
            self.storages
                .non_send_resources
                .get(component_id)?
                .get_data()?
                .deref::<R>(),
        )
    }

    /// # Safety
    /// `component_id` must be assigned to a component of type `R`.
    /// Caller must ensure this doesn't violate Rust mutability rules for the given resource.
    #[inline]
    pub(crate) unsafe fn get_non_send_unchecked_mut_with_id<R: 'static>(
        &self,
        component_id: ComponentId,
    ) -> Option<Mut<'_, R>> {
        let (ptr, ticks) = self
            .storages
            .non_send_resources
            .get(component_id)?
            .get_with_ticks()?;
        Some(Mut {
            value: ptr.assert_unique().deref_mut(),
            ticks: TicksMut {
                added: ticks.added.deref_mut(),
                changed: ticks.changed.deref_mut(),
                last_change_tick: self.last_change_tick(),
                change_tick: self.read_change_tick(),
            },
        })
    }

    /// Inserts a new resource with the given `value`. Will replace the value if it already existed.
    ///
    /// **You should prefer to use the typed API [`World::insert_resource`] where possible and only
    /// use this in cases where the actual types are not known at compile time.**
    ///
    /// # Safety
    /// The value referenced by `value` must be valid for the given [`ComponentId`] of this world.
    #[inline]
    pub unsafe fn insert_resource_by_id(
        &mut self,
        component_id: ComponentId,
        value: OwningPtr<'_>,
    ) {
        let change_tick = self.change_tick();

        // SAFETY: value is valid for component_id, ensured by caller
        self.initialize_resource_internal(component_id)
            .insert(value, change_tick);
    }

    /// Inserts a new `!Send` resource with the given `value`. Will replace the value if it already
    /// existed.
    ///
    /// **You should prefer to use the typed API [`World::insert_non_send_resource`] where possible and only
    /// use this in cases where the actual types are not known at compile time.**
    ///
    /// # Panics
    /// If a value is already present, this function will panic if not called from the same
    /// thread that the original value was inserted from.
    ///
    /// # Safety
    /// The value referenced by `value` must be valid for the given [`ComponentId`] of this world.
    #[inline]
    pub unsafe fn insert_non_send_by_id(
        &mut self,
        component_id: ComponentId,
        value: OwningPtr<'_>,
    ) {
        let change_tick = self.change_tick();

        // SAFETY: value is valid for component_id, ensured by caller
        self.initialize_non_send_internal(component_id)
            .insert(value, change_tick);
    }

    /// # Panics
    /// Panics if `component_id` is not registered as a `Send` component type in this `World`
    #[inline]
    fn initialize_resource_internal(
        &mut self,
        component_id: ComponentId,
    ) -> &mut ResourceData<true> {
        let archetype_component_count = &mut self.archetypes.archetype_component_count;
        self.storages
            .resources
            .initialize_with(component_id, &self.components, || {
                let id = ArchetypeComponentId::new(*archetype_component_count);
                *archetype_component_count += 1;
                id
            })
    }

    /// # Panics
    /// panics if `component_id` is not registered in this world
    #[inline]
    fn initialize_non_send_internal(
        &mut self,
        component_id: ComponentId,
    ) -> &mut ResourceData<false> {
        let archetype_component_count = &mut self.archetypes.archetype_component_count;
        self.storages
            .non_send_resources
            .initialize_with(component_id, &self.components, || {
                let id = ArchetypeComponentId::new(*archetype_component_count);
                *archetype_component_count += 1;
                id
            })
    }

    pub(crate) fn initialize_resource<R: Resource>(&mut self) -> ComponentId {
        let component_id = self.components.init_resource::<R>();
        self.initialize_resource_internal(component_id);
        component_id
    }

    pub(crate) fn initialize_non_send_resource<R: 'static>(&mut self) -> ComponentId {
        let component_id = self.components.init_non_send::<R>();
        self.initialize_non_send_internal(component_id);
        component_id
    }

    /// Empties queued entities and adds them to the empty [Archetype](crate::archetype::Archetype).
    /// This should be called before doing operations that might operate on queued entities,
    /// such as inserting a [Component].
    pub(crate) fn flush(&mut self) {
        let empty_archetype = self.archetypes.empty_mut();
        let table = &mut self.storages.tables[empty_archetype.table_id()];
        // PERF: consider pre-allocating space for flushed entities
        // SAFETY: entity is set to a valid location
        unsafe {
            self.entities.flush(|entity, location| {
                // SAFETY: no components are allocated by archetype.allocate() because the archetype
                // is empty
                *location = empty_archetype.allocate(entity, table.allocate(entity));
            });
        }
    }

    #[inline]
    pub fn increment_change_tick(&self) -> u32 {
        self.change_tick.fetch_add(1, Ordering::AcqRel)
    }

    /// Reads the current change tick of this world.
    ///
    /// If you have exclusive (`&mut`) access to the world, consider using [`change_tick()`](Self::change_tick),
    /// which is more efficient since it does not require atomic synchronization.
    #[inline]
    pub fn read_change_tick(&self) -> u32 {
        self.change_tick.load(Ordering::Acquire)
    }

    /// Reads the current change tick of this world.
    ///
    /// This does the same thing as [`read_change_tick()`](Self::read_change_tick), only this method
    /// is more efficient since it does not require atomic synchronization.
    #[inline]
    pub fn change_tick(&mut self) -> u32 {
        *self.change_tick.get_mut()
    }

    #[inline]
    pub fn last_change_tick(&self) -> u32 {
        self.last_change_tick
    }

    pub fn check_change_ticks(&mut self) {
        // Iterate over all component change ticks, clamping their age to max age
        // PERF: parallelize
        let change_tick = self.change_tick();
        let Storages {
            ref mut tables,
            ref mut sparse_sets,
            ref mut resources,
            ref mut non_send_resources,
        } = self.storages;
        tables.check_change_ticks(change_tick);
        sparse_sets.check_change_ticks(change_tick);
        resources.check_change_ticks(change_tick);
        non_send_resources.check_change_ticks(change_tick);
    }

    pub fn clear_entities(&mut self) {
        self.storages.tables.clear();
        self.storages.sparse_sets.clear();
        self.archetypes.clear_entities();
        self.entities.clear();
    }
}

impl World {
    /// Gets a resource to the resource with the id [`ComponentId`] if it exists.
    /// The returned pointer must not be used to modify the resource, and must not be
    /// dereferenced after the immutable borrow of the [`World`] ends.
    ///
    /// **You should prefer to use the typed API [`World::get_resource`] where possible and only
    /// use this in cases where the actual types are not known at compile time.**
    #[inline]
    pub fn get_resource_by_id(&self, component_id: ComponentId) -> Option<Ptr<'_>> {
        self.storages.resources.get(component_id)?.get_data()
    }

    /// Gets a resource to the resource with the id [`ComponentId`] if it exists.
    /// The returned pointer may be used to modify the resource, as long as the mutable borrow
    /// of the [`World`] is still valid.
    ///
    /// **You should prefer to use the typed API [`World::get_resource_mut`] where possible and only
    /// use this in cases where the actual types are not known at compile time.**
    #[inline]
    pub fn get_resource_mut_by_id(&mut self, component_id: ComponentId) -> Option<MutUntyped<'_>> {
        let change_tick = self.change_tick();
        let (ptr, ticks) = self.get_resource_with_ticks(component_id)?;

        let ticks =
            // SAFETY: This function has exclusive access to the world so nothing aliases `ticks`.
            // - index is in-bounds because the column is initialized and non-empty
            // - no other reference to the ticks of the same row can exist at the same time
            unsafe { TicksMut::from_tick_cells(ticks, self.last_change_tick(), change_tick) };

        Some(MutUntyped {
            // SAFETY: This function has exclusive access to the world so nothing aliases `ptr`.
            value: unsafe { ptr.assert_unique() },
            ticks,
        })
    }

    /// Gets a `!Send` resource to the resource with the id [`ComponentId`] if it exists.
    /// The returned pointer must not be used to modify the resource, and must not be
    /// dereferenced after the immutable borrow of the [`World`] ends.
    ///
    /// **You should prefer to use the typed API [`World::get_resource`] where possible and only
    /// use this in cases where the actual types are not known at compile time.**
    ///
    /// # Panics
    /// This function will panic if it isn't called from the same thread that the resource was inserted from.
    #[inline]
    pub fn get_non_send_by_id(&self, component_id: ComponentId) -> Option<Ptr<'_>> {
        self.storages
            .non_send_resources
            .get(component_id)?
            .get_data()
    }

    /// Gets a `!Send` resource to the resource with the id [`ComponentId`] if it exists.
    /// The returned pointer may be used to modify the resource, as long as the mutable borrow
    /// of the [`World`] is still valid.
    ///
    /// **You should prefer to use the typed API [`World::get_resource_mut`] where possible and only
    /// use this in cases where the actual types are not known at compile time.**
    ///
    /// # Panics
    /// This function will panic if it isn't called from the same thread that the resource was inserted from.
    #[inline]
    pub fn get_non_send_mut_by_id(&mut self, component_id: ComponentId) -> Option<MutUntyped<'_>> {
        let change_tick = self.change_tick();
        let (ptr, ticks) = self.get_non_send_with_ticks(component_id)?;

        let ticks =
            // SAFETY: This function has exclusive access to the world so nothing aliases `ticks`.
            // - index is in-bounds because the column is initialized and non-empty
            // - no other reference to the ticks of the same row can exist at the same time
            unsafe { TicksMut::from_tick_cells(ticks, self.last_change_tick(), change_tick) };

        Some(MutUntyped {
            // SAFETY: This function has exclusive access to the world so nothing aliases `ptr`.
            value: unsafe { ptr.assert_unique() },
            ticks,
        })
    }

    /// Removes the resource of a given type, if it exists. Otherwise returns [None].
    ///
    /// **You should prefer to use the typed API [`World::remove_resource`] where possible and only
    /// use this in cases where the actual types are not known at compile time.**
    pub fn remove_resource_by_id(&mut self, component_id: ComponentId) -> Option<()> {
        self.storages
            .resources
            .get_mut(component_id)?
            .remove_and_drop();
        Some(())
    }

    /// Removes the resource of a given type, if it exists. Otherwise returns [None].
    ///
    /// **You should prefer to use the typed API [`World::remove_resource`] where possible and only
    /// use this in cases where the actual types are not known at compile time.**
    ///
    /// # Panics
    /// This function will panic if it isn't called from the same thread that the resource was inserted from.
    pub fn remove_non_send_by_id(&mut self, component_id: ComponentId) -> Option<()> {
        self.storages
            .non_send_resources
            .get_mut(component_id)?
            .remove_and_drop();
        Some(())
    }

    /// Retrieves an immutable untyped reference to the given `entity`'s [Component] of the given [`ComponentId`].
    /// Returns [None] if the `entity` does not have a [Component] of the given type.
    ///
    /// **You should prefer to use the typed API [`World::get_mut`] where possible and only
    /// use this in cases where the actual types are not known at compile time.**
    ///
    /// # Panics
    /// This function will panic if it isn't called from the same thread that the resource was inserted from.
    #[inline]
    pub fn get_by_id(&self, entity: Entity, component_id: ComponentId) -> Option<Ptr<'_>> {
        let info = self.components().get_info(component_id)?;
        // SAFETY:
        // - entity_location is valid
        // - component_id is valid as checked by the line above
        // - the storage type is accurate as checked by the fetched ComponentInfo
        unsafe {
            get_component(
                self,
                component_id,
                info.storage_type(),
                entity,
                self.get_entity(entity)?.location(),
            )
        }
    }

    /// Retrieves a mutable untyped reference to the given `entity`'s [Component] of the given [`ComponentId`].
    /// Returns [None] if the `entity` does not have a [Component] of the given type.
    ///
    /// **You should prefer to use the typed API [`World::get_mut`] where possible and only
    /// use this in cases where the actual types are not known at compile time.**
    #[inline]
    pub fn get_mut_by_id(
        &mut self,
        entity: Entity,
        component_id: ComponentId,
    ) -> Option<MutUntyped<'_>> {
        self.components().get_info(component_id)?;
        // SAFETY: entity_location is valid, component_id is valid as checked by the line above
        unsafe {
            get_mut_by_id(
                self,
                entity,
                self.get_entity(entity)?.location(),
                component_id,
            )
        }
    }
}

impl fmt::Debug for World {
    fn fmt(&self, f: &mut fmt::Formatter<'_>) -> fmt::Result {
        f.debug_struct("World")
            .field("id", &self.id)
            .field("entity_count", &self.entities.len())
            .field("archetype_count", &self.archetypes.len())
            .field("component_count", &self.components.len())
            .field("resource_count", &self.storages.resources.len())
            .finish()
    }
}

// TODO: remove allow on lint - https://github.com/bevyengine/bevy/issues/3666
#[allow(clippy::non_send_fields_in_send_ty)]
// SAFETY: all methods on the world ensure that non-send resources are only accessible on the main thread
unsafe impl Send for World {}
// SAFETY: all methods on the world ensure that non-send resources are only accessible on the main thread
unsafe impl Sync for World {}

/// Creates an instance of the type this trait is implemented for
/// using data from the supplied [World].
///
/// This can be helpful for complex initialization or context-aware defaults.
pub trait FromWorld {
    /// Creates `Self` using data from the given [World]
    fn from_world(world: &mut World) -> Self;
}

impl<T: Default> FromWorld for T {
    fn from_world(_world: &mut World) -> Self {
        T::default()
    }
}

#[cfg(test)]
mod tests {
    use super::World;
    use crate::{
        change_detection::DetectChangesMut,
        component::{ComponentDescriptor, ComponentInfo, StorageType},
        ptr::OwningPtr,
        system::Resource,
    };
    use bevy_ecs_macros::Component;
    use bevy_utils::{HashMap, HashSet};
    use std::{
        any::TypeId,
        panic,
        sync::{
            atomic::{AtomicBool, AtomicU32, Ordering},
            Arc, Mutex,
        },
    };

    // For bevy_ecs_macros
    use crate as bevy_ecs;

    type ID = u8;

    #[derive(Clone, Copy, Debug, PartialEq, Eq)]
    enum DropLogItem {
        Create(ID),
        Drop(ID),
    }

    #[derive(Resource, Component)]
    struct MayPanicInDrop {
        drop_log: Arc<Mutex<Vec<DropLogItem>>>,
        expected_panic_flag: Arc<AtomicBool>,
        should_panic: bool,
        id: u8,
    }

    impl MayPanicInDrop {
        fn new(
            drop_log: &Arc<Mutex<Vec<DropLogItem>>>,
            expected_panic_flag: &Arc<AtomicBool>,
            should_panic: bool,
            id: u8,
        ) -> Self {
            println!("creating component with id {id}");
            drop_log.lock().unwrap().push(DropLogItem::Create(id));

            Self {
                drop_log: Arc::clone(drop_log),
                expected_panic_flag: Arc::clone(expected_panic_flag),
                should_panic,
                id,
            }
        }
    }

    impl Drop for MayPanicInDrop {
        fn drop(&mut self) {
            println!("dropping component with id {}", self.id);

            {
                let mut drop_log = self.drop_log.lock().unwrap();
                drop_log.push(DropLogItem::Drop(self.id));
                // Don't keep the mutex while panicking, or we'll poison it.
                drop(drop_log);
            }

            if self.should_panic {
                self.expected_panic_flag.store(true, Ordering::SeqCst);
                panic!("testing what happens on panic inside drop");
            }
        }
    }

    struct DropTestHelper {
        drop_log: Arc<Mutex<Vec<DropLogItem>>>,
        /// Set to `true` right before we intentionally panic, so that if we get
        /// a panic, we know if it was intended or not.
        expected_panic_flag: Arc<AtomicBool>,
    }

    impl DropTestHelper {
        pub fn new() -> Self {
            Self {
                drop_log: Arc::new(Mutex::new(Vec::<DropLogItem>::new())),
                expected_panic_flag: Arc::new(AtomicBool::new(false)),
            }
        }

        pub fn make_component(&self, should_panic: bool, id: ID) -> MayPanicInDrop {
            MayPanicInDrop::new(&self.drop_log, &self.expected_panic_flag, should_panic, id)
        }

        pub fn finish(self, panic_res: std::thread::Result<()>) -> Vec<DropLogItem> {
            let drop_log = self.drop_log.lock().unwrap();
            let expected_panic_flag = self.expected_panic_flag.load(Ordering::SeqCst);

            if !expected_panic_flag {
                match panic_res {
                    Ok(()) => panic!("Expected a panic but it didn't happen"),
                    Err(e) => panic::resume_unwind(e),
                }
            }

            drop_log.to_owned()
        }
    }

    #[test]
    fn panic_while_overwriting_component() {
        let helper = DropTestHelper::new();

        let res = panic::catch_unwind(|| {
            let mut world = World::new();
            world
                .spawn_empty()
                .insert(helper.make_component(true, 0))
                .insert(helper.make_component(false, 1));

            println!("Done inserting! Dropping world...");
        });

        let drop_log = helper.finish(res);

        assert_eq!(
            &*drop_log,
            [
                DropLogItem::Create(0),
                DropLogItem::Create(1),
                DropLogItem::Drop(0),
                DropLogItem::Drop(1),
            ]
        );
    }

    #[derive(Resource)]
    struct TestResource(u32);

    #[test]
    fn get_resource_by_id() {
        let mut world = World::new();
        world.insert_resource(TestResource(42));
        let component_id = world
            .components()
            .get_resource_id(std::any::TypeId::of::<TestResource>())
            .unwrap();

        let resource = world.get_resource_by_id(component_id).unwrap();
        // SAFETY: `TestResource` is the correct resource type
        let resource = unsafe { resource.deref::<TestResource>() };

        assert_eq!(resource.0, 42);
    }

    #[test]
    fn get_resource_mut_by_id() {
        let mut world = World::new();
        world.insert_resource(TestResource(42));
        let component_id = world
            .components()
            .get_resource_id(std::any::TypeId::of::<TestResource>())
            .unwrap();

        {
            let mut resource = world.get_resource_mut_by_id(component_id).unwrap();
            resource.set_changed();
            // SAFETY: `TestResource` is the correct resource type
            let resource = unsafe { resource.into_inner().deref_mut::<TestResource>() };
            resource.0 = 43;
        }

        let resource = world.get_resource_by_id(component_id).unwrap();
        // SAFETY: `TestResource` is the correct resource type
        let resource = unsafe { resource.deref::<TestResource>() };

        assert_eq!(resource.0, 43);
    }

    #[test]
    fn custom_resource_with_layout() {
        static DROP_COUNT: AtomicU32 = AtomicU32::new(0);

        let mut world = World::new();

        // SAFETY: the drop function is valid for the layout and the data will be safe to access from any thread
        let descriptor = unsafe {
            ComponentDescriptor::new_with_layout(
                "Custom Test Component".to_string(),
                StorageType::Table,
                std::alloc::Layout::new::<[u8; 8]>(),
                Some(|ptr| {
                    let data = ptr.read::<[u8; 8]>();
                    assert_eq!(data, [0, 1, 2, 3, 4, 5, 6, 7]);
                    DROP_COUNT.fetch_add(1, std::sync::atomic::Ordering::SeqCst);
                }),
            )
        };

        let component_id = world.init_component_with_descriptor(descriptor);

        let value: [u8; 8] = [0, 1, 2, 3, 4, 5, 6, 7];
        OwningPtr::make(value, |ptr| {
            // SAFETY: value is valid for the component layout
            unsafe {
                world.insert_resource_by_id(component_id, ptr);
            }
        });

        // SAFETY: [u8; 8] is the correct type for the resource
        let data = unsafe {
            world
                .get_resource_by_id(component_id)
                .unwrap()
                .deref::<[u8; 8]>()
        };
        assert_eq!(*data, [0, 1, 2, 3, 4, 5, 6, 7]);

        assert!(world.remove_resource_by_id(component_id).is_some());

        assert_eq!(DROP_COUNT.load(std::sync::atomic::Ordering::SeqCst), 1);
    }

    #[derive(Component)]
    struct Foo;

    #[derive(Component)]
    struct Bar;

    #[derive(Component)]
    struct Baz;

    #[test]
    fn inspect_entity_components() {
        let mut world = World::new();
        let ent0 = world.spawn((Foo, Bar, Baz)).id();
        let ent1 = world.spawn((Foo, Bar)).id();
        let ent2 = world.spawn((Bar, Baz)).id();
        let ent3 = world.spawn((Foo, Baz)).id();
        let ent4 = world.spawn(Foo).id();
        let ent5 = world.spawn(Bar).id();
        let ent6 = world.spawn(Baz).id();

        fn to_type_ids(component_infos: Vec<&ComponentInfo>) -> HashSet<Option<TypeId>> {
            component_infos
                .into_iter()
                .map(|component_info| component_info.type_id())
                .collect()
        }

        let foo_id = TypeId::of::<Foo>();
        let bar_id = TypeId::of::<Bar>();
        let baz_id = TypeId::of::<Baz>();
        assert_eq!(
            to_type_ids(world.inspect_entity(ent0)),
            [Some(foo_id), Some(bar_id), Some(baz_id)].into()
        );
        assert_eq!(
            to_type_ids(world.inspect_entity(ent1)),
            [Some(foo_id), Some(bar_id)].into()
        );
        assert_eq!(
            to_type_ids(world.inspect_entity(ent2)),
            [Some(bar_id), Some(baz_id)].into()
        );
        assert_eq!(
            to_type_ids(world.inspect_entity(ent3)),
            [Some(foo_id), Some(baz_id)].into()
        );
        assert_eq!(
            to_type_ids(world.inspect_entity(ent4)),
            [Some(foo_id)].into()
        );
        assert_eq!(
            to_type_ids(world.inspect_entity(ent5)),
            [Some(bar_id)].into()
        );
        assert_eq!(
            to_type_ids(world.inspect_entity(ent6)),
            [Some(baz_id)].into()
        );
    }

    #[test]
    fn iterate_entities() {
        let mut world = World::new();
        let mut entity_counters = HashMap::new();

        let iterate_and_count_entities = |world: &World, entity_counters: &mut HashMap<_, _>| {
            entity_counters.clear();
            for entity in world.iter_entities() {
                let counter = entity_counters.entry(entity.id()).or_insert(0);
                *counter += 1;
            }
        };

        // Adding one entity and validating iteration
        let ent0 = world.spawn((Foo, Bar, Baz)).id();

        iterate_and_count_entities(&world, &mut entity_counters);
        assert_eq!(entity_counters[&ent0], 1);
        assert_eq!(entity_counters.len(), 1);

        // Spawning three more entities and then validating iteration
        let ent1 = world.spawn((Foo, Bar)).id();
        let ent2 = world.spawn((Bar, Baz)).id();
        let ent3 = world.spawn((Foo, Baz)).id();

        iterate_and_count_entities(&world, &mut entity_counters);

        assert_eq!(entity_counters[&ent0], 1);
        assert_eq!(entity_counters[&ent1], 1);
        assert_eq!(entity_counters[&ent2], 1);
        assert_eq!(entity_counters[&ent3], 1);
        assert_eq!(entity_counters.len(), 4);

        // Despawning first entity and then validating the iteration
        assert!(world.despawn(ent0));

        iterate_and_count_entities(&world, &mut entity_counters);

        assert_eq!(entity_counters[&ent1], 1);
        assert_eq!(entity_counters[&ent2], 1);
        assert_eq!(entity_counters[&ent3], 1);
        assert_eq!(entity_counters.len(), 3);

        // Spawning three more entities, despawning three and then validating the iteration
        let ent4 = world.spawn(Foo).id();
        let ent5 = world.spawn(Bar).id();
        let ent6 = world.spawn(Baz).id();

        assert!(world.despawn(ent2));
        assert!(world.despawn(ent3));
        assert!(world.despawn(ent4));

        iterate_and_count_entities(&world, &mut entity_counters);

        assert_eq!(entity_counters[&ent1], 1);
        assert_eq!(entity_counters[&ent5], 1);
        assert_eq!(entity_counters[&ent6], 1);
        assert_eq!(entity_counters.len(), 3);

        // Despawning remaining entities and then validating the iteration
        assert!(world.despawn(ent1));
        assert!(world.despawn(ent5));
        assert!(world.despawn(ent6));

        iterate_and_count_entities(&world, &mut entity_counters);

        assert_eq!(entity_counters.len(), 0);
    }

    #[test]
    fn spawn_empty_bundle() {
        let mut world = World::new();
        world.spawn(());
    }
}<|MERGE_RESOLUTION|>--- conflicted
+++ resolved
@@ -16,12 +16,8 @@
     },
     entity::{AllocAtWithoutReplacement, Entities, Entity, EntityLocation},
     event::{Event, Events},
-<<<<<<< HEAD
+    ptr::UnsafeCellDeref,
     query::{DebugCheckedUnwrap, QueryState, ReadOnlyWorldQuery, WorldQuery},
-=======
-    ptr::UnsafeCellDeref,
-    query::{QueryState, ReadOnlyWorldQuery, WorldQuery},
->>>>>>> f4920bbd
     storage::{ResourceData, SparseSet, Storages},
     system::Resource,
 };
@@ -817,7 +813,6 @@
     /// Panics if called from a thread other than the main thread.
     #[inline]
     pub fn init_non_send_resource<R: 'static + FromWorld>(&mut self) {
-<<<<<<< HEAD
         let component_id = self.components.init_non_send::<R>();
         if self
             .storages
@@ -832,11 +827,6 @@
                     self.insert_resource_by_id(component_id, ptr);
                 }
             });
-=======
-        if !self.contains_non_send::<R>() {
-            let resource = R::from_world(self);
-            self.insert_non_send_resource(resource);
->>>>>>> f4920bbd
         }
     }
 
