--- conflicted
+++ resolved
@@ -9,13 +9,11 @@
 mod spawn_batch;
 pub mod unsafe_world_cell;
 
-<<<<<<< HEAD
 use crate::query::DefaultQueryFilters;
-=======
+
 #[cfg(feature = "bevy_reflect")]
 pub mod reflect;
 
->>>>>>> e320fa07
 pub use crate::{
     change_detection::{Mut, Ref, CHECK_TICK_THRESHOLD},
     world::command_queue::CommandQueue,
