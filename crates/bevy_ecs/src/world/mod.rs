--- conflicted
+++ resolved
@@ -854,12 +854,9 @@
 
         Ok(archetype
             .components()
-<<<<<<< HEAD
             .filter_map(|id| self.components().get_info(id))
             .map(|info| info.deref_lifetime())
-=======
             .filter_map(|id| self.components().get_info(id)))
->>>>>>> ee445605
     }
 
     /// Returns [`EntityRef`]s that expose read-only operations for the given
