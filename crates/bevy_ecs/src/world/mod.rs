//! Defines the [`World`] and APIs for accessing it directly.

pub(crate) mod command_queue;
mod deferred_world;
mod entity_fetch;
mod entity_ref;
mod filtered_resource;
mod identifier;
mod spawn_batch;

pub mod error;
#[cfg(feature = "bevy_reflect")]
pub mod reflect;
pub mod unsafe_world_cell;

pub use crate::{
    change_detection::{Mut, Ref, CHECK_TICK_THRESHOLD},
    world::command_queue::CommandQueue,
};
<<<<<<< HEAD
use crate::{
    error::{DefaultErrorHandler, ErrorHandler},
    event::BufferedEvent,
    lifecycle::{ComponentHooks, ADD, DESPAWN, INSERT, REMOVE, REPLACE},
    prelude::{Add, Despawn, Insert, Remove, Replace},
    resource::{ResourceEntity, TypeErasedResource},
};
=======
>>>>>>> 1434b757
pub use bevy_ecs_macros::FromWorld;
pub use deferred_world::DeferredWorld;
pub use entity_fetch::{EntityFetcher, WorldEntityFetch};
pub use entity_ref::{
    ComponentEntry, DynamicComponentFetch, EntityMut, EntityMutExcept, EntityRef, EntityRefExcept,
    EntityWorldMut, FilteredEntityMut, FilteredEntityRef, OccupiedComponentEntry,
    TryFromFilteredError, VacantComponentEntry,
};
pub use filtered_resource::*;
pub use identifier::WorldId;
pub use spawn_batch::*;

use crate::{
    archetype::{ArchetypeId, Archetypes},
    bundle::{
        Bundle, BundleId, BundleInfo, BundleInserter, BundleSpawner, Bundles, InsertMode,
        NoBundleEffect,
    },
    change_detection::{MaybeLocation, MutUntyped, TicksMut},
    component::{
        CheckChangeTicks, Component, ComponentDescriptor, ComponentId, ComponentIds, ComponentInfo,
        ComponentTicks, Components, ComponentsQueuedRegistrator, ComponentsRegistrator, Mutable,
        RequiredComponents, RequiredComponentsError, Tick,
    },
    entity::{Entities, Entity, EntityDoesNotExistError},
    entity_disabling::DefaultQueryFilters,
    error::{DefaultErrorHandler, ErrorHandler},
    lifecycle::{ComponentHooks, RemovedComponentMessages, ADD, DESPAWN, INSERT, REMOVE, REPLACE},
    message::{Message, MessageId, Messages, WriteBatchIds},
    observer::Observers,
    prelude::{Add, Despawn, Insert, Remove, Replace},
    query::{DebugCheckedUnwrap, QueryData, QueryFilter, QueryState},
    relationship::RelationshipHookMode,
    resource::Resource,
    schedule::{Schedule, ScheduleLabel, Schedules},
    storage::{ResourceData, Storages},
    system::Commands,
    world::{
        command_queue::RawCommandQueue,
        error::{
            EntityDespawnError, EntityMutableFetchError, TryInsertBatchError, TryRunScheduleError,
        },
    },
};
use alloc::{boxed::Box, vec::Vec};
use bevy_platform::sync::atomic::{AtomicU32, Ordering};
use bevy_ptr::{move_as_ptr, MovingPtr, OwningPtr, Ptr, UnsafeCellDeref};
use bevy_utils::prelude::DebugName;
use core::{any::TypeId, fmt};
use log::warn;
use unsafe_world_cell::{UnsafeEntityCell, UnsafeWorldCell};

/// Stores and exposes operations on [entities](Entity), [components](Component), resources,
/// and their associated metadata.
///
/// Each [`Entity`] has a set of unique components, based on their type.
/// Entity components can be created, updated, removed, and queried using a given
///
/// For complex access patterns involving [`SystemParam`](crate::system::SystemParam),
/// consider using [`SystemState`](crate::system::SystemState).
///
/// To mutate different parts of the world simultaneously,
/// use [`World::resource_scope`] or [`SystemState`](crate::system::SystemState).
///
/// ## Resources
///
/// Worlds can also store [`Resource`]s,
/// which are unique instances of a given type that don't belong to a specific Entity.
/// There are also *non send resources*, which can only be accessed on the main thread.
/// See [`Resource`] for usage.
pub struct World {
    id: WorldId,
    pub(crate) entities: Entities,
    pub(crate) components: Components,
    pub(crate) component_ids: ComponentIds,
    pub(crate) archetypes: Archetypes,
    pub(crate) storages: Storages,
    pub(crate) bundles: Bundles,
    pub(crate) observers: Observers,
    pub(crate) removed_components: RemovedComponentMessages,
    pub(crate) change_tick: AtomicU32,
    pub(crate) last_change_tick: Tick,
    pub(crate) last_check_tick: Tick,
    pub(crate) last_trigger_id: u32,
    pub(crate) command_queue: RawCommandQueue,
}

impl Default for World {
    fn default() -> Self {
        let mut world = Self {
            id: WorldId::new().expect("More `bevy` `World`s have been created than is supported"),
            entities: Entities::new(),
            components: Default::default(),
            archetypes: Archetypes::new(),
            storages: Default::default(),
            bundles: Default::default(),
            observers: Observers::default(),
            removed_components: Default::default(),
            // Default value is `1`, and `last_change_tick`s default to `0`, such that changes
            // are detected on first system runs and for direct world queries.
            change_tick: AtomicU32::new(1),
            last_change_tick: Tick::new(0),
            last_check_tick: Tick::new(0),
            last_trigger_id: 0,
            command_queue: RawCommandQueue::new(),
            component_ids: ComponentIds::default(),
        };
        world.bootstrap();
        world
    }
}

impl Drop for World {
    fn drop(&mut self) {
        // SAFETY: Not passing a pointer so the argument is always valid
        unsafe { self.command_queue.apply_or_drop_queued(None) };
        // SAFETY: Pointers in internal command queue are only invalidated here
        drop(unsafe { Box::from_raw(self.command_queue.bytes.as_ptr()) });
        // SAFETY: Pointers in internal command queue are only invalidated here
        drop(unsafe { Box::from_raw(self.command_queue.cursor.as_ptr()) });
        // SAFETY: Pointers in internal command queue are only invalidated here
        drop(unsafe { Box::from_raw(self.command_queue.panic_recovery.as_ptr()) });
    }
}

impl World {
    /// This performs initialization that _must_ happen for every [`World`] immediately upon creation (such as claiming specific component ids).
    /// This _must_ be run as part of constructing a [`World`], before it is returned to the caller.
    #[inline]
    fn bootstrap(&mut self) {
        // The order that we register these events is vital to ensure that the constants are correct!
        let on_add = self.register_event_key::<Add>();
        assert_eq!(ADD, on_add);

        let on_insert = self.register_event_key::<Insert>();
        assert_eq!(INSERT, on_insert);

        let on_replace = self.register_event_key::<Replace>();
        assert_eq!(REPLACE, on_replace);

        let on_remove = self.register_event_key::<Remove>();
        assert_eq!(REMOVE, on_remove);

        let on_despawn = self.register_event_key::<Despawn>();
        assert_eq!(DESPAWN, on_despawn);

        // This sets up `Disabled` as a disabling component, via the FromWorld impl
        self.init_resource::<DefaultQueryFilters>();
    }
    /// Creates a new empty [`World`].
    ///
    /// # Panics
    ///
    /// If [`usize::MAX`] [`World`]s have been created.
    /// This guarantee allows System Parameters to safely uniquely identify a [`World`],
    /// since its [`WorldId`] is unique
    #[inline]
    pub fn new() -> World {
        World::default()
    }

    /// Retrieves this [`World`]'s unique ID
    #[inline]
    pub fn id(&self) -> WorldId {
        self.id
    }

    /// Creates a new [`UnsafeWorldCell`] view with complete read+write access.
    #[inline]
    pub fn as_unsafe_world_cell(&mut self) -> UnsafeWorldCell<'_> {
        UnsafeWorldCell::new_mutable(self)
    }

    /// Creates a new [`UnsafeWorldCell`] view with only read access to everything.
    #[inline]
    pub fn as_unsafe_world_cell_readonly(&self) -> UnsafeWorldCell<'_> {
        UnsafeWorldCell::new_readonly(self)
    }

    /// Retrieves this world's [`Entities`] collection.
    #[inline]
    pub fn entities(&self) -> &Entities {
        &self.entities
    }

    /// Retrieves this world's [`Entities`] collection mutably.
    ///
    /// # Safety
    /// Mutable reference must not be used to put the [`Entities`] data
    /// in an invalid state for this [`World`]
    #[inline]
    pub unsafe fn entities_mut(&mut self) -> &mut Entities {
        &mut self.entities
    }

    /// Retrieves this world's [`Archetypes`] collection.
    #[inline]
    pub fn archetypes(&self) -> &Archetypes {
        &self.archetypes
    }

    /// Retrieves this world's [`Components`] collection.
    #[inline]
    pub fn components(&self) -> &Components {
        &self.components
    }

    /// Prepares a [`ComponentsQueuedRegistrator`] for the world.
    /// **NOTE:** [`ComponentsQueuedRegistrator`] is easily misused.
    /// See its docs for important notes on when and how it should be used.
    #[inline]
    pub fn components_queue(&self) -> ComponentsQueuedRegistrator<'_> {
        // SAFETY: These are from the same world.
        unsafe { ComponentsQueuedRegistrator::new(&self.components, &self.component_ids) }
    }

    /// Prepares a [`ComponentsRegistrator`] for the world.
    #[inline]
    pub fn components_registrator(&mut self) -> ComponentsRegistrator<'_> {
        // SAFETY: These are from the same world.
        unsafe { ComponentsRegistrator::new(&mut self.components, &mut self.component_ids) }
    }

    /// Retrieves this world's [`Storages`] collection.
    #[inline]
    pub fn storages(&self) -> &Storages {
        &self.storages
    }

    /// Retrieves this world's [`Bundles`] collection.
    #[inline]
    pub fn bundles(&self) -> &Bundles {
        &self.bundles
    }

    /// Retrieves this world's [`RemovedComponentMessages`] collection
    #[inline]
    pub fn removed_components(&self) -> &RemovedComponentMessages {
        &self.removed_components
    }

    /// Retrieves this world's [`Observers`] list
    #[inline]
    pub fn observers(&self) -> &Observers {
        &self.observers
    }

    /// Creates a new [`Commands`] instance that writes to the world's command queue
    /// Use [`World::flush`] to apply all queued commands
    #[inline]
    pub fn commands(&mut self) -> Commands<'_, '_> {
        // SAFETY: command_queue is stored on world and always valid while the world exists
        unsafe { Commands::new_raw_from_entities(self.command_queue.clone(), &self.entities) }
    }

    /// Registers a new [`Component`] type and returns the [`ComponentId`] created for it.
    ///
    /// # Usage Notes
    /// In most cases, you don't need to call this method directly since component registration
    /// happens automatically during system initialization.
    pub fn register_component<T: Component>(&mut self) -> ComponentId {
        self.components_registrator().register_component::<T>()
    }

    /// Registers a component type as "disabling",
    /// using [default query filters](DefaultQueryFilters) to exclude entities with the component from queries.
    pub fn register_disabling_component<C: Component>(&mut self) {
        let component_id = self.register_component::<C>();
        let mut dqf = self.resource_mut::<DefaultQueryFilters>();
        dqf.register_disabling_component(component_id);
    }

    /// Returns a mutable reference to the [`ComponentHooks`] for a [`Component`] type.
    ///
    /// Will panic if `T` exists in any archetypes.
    #[must_use]
    pub fn register_component_hooks<T: Component>(&mut self) -> &mut ComponentHooks {
        let index = self.register_component::<T>();
        assert!(!self.archetypes.archetypes.iter().any(|a| a.contains(index)), "Components hooks cannot be modified if the component already exists in an archetype, use register_component if {} may already be in use", core::any::type_name::<T>());
        // SAFETY: We just created this component
        unsafe { self.components.get_hooks_mut(index).debug_checked_unwrap() }
    }

    /// Returns a mutable reference to the [`ComponentHooks`] for a [`Component`] with the given id if it exists.
    ///
    /// Will panic if `id` exists in any archetypes.
    pub fn register_component_hooks_by_id(
        &mut self,
        id: ComponentId,
    ) -> Option<&mut ComponentHooks> {
        assert!(!self.archetypes.archetypes.iter().any(|a| a.contains(id)), "Components hooks cannot be modified if the component already exists in an archetype, use register_component if the component with id {id:?} may already be in use");
        self.components.get_hooks_mut(id)
    }

    /// Registers the given component `R` as a [required component] for `T`.
    ///
    /// When `T` is added to an entity, `R` and its own required components will also be added
    /// if `R` was not already provided. The [`Default`] `constructor` will be used for the creation of `R`.
    /// If a custom constructor is desired, use [`World::register_required_components_with`] instead.
    ///
    /// For the non-panicking version, see [`World::try_register_required_components`].
    ///
    /// Note that requirements must currently be registered before `T` is inserted into the world
    /// for the first time. This limitation may be fixed in the future.
    ///
    /// [required component]: Component#required-components
    ///
    /// # Panics
    ///
    /// Panics if `R` is already a directly required component for `T`, or if `T` has ever been added
    /// on an entity before the registration.
    ///
    /// Indirect requirements through other components are allowed. In those cases, any existing requirements
    /// will only be overwritten if the new requirement is more specific.
    ///
    /// # Example
    ///
    /// ```
    /// # use bevy_ecs::prelude::*;
    /// #[derive(Component)]
    /// struct A;
    ///
    /// #[derive(Component, Default, PartialEq, Eq, Debug)]
    /// struct B(usize);
    ///
    /// #[derive(Component, Default, PartialEq, Eq, Debug)]
    /// struct C(u32);
    ///
    /// # let mut world = World::default();
    /// // Register B as required by A and C as required by B.
    /// world.register_required_components::<A, B>();
    /// world.register_required_components::<B, C>();
    ///
    /// // This will implicitly also insert B and C with their Default constructors.
    /// let id = world.spawn(A).id();
    /// assert_eq!(&B(0), world.entity(id).get::<B>().unwrap());
    /// assert_eq!(&C(0), world.entity(id).get::<C>().unwrap());
    /// ```
    pub fn register_required_components<T: Component, R: Component + Default>(&mut self) {
        self.try_register_required_components::<T, R>().unwrap();
    }

    /// Registers the given component `R` as a [required component] for `T`.
    ///
    /// When `T` is added to an entity, `R` and its own required components will also be added
    /// if `R` was not already provided. The given `constructor` will be used for the creation of `R`.
    /// If a [`Default`] constructor is desired, use [`World::register_required_components`] instead.
    ///
    /// For the non-panicking version, see [`World::try_register_required_components_with`].
    ///
    /// Note that requirements must currently be registered before `T` is inserted into the world
    /// for the first time. This limitation may be fixed in the future.
    ///
    /// [required component]: Component#required-components
    ///
    /// # Panics
    ///
    /// Panics if `R` is already a directly required component for `T`, or if `T` has ever been added
    /// on an entity before the registration.
    ///
    /// Indirect requirements through other components are allowed. In those cases, any existing requirements
    /// will only be overwritten if the new requirement is more specific.
    ///
    /// # Example
    ///
    /// ```
    /// # use bevy_ecs::prelude::*;
    /// #[derive(Component)]
    /// struct A;
    ///
    /// #[derive(Component, Default, PartialEq, Eq, Debug)]
    /// struct B(usize);
    ///
    /// #[derive(Component, PartialEq, Eq, Debug)]
    /// struct C(u32);
    ///
    /// # let mut world = World::default();
    /// // Register B and C as required by A and C as required by B.
    /// // A requiring C directly will overwrite the indirect requirement through B.
    /// world.register_required_components::<A, B>();
    /// world.register_required_components_with::<B, C>(|| C(1));
    /// world.register_required_components_with::<A, C>(|| C(2));
    ///
    /// // This will implicitly also insert B with its Default constructor and C
    /// // with the custom constructor defined by A.
    /// let id = world.spawn(A).id();
    /// assert_eq!(&B(0), world.entity(id).get::<B>().unwrap());
    /// assert_eq!(&C(2), world.entity(id).get::<C>().unwrap());
    /// ```
    pub fn register_required_components_with<T: Component, R: Component>(
        &mut self,
        constructor: fn() -> R,
    ) {
        self.try_register_required_components_with::<T, R>(constructor)
            .unwrap();
    }

    /// Tries to register the given component `R` as a [required component] for `T`.
    ///
    /// When `T` is added to an entity, `R` and its own required components will also be added
    /// if `R` was not already provided. The [`Default`] `constructor` will be used for the creation of `R`.
    /// If a custom constructor is desired, use [`World::register_required_components_with`] instead.
    ///
    /// For the panicking version, see [`World::register_required_components`].
    ///
    /// Note that requirements must currently be registered before `T` is inserted into the world
    /// for the first time. This limitation may be fixed in the future.
    ///
    /// [required component]: Component#required-components
    ///
    /// # Errors
    ///
    /// Returns a [`RequiredComponentsError`] if `R` is already a directly required component for `T`, or if `T` has ever been added
    /// on an entity before the registration.
    ///
    /// Indirect requirements through other components are allowed. In those cases, any existing requirements
    /// will only be overwritten if the new requirement is more specific.
    ///
    /// # Example
    ///
    /// ```
    /// # use bevy_ecs::prelude::*;
    /// #[derive(Component)]
    /// struct A;
    ///
    /// #[derive(Component, Default, PartialEq, Eq, Debug)]
    /// struct B(usize);
    ///
    /// #[derive(Component, Default, PartialEq, Eq, Debug)]
    /// struct C(u32);
    ///
    /// # let mut world = World::default();
    /// // Register B as required by A and C as required by B.
    /// world.register_required_components::<A, B>();
    /// world.register_required_components::<B, C>();
    ///
    /// // Duplicate registration! This will fail.
    /// assert!(world.try_register_required_components::<A, B>().is_err());
    ///
    /// // This will implicitly also insert B and C with their Default constructors.
    /// let id = world.spawn(A).id();
    /// assert_eq!(&B(0), world.entity(id).get::<B>().unwrap());
    /// assert_eq!(&C(0), world.entity(id).get::<C>().unwrap());
    /// ```
    pub fn try_register_required_components<T: Component, R: Component + Default>(
        &mut self,
    ) -> Result<(), RequiredComponentsError> {
        self.try_register_required_components_with::<T, R>(R::default)
    }

    /// Tries to register the given component `R` as a [required component] for `T`.
    ///
    /// When `T` is added to an entity, `R` and its own required components will also be added
    /// if `R` was not already provided. The given `constructor` will be used for the creation of `R`.
    /// If a [`Default`] constructor is desired, use [`World::register_required_components`] instead.
    ///
    /// For the panicking version, see [`World::register_required_components_with`].
    ///
    /// Note that requirements must currently be registered before `T` is inserted into the world
    /// for the first time. This limitation may be fixed in the future.
    ///
    /// [required component]: Component#required-components
    ///
    /// # Errors
    ///
    /// Returns a [`RequiredComponentsError`] if `R` is already a directly required component for `T`, or if `T` has ever been added
    /// on an entity before the registration.
    ///
    /// Indirect requirements through other components are allowed. In those cases, any existing requirements
    /// will only be overwritten if the new requirement is more specific.
    ///
    /// # Example
    ///
    /// ```
    /// # use bevy_ecs::prelude::*;
    /// #[derive(Component)]
    /// struct A;
    ///
    /// #[derive(Component, Default, PartialEq, Eq, Debug)]
    /// struct B(usize);
    ///
    /// #[derive(Component, PartialEq, Eq, Debug)]
    /// struct C(u32);
    ///
    /// # let mut world = World::default();
    /// // Register B and C as required by A and C as required by B.
    /// // A requiring C directly will overwrite the indirect requirement through B.
    /// world.register_required_components::<A, B>();
    /// world.register_required_components_with::<B, C>(|| C(1));
    /// world.register_required_components_with::<A, C>(|| C(2));
    ///
    /// // Duplicate registration! Even if the constructors were different, this would fail.
    /// assert!(world.try_register_required_components_with::<B, C>(|| C(1)).is_err());
    ///
    /// // This will implicitly also insert B with its Default constructor and C
    /// // with the custom constructor defined by A.
    /// let id = world.spawn(A).id();
    /// assert_eq!(&B(0), world.entity(id).get::<B>().unwrap());
    /// assert_eq!(&C(2), world.entity(id).get::<C>().unwrap());
    /// ```
    pub fn try_register_required_components_with<T: Component, R: Component>(
        &mut self,
        constructor: fn() -> R,
    ) -> Result<(), RequiredComponentsError> {
        let requiree = self.register_component::<T>();

        // TODO: Remove this panic and update archetype edges accordingly when required components are added
        if self.archetypes().component_index().contains_key(&requiree) {
            return Err(RequiredComponentsError::ArchetypeExists(requiree));
        }

        let required = self.register_component::<R>();

        // SAFETY: We just created the `required` and `requiree` components.
        unsafe {
            self.components
                .register_required_components::<R>(requiree, required, constructor)
        }
    }

    /// Retrieves the [required components](RequiredComponents) for the given component type, if it exists.
    pub fn get_required_components<C: Component>(&self) -> Option<&RequiredComponents> {
        let id = self.components().valid_component_id::<C>()?;
        let component_info = self.components().get_info(id)?;
        Some(component_info.required_components())
    }

    /// Retrieves the [required components](RequiredComponents) for the component of the given [`ComponentId`], if it exists.
    pub fn get_required_components_by_id(&self, id: ComponentId) -> Option<&RequiredComponents> {
        let component_info = self.components().get_info(id)?;
        Some(component_info.required_components())
    }

    /// Registers a new [`Component`] type and returns the [`ComponentId`] created for it.
    ///
    /// This method differs from [`World::register_component`] in that it uses a [`ComponentDescriptor`]
    /// to register the new component type instead of statically available type information. This
    /// enables the dynamic registration of new component definitions at runtime for advanced use cases.
    ///
    /// While the option to register a component from a descriptor is useful in type-erased
    /// contexts, the standard [`World::register_component`] function should always be used instead
    /// when type information is available at compile time.
    pub fn register_component_with_descriptor(
        &mut self,
        descriptor: ComponentDescriptor,
    ) -> ComponentId {
        self.components_registrator()
            .register_component_with_descriptor(descriptor)
    }

    /// Returns the [`ComponentId`] of the given [`Component`] type `T`.
    ///
    /// The returned `ComponentId` is specific to the `World` instance
    /// it was retrieved from and should not be used with another `World` instance.
    ///
    /// Returns [`None`] if the `Component` type has not yet been initialized within
    /// the `World` using [`World::register_component`].
    ///
    /// ```
    /// use bevy_ecs::prelude::*;
    ///
    /// let mut world = World::new();
    ///
    /// #[derive(Component)]
    /// struct ComponentA;
    ///
    /// let component_a_id = world.register_component::<ComponentA>();
    ///
    /// assert_eq!(component_a_id, world.component_id::<ComponentA>().unwrap())
    /// ```
    ///
    /// # See also
    ///
    /// * [`ComponentIdFor`](crate::component::ComponentIdFor)
    /// * [`Components::component_id()`]
    /// * [`Components::get_id()`]
    #[inline]
    pub fn component_id<T: Component>(&self) -> Option<ComponentId> {
        self.components.component_id::<T>()
    }

    /// Registers a new [`Resource`] type and returns the [`ComponentId`] created for it.
    ///
    /// The [`Resource`] doesn't have a value in the [`World`], it's only registered. If you want
    /// to insert the [`Resource`] in the [`World`], use [`World::init_resource`] or
    /// [`World::insert_resource`] instead.
    pub fn register_resource<R: Resource>(&mut self) -> ComponentId {
        self.components_registrator().register_resource::<R>()
    }

    /// Returns the [`ComponentId`] of the given [`Resource`] type `T`.
    ///
    /// The returned [`ComponentId`] is specific to the [`World`] instance it was retrieved from
    /// and should not be used with another [`World`] instance.
    ///
    /// Returns [`None`] if the [`Resource`] type has not yet been initialized within the
    /// [`World`] using [`World::register_resource`], [`World::init_resource`] or [`World::insert_resource`].
    pub fn resource_id<T: Resource>(&self) -> Option<ComponentId> {
        self.components.get_resource_id(TypeId::of::<T>())
    }

    /// Returns [`EntityRef`]s that expose read-only operations for the given
    /// `entities`. This will panic if any of the given entities do not exist. Use
    /// [`World::get_entity`] if you want to check for entity existence instead
    /// of implicitly panicking.
    ///
    /// This function supports fetching a single entity or multiple entities:
    /// - Pass an [`Entity`] to receive a single [`EntityRef`].
    /// - Pass a slice of [`Entity`]s to receive a [`Vec<EntityRef>`].
    /// - Pass an array of [`Entity`]s to receive an equally-sized array of [`EntityRef`]s.
    ///
    /// # Panics
    ///
    /// If any of the given `entities` do not exist in the world.
    ///
    /// # Examples
    ///
    /// ## Single [`Entity`]
    ///
    /// ```
    /// # use bevy_ecs::prelude::*;
    /// #[derive(Component)]
    /// struct Position {
    ///   x: f32,
    ///   y: f32,
    /// }
    ///
    /// let mut world = World::new();
    /// let entity = world.spawn(Position { x: 0.0, y: 0.0 }).id();
    ///
    /// let position = world.entity(entity).get::<Position>().unwrap();
    /// assert_eq!(position.x, 0.0);
    /// ```
    ///
    /// ## Array of [`Entity`]s
    ///
    /// ```
    /// # use bevy_ecs::prelude::*;
    /// #[derive(Component)]
    /// struct Position {
    ///   x: f32,
    ///   y: f32,
    /// }
    ///
    /// let mut world = World::new();
    /// let e1 = world.spawn(Position { x: 0.0, y: 0.0 }).id();
    /// let e2 = world.spawn(Position { x: 1.0, y: 1.0 }).id();
    ///
    /// let [e1_ref, e2_ref] = world.entity([e1, e2]);
    /// let e1_position = e1_ref.get::<Position>().unwrap();
    /// assert_eq!(e1_position.x, 0.0);
    /// let e2_position = e2_ref.get::<Position>().unwrap();
    /// assert_eq!(e2_position.x, 1.0);
    /// ```
    ///
    /// ## Slice of [`Entity`]s
    ///
    /// ```
    /// # use bevy_ecs::prelude::*;
    /// #[derive(Component)]
    /// struct Position {
    ///   x: f32,
    ///   y: f32,
    /// }
    ///
    /// let mut world = World::new();
    /// let e1 = world.spawn(Position { x: 0.0, y: 1.0 }).id();
    /// let e2 = world.spawn(Position { x: 0.0, y: 1.0 }).id();
    /// let e3 = world.spawn(Position { x: 0.0, y: 1.0 }).id();
    ///
    /// let ids = vec![e1, e2, e3];
    /// for eref in world.entity(&ids[..]) {
    ///     assert_eq!(eref.get::<Position>().unwrap().y, 1.0);
    /// }
    /// ```
    ///
    /// ## [`EntityHashSet`](crate::entity::EntityHashSet)
    ///
    /// ```
    /// # use bevy_ecs::{prelude::*, entity::EntityHashSet};
    /// #[derive(Component)]
    /// struct Position {
    ///   x: f32,
    ///   y: f32,
    /// }
    ///
    /// let mut world = World::new();
    /// let e1 = world.spawn(Position { x: 0.0, y: 1.0 }).id();
    /// let e2 = world.spawn(Position { x: 0.0, y: 1.0 }).id();
    /// let e3 = world.spawn(Position { x: 0.0, y: 1.0 }).id();
    ///
    /// let ids = EntityHashSet::from_iter([e1, e2, e3]);
    /// for (_id, eref) in world.entity(&ids) {
    ///     assert_eq!(eref.get::<Position>().unwrap().y, 1.0);
    /// }
    /// ```
    ///
    /// [`EntityHashSet`]: crate::entity::EntityHashSet
    #[inline]
    #[track_caller]
    pub fn entity<F: WorldEntityFetch>(&self, entities: F) -> F::Ref<'_> {
        #[inline(never)]
        #[cold]
        #[track_caller]
        fn panic_no_entity(world: &World, entity: Entity) -> ! {
            panic!(
                "Entity {entity} {}",
                world.entities.entity_does_not_exist_error_details(entity)
            );
        }

        match self.get_entity(entities) {
            Ok(fetched) => fetched,
            Err(error) => panic_no_entity(self, error.entity),
        }
    }

    /// Returns [`EntityMut`]s that expose read and write operations for the
    /// given `entities`. This will panic if any of the given entities do not
    /// exist. Use [`World::get_entity_mut`] if you want to check for entity
    /// existence instead of implicitly panicking.
    ///
    /// This function supports fetching a single entity or multiple entities:
    /// - Pass an [`Entity`] to receive a single [`EntityWorldMut`].
    ///    - This reference type allows for structural changes to the entity,
    ///      such as adding or removing components, or despawning the entity.
    /// - Pass a slice of [`Entity`]s to receive a [`Vec<EntityMut>`].
    /// - Pass an array of [`Entity`]s to receive an equally-sized array of [`EntityMut`]s.
    /// - Pass a reference to a [`EntityHashSet`](crate::entity::EntityHashMap) to receive an
    ///   [`EntityHashMap<EntityMut>`](crate::entity::EntityHashMap).
    ///
    /// In order to perform structural changes on the returned entity reference,
    /// such as adding or removing components, or despawning the entity, only a
    /// single [`Entity`] can be passed to this function. Allowing multiple
    /// entities at the same time with structural access would lead to undefined
    /// behavior, so [`EntityMut`] is returned when requesting multiple entities.
    ///
    /// # Panics
    ///
    /// If any of the given `entities` do not exist in the world.
    ///
    /// # Examples
    ///
    /// ## Single [`Entity`]
    ///
    /// ```
    /// # use bevy_ecs::prelude::*;
    /// #[derive(Component)]
    /// struct Position {
    ///   x: f32,
    ///   y: f32,
    /// }
    ///
    /// let mut world = World::new();
    /// let entity = world.spawn(Position { x: 0.0, y: 0.0 }).id();
    ///
    /// let mut entity_mut = world.entity_mut(entity);
    /// let mut position = entity_mut.get_mut::<Position>().unwrap();
    /// position.y = 1.0;
    /// assert_eq!(position.x, 0.0);
    /// entity_mut.despawn();
    /// # assert!(world.get_entity_mut(entity).is_err());
    /// ```
    ///
    /// ## Array of [`Entity`]s
    ///
    /// ```
    /// # use bevy_ecs::prelude::*;
    /// #[derive(Component)]
    /// struct Position {
    ///   x: f32,
    ///   y: f32,
    /// }
    ///
    /// let mut world = World::new();
    /// let e1 = world.spawn(Position { x: 0.0, y: 0.0 }).id();
    /// let e2 = world.spawn(Position { x: 1.0, y: 1.0 }).id();
    ///
    /// let [mut e1_ref, mut e2_ref] = world.entity_mut([e1, e2]);
    /// let mut e1_position = e1_ref.get_mut::<Position>().unwrap();
    /// e1_position.x = 1.0;
    /// assert_eq!(e1_position.x, 1.0);
    /// let mut e2_position = e2_ref.get_mut::<Position>().unwrap();
    /// e2_position.x = 2.0;
    /// assert_eq!(e2_position.x, 2.0);
    /// ```
    ///
    /// ## Slice of [`Entity`]s
    ///
    /// ```
    /// # use bevy_ecs::prelude::*;
    /// #[derive(Component)]
    /// struct Position {
    ///   x: f32,
    ///   y: f32,
    /// }
    ///
    /// let mut world = World::new();
    /// let e1 = world.spawn(Position { x: 0.0, y: 1.0 }).id();
    /// let e2 = world.spawn(Position { x: 0.0, y: 1.0 }).id();
    /// let e3 = world.spawn(Position { x: 0.0, y: 1.0 }).id();
    ///
    /// let ids = vec![e1, e2, e3];
    /// for mut eref in world.entity_mut(&ids[..]) {
    ///     let mut pos = eref.get_mut::<Position>().unwrap();
    ///     pos.y = 2.0;
    ///     assert_eq!(pos.y, 2.0);
    /// }
    /// ```
    ///
    /// ## [`EntityHashSet`](crate::entity::EntityHashSet)
    ///
    /// ```
    /// # use bevy_ecs::{prelude::*, entity::EntityHashSet};
    /// #[derive(Component)]
    /// struct Position {
    ///   x: f32,
    ///   y: f32,
    /// }
    ///
    /// let mut world = World::new();
    /// let e1 = world.spawn(Position { x: 0.0, y: 1.0 }).id();
    /// let e2 = world.spawn(Position { x: 0.0, y: 1.0 }).id();
    /// let e3 = world.spawn(Position { x: 0.0, y: 1.0 }).id();
    ///
    /// let ids = EntityHashSet::from_iter([e1, e2, e3]);
    /// for (_id, mut eref) in world.entity_mut(&ids) {
    ///     let mut pos = eref.get_mut::<Position>().unwrap();
    ///     pos.y = 2.0;
    ///     assert_eq!(pos.y, 2.0);
    /// }
    /// ```
    ///
    /// [`EntityHashSet`]: crate::entity::EntityHashSet
    #[inline]
    #[track_caller]
    pub fn entity_mut<F: WorldEntityFetch>(&mut self, entities: F) -> F::Mut<'_> {
        #[inline(never)]
        #[cold]
        #[track_caller]
        fn panic_on_err(e: EntityMutableFetchError) -> ! {
            panic!("{e}");
        }

        match self.get_entity_mut(entities) {
            Ok(fetched) => fetched,
            Err(e) => panic_on_err(e),
        }
    }

    /// Returns the components of an [`Entity`] through [`ComponentInfo`].
    #[inline]
    pub fn inspect_entity(
        &self,
        entity: Entity,
    ) -> Result<impl Iterator<Item = &ComponentInfo>, EntityDoesNotExistError> {
        let entity_location = self
            .entities()
            .get(entity)
            .ok_or(EntityDoesNotExistError::new(entity, self.entities()))?;

        let archetype = self
            .archetypes()
            .get(entity_location.archetype_id)
            .expect("ArchetypeId was retrieved from an EntityLocation and should correspond to an Archetype");

        Ok(archetype
            .iter_components()
            .filter_map(|id| self.components().get_info(id)))
    }

    /// Returns [`EntityRef`]s that expose read-only operations for the given
    /// `entities`, returning [`Err`] if any of the given entities do not exist.
    /// Instead of immediately unwrapping the value returned from this function,
    /// prefer [`World::entity`].
    ///
    /// This function supports fetching a single entity or multiple entities:
    /// - Pass an [`Entity`] to receive a single [`EntityRef`].
    /// - Pass a slice of [`Entity`]s to receive a [`Vec<EntityRef>`].
    /// - Pass an array of [`Entity`]s to receive an equally-sized array of [`EntityRef`]s.
    /// - Pass a reference to a [`EntityHashSet`](crate::entity::EntityHashMap) to receive an
    ///   [`EntityHashMap<EntityRef>`](crate::entity::EntityHashMap).
    ///
    /// # Errors
    ///
    /// If any of the given `entities` do not exist in the world, the first
    /// [`Entity`] found to be missing will return an [`EntityDoesNotExistError`].
    ///
    /// # Examples
    ///
    /// For examples, see [`World::entity`].
    ///
    /// [`EntityHashSet`]: crate::entity::EntityHashSet
    #[inline]
    pub fn get_entity<F: WorldEntityFetch>(
        &self,
        entities: F,
    ) -> Result<F::Ref<'_>, EntityDoesNotExistError> {
        let cell = self.as_unsafe_world_cell_readonly();
        // SAFETY: `&self` gives read access to the entire world, and prevents mutable access.
        unsafe { entities.fetch_ref(cell) }
    }

    /// Returns [`EntityMut`]s that expose read and write operations for the
    /// given `entities`, returning [`Err`] if any of the given entities do not
    /// exist. Instead of immediately unwrapping the value returned from this
    /// function, prefer [`World::entity_mut`].
    ///
    /// This function supports fetching a single entity or multiple entities:
    /// - Pass an [`Entity`] to receive a single [`EntityWorldMut`].
    ///    - This reference type allows for structural changes to the entity,
    ///      such as adding or removing components, or despawning the entity.
    /// - Pass a slice of [`Entity`]s to receive a [`Vec<EntityMut>`].
    /// - Pass an array of [`Entity`]s to receive an equally-sized array of [`EntityMut`]s.
    /// - Pass a reference to a [`EntityHashSet`](crate::entity::EntityHashMap) to receive an
    ///   [`EntityHashMap<EntityMut>`](crate::entity::EntityHashMap).
    ///
    /// In order to perform structural changes on the returned entity reference,
    /// such as adding or removing components, or despawning the entity, only a
    /// single [`Entity`] can be passed to this function. Allowing multiple
    /// entities at the same time with structural access would lead to undefined
    /// behavior, so [`EntityMut`] is returned when requesting multiple entities.
    ///
    /// # Errors
    ///
    /// - Returns [`EntityMutableFetchError::EntityDoesNotExist`] if any of the given `entities` do not exist in the world.
    ///     - Only the first entity found to be missing will be returned.
    /// - Returns [`EntityMutableFetchError::AliasedMutability`] if the same entity is requested multiple times.
    ///
    /// # Examples
    ///
    /// For examples, see [`World::entity_mut`].
    ///
    /// [`EntityHashSet`]: crate::entity::EntityHashSet
    #[inline]
    pub fn get_entity_mut<F: WorldEntityFetch>(
        &mut self,
        entities: F,
    ) -> Result<F::Mut<'_>, EntityMutableFetchError> {
        let cell = self.as_unsafe_world_cell();
        // SAFETY: `&mut self` gives mutable access to the entire world,
        // and prevents any other access to the world.
        unsafe { entities.fetch_mut(cell) }
    }

    /// Returns an [`Entity`] iterator of current entities.
    ///
    /// This is useful in contexts where you only have read-only access to the [`World`].
    #[deprecated(since = "0.17.0", note = "use world.query::<EntityRef>()` instead")]
    #[inline]
    pub fn iter_entities(&self) -> impl Iterator<Item = EntityRef<'_>> + '_ {
        self.archetypes.iter().flat_map(|archetype| {
            archetype
                .entities_with_location()
                .map(|(entity, location)| {
                    // SAFETY: entity exists and location accurately specifies the archetype where the entity is stored.
                    let cell = UnsafeEntityCell::new(
                        self.as_unsafe_world_cell_readonly(),
                        entity,
                        location,
                        self.last_change_tick,
                        self.read_change_tick(),
                    );
                    // SAFETY: `&self` gives read access to the entire world.
                    unsafe { EntityRef::new(cell) }
                })
        })
    }

    /// Returns a mutable iterator over all entities in the `World`.
    #[deprecated(since = "0.17.0", note = "use world.query::<EntityMut>()` instead")]
    pub fn iter_entities_mut(&mut self) -> impl Iterator<Item = EntityMut<'_>> + '_ {
        let last_change_tick = self.last_change_tick;
        let change_tick = self.change_tick();
        let world_cell = self.as_unsafe_world_cell();
        world_cell.archetypes().iter().flat_map(move |archetype| {
            archetype
                .entities_with_location()
                .map(move |(entity, location)| {
                    // SAFETY: entity exists and location accurately specifies the archetype where the entity is stored.
                    let cell = UnsafeEntityCell::new(
                        world_cell,
                        entity,
                        location,
                        last_change_tick,
                        change_tick,
                    );
                    // SAFETY: We have exclusive access to the entire world. We only create one borrow for each entity,
                    // so none will conflict with one another.
                    unsafe { EntityMut::new(cell) }
                })
        })
    }

    /// Simultaneously provides access to entity data and a command queue, which
    /// will be applied when the world is next flushed.
    ///
    /// This allows using borrowed entity data to construct commands where the
    /// borrow checker would otherwise prevent it.
    ///
    /// See [`DeferredWorld::entities_and_commands`] for the deferred version.
    ///
    /// # Example
    ///
    /// ```rust
    /// # use bevy_ecs::{prelude::*, world::DeferredWorld};
    /// #[derive(Component)]
    /// struct Targets(Vec<Entity>);
    /// #[derive(Component)]
    /// struct TargetedBy(Entity);
    ///
    /// let mut world: World = // ...
    /// #    World::new();
    /// # let e1 = world.spawn_empty().id();
    /// # let e2 = world.spawn_empty().id();
    /// # let eid = world.spawn(Targets(vec![e1, e2])).id();
    /// let (entities, mut commands) = world.entities_and_commands();
    ///
    /// let entity = entities.get(eid).unwrap();
    /// for &target in entity.get::<Targets>().unwrap().0.iter() {
    ///     commands.entity(target).insert(TargetedBy(eid));
    /// }
    /// # world.flush();
    /// # assert_eq!(world.get::<TargetedBy>(e1).unwrap().0, eid);
    /// # assert_eq!(world.get::<TargetedBy>(e2).unwrap().0, eid);
    /// ```
    pub fn entities_and_commands(&mut self) -> (EntityFetcher<'_>, Commands<'_, '_>) {
        let cell = self.as_unsafe_world_cell();
        // SAFETY: `&mut self` gives mutable access to the entire world, and prevents simultaneous access.
        let fetcher = unsafe { EntityFetcher::new(cell) };
        // SAFETY:
        // - `&mut self` gives mutable access to the entire world, and prevents simultaneous access.
        // - Command queue access does not conflict with entity access.
        let raw_queue = unsafe { cell.get_raw_command_queue() };
        // SAFETY: `&mut self` ensures the commands does not outlive the world.
        let commands = unsafe { Commands::new_raw_from_entities(raw_queue, cell.entities()) };

        (fetcher, commands)
    }

    /// Spawns a new [`Entity`] and returns a corresponding [`EntityWorldMut`], which can be used
    /// to add components to the entity or retrieve its id.
    ///
    /// ```
    /// use bevy_ecs::{component::Component, world::World};
    ///
    /// #[derive(Component)]
    /// struct Position {
    ///   x: f32,
    ///   y: f32,
    /// }
    /// #[derive(Component)]
    /// struct Label(&'static str);
    /// #[derive(Component)]
    /// struct Num(u32);
    ///
    /// let mut world = World::new();
    /// let entity = world.spawn_empty()
    ///     .insert(Position { x: 0.0, y: 0.0 }) // add a single component
    ///     .insert((Num(1), Label("hello"))) // add a bundle of components
    ///     .id();
    ///
    /// let position = world.entity(entity).get::<Position>().unwrap();
    /// assert_eq!(position.x, 0.0);
    /// ```
    #[track_caller]
    pub fn spawn_empty(&mut self) -> EntityWorldMut<'_> {
        self.flush();
        let entity = self.entities.alloc();
        // SAFETY: entity was just allocated
        unsafe { self.spawn_at_empty_internal(entity, MaybeLocation::caller()) }
    }

    /// Spawns a new [`Entity`] with a given [`Bundle`] of [components](`Component`) and returns
    /// a corresponding [`EntityWorldMut`], which can be used to add components to the entity or
    /// retrieve its id. In case large batches of entities need to be spawned, consider using
    /// [`World::spawn_batch`] instead.
    ///
    /// ```
    /// use bevy_ecs::{bundle::Bundle, component::Component, world::World};
    ///
    /// #[derive(Component)]
    /// struct Position {
    ///   x: f32,
    ///   y: f32,
    /// }
    ///
    /// #[derive(Component)]
    /// struct Velocity {
    ///     x: f32,
    ///     y: f32,
    /// };
    ///
    /// #[derive(Component)]
    /// struct Name(&'static str);
    ///
    /// #[derive(Bundle)]
    /// struct PhysicsBundle {
    ///     position: Position,
    ///     velocity: Velocity,
    /// }
    ///
    /// let mut world = World::new();
    ///
    /// // `spawn` can accept a single component:
    /// world.spawn(Position { x: 0.0, y: 0.0 });
    ///
    /// // It can also accept a tuple of components:
    /// world.spawn((
    ///     Position { x: 0.0, y: 0.0 },
    ///     Velocity { x: 1.0, y: 1.0 },
    /// ));
    ///
    /// // Or it can accept a pre-defined Bundle of components:
    /// world.spawn(PhysicsBundle {
    ///     position: Position { x: 2.0, y: 2.0 },
    ///     velocity: Velocity { x: 0.0, y: 4.0 },
    /// });
    ///
    /// let entity = world
    ///     // Tuples can also mix Bundles and Components
    ///     .spawn((
    ///         PhysicsBundle {
    ///             position: Position { x: 2.0, y: 2.0 },
    ///             velocity: Velocity { x: 0.0, y: 4.0 },
    ///         },
    ///         Name("Elaina Proctor"),
    ///     ))
    ///     // Calling id() will return the unique identifier for the spawned entity
    ///     .id();
    /// let position = world.entity(entity).get::<Position>().unwrap();
    /// assert_eq!(position.x, 2.0);
    /// ```
    #[track_caller]
    pub fn spawn<B: Bundle>(&mut self, bundle: B) -> EntityWorldMut<'_> {
        move_as_ptr!(bundle);
        self.spawn_with_caller(bundle, MaybeLocation::caller())
    }

    pub(crate) fn spawn_with_caller<B: Bundle>(
        &mut self,
        bundle: MovingPtr<'_, B>,
        caller: MaybeLocation,
    ) -> EntityWorldMut<'_> {
        self.flush();
        let change_tick = self.change_tick();
        let entity = self.entities.alloc();
        let mut bundle_spawner = BundleSpawner::new::<B>(self, change_tick);
        let (bundle, entity_location) = bundle.partial_move(|bundle| {
            // SAFETY:
            // - `B` matches `bundle_spawner`'s type
            // -  `entity` is allocated but non-existent
            // - `B::Effect` is unconstrained, and `B::apply_effect` is called exactly once on the bundle after this call.
            // - This function ensures that the value pointed to by `bundle` must not be accessed for anything afterwards by consuming
            //   the `MovingPtr`. The value is otherwise only used to call `apply_effect` within this function, and the safety invariants
            //   of `DynamicBundle` ensure that only the elements that have not been moved out of by this call are accessed.
            unsafe { bundle_spawner.spawn_non_existent::<B>(entity, bundle, caller) }
        });

        let mut entity_location = Some(entity_location);

        // SAFETY: command_queue is not referenced anywhere else
        if !unsafe { self.command_queue.is_empty() } {
            self.flush();
            entity_location = self.entities().get(entity);
        }

        // SAFETY: entity and location are valid, as they were just created above
        let mut entity = unsafe { EntityWorldMut::new(self, entity, entity_location) };
        // SAFETY:
        // - This is called exactly once after `get_components` has been called in `spawn_non_existent`.
        // - `bundle` had it's `get_components` function called exactly once inside `spawn_non_existent`.
        unsafe { B::apply_effect(bundle, &mut entity) };
        entity
    }

    /// # Safety
    /// must be called on an entity that was just allocated
    unsafe fn spawn_at_empty_internal(
        &mut self,
        entity: Entity,
        caller: MaybeLocation,
    ) -> EntityWorldMut<'_> {
        let archetype = self.archetypes.empty_mut();
        // PERF: consider avoiding allocating entities in the empty archetype unless needed
        let table_row = self.storages.tables[archetype.table_id()].allocate(entity);
        // SAFETY: no components are allocated by archetype.allocate() because the archetype is
        // empty
        let location = unsafe { archetype.allocate(entity, table_row) };
        let change_tick = self.change_tick();
        self.entities.set(entity.index(), Some(location));
        self.entities
            .mark_spawn_despawn(entity.index(), caller, change_tick);

        EntityWorldMut::new(self, entity, Some(location))
    }

    /// Spawns a batch of entities with the same component [`Bundle`] type. Takes a given
    /// [`Bundle`] iterator and returns a corresponding [`Entity`] iterator.
    /// This is more efficient than spawning entities and adding components to them individually
    /// using [`World::spawn`], but it is limited to spawning entities with the same [`Bundle`]
    /// type, whereas spawning individually is more flexible.
    ///
    /// ```
    /// use bevy_ecs::{component::Component, entity::Entity, world::World};
    ///
    /// #[derive(Component)]
    /// struct Str(&'static str);
    /// #[derive(Component)]
    /// struct Num(u32);
    ///
    /// let mut world = World::new();
    /// let entities = world.spawn_batch(vec![
    ///   (Str("a"), Num(0)), // the first entity
    ///   (Str("b"), Num(1)), // the second entity
    /// ]).collect::<Vec<Entity>>();
    ///
    /// assert_eq!(entities.len(), 2);
    /// ```
    #[track_caller]
    pub fn spawn_batch<I>(&mut self, iter: I) -> SpawnBatchIter<'_, I::IntoIter>
    where
        I: IntoIterator,
        I::Item: Bundle<Effect: NoBundleEffect>,
    {
        SpawnBatchIter::new(self, iter.into_iter(), MaybeLocation::caller())
    }

    /// Retrieves a reference to the given `entity`'s [`Component`] of the given type.
    /// Returns `None` if the `entity` does not have a [`Component`] of the given type.
    /// ```
    /// use bevy_ecs::{component::Component, world::World};
    ///
    /// #[derive(Component)]
    /// struct Position {
    ///   x: f32,
    ///   y: f32,
    /// }
    ///
    /// let mut world = World::new();
    /// let entity = world.spawn(Position { x: 0.0, y: 0.0 }).id();
    /// let position = world.get::<Position>(entity).unwrap();
    /// assert_eq!(position.x, 0.0);
    /// ```
    #[inline]
    pub fn get<T: Component>(&self, entity: Entity) -> Option<&T> {
        self.get_entity(entity).ok()?.get()
    }

    /// Retrieves a mutable reference to the given `entity`'s [`Component`] of the given type.
    /// Returns `None` if the `entity` does not have a [`Component`] of the given type.
    /// ```
    /// use bevy_ecs::{component::Component, world::World};
    ///
    /// #[derive(Component)]
    /// struct Position {
    ///   x: f32,
    ///   y: f32,
    /// }
    ///
    /// let mut world = World::new();
    /// let entity = world.spawn(Position { x: 0.0, y: 0.0 }).id();
    /// let mut position = world.get_mut::<Position>(entity).unwrap();
    /// position.x = 1.0;
    /// ```
    #[inline]
    pub fn get_mut<T: Component<Mutability = Mutable>>(
        &mut self,
        entity: Entity,
    ) -> Option<Mut<'_, T>> {
        self.get_entity_mut(entity).ok()?.into_mut()
    }

    /// Temporarily removes a [`Component`] `T` from the provided [`Entity`] and
    /// runs the provided closure on it, returning the result if `T` was available.
    /// This will trigger the `Remove` and `Replace` component hooks without
    /// causing an archetype move.
    ///
    /// This is most useful with immutable components, where removal and reinsertion
    /// is the only way to modify a value.
    ///
    /// If you do not need to ensure the above hooks are triggered, and your component
    /// is mutable, prefer using [`get_mut`](World::get_mut).
    ///
    /// # Examples
    ///
    /// ```rust
    /// # use bevy_ecs::prelude::*;
    /// #
    /// #[derive(Component, PartialEq, Eq, Debug)]
    /// #[component(immutable)]
    /// struct Foo(bool);
    ///
    /// # let mut world = World::default();
    /// # world.register_component::<Foo>();
    /// #
    /// # let entity = world.spawn(Foo(false)).id();
    /// #
    /// world.modify_component(entity, |foo: &mut Foo| {
    ///     foo.0 = true;
    /// });
    /// #
    /// # assert_eq!(world.get::<Foo>(entity), Some(&Foo(true)));
    /// ```
    #[inline]
    #[track_caller]
    pub fn modify_component<T: Component, R>(
        &mut self,
        entity: Entity,
        f: impl FnOnce(&mut T) -> R,
    ) -> Result<Option<R>, EntityMutableFetchError> {
        let mut world = DeferredWorld::from(&mut *self);

        let result = world.modify_component_with_relationship_hook_mode(
            entity,
            RelationshipHookMode::Run,
            f,
        )?;

        self.flush();
        Ok(result)
    }

    /// Temporarily removes a [`Component`] identified by the provided
    /// [`ComponentId`] from the provided [`Entity`] and runs the provided
    /// closure on it, returning the result if the component was available.
    /// This will trigger the `Remove` and `Replace` component hooks without
    /// causing an archetype move.
    ///
    /// This is most useful with immutable components, where removal and reinsertion
    /// is the only way to modify a value.
    ///
    /// If you do not need to ensure the above hooks are triggered, and your component
    /// is mutable, prefer using [`get_mut_by_id`](World::get_mut_by_id).
    ///
    /// You should prefer the typed [`modify_component`](World::modify_component)
    /// whenever possible.
    #[inline]
    #[track_caller]
    pub fn modify_component_by_id<R>(
        &mut self,
        entity: Entity,
        component_id: ComponentId,
        f: impl for<'a> FnOnce(MutUntyped<'a>) -> R,
    ) -> Result<Option<R>, EntityMutableFetchError> {
        let mut world = DeferredWorld::from(&mut *self);

        let result = world.modify_component_by_id_with_relationship_hook_mode(
            entity,
            component_id,
            RelationshipHookMode::Run,
            f,
        )?;

        self.flush();
        Ok(result)
    }

    /// Despawns the given [`Entity`], if it exists. This will also remove all of the entity's
    /// [`Components`](Component).
    ///
    /// Returns `true` if the entity is successfully despawned and `false` if
    /// the entity does not exist.
    ///
    /// # Note
    ///
    /// This will also despawn the entities in any [`RelationshipTarget`](crate::relationship::RelationshipTarget) that is configured
    /// to despawn descendants. For example, this will recursively despawn [`Children`](crate::hierarchy::Children).
    ///
    /// ```
    /// use bevy_ecs::{component::Component, world::World};
    ///
    /// #[derive(Component)]
    /// struct Position {
    ///   x: f32,
    ///   y: f32,
    /// }
    ///
    /// let mut world = World::new();
    /// let entity = world.spawn(Position { x: 0.0, y: 0.0 }).id();
    /// assert!(world.despawn(entity));
    /// assert!(world.get_entity(entity).is_err());
    /// assert!(world.get::<Position>(entity).is_none());
    /// ```
    #[track_caller]
    #[inline]
    pub fn despawn(&mut self, entity: Entity) -> bool {
        if let Err(error) = self.despawn_with_caller(entity, MaybeLocation::caller()) {
            warn!("{error}");
            false
        } else {
            true
        }
    }

    /// Despawns the given `entity`, if it exists. This will also remove all of the entity's
    /// [`Components`](Component).
    ///
    /// Returns an [`EntityDespawnError`] if the entity does not exist.
    ///
    /// # Note
    ///
    /// This will also despawn the entities in any [`RelationshipTarget`](crate::relationship::RelationshipTarget) that is configured
    /// to despawn descendants. For example, this will recursively despawn [`Children`](crate::hierarchy::Children).
    #[track_caller]
    #[inline]
    pub fn try_despawn(&mut self, entity: Entity) -> Result<(), EntityDespawnError> {
        self.despawn_with_caller(entity, MaybeLocation::caller())
    }

    #[inline]
    pub(crate) fn despawn_with_caller(
        &mut self,
        entity: Entity,
        caller: MaybeLocation,
    ) -> Result<(), EntityDespawnError> {
        self.flush();
        let entity = self.get_entity_mut(entity)?;
        entity.despawn_with_caller(caller);
        Ok(())
    }

    /// Clears the internal component tracker state.
    ///
    /// The world maintains some internal state about changed and removed components. This state
    /// is used by [`RemovedComponents`] to provide access to the entities that had a specific type
    /// of component removed since last tick.
    ///
    /// The state is also used for change detection when accessing components and resources outside
    /// of a system, for example via [`World::get_mut()`] or [`World::get_resource_mut()`].
    ///
    /// By clearing this internal state, the world "forgets" about those changes, allowing a new round
    /// of detection to be recorded.
    ///
    /// When using `bevy_ecs` as part of the full Bevy engine, this method is called automatically
    /// by `bevy_app::App::update` and `bevy_app::SubApp::update`, so you don't need to call it manually.
    /// When using `bevy_ecs` as a separate standalone crate however, you do need to call this manually.
    ///
    /// ```
    /// # use bevy_ecs::prelude::*;
    /// # #[derive(Component, Default)]
    /// # struct Transform;
    /// // a whole new world
    /// let mut world = World::new();
    ///
    /// // you changed it
    /// let entity = world.spawn(Transform::default()).id();
    ///
    /// // change is detected
    /// let transform = world.get_mut::<Transform>(entity).unwrap();
    /// assert!(transform.is_changed());
    ///
    /// // update the last change tick
    /// world.clear_trackers();
    ///
    /// // change is no longer detected
    /// let transform = world.get_mut::<Transform>(entity).unwrap();
    /// assert!(!transform.is_changed());
    /// ```
    ///
    /// [`RemovedComponents`]: crate::lifecycle::RemovedComponents
    pub fn clear_trackers(&mut self) {
        self.removed_components.update();
        self.last_change_tick = self.increment_change_tick();
    }

    /// Returns [`QueryState`] for the given [`QueryData`], which is used to efficiently
    /// run queries on the [`World`] by storing and reusing the [`QueryState`].
    /// ```
    /// use bevy_ecs::{component::Component, entity::Entity, world::World};
    ///
    /// #[derive(Component, Debug, PartialEq)]
    /// struct Position {
    ///   x: f32,
    ///   y: f32,
    /// }
    ///
    /// #[derive(Component)]
    /// struct Velocity {
    ///   x: f32,
    ///   y: f32,
    /// }
    ///
    /// let mut world = World::new();
    /// let entities = world.spawn_batch(vec![
    ///     (Position { x: 0.0, y: 0.0}, Velocity { x: 1.0, y: 0.0 }),
    ///     (Position { x: 0.0, y: 0.0}, Velocity { x: 0.0, y: 1.0 }),
    /// ]).collect::<Vec<Entity>>();
    ///
    /// let mut query = world.query::<(&mut Position, &Velocity)>();
    /// for (mut position, velocity) in query.iter_mut(&mut world) {
    ///    position.x += velocity.x;
    ///    position.y += velocity.y;
    /// }
    ///
    /// assert_eq!(world.get::<Position>(entities[0]).unwrap(), &Position { x: 1.0, y: 0.0 });
    /// assert_eq!(world.get::<Position>(entities[1]).unwrap(), &Position { x: 0.0, y: 1.0 });
    /// ```
    ///
    /// To iterate over entities in a deterministic order,
    /// sort the results of the query using the desired component as a key.
    /// Note that this requires fetching the whole result set from the query
    /// and allocation of a [`Vec`] to store it.
    ///
    /// ```
    /// use bevy_ecs::{component::Component, entity::Entity, world::World};
    ///
    /// #[derive(Component, PartialEq, Eq, PartialOrd, Ord, Debug)]
    /// struct Order(i32);
    /// #[derive(Component, PartialEq, Debug)]
    /// struct Label(&'static str);
    ///
    /// let mut world = World::new();
    /// let a = world.spawn((Order(2), Label("second"))).id();
    /// let b = world.spawn((Order(3), Label("third"))).id();
    /// let c = world.spawn((Order(1), Label("first"))).id();
    /// let mut entities = world.query::<(Entity, &Order, &Label)>()
    ///     .iter(&world)
    ///     .collect::<Vec<_>>();
    /// // Sort the query results by their `Order` component before comparing
    /// // to expected results. Query iteration order should not be relied on.
    /// entities.sort_by_key(|e| e.1);
    /// assert_eq!(entities, vec![
    ///     (c, &Order(1), &Label("first")),
    ///     (a, &Order(2), &Label("second")),
    ///     (b, &Order(3), &Label("third")),
    /// ]);
    /// ```
    #[inline]
    pub fn query<D: QueryData>(&mut self) -> QueryState<D, ()> {
        self.query_filtered::<D, ()>()
    }

    /// Returns [`QueryState`] for the given filtered [`QueryData`], which is used to efficiently
    /// run queries on the [`World`] by storing and reusing the [`QueryState`].
    /// ```
    /// use bevy_ecs::{component::Component, entity::Entity, world::World, query::With};
    ///
    /// #[derive(Component)]
    /// struct A;
    /// #[derive(Component)]
    /// struct B;
    ///
    /// let mut world = World::new();
    /// let e1 = world.spawn(A).id();
    /// let e2 = world.spawn((A, B)).id();
    ///
    /// let mut query = world.query_filtered::<Entity, With<B>>();
    /// let matching_entities = query.iter(&world).collect::<Vec<Entity>>();
    ///
    /// assert_eq!(matching_entities, vec![e2]);
    /// ```
    #[inline]
    pub fn query_filtered<D: QueryData, F: QueryFilter>(&mut self) -> QueryState<D, F> {
        QueryState::new(self)
    }

    /// Returns [`QueryState`] for the given [`QueryData`], which is used to efficiently
    /// run queries on the [`World`] by storing and reusing the [`QueryState`].
    /// ```
    /// use bevy_ecs::{component::Component, entity::Entity, world::World};
    ///
    /// #[derive(Component, Debug, PartialEq)]
    /// struct Position {
    ///   x: f32,
    ///   y: f32,
    /// }
    ///
    /// let mut world = World::new();
    /// world.spawn_batch(vec![
    ///     Position { x: 0.0, y: 0.0 },
    ///     Position { x: 1.0, y: 1.0 },
    /// ]);
    ///
    /// fn get_positions(world: &World) -> Vec<(Entity, &Position)> {
    ///     let mut query = world.try_query::<(Entity, &Position)>().unwrap();
    ///     query.iter(world).collect()
    /// }
    ///
    /// let positions = get_positions(&world);
    ///
    /// assert_eq!(world.get::<Position>(positions[0].0).unwrap(), positions[0].1);
    /// assert_eq!(world.get::<Position>(positions[1].0).unwrap(), positions[1].1);
    /// ```
    ///
    /// Requires only an immutable world reference, but may fail if, for example,
    /// the components that make up this query have not been registered into the world.
    /// ```
    /// use bevy_ecs::{component::Component, entity::Entity, world::World};
    ///
    /// #[derive(Component)]
    /// struct A;
    ///
    /// let mut world = World::new();
    ///
    /// let none_query = world.try_query::<&A>();
    /// assert!(none_query.is_none());
    ///
    /// world.register_component::<A>();
    ///
    /// let some_query = world.try_query::<&A>();
    /// assert!(some_query.is_some());
    /// ```
    #[inline]
    pub fn try_query<D: QueryData>(&self) -> Option<QueryState<D, ()>> {
        self.try_query_filtered::<D, ()>()
    }

    /// Returns [`QueryState`] for the given filtered [`QueryData`], which is used to efficiently
    /// run queries on the [`World`] by storing and reusing the [`QueryState`].
    /// ```
    /// use bevy_ecs::{component::Component, entity::Entity, world::World, query::With};
    ///
    /// #[derive(Component)]
    /// struct A;
    /// #[derive(Component)]
    /// struct B;
    ///
    /// let mut world = World::new();
    /// let e1 = world.spawn(A).id();
    /// let e2 = world.spawn((A, B)).id();
    ///
    /// let mut query = world.try_query_filtered::<Entity, With<B>>().unwrap();
    /// let matching_entities = query.iter(&world).collect::<Vec<Entity>>();
    ///
    /// assert_eq!(matching_entities, vec![e2]);
    /// ```
    ///
    /// Requires only an immutable world reference, but may fail if, for example,
    /// the components that make up this query have not been registered into the world.
    #[inline]
    pub fn try_query_filtered<D: QueryData, F: QueryFilter>(&self) -> Option<QueryState<D, F>> {
        QueryState::try_new(self)
    }

    /// Returns an iterator of entities that had components of type `T` removed
    /// since the last call to [`World::clear_trackers`].
    pub fn removed<T: Component>(&self) -> impl Iterator<Item = Entity> + '_ {
        self.components
            .get_valid_id(TypeId::of::<T>())
            .map(|component_id| self.removed_with_id(component_id))
            .into_iter()
            .flatten()
    }

    /// Returns an iterator of entities that had components with the given `component_id` removed
    /// since the last call to [`World::clear_trackers`].
    pub fn removed_with_id(&self, component_id: ComponentId) -> impl Iterator<Item = Entity> + '_ {
        self.removed_components
            .get(component_id)
            .map(|removed| removed.iter_current_update_messages().cloned())
            .into_iter()
            .flatten()
            .map(Into::into)
    }

    /// Registers a new [`Resource`] type and returns the [`ComponentId`] created for it.
    ///
    /// This enables the dynamic registration of new [`Resource`] definitions at runtime for
    /// advanced use cases.
    ///
    /// # Note
    ///
    /// Registering a [`Resource`] does not insert it into [`World`]. For insertion, you could use
    /// [`World::insert_resource_by_id`].
    pub fn register_resource_with_descriptor(
        &mut self,
        descriptor: ComponentDescriptor,
    ) -> ComponentId {
        self.components_registrator()
            .register_resource_with_descriptor(descriptor)
    }

    /// Initializes a new resource and returns the [`ComponentId`] created for it.
    ///
    /// If the resource already exists, nothing happens.
    ///
    /// The value given by the [`FromWorld::from_world`] method will be used.
    /// Note that any resource with the [`Default`] trait automatically implements [`FromWorld`],
    /// and those default values will be here instead.
    #[inline]
    #[track_caller]
    pub fn init_resource<R: Resource + FromWorld>(&mut self) -> ComponentId {
        let caller = MaybeLocation::caller();
        let component_id = self.components_registrator().register_resource::<R>();

        if !self
            .components
            .resource_entities
            .contains_key(&component_id)
        {
            let entity = self.spawn(ResourceEntity::<R>::default()).id();
            self.components
                .resource_entities
                .insert(component_id, entity);
        }

        if self
            .storages
            .resources
            .get(component_id)
            .is_none_or(|data| !data.is_present())
        {
            let value = R::from_world(self);
            OwningPtr::make(value, |ptr| {
                // SAFETY: component_id was just initialized and corresponds to resource of type R.
                unsafe {
                    self.insert_resource_by_id(component_id, ptr, caller);
                }
            });
        }
        component_id
    }

    /// Inserts a new resource with the given `value`.
    ///
    /// Resources are "unique" data of a given type.
    /// If you insert a resource of a type that already exists,
    /// you will overwrite any existing data.
    #[inline]
    #[track_caller]
    pub fn insert_resource<R: Resource>(&mut self, value: R) {
        self.insert_resource_with_caller(value, MaybeLocation::caller());
    }

    /// Split into a new function so we can pass the calling location into the function when using
    /// as a command.
    #[inline]
    pub(crate) fn insert_resource_with_caller<R: Resource>(
        &mut self,
        value: R,
        caller: MaybeLocation,
    ) {
        let component_id = self.components_registrator().register_resource::<R>();
        if !self
            .components
            .resource_entities
            .contains_key(&component_id)
        {
            let entity = self.spawn(ResourceEntity::<R>::default()).id();
            self.components
                .resource_entities
                .insert(component_id, entity);
        }

        OwningPtr::make(value, |ptr| {
            // SAFETY: component_id was just initialized and corresponds to resource of type R.
            unsafe {
                self.insert_resource_by_id(component_id, ptr, caller);
            }
        });
    }

    /// Initializes a new non-send resource and returns the [`ComponentId`] created for it.
    ///
    /// If the resource already exists, nothing happens.
    ///
    /// The value given by the [`FromWorld::from_world`] method will be used.
    /// Note that any resource with the `Default` trait automatically implements `FromWorld`,
    /// and those default values will be here instead.
    ///
    /// # Panics
    ///
    /// Panics if called from a thread other than the main thread.
    #[inline]
    #[track_caller]
    pub fn init_non_send_resource<R: 'static + FromWorld>(&mut self) -> ComponentId {
        let caller = MaybeLocation::caller();
        let component_id = self.components_registrator().register_non_send::<R>();
        if self
            .storages
            .non_send_resources
            .get(component_id)
            .is_none_or(|data| !data.is_present())
        {
            let value = R::from_world(self);
            OwningPtr::make(value, |ptr| {
                // SAFETY: component_id was just initialized and corresponds to resource of type R.
                unsafe {
                    self.insert_non_send_by_id(component_id, ptr, caller);
                }
            });
        }
        component_id
    }

    /// Inserts a new non-send resource with the given `value`.
    ///
    /// `NonSend` resources cannot be sent across threads,
    /// and do not need the `Send + Sync` bounds.
    /// Systems with `NonSend` resources are always scheduled on the main thread.
    ///
    /// # Panics
    /// If a value is already present, this function will panic if called
    /// from a different thread than where the original value was inserted from.
    #[inline]
    #[track_caller]
    pub fn insert_non_send_resource<R: 'static>(&mut self, value: R) {
        let caller = MaybeLocation::caller();
        let component_id = self.components_registrator().register_non_send::<R>();
        OwningPtr::make(value, |ptr| {
            // SAFETY: component_id was just initialized and corresponds to resource of type R.
            unsafe {
                self.insert_non_send_by_id(component_id, ptr, caller);
            }
        });
    }

    /// Removes the resource of a given type and returns it, if it exists. Otherwise returns `None`.
    #[inline]
    pub fn remove_resource<R: Resource>(&mut self) -> Option<R> {
        let component_id = self.components.get_valid_resource_id(TypeId::of::<R>())?;
        if let Some(entity) = self.components.resource_entities.remove(&component_id) {
            self.despawn(entity);
        }

        let (ptr, _, _) = self.storages.resources.get_mut(component_id)?.remove()?;
        // SAFETY: `component_id` was gotten via looking up the `R` type
        unsafe { Some(ptr.read::<R>()) }
    }

    /// Removes a `!Send` resource from the world and returns it, if present.
    ///
    /// `NonSend` resources cannot be sent across threads,
    /// and do not need the `Send + Sync` bounds.
    /// Systems with `NonSend` resources are always scheduled on the main thread.
    ///
    /// Returns `None` if a value was not previously present.
    ///
    /// # Panics
    /// If a value is present, this function will panic if called from a different
    /// thread than where the value was inserted from.
    #[inline]
    pub fn remove_non_send_resource<R: 'static>(&mut self) -> Option<R> {
        let component_id = self.components.get_valid_resource_id(TypeId::of::<R>())?;
        let (ptr, _, _) = self
            .storages
            .non_send_resources
            .get_mut(component_id)?
            .remove()?;
        // SAFETY: `component_id` was gotten via looking up the `R` type
        unsafe { Some(ptr.read::<R>()) }
    }

    /// Returns `true` if a resource of type `R` exists. Otherwise returns `false`.
    #[inline]
    pub fn contains_resource<R: Resource>(&self) -> bool {
        self.components
            .get_valid_resource_id(TypeId::of::<R>())
            .and_then(|component_id| self.storages.resources.get(component_id))
            .is_some_and(ResourceData::is_present)
    }

    /// Returns `true` if a resource with provided `component_id` exists. Otherwise returns `false`.
    #[inline]
    pub fn contains_resource_by_id(&self, component_id: ComponentId) -> bool {
        self.storages
            .resources
            .get(component_id)
            .is_some_and(ResourceData::is_present)
    }

    /// Returns `true` if a resource of type `R` exists. Otherwise returns `false`.
    #[inline]
    pub fn contains_non_send<R: 'static>(&self) -> bool {
        self.components
            .get_valid_resource_id(TypeId::of::<R>())
            .and_then(|component_id| self.storages.non_send_resources.get(component_id))
            .is_some_and(ResourceData::is_present)
    }

    /// Returns `true` if a resource with provided `component_id` exists. Otherwise returns `false`.
    #[inline]
    pub fn contains_non_send_by_id(&self, component_id: ComponentId) -> bool {
        self.storages
            .non_send_resources
            .get(component_id)
            .is_some_and(ResourceData::is_present)
    }

    /// Returns `true` if a resource of type `R` exists and was added since the world's
    /// [`last_change_tick`](World::last_change_tick()). Otherwise, this returns `false`.
    ///
    /// This means that:
    /// - When called from an exclusive system, this will check for additions since the system last ran.
    /// - When called elsewhere, this will check for additions since the last time that [`World::clear_trackers`]
    ///   was called.
    pub fn is_resource_added<R: Resource>(&self) -> bool {
        self.components
            .get_valid_resource_id(TypeId::of::<R>())
            .is_some_and(|component_id| self.is_resource_added_by_id(component_id))
    }

    /// Returns `true` if a resource with id `component_id` exists and was added since the world's
    /// [`last_change_tick`](World::last_change_tick()). Otherwise, this returns `false`.
    ///
    /// This means that:
    /// - When called from an exclusive system, this will check for additions since the system last ran.
    /// - When called elsewhere, this will check for additions since the last time that [`World::clear_trackers`]
    ///   was called.
    pub fn is_resource_added_by_id(&self, component_id: ComponentId) -> bool {
        self.storages
            .resources
            .get(component_id)
            .is_some_and(|resource| {
                resource.get_ticks().is_some_and(|ticks| {
                    ticks.is_added(self.last_change_tick(), self.read_change_tick())
                })
            })
    }

    /// Returns `true` if a resource of type `R` exists and was modified since the world's
    /// [`last_change_tick`](World::last_change_tick()). Otherwise, this returns `false`.
    ///
    /// This means that:
    /// - When called from an exclusive system, this will check for changes since the system last ran.
    /// - When called elsewhere, this will check for changes since the last time that [`World::clear_trackers`]
    ///   was called.
    pub fn is_resource_changed<R: Resource>(&self) -> bool {
        self.components
            .get_valid_resource_id(TypeId::of::<R>())
            .is_some_and(|component_id| self.is_resource_changed_by_id(component_id))
    }

    /// Returns `true` if a resource with id `component_id` exists and was modified since the world's
    /// [`last_change_tick`](World::last_change_tick()). Otherwise, this returns `false`.
    ///
    /// This means that:
    /// - When called from an exclusive system, this will check for changes since the system last ran.
    /// - When called elsewhere, this will check for changes since the last time that [`World::clear_trackers`]
    ///   was called.
    pub fn is_resource_changed_by_id(&self, component_id: ComponentId) -> bool {
        self.storages
            .resources
            .get(component_id)
            .is_some_and(|resource| {
                resource.get_ticks().is_some_and(|ticks| {
                    ticks.is_changed(self.last_change_tick(), self.read_change_tick())
                })
            })
    }

    /// Retrieves the change ticks for the given resource.
    pub fn get_resource_change_ticks<R: Resource>(&self) -> Option<ComponentTicks> {
        self.components
            .get_valid_resource_id(TypeId::of::<R>())
            .and_then(|component_id| self.get_resource_change_ticks_by_id(component_id))
    }

    /// Retrieves the change ticks for the given [`ComponentId`].
    ///
    /// **You should prefer to use the typed API [`World::get_resource_change_ticks`] where possible.**
    pub fn get_resource_change_ticks_by_id(
        &self,
        component_id: ComponentId,
    ) -> Option<ComponentTicks> {
        self.storages
            .resources
            .get(component_id)
            .and_then(ResourceData::get_ticks)
    }

    /// Gets a reference to the resource of the given type
    ///
    /// # Panics
    ///
    /// Panics if the resource does not exist.
    /// Use [`get_resource`](World::get_resource) instead if you want to handle this case.
    ///
    /// If you want to instead insert a value if the resource does not exist,
    /// use [`get_resource_or_insert_with`](World::get_resource_or_insert_with).
    #[inline]
    #[track_caller]
    pub fn resource<R: Resource>(&self) -> &R {
        match self.get_resource() {
            Some(x) => x,
            None => panic!(
                "Requested resource {} does not exist in the `World`.
                Did you forget to add it using `app.insert_resource` / `app.init_resource`?
                Resources are also implicitly added via `app.add_message`,
                and can be added by plugins.",
                DebugName::type_name::<R>()
            ),
        }
    }

    /// Gets a reference to the resource of the given type
    ///
    /// # Panics
    ///
    /// Panics if the resource does not exist.
    /// Use [`get_resource_ref`](World::get_resource_ref) instead if you want to handle this case.
    ///
    /// If you want to instead insert a value if the resource does not exist,
    /// use [`get_resource_or_insert_with`](World::get_resource_or_insert_with).
    #[inline]
    #[track_caller]
    pub fn resource_ref<R: Resource>(&self) -> Ref<'_, R> {
        match self.get_resource_ref() {
            Some(x) => x,
            None => panic!(
                "Requested resource {} does not exist in the `World`.
                Did you forget to add it using `app.insert_resource` / `app.init_resource`?
                Resources are also implicitly added via `app.add_message`,
                and can be added by plugins.",
                DebugName::type_name::<R>()
            ),
        }
    }

    /// Gets a mutable reference to the resource of the given type
    ///
    /// # Panics
    ///
    /// Panics if the resource does not exist.
    /// Use [`get_resource_mut`](World::get_resource_mut) instead if you want to handle this case.
    ///
    /// If you want to instead insert a value if the resource does not exist,
    /// use [`get_resource_or_insert_with`](World::get_resource_or_insert_with).
    #[inline]
    #[track_caller]
    pub fn resource_mut<R: Resource>(&mut self) -> Mut<'_, R> {
        match self.get_resource_mut() {
            Some(x) => x,
            None => panic!(
                "Requested resource {} does not exist in the `World`.
                Did you forget to add it using `app.insert_resource` / `app.init_resource`?
                Resources are also implicitly added via `app.add_message`,
                and can be added by plugins.",
                DebugName::type_name::<R>()
            ),
        }
    }

    /// Gets a reference to the resource of the given type if it exists
    #[inline]
    pub fn get_resource<R: Resource>(&self) -> Option<&R> {
        // SAFETY:
        // - `as_unsafe_world_cell_readonly` gives permission to access everything immutably
        // - `&self` ensures nothing in world is borrowed mutably
        unsafe { self.as_unsafe_world_cell_readonly().get_resource() }
    }

    /// Gets a reference including change detection to the resource of the given type if it exists.
    #[inline]
    pub fn get_resource_ref<R: Resource>(&self) -> Option<Ref<'_, R>> {
        // SAFETY:
        // - `as_unsafe_world_cell_readonly` gives permission to access everything immutably
        // - `&self` ensures nothing in world is borrowed mutably
        unsafe { self.as_unsafe_world_cell_readonly().get_resource_ref() }
    }

    /// Gets a mutable reference to the resource of the given type if it exists
    #[inline]
    pub fn get_resource_mut<R: Resource>(&mut self) -> Option<Mut<'_, R>> {
        // SAFETY:
        // - `as_unsafe_world_cell` gives permission to access everything mutably
        // - `&mut self` ensures nothing in world is borrowed
        unsafe { self.as_unsafe_world_cell().get_resource_mut() }
    }

    /// Gets a mutable reference to the resource of type `T` if it exists,
    /// otherwise inserts the resource using the result of calling `func`.
    ///
    /// # Example
    ///
    /// ```
    /// # use bevy_ecs::prelude::*;
    /// #
    /// #[derive(Resource)]
    /// struct MyResource(i32);
    ///
    /// # let mut world = World::new();
    /// let my_res = world.get_resource_or_insert_with(|| MyResource(10));
    /// assert_eq!(my_res.0, 10);
    /// ```
    #[inline]
    #[track_caller]
    pub fn get_resource_or_insert_with<R: Resource>(
        &mut self,
        func: impl FnOnce() -> R,
    ) -> Mut<'_, R> {
        let caller = MaybeLocation::caller();
        let change_tick = self.change_tick();
        let last_change_tick = self.last_change_tick();

        let component_id = self.components_registrator().register_resource::<R>();
        let data = self.initialize_resource_internal(component_id);
        if !data.is_present() {
            OwningPtr::make(func(), |ptr| {
                // SAFETY: component_id was just initialized and corresponds to resource of type R.
                unsafe {
                    data.insert(ptr, change_tick, caller);
                }
            });
        }

        // SAFETY: The resource must be present, as we would have inserted it if it was empty.
        let data = unsafe {
            data.get_mut(last_change_tick, change_tick)
                .debug_checked_unwrap()
        };
        // SAFETY: The underlying type of the resource is `R`.
        unsafe { data.with_type::<R>() }
    }

    /// Gets a mutable reference to the resource of type `T` if it exists,
    /// otherwise initializes the resource by calling its [`FromWorld`]
    /// implementation.
    ///
    /// # Example
    ///
    /// ```
    /// # use bevy_ecs::prelude::*;
    /// #
    /// #[derive(Resource)]
    /// struct Foo(i32);
    ///
    /// impl Default for Foo {
    ///     fn default() -> Self {
    ///         Self(15)
    ///     }
    /// }
    ///
    /// #[derive(Resource)]
    /// struct MyResource(i32);
    ///
    /// impl FromWorld for MyResource {
    ///     fn from_world(world: &mut World) -> Self {
    ///         let foo = world.get_resource_or_init::<Foo>();
    ///         Self(foo.0 * 2)
    ///     }
    /// }
    ///
    /// # let mut world = World::new();
    /// let my_res = world.get_resource_or_init::<MyResource>();
    /// assert_eq!(my_res.0, 30);
    /// ```
    #[track_caller]
    pub fn get_resource_or_init<R: Resource + FromWorld>(&mut self) -> Mut<'_, R> {
        let caller = MaybeLocation::caller();
        let change_tick = self.change_tick();
        let last_change_tick = self.last_change_tick();

        let component_id = self.components_registrator().register_resource::<R>();
        if self
            .storages
            .resources
            .get(component_id)
            .is_none_or(|data| !data.is_present())
        {
            let value = R::from_world(self);
            OwningPtr::make(value, |ptr| {
                // SAFETY: component_id was just initialized and corresponds to resource of type R.
                unsafe {
                    self.insert_resource_by_id(component_id, ptr, caller);
                }
            });
        }

        // SAFETY: The resource was just initialized if it was empty.
        let data = unsafe {
            self.storages
                .resources
                .get_mut(component_id)
                .debug_checked_unwrap()
        };
        // SAFETY: The resource must be present, as we would have inserted it if it was empty.
        let data = unsafe {
            data.get_mut(last_change_tick, change_tick)
                .debug_checked_unwrap()
        };
        // SAFETY: The underlying type of the resource is `R`.
        unsafe { data.with_type::<R>() }
    }

    /// Gets an immutable reference to the non-send resource of the given type, if it exists.
    ///
    /// # Panics
    ///
    /// Panics if the resource does not exist.
    /// Use [`get_non_send_resource`](World::get_non_send_resource) instead if you want to handle this case.
    ///
    /// This function will panic if it isn't called from the same thread that the resource was inserted from.
    #[inline]
    #[track_caller]
    pub fn non_send_resource<R: 'static>(&self) -> &R {
        match self.get_non_send_resource() {
            Some(x) => x,
            None => panic!(
                "Requested non-send resource {} does not exist in the `World`.
                Did you forget to add it using `app.insert_non_send_resource` / `app.init_non_send_resource`?
                Non-send resources can also be added by plugins.",
                DebugName::type_name::<R>()
            ),
        }
    }

    /// Gets a mutable reference to the non-send resource of the given type, if it exists.
    ///
    /// # Panics
    ///
    /// Panics if the resource does not exist.
    /// Use [`get_non_send_resource_mut`](World::get_non_send_resource_mut) instead if you want to handle this case.
    ///
    /// This function will panic if it isn't called from the same thread that the resource was inserted from.
    #[inline]
    #[track_caller]
    pub fn non_send_resource_mut<R: 'static>(&mut self) -> Mut<'_, R> {
        match self.get_non_send_resource_mut() {
            Some(x) => x,
            None => panic!(
                "Requested non-send resource {} does not exist in the `World`.
                Did you forget to add it using `app.insert_non_send_resource` / `app.init_non_send_resource`?
                Non-send resources can also be added by plugins.",
                DebugName::type_name::<R>()
            ),
        }
    }

    /// Gets a reference to the non-send resource of the given type, if it exists.
    /// Otherwise returns `None`.
    ///
    /// # Panics
    /// This function will panic if it isn't called from the same thread that the resource was inserted from.
    #[inline]
    pub fn get_non_send_resource<R: 'static>(&self) -> Option<&R> {
        // SAFETY:
        // - `as_unsafe_world_cell_readonly` gives permission to access the entire world immutably
        // - `&self` ensures that there are no mutable borrows of world data
        unsafe { self.as_unsafe_world_cell_readonly().get_non_send_resource() }
    }

    /// Gets a mutable reference to the non-send resource of the given type, if it exists.
    /// Otherwise returns `None`.
    ///
    /// # Panics
    /// This function will panic if it isn't called from the same thread that the resource was inserted from.
    #[inline]
    pub fn get_non_send_resource_mut<R: 'static>(&mut self) -> Option<Mut<'_, R>> {
        // SAFETY:
        // - `as_unsafe_world_cell` gives permission to access the entire world mutably
        // - `&mut self` ensures that there are no borrows of world data
        unsafe { self.as_unsafe_world_cell().get_non_send_resource_mut() }
    }

    /// For a given batch of ([`Entity`], [`Bundle`]) pairs,
    /// adds the `Bundle` of components to each `Entity`.
    /// This is faster than doing equivalent operations one-by-one.
    ///
    /// A batch can be any type that implements [`IntoIterator`] containing `(Entity, Bundle)` tuples,
    /// such as a [`Vec<(Entity, Bundle)>`] or an array `[(Entity, Bundle); N]`.
    ///
    /// This will overwrite any previous values of components shared by the `Bundle`.
    /// See [`World::insert_batch_if_new`] to keep the old values instead.
    ///
    /// # Panics
    ///
    /// This function will panic if any of the associated entities do not exist.
    ///
    /// For the fallible version, see [`World::try_insert_batch`].
    #[track_caller]
    pub fn insert_batch<I, B>(&mut self, batch: I)
    where
        I: IntoIterator,
        I::IntoIter: Iterator<Item = (Entity, B)>,
        B: Bundle<Effect: NoBundleEffect>,
    {
        self.insert_batch_with_caller(batch, InsertMode::Replace, MaybeLocation::caller());
    }

    /// For a given batch of ([`Entity`], [`Bundle`]) pairs,
    /// adds the `Bundle` of components to each `Entity` without overwriting.
    /// This is faster than doing equivalent operations one-by-one.
    ///
    /// A batch can be any type that implements [`IntoIterator`] containing `(Entity, Bundle)` tuples,
    /// such as a [`Vec<(Entity, Bundle)>`] or an array `[(Entity, Bundle); N]`.
    ///
    /// This is the same as [`World::insert_batch`], but in case of duplicate
    /// components it will leave the old values instead of replacing them with new ones.
    ///
    /// # Panics
    ///
    /// This function will panic if any of the associated entities do not exist.
    ///
    /// For the fallible version, see [`World::try_insert_batch_if_new`].
    #[track_caller]
    pub fn insert_batch_if_new<I, B>(&mut self, batch: I)
    where
        I: IntoIterator,
        I::IntoIter: Iterator<Item = (Entity, B)>,
        B: Bundle<Effect: NoBundleEffect>,
    {
        self.insert_batch_with_caller(batch, InsertMode::Keep, MaybeLocation::caller());
    }

    /// Split into a new function so we can differentiate the calling location.
    ///
    /// This can be called by:
    /// - [`World::insert_batch`]
    /// - [`World::insert_batch_if_new`]
    #[inline]
    pub(crate) fn insert_batch_with_caller<I, B>(
        &mut self,
        batch: I,
        insert_mode: InsertMode,
        caller: MaybeLocation,
    ) where
        I: IntoIterator,
        I::IntoIter: Iterator<Item = (Entity, B)>,
        B: Bundle<Effect: NoBundleEffect>,
    {
        struct InserterArchetypeCache<'w> {
            inserter: BundleInserter<'w>,
            archetype_id: ArchetypeId,
        }

        self.flush();
        let change_tick = self.change_tick();
        let bundle_id = self.register_bundle_info::<B>();

        let mut batch_iter = batch.into_iter();

        if let Some((first_entity, first_bundle)) = batch_iter.next() {
            if let Some(first_location) = self.entities().get(first_entity) {
                let mut cache = InserterArchetypeCache {
                    // SAFETY: we initialized this bundle_id in `register_info`
                    inserter: unsafe {
                        BundleInserter::new_with_id(
                            self,
                            first_location.archetype_id,
                            bundle_id,
                            change_tick,
                        )
                    },
                    archetype_id: first_location.archetype_id,
                };

                move_as_ptr!(first_bundle);
                // SAFETY:
                // - `entity` is valid, `location` matches entity, bundle matches inserter
                // - `apply_effect` is never called on this bundle.
                // - `first_bundle` is not be accessed or dropped after this.
                unsafe {
                    cache.inserter.insert(
                        first_entity,
                        first_location,
                        first_bundle,
                        insert_mode,
                        caller,
                        RelationshipHookMode::Run,
                    )
                };

                for (entity, bundle) in batch_iter {
                    if let Some(location) = cache.inserter.entities().get(entity) {
                        if location.archetype_id != cache.archetype_id {
                            cache = InserterArchetypeCache {
                                // SAFETY: we initialized this bundle_id in `register_info`
                                inserter: unsafe {
                                    BundleInserter::new_with_id(
                                        self,
                                        location.archetype_id,
                                        bundle_id,
                                        change_tick,
                                    )
                                },
                                archetype_id: location.archetype_id,
                            }
                        }

                        move_as_ptr!(bundle);
                        // SAFETY:
                        // - `entity` is valid, `location` matches entity, bundle matches inserter
                        // - `apply_effect` is never called on this bundle.
                        // - `bundle` is not be accessed or dropped after this.
                        unsafe {
                            cache.inserter.insert(
                                entity,
                                location,
                                bundle,
                                insert_mode,
                                caller,
                                RelationshipHookMode::Run,
                            )
                        };
                    } else {
                        panic!("error[B0003]: Could not insert a bundle (of type `{}`) for entity {entity}, which {}. See: https://bevy.org/learn/errors/b0003", DebugName::type_name::<B>(), self.entities.entity_does_not_exist_error_details(entity));
                    }
                }
            } else {
                panic!("error[B0003]: Could not insert a bundle (of type `{}`) for entity {first_entity}, which {}. See: https://bevy.org/learn/errors/b0003", DebugName::type_name::<B>(), self.entities.entity_does_not_exist_error_details(first_entity));
            }
        }
    }

    /// For a given batch of ([`Entity`], [`Bundle`]) pairs,
    /// adds the `Bundle` of components to each `Entity`.
    /// This is faster than doing equivalent operations one-by-one.
    ///
    /// A batch can be any type that implements [`IntoIterator`] containing `(Entity, Bundle)` tuples,
    /// such as a [`Vec<(Entity, Bundle)>`] or an array `[(Entity, Bundle); N]`.
    ///
    /// This will overwrite any previous values of components shared by the `Bundle`.
    /// See [`World::try_insert_batch_if_new`] to keep the old values instead.
    ///
    /// Returns a [`TryInsertBatchError`] if any of the provided entities do not exist.
    ///
    /// For the panicking version, see [`World::insert_batch`].
    #[track_caller]
    pub fn try_insert_batch<I, B>(&mut self, batch: I) -> Result<(), TryInsertBatchError>
    where
        I: IntoIterator,
        I::IntoIter: Iterator<Item = (Entity, B)>,
        B: Bundle<Effect: NoBundleEffect>,
    {
        self.try_insert_batch_with_caller(batch, InsertMode::Replace, MaybeLocation::caller())
    }
    /// For a given batch of ([`Entity`], [`Bundle`]) pairs,
    /// adds the `Bundle` of components to each `Entity` without overwriting.
    /// This is faster than doing equivalent operations one-by-one.
    ///
    /// A batch can be any type that implements [`IntoIterator`] containing `(Entity, Bundle)` tuples,
    /// such as a [`Vec<(Entity, Bundle)>`] or an array `[(Entity, Bundle); N]`.
    ///
    /// This is the same as [`World::try_insert_batch`], but in case of duplicate
    /// components it will leave the old values instead of replacing them with new ones.
    ///
    /// Returns a [`TryInsertBatchError`] if any of the provided entities do not exist.
    ///
    /// For the panicking version, see [`World::insert_batch_if_new`].
    #[track_caller]
    pub fn try_insert_batch_if_new<I, B>(&mut self, batch: I) -> Result<(), TryInsertBatchError>
    where
        I: IntoIterator,
        I::IntoIter: Iterator<Item = (Entity, B)>,
        B: Bundle<Effect: NoBundleEffect>,
    {
        self.try_insert_batch_with_caller(batch, InsertMode::Keep, MaybeLocation::caller())
    }

    /// Split into a new function so we can differentiate the calling location.
    ///
    /// This can be called by:
    /// - [`World::try_insert_batch`]
    /// - [`World::try_insert_batch_if_new`]
    /// - [`Commands::insert_batch`]
    /// - [`Commands::insert_batch_if_new`]
    /// - [`Commands::try_insert_batch`]
    /// - [`Commands::try_insert_batch_if_new`]
    #[inline]
    pub(crate) fn try_insert_batch_with_caller<I, B>(
        &mut self,
        batch: I,
        insert_mode: InsertMode,
        caller: MaybeLocation,
    ) -> Result<(), TryInsertBatchError>
    where
        I: IntoIterator,
        I::IntoIter: Iterator<Item = (Entity, B)>,
        B: Bundle<Effect: NoBundleEffect>,
    {
        struct InserterArchetypeCache<'w> {
            inserter: BundleInserter<'w>,
            archetype_id: ArchetypeId,
        }

        self.flush();
        let change_tick = self.change_tick();
        let bundle_id = self.register_bundle_info::<B>();

        let mut invalid_entities = Vec::<Entity>::new();
        let mut batch_iter = batch.into_iter();

        // We need to find the first valid entity so we can initialize the bundle inserter.
        // This differs from `insert_batch_with_caller` because that method can just panic
        // if the first entity is invalid, whereas this method needs to keep going.
        let cache = loop {
            if let Some((first_entity, first_bundle)) = batch_iter.next() {
                if let Some(first_location) = self.entities().get(first_entity) {
                    let mut cache = InserterArchetypeCache {
                        // SAFETY: we initialized this bundle_id in `register_bundle_info`
                        inserter: unsafe {
                            BundleInserter::new_with_id(
                                self,
                                first_location.archetype_id,
                                bundle_id,
                                change_tick,
                            )
                        },
                        archetype_id: first_location.archetype_id,
                    };

                    move_as_ptr!(first_bundle);
                    // SAFETY:
                    // - `entity` is valid, `location` matches entity, bundle matches inserter
                    // - `apply_effect` is never called on this bundle.
                    // - `first_bundle` is not be accessed or dropped after this.
                    unsafe {
                        cache.inserter.insert(
                            first_entity,
                            first_location,
                            first_bundle,
                            insert_mode,
                            caller,
                            RelationshipHookMode::Run,
                        )
                    };
                    break Some(cache);
                }
                invalid_entities.push(first_entity);
            } else {
                // We reached the end of the entities the caller provided and none were valid.
                break None;
            }
        };

        if let Some(mut cache) = cache {
            for (entity, bundle) in batch_iter {
                if let Some(location) = cache.inserter.entities().get(entity) {
                    if location.archetype_id != cache.archetype_id {
                        cache = InserterArchetypeCache {
                            // SAFETY: we initialized this bundle_id in `register_info`
                            inserter: unsafe {
                                BundleInserter::new_with_id(
                                    self,
                                    location.archetype_id,
                                    bundle_id,
                                    change_tick,
                                )
                            },
                            archetype_id: location.archetype_id,
                        }
                    }

                    move_as_ptr!(bundle);
                    // SAFETY:
                    // - `entity` is valid, `location` matches entity, bundle matches inserter
                    // - `apply_effect` is never called on this bundle.
                    // - `bundle` is not be accessed or dropped after this.
                    unsafe {
                        cache.inserter.insert(
                            entity,
                            location,
                            bundle,
                            insert_mode,
                            caller,
                            RelationshipHookMode::Run,
                        )
                    };
                } else {
                    invalid_entities.push(entity);
                }
            }
        }

        if invalid_entities.is_empty() {
            Ok(())
        } else {
            Err(TryInsertBatchError {
                bundle_type: DebugName::type_name::<B>(),
                entities: invalid_entities,
            })
        }
    }

    /// Temporarily removes the requested resource from this [`World`], runs custom user code,
    /// then re-adds the resource before returning.
    ///
    /// This enables safe simultaneous mutable access to both a resource and the rest of the [`World`].
    /// For more complex access patterns, consider using [`SystemState`](crate::system::SystemState).
    ///
    /// # Panics
    ///
    /// Panics if the resource does not exist.
    /// Use [`try_resource_scope`](Self::try_resource_scope) instead if you want to handle this case.
    ///
    /// # Example
    /// ```
    /// use bevy_ecs::prelude::*;
    /// #[derive(Resource)]
    /// struct A(u32);
    /// #[derive(Component)]
    /// struct B(u32);
    /// let mut world = World::new();
    /// world.insert_resource(A(1));
    /// let entity = world.spawn(B(1)).id();
    ///
    /// world.resource_scope(|world, mut a: Mut<A>| {
    ///     let b = world.get_mut::<B>(entity).unwrap();
    ///     a.0 += b.0;
    /// });
    /// assert_eq!(world.get_resource::<A>().unwrap().0, 2);
    /// ```
    #[track_caller]
    pub fn resource_scope<R: Resource, U>(&mut self, f: impl FnOnce(&mut World, Mut<R>) -> U) -> U {
        self.try_resource_scope(f)
            .unwrap_or_else(|| panic!("resource does not exist: {}", DebugName::type_name::<R>()))
    }

    /// Temporarily removes the requested resource from this [`World`] if it exists, runs custom user code,
    /// then re-adds the resource before returning. Returns `None` if the resource does not exist in this [`World`].
    ///
    /// This enables safe simultaneous mutable access to both a resource and the rest of the [`World`].
    /// For more complex access patterns, consider using [`SystemState`](crate::system::SystemState).
    ///
    /// See also [`resource_scope`](Self::resource_scope).
    pub fn try_resource_scope<R: Resource, U>(
        &mut self,
        f: impl FnOnce(&mut World, Mut<R>) -> U,
    ) -> Option<U> {
        let last_change_tick = self.last_change_tick();
        let change_tick = self.change_tick();

        let component_id = self.components.get_valid_resource_id(TypeId::of::<R>())?;
        let (ptr, mut ticks, mut caller) = self
            .storages
            .resources
            .get_mut(component_id)
            .and_then(ResourceData::remove)?;
        // Read the value onto the stack to avoid potential mut aliasing.
        // SAFETY: `ptr` was obtained from the TypeId of `R`.
        let mut value = unsafe { ptr.read::<R>() };
        let value_mut = Mut {
            value: &mut value,
            ticks: TicksMut {
                added: &mut ticks.added,
                changed: &mut ticks.changed,
                last_run: last_change_tick,
                this_run: change_tick,
            },
            changed_by: caller.as_mut(),
        };
        let result = f(self, value_mut);
        assert!(!self.contains_resource::<R>(),
            "Resource `{}` was inserted during a call to World::resource_scope.\n\
            This is not allowed as the original resource is reinserted to the world after the closure is invoked.",
            DebugName::type_name::<R>());

        OwningPtr::make(value, |ptr| {
            // SAFETY: pointer is of type R
            unsafe {
                self.storages.resources.get_mut(component_id).map(|info| {
                    info.insert_with_ticks(ptr, ticks, caller);
                })
            }
        })?;

        Some(result)
    }

    /// Writes a [`Message`].
    /// This method returns the [`MessageId`] of the written `message`,
    /// or [`None`] if the `message` could not be written.
    #[inline]
    pub fn write_message<M: Message>(&mut self, message: M) -> Option<MessageId<M>> {
        self.write_message_batch(core::iter::once(message))?.next()
    }

    /// Writes a [`Message`].
    /// This method returns the [`MessageId`] of the written `event`,
    /// or [`None`] if the `event` could not be written.
    #[inline]
    #[deprecated(since = "0.17.0", note = "Use `World::write_message` instead.")]
    pub fn send_event<E: Message>(&mut self, event: E) -> Option<MessageId<E>> {
        self.write_message(event)
    }

    /// Writes the default value of the [`Message`] of type `M`.
    /// This method returns the [`MessageId`] of the written message,
    /// or [`None`] if the `event` could not be written.
    #[inline]
    pub fn write_message_default<M: Message + Default>(&mut self) -> Option<MessageId<M>> {
        self.write_message(M::default())
    }

    /// Writes the default value of the [`Message`] of type `E`.
    /// This method returns the [`MessageId`] of the written `event`,
    /// or [`None`] if the `event` could not be written.
    #[inline]
    #[deprecated(since = "0.17.0", note = "Use `World::write_message_default` instead.")]
    pub fn send_event_default<E: Message + Default>(&mut self) -> Option<MessageId<E>> {
        self.write_message_default::<E>()
    }

    /// Writes a batch of [`Message`]s from an iterator.
    /// This method returns the [IDs](`MessageId`) of the written `messages`,
    /// or [`None`] if the `events` could not be written.
    #[inline]
    pub fn write_message_batch<M: Message>(
        &mut self,
        messages: impl IntoIterator<Item = M>,
    ) -> Option<WriteBatchIds<M>> {
        let Some(mut events_resource) = self.get_resource_mut::<Messages<M>>() else {
            log::error!(
                "Unable to send event `{}`\n\tEvent must be added to the app with `add_event()`\n\thttps://docs.rs/bevy/*/bevy/app/struct.App.html#method.add_message ",
                DebugName::type_name::<M>()
            );
            return None;
        };
        Some(events_resource.write_batch(messages))
    }

    /// Writes a batch of [`Message`]s from an iterator.
    /// This method returns the [IDs](`MessageId`) of the written `events`,
    /// or [`None`] if the `event` could not be written.
    #[inline]
    #[deprecated(since = "0.17.0", note = "Use `World::write_message_batch` instead.")]
    pub fn send_event_batch<E: Message>(
        &mut self,
        events: impl IntoIterator<Item = E>,
    ) -> Option<WriteBatchIds<E>> {
        self.write_message_batch(events)
    }

    /// Inserts a new resource with the given `value`. Will replace the value if it already existed.
    ///
    /// **You should prefer to use the typed API [`World::insert_resource`] where possible and only
    /// use this in cases where the actual types are not known at compile time.**
    ///
    /// # Safety
    /// The value referenced by `value` must be valid for the given [`ComponentId`] of this world.
    #[inline]
    #[track_caller]
    pub unsafe fn insert_resource_by_id(
        &mut self,
        component_id: ComponentId,
        value: OwningPtr<'_>,
        caller: MaybeLocation,
    ) {
        let change_tick = self.change_tick();

        if !self
            .components
            .resource_entities
            .contains_key(&component_id)
        {
            // Since we don't know the type, we use a placeholder type.
            let entity = self
                .spawn(ResourceEntity::<TypeErasedResource>::default())
                .id();
            self.components
                .resource_entities
                .insert(component_id, entity);
        }

        let resource = self.initialize_resource_internal(component_id);
        // SAFETY: `value` is valid for `component_id`, ensured by caller
        unsafe {
            resource.insert(value, change_tick, caller);
        }
    }

    /// Inserts a new `!Send` resource with the given `value`. Will replace the value if it already
    /// existed.
    ///
    /// **You should prefer to use the typed API [`World::insert_non_send_resource`] where possible and only
    /// use this in cases where the actual types are not known at compile time.**
    ///
    /// # Panics
    /// If a value is already present, this function will panic if not called from the same
    /// thread that the original value was inserted from.
    ///
    /// # Safety
    /// The value referenced by `value` must be valid for the given [`ComponentId`] of this world.
    #[inline]
    #[track_caller]
    pub unsafe fn insert_non_send_by_id(
        &mut self,
        component_id: ComponentId,
        value: OwningPtr<'_>,
        caller: MaybeLocation,
    ) {
        let change_tick = self.change_tick();

        let resource = self.initialize_non_send_internal(component_id);
        // SAFETY: `value` is valid for `component_id`, ensured by caller
        unsafe {
            resource.insert(value, change_tick, caller);
        }
    }

    /// # Panics
    /// Panics if `component_id` is not registered as a `Send` component type in this `World`
    #[inline]
    pub(crate) fn initialize_resource_internal(
        &mut self,
        component_id: ComponentId,
    ) -> &mut ResourceData<true> {
        self.flush_components();
        self.storages
            .resources
            .initialize_with(component_id, &self.components)
    }

    /// # Panics
    /// Panics if `component_id` is not registered in this world
    #[inline]
    pub(crate) fn initialize_non_send_internal(
        &mut self,
        component_id: ComponentId,
    ) -> &mut ResourceData<false> {
        self.flush_components();
        self.storages
            .non_send_resources
            .initialize_with(component_id, &self.components)
    }

    /// Empties queued entities and adds them to the empty [`Archetype`](crate::archetype::Archetype).
    /// This should be called before doing operations that might operate on queued entities,
    /// such as inserting a [`Component`].
    #[track_caller]
    pub(crate) fn flush_entities(&mut self) {
        let by = MaybeLocation::caller();
        let at = self.change_tick();
        let empty_archetype = self.archetypes.empty_mut();
        let table = &mut self.storages.tables[empty_archetype.table_id()];
        // PERF: consider pre-allocating space for flushed entities
        // SAFETY: entity is set to a valid location
        unsafe {
            self.entities.flush(
                |entity, location| {
                    // SAFETY: no components are allocated by archetype.allocate() because the archetype
                    // is empty
                    *location = Some(empty_archetype.allocate(entity, table.allocate(entity)));
                },
                by,
                at,
            );
        }
    }

    /// Applies any commands in the world's internal [`CommandQueue`].
    /// This does not apply commands from any systems, only those stored in the world.
    ///
    /// # Panics
    /// This will panic if any of the queued commands are [`spawn`](Commands::spawn).
    /// If this is possible, you should instead use [`flush`](Self::flush).
    pub(crate) fn flush_commands(&mut self) {
        // SAFETY: `self.command_queue` is only de-allocated in `World`'s `Drop`
        if !unsafe { self.command_queue.is_empty() } {
            // SAFETY: `self.command_queue` is only de-allocated in `World`'s `Drop`
            unsafe {
                self.command_queue
                    .clone()
                    .apply_or_drop_queued(Some(self.into()));
            };
        }
    }

    /// Applies any queued component registration.
    /// For spawning vanilla rust component types and resources, this is not strictly necessary.
    /// However, flushing components can make information available more quickly, and can have performance benefits.
    /// Additionally, for components and resources registered dynamically through a raw descriptor or similar,
    /// this is the only way to complete their registration.
    pub(crate) fn flush_components(&mut self) {
        self.components_registrator().apply_queued_registrations();
    }

    /// Flushes queued entities and commands.
    ///
    /// Queued entities will be spawned, and then commands will be applied.
    #[inline]
    #[track_caller]
    pub fn flush(&mut self) {
        self.flush_entities();
        self.flush_components();
        self.flush_commands();
    }

    /// Increments the world's current change tick and returns the old value.
    ///
    /// If you need to call this method, but do not have `&mut` access to the world,
    /// consider using [`as_unsafe_world_cell_readonly`](Self::as_unsafe_world_cell_readonly)
    /// to obtain an [`UnsafeWorldCell`] and calling [`increment_change_tick`](UnsafeWorldCell::increment_change_tick) on that.
    /// Note that this *can* be done in safe code, despite the name of the type.
    #[inline]
    pub fn increment_change_tick(&mut self) -> Tick {
        let change_tick = self.change_tick.get_mut();
        let prev_tick = *change_tick;
        *change_tick = change_tick.wrapping_add(1);
        Tick::new(prev_tick)
    }

    /// Reads the current change tick of this world.
    ///
    /// If you have exclusive (`&mut`) access to the world, consider using [`change_tick()`](Self::change_tick),
    /// which is more efficient since it does not require atomic synchronization.
    #[inline]
    pub fn read_change_tick(&self) -> Tick {
        let tick = self.change_tick.load(Ordering::Acquire);
        Tick::new(tick)
    }

    /// Reads the current change tick of this world.
    ///
    /// This does the same thing as [`read_change_tick()`](Self::read_change_tick), only this method
    /// is more efficient since it does not require atomic synchronization.
    #[inline]
    pub fn change_tick(&mut self) -> Tick {
        let tick = *self.change_tick.get_mut();
        Tick::new(tick)
    }

    /// When called from within an exclusive system (a [`System`] that takes `&mut World` as its first
    /// parameter), this method returns the [`Tick`] indicating the last time the exclusive system was run.
    ///
    /// Otherwise, this returns the `Tick` indicating the last time that [`World::clear_trackers`] was called.
    ///
    /// [`System`]: crate::system::System
    #[inline]
    pub fn last_change_tick(&self) -> Tick {
        self.last_change_tick
    }

    /// Returns the id of the last ECS event that was fired.
    /// Used internally to ensure observers don't trigger multiple times for the same event.
    #[inline]
    pub(crate) fn last_trigger_id(&self) -> u32 {
        self.last_trigger_id
    }

    /// Sets [`World::last_change_tick()`] to the specified value during a scope.
    /// When the scope terminates, it will return to its old value.
    ///
    /// This is useful if you need a region of code to be able to react to earlier changes made in the same system.
    ///
    /// # Examples
    ///
    /// ```
    /// # use bevy_ecs::prelude::*;
    /// // This function runs an update loop repeatedly, allowing each iteration of the loop
    /// // to react to changes made in the previous loop iteration.
    /// fn update_loop(
    ///     world: &mut World,
    ///     mut update_fn: impl FnMut(&mut World) -> std::ops::ControlFlow<()>,
    /// ) {
    ///     let mut last_change_tick = world.last_change_tick();
    ///
    ///     // Repeatedly run the update function until it requests a break.
    ///     loop {
    ///         let control_flow = world.last_change_tick_scope(last_change_tick, |world| {
    ///             // Increment the change tick so we can detect changes from the previous update.
    ///             last_change_tick = world.change_tick();
    ///             world.increment_change_tick();
    ///
    ///             // Update once.
    ///             update_fn(world)
    ///         });
    ///
    ///         // End the loop when the closure returns `ControlFlow::Break`.
    ///         if control_flow.is_break() {
    ///             break;
    ///         }
    ///     }
    /// }
    /// #
    /// # #[derive(Resource)] struct Count(u32);
    /// # let mut world = World::new();
    /// # world.insert_resource(Count(0));
    /// # let saved_last_tick = world.last_change_tick();
    /// # let mut num_updates = 0;
    /// # update_loop(&mut world, |world| {
    /// #     let mut c = world.resource_mut::<Count>();
    /// #     match c.0 {
    /// #         0 => {
    /// #             assert_eq!(num_updates, 0);
    /// #             assert!(c.is_added());
    /// #             c.0 = 1;
    /// #         }
    /// #         1 => {
    /// #             assert_eq!(num_updates, 1);
    /// #             assert!(!c.is_added());
    /// #             assert!(c.is_changed());
    /// #             c.0 = 2;
    /// #         }
    /// #         2 if c.is_changed() => {
    /// #             assert_eq!(num_updates, 2);
    /// #             assert!(!c.is_added());
    /// #         }
    /// #         2 => {
    /// #             assert_eq!(num_updates, 3);
    /// #             assert!(!c.is_changed());
    /// #             world.remove_resource::<Count>();
    /// #             world.insert_resource(Count(3));
    /// #         }
    /// #         3 if c.is_changed() => {
    /// #             assert_eq!(num_updates, 4);
    /// #             assert!(c.is_added());
    /// #         }
    /// #         3 => {
    /// #             assert_eq!(num_updates, 5);
    /// #             assert!(!c.is_added());
    /// #             c.0 = 4;
    /// #             return std::ops::ControlFlow::Break(());
    /// #         }
    /// #         _ => unreachable!(),
    /// #     }
    /// #     num_updates += 1;
    /// #     std::ops::ControlFlow::Continue(())
    /// # });
    /// # assert_eq!(num_updates, 5);
    /// # assert_eq!(world.resource::<Count>().0, 4);
    /// # assert_eq!(world.last_change_tick(), saved_last_tick);
    /// ```
    pub fn last_change_tick_scope<T>(
        &mut self,
        last_change_tick: Tick,
        f: impl FnOnce(&mut World) -> T,
    ) -> T {
        struct LastTickGuard<'a> {
            world: &'a mut World,
            last_tick: Tick,
        }

        // By setting the change tick in the drop impl, we ensure that
        // the change tick gets reset even if a panic occurs during the scope.
        impl Drop for LastTickGuard<'_> {
            fn drop(&mut self) {
                self.world.last_change_tick = self.last_tick;
            }
        }

        let guard = LastTickGuard {
            last_tick: self.last_change_tick,
            world: self,
        };

        guard.world.last_change_tick = last_change_tick;

        f(guard.world)
    }

    /// Iterates all component change ticks and clamps any older than [`MAX_CHANGE_AGE`](crate::change_detection::MAX_CHANGE_AGE).
    /// This also triggers [`CheckChangeTicks`] observers and returns the same event here.
    ///
    /// Calling this method prevents [`Tick`]s overflowing and thus prevents false positives when comparing them.
    ///
    /// **Note:** Does nothing and returns `None` if the [`World`] counter has not been incremented at least [`CHECK_TICK_THRESHOLD`]
    /// times since the previous pass.
    // TODO: benchmark and optimize
    pub fn check_change_ticks(&mut self) -> Option<CheckChangeTicks> {
        let change_tick = self.change_tick();
        if change_tick.relative_to(self.last_check_tick).get() < CHECK_TICK_THRESHOLD {
            return None;
        }

        let check = CheckChangeTicks(change_tick);

        let Storages {
            ref mut tables,
            ref mut sparse_sets,
            ref mut resources,
            ref mut non_send_resources,
        } = self.storages;

        #[cfg(feature = "trace")]
        let _span = tracing::info_span!("check component ticks").entered();
        tables.check_change_ticks(check);
        sparse_sets.check_change_ticks(check);
        resources.check_change_ticks(check);
        non_send_resources.check_change_ticks(check);
        self.entities.check_change_ticks(check);

        if let Some(mut schedules) = self.get_resource_mut::<Schedules>() {
            schedules.check_change_ticks(check);
        }

        self.trigger(check);
        self.flush();

        self.last_check_tick = change_tick;

        Some(check)
    }

    /// Runs both [`clear_entities`](Self::clear_entities) and [`clear_resources`](Self::clear_resources),
    /// invalidating all [`Entity`] and resource fetches such as [`Res`](crate::system::Res), [`ResMut`](crate::system::ResMut)
    pub fn clear_all(&mut self) {
        self.clear_entities();
        self.clear_resources();
    }

    /// Despawns all entities in this [`World`].
    pub fn clear_entities(&mut self) {
        self.storages.tables.clear();
        self.storages.sparse_sets.clear_entities();
        self.archetypes.clear_entities();
        self.entities.clear();
    }

    /// Clears all resources in this [`World`].
    ///
    /// **Note:** Any resource fetch to this [`World`] will fail unless they are re-initialized,
    /// including engine-internal resources that are only initialized on app/world construction.
    ///
    /// This can easily cause systems expecting certain resources to immediately start panicking.
    /// Use with caution.
    pub fn clear_resources(&mut self) {
        self.storages.resources.clear();
        self.storages.non_send_resources.clear();
    }

    /// Registers all of the components in the given [`Bundle`] and returns both the component
    /// ids and the bundle id.
    ///
    /// This is largely equivalent to calling [`register_component`](Self::register_component) on each
    /// component in the bundle.
    #[inline]
    pub fn register_bundle<B: Bundle>(&mut self) -> &BundleInfo {
        let id = self.register_bundle_info::<B>();

        // SAFETY: We just initialized the bundle so its id should definitely be valid.
        unsafe { self.bundles.get(id).debug_checked_unwrap() }
    }

    pub(crate) fn register_bundle_info<B: Bundle>(&mut self) -> BundleId {
        // SAFETY: These come from the same world. `Self.components_registrator` can't be used since we borrow other fields too.
        let mut registrator =
            unsafe { ComponentsRegistrator::new(&mut self.components, &mut self.component_ids) };

        // SAFETY: `registrator`, `self.storages` and `self.bundles` all come from this world.
        unsafe {
            self.bundles
                .register_info::<B>(&mut registrator, &mut self.storages)
        }
    }

    pub(crate) fn register_contributed_bundle_info<B: Bundle>(&mut self) -> BundleId {
        // SAFETY: These come from the same world. `Self.components_registrator` can't be used since we borrow other fields too.
        let mut registrator =
            unsafe { ComponentsRegistrator::new(&mut self.components, &mut self.component_ids) };

        // SAFETY: `registrator`, `self.bundles` and `self.storages` are all from this world.
        unsafe {
            self.bundles
                .register_contributed_bundle_info::<B>(&mut registrator, &mut self.storages)
        }
    }

    /// Registers the given [`ComponentId`]s as a dynamic bundle and returns both the required component ids and the bundle id.
    ///
    /// Note that the components need to be registered first, this function only creates a bundle combining them. Components
    /// can be registered with [`World::register_component`]/[`_with_descriptor`](World::register_component_with_descriptor).
    ///
    /// **You should prefer to use the typed API [`World::register_bundle`] where possible and only use this in cases where
    /// not all of the actual types are known at compile time.**
    ///
    /// # Panics
    /// This function will panic if any of the provided component ids do not belong to a component known to this [`World`].
    #[inline]
    pub fn register_dynamic_bundle(&mut self, component_ids: &[ComponentId]) -> &BundleInfo {
        let id =
            self.bundles
                .init_dynamic_info(&mut self.storages, &self.components, component_ids);
        // SAFETY: We just initialized the bundle so its id should definitely be valid.
        unsafe { self.bundles.get(id).debug_checked_unwrap() }
    }

    /// Convenience method for accessing the world's default error handler,
    /// which can be overwritten with [`DefaultErrorHandler`].
    #[inline]
    pub fn default_error_handler(&self) -> ErrorHandler {
        self.get_resource::<DefaultErrorHandler>()
            .copied()
            .unwrap_or_default()
            .0
    }
}

impl World {
    /// Gets a pointer to the resource with the id [`ComponentId`] if it exists.
    /// The returned pointer must not be used to modify the resource, and must not be
    /// dereferenced after the immutable borrow of the [`World`] ends.
    ///
    /// **You should prefer to use the typed API [`World::get_resource`] where possible and only
    /// use this in cases where the actual types are not known at compile time.**
    #[inline]
    pub fn get_resource_by_id(&self, component_id: ComponentId) -> Option<Ptr<'_>> {
        // SAFETY:
        // - `as_unsafe_world_cell_readonly` gives permission to access the whole world immutably
        // - `&self` ensures there are no mutable borrows on world data
        unsafe {
            self.as_unsafe_world_cell_readonly()
                .get_resource_by_id(component_id)
        }
    }

    /// Gets a pointer to the resource with the id [`ComponentId`] if it exists.
    /// The returned pointer may be used to modify the resource, as long as the mutable borrow
    /// of the [`World`] is still valid.
    ///
    /// **You should prefer to use the typed API [`World::get_resource_mut`] where possible and only
    /// use this in cases where the actual types are not known at compile time.**
    #[inline]
    pub fn get_resource_mut_by_id(&mut self, component_id: ComponentId) -> Option<MutUntyped<'_>> {
        // SAFETY:
        // - `&mut self` ensures that all accessed data is unaliased
        // - `as_unsafe_world_cell` provides mutable permission to the whole world
        unsafe {
            self.as_unsafe_world_cell()
                .get_resource_mut_by_id(component_id)
        }
    }

    /// Iterates over all resources in the world.
    ///
    /// The returned iterator provides lifetimed, but type-unsafe pointers. Actually reading the contents
    /// of each resource will require the use of unsafe code.
    ///
    /// # Examples
    ///
    /// ## Printing the size of all resources
    ///
    /// ```
    /// # use bevy_ecs::prelude::*;
    /// # #[derive(Resource)]
    /// # struct A(u32);
    /// # #[derive(Resource)]
    /// # struct B(u32);
    /// #
    /// # let mut world = World::new();
    /// # world.remove_resource::<bevy_ecs::entity_disabling::DefaultQueryFilters>();
    /// # world.insert_resource(A(1));
    /// # world.insert_resource(B(2));
    /// let mut total = 0;
    /// for (info, _) in world.iter_resources() {
    ///    println!("Resource: {}", info.name());
    ///    println!("Size: {} bytes", info.layout().size());
    ///    total += info.layout().size();
    /// }
    /// println!("Total size: {} bytes", total);
    /// # assert_eq!(total, size_of::<A>() + size_of::<B>());
    /// ```
    ///
    /// ## Dynamically running closures for resources matching specific `TypeId`s
    ///
    /// ```
    /// # use bevy_ecs::prelude::*;
    /// # use std::collections::HashMap;
    /// # use std::any::TypeId;
    /// # use bevy_ptr::Ptr;
    /// # #[derive(Resource)]
    /// # struct A(u32);
    /// # #[derive(Resource)]
    /// # struct B(u32);
    /// #
    /// # let mut world = World::new();
    /// # world.insert_resource(A(1));
    /// # world.insert_resource(B(2));
    /// #
    /// // In this example, `A` and `B` are resources. We deliberately do not use the
    /// // `bevy_reflect` crate here to showcase the low-level [`Ptr`] usage. You should
    /// // probably use something like `ReflectFromPtr` in a real-world scenario.
    ///
    /// // Create the hash map that will store the closures for each resource type
    /// let mut closures: HashMap<TypeId, Box<dyn Fn(&Ptr<'_>)>> = HashMap::default();
    ///
    /// // Add closure for `A`
    /// closures.insert(TypeId::of::<A>(), Box::new(|ptr| {
    ///     // SAFETY: We assert ptr is the same type of A with TypeId of A
    ///     let a = unsafe { &ptr.deref::<A>() };
    /// #   assert_eq!(a.0, 1);
    ///     // ... do something with `a` here
    /// }));
    ///
    /// // Add closure for `B`
    /// closures.insert(TypeId::of::<B>(), Box::new(|ptr| {
    ///     // SAFETY: We assert ptr is the same type of B with TypeId of B
    ///     let b = unsafe { &ptr.deref::<B>() };
    /// #   assert_eq!(b.0, 2);
    ///     // ... do something with `b` here
    /// }));
    ///
    /// // Iterate all resources, in order to run the closures for each matching resource type
    /// for (info, ptr) in world.iter_resources() {
    ///     let Some(type_id) = info.type_id() else {
    ///        // It's possible for resources to not have a `TypeId` (e.g. non-Rust resources
    ///        // dynamically inserted via a scripting language) in which case we can't match them.
    ///        continue;
    ///     };
    ///
    ///     let Some(closure) = closures.get(&type_id) else {
    ///        // No closure for this resource type, skip it.
    ///        continue;
    ///     };
    ///
    ///     // Run the closure for the resource
    ///     closure(&ptr);
    /// }
    /// ```
    #[inline]
    pub fn iter_resources(&self) -> impl Iterator<Item = (&ComponentInfo, Ptr<'_>)> {
        self.storages
            .resources
            .iter()
            .filter_map(|(component_id, data)| {
                // SAFETY: If a resource has been initialized, a corresponding ComponentInfo must exist with its ID.
                let component_info = unsafe {
                    self.components
                        .get_info(component_id)
                        .debug_checked_unwrap()
                };
                Some((component_info, data.get_data()?))
            })
    }

    /// Mutably iterates over all resources in the world.
    ///
    /// The returned iterator provides lifetimed, but type-unsafe pointers. Actually reading from or writing
    /// to the contents of each resource will require the use of unsafe code.
    ///
    /// # Example
    ///
    /// ```
    /// # use bevy_ecs::prelude::*;
    /// # use bevy_ecs::change_detection::MutUntyped;
    /// # use std::collections::HashMap;
    /// # use std::any::TypeId;
    /// # #[derive(Resource)]
    /// # struct A(u32);
    /// # #[derive(Resource)]
    /// # struct B(u32);
    /// #
    /// # let mut world = World::new();
    /// # world.insert_resource(A(1));
    /// # world.insert_resource(B(2));
    /// #
    /// // In this example, `A` and `B` are resources. We deliberately do not use the
    /// // `bevy_reflect` crate here to showcase the low-level `MutUntyped` usage. You should
    /// // probably use something like `ReflectFromPtr` in a real-world scenario.
    ///
    /// // Create the hash map that will store the mutator closures for each resource type
    /// let mut mutators: HashMap<TypeId, Box<dyn Fn(&mut MutUntyped<'_>)>> = HashMap::default();
    ///
    /// // Add mutator closure for `A`
    /// mutators.insert(TypeId::of::<A>(), Box::new(|mut_untyped| {
    ///     // Note: `MutUntyped::as_mut()` automatically marks the resource as changed
    ///     // for ECS change detection, and gives us a `PtrMut` we can use to mutate the resource.
    ///     // SAFETY: We assert ptr is the same type of A with TypeId of A
    ///     let a = unsafe { &mut mut_untyped.as_mut().deref_mut::<A>() };
    /// #   a.0 += 1;
    ///     // ... mutate `a` here
    /// }));
    ///
    /// // Add mutator closure for `B`
    /// mutators.insert(TypeId::of::<B>(), Box::new(|mut_untyped| {
    ///     // SAFETY: We assert ptr is the same type of B with TypeId of B
    ///     let b = unsafe { &mut mut_untyped.as_mut().deref_mut::<B>() };
    /// #   b.0 += 1;
    ///     // ... mutate `b` here
    /// }));
    ///
    /// // Iterate all resources, in order to run the mutator closures for each matching resource type
    /// for (info, mut mut_untyped) in world.iter_resources_mut() {
    ///     let Some(type_id) = info.type_id() else {
    ///        // It's possible for resources to not have a `TypeId` (e.g. non-Rust resources
    ///        // dynamically inserted via a scripting language) in which case we can't match them.
    ///        continue;
    ///     };
    ///
    ///     let Some(mutator) = mutators.get(&type_id) else {
    ///        // No mutator closure for this resource type, skip it.
    ///        continue;
    ///     };
    ///
    ///     // Run the mutator closure for the resource
    ///     mutator(&mut mut_untyped);
    /// }
    /// # assert_eq!(world.resource::<A>().0, 2);
    /// # assert_eq!(world.resource::<B>().0, 3);
    /// ```
    #[inline]
    pub fn iter_resources_mut(&mut self) -> impl Iterator<Item = (&ComponentInfo, MutUntyped<'_>)> {
        self.storages
            .resources
            .iter()
            .filter_map(|(component_id, data)| {
                // SAFETY: If a resource has been initialized, a corresponding ComponentInfo must exist with its ID.
                let component_info = unsafe {
                    self.components
                        .get_info(component_id)
                        .debug_checked_unwrap()
                };
                let (ptr, ticks, caller) = data.get_with_ticks()?;

                // SAFETY:
                // - We have exclusive access to the world, so no other code can be aliasing the `TickCells`
                // - We only hold one `TicksMut` at a time, and we let go of it before getting the next one
                let ticks = unsafe {
                    TicksMut::from_tick_cells(
                        ticks,
                        self.last_change_tick(),
                        self.read_change_tick(),
                    )
                };

                let mut_untyped = MutUntyped {
                    // SAFETY:
                    // - We have exclusive access to the world, so no other code can be aliasing the `Ptr`
                    // - We iterate one resource at a time, and we let go of each `PtrMut` before getting the next one
                    value: unsafe { ptr.assert_unique() },
                    ticks,
                    // SAFETY:
                    // - We have exclusive access to the world, so no other code can be aliasing the `Ptr`
                    // - We iterate one resource at a time, and we let go of each `PtrMut` before getting the next one
                    changed_by: unsafe { caller.map(|caller| caller.deref_mut()) },
                };

                Some((component_info, mut_untyped))
            })
    }

    /// Gets a `!Send` resource to the resource with the id [`ComponentId`] if it exists.
    /// The returned pointer must not be used to modify the resource, and must not be
    /// dereferenced after the immutable borrow of the [`World`] ends.
    ///
    /// **You should prefer to use the typed API [`World::get_resource`] where possible and only
    /// use this in cases where the actual types are not known at compile time.**
    ///
    /// # Panics
    /// This function will panic if it isn't called from the same thread that the resource was inserted from.
    #[inline]
    pub fn get_non_send_by_id(&self, component_id: ComponentId) -> Option<Ptr<'_>> {
        // SAFETY:
        // - `as_unsafe_world_cell_readonly` gives permission to access the whole world immutably
        // - `&self` ensures there are no mutable borrows on world data
        unsafe {
            self.as_unsafe_world_cell_readonly()
                .get_non_send_resource_by_id(component_id)
        }
    }

    /// Gets a `!Send` resource to the resource with the id [`ComponentId`] if it exists.
    /// The returned pointer may be used to modify the resource, as long as the mutable borrow
    /// of the [`World`] is still valid.
    ///
    /// **You should prefer to use the typed API [`World::get_resource_mut`] where possible and only
    /// use this in cases where the actual types are not known at compile time.**
    ///
    /// # Panics
    /// This function will panic if it isn't called from the same thread that the resource was inserted from.
    #[inline]
    pub fn get_non_send_mut_by_id(&mut self, component_id: ComponentId) -> Option<MutUntyped<'_>> {
        // SAFETY:
        // - `&mut self` ensures that all accessed data is unaliased
        // - `as_unsafe_world_cell` provides mutable permission to the whole world
        unsafe {
            self.as_unsafe_world_cell()
                .get_non_send_resource_mut_by_id(component_id)
        }
    }

    /// Removes the resource of a given type, if it exists. Otherwise returns `None`.
    ///
    /// **You should prefer to use the typed API [`World::remove_resource`] where possible and only
    /// use this in cases where the actual types are not known at compile time.**
    pub fn remove_resource_by_id(&mut self, component_id: ComponentId) -> Option<()> {
        if let Some(entity) = self.components.resource_entities.remove(&component_id) {
            self.despawn(entity);
        }

        self.storages
            .resources
            .get_mut(component_id)?
            .remove_and_drop();
        Some(())
    }

    /// Removes the resource of a given type, if it exists. Otherwise returns `None`.
    ///
    /// **You should prefer to use the typed API [`World::remove_resource`] where possible and only
    /// use this in cases where the actual types are not known at compile time.**
    ///
    /// # Panics
    /// This function will panic if it isn't called from the same thread that the resource was inserted from.
    pub fn remove_non_send_by_id(&mut self, component_id: ComponentId) -> Option<()> {
        self.storages
            .non_send_resources
            .get_mut(component_id)?
            .remove_and_drop();
        Some(())
    }

    /// Retrieves an immutable untyped reference to the given `entity`'s [`Component`] of the given [`ComponentId`].
    /// Returns `None` if the `entity` does not have a [`Component`] of the given type.
    ///
    /// **You should prefer to use the typed API [`World::get_mut`] where possible and only
    /// use this in cases where the actual types are not known at compile time.**
    ///
    /// # Panics
    /// This function will panic if it isn't called from the same thread that the resource was inserted from.
    #[inline]
    pub fn get_by_id(&self, entity: Entity, component_id: ComponentId) -> Option<Ptr<'_>> {
        self.get_entity(entity).ok()?.get_by_id(component_id).ok()
    }

    /// Retrieves a mutable untyped reference to the given `entity`'s [`Component`] of the given [`ComponentId`].
    /// Returns `None` if the `entity` does not have a [`Component`] of the given type.
    ///
    /// **You should prefer to use the typed API [`World::get_mut`] where possible and only
    /// use this in cases where the actual types are not known at compile time.**
    #[inline]
    pub fn get_mut_by_id(
        &mut self,
        entity: Entity,
        component_id: ComponentId,
    ) -> Option<MutUntyped<'_>> {
        self.get_entity_mut(entity)
            .ok()?
            .into_mut_by_id(component_id)
            .ok()
    }
}

// Schedule-related methods
impl World {
    /// Adds the specified [`Schedule`] to the world.
    /// If a schedule already exists with the same [label](Schedule::label), it will be replaced.
    ///
    /// The schedule can later be run
    /// by calling [`.run_schedule(label)`](Self::run_schedule) or by directly
    /// accessing the [`Schedules`] resource.
    ///
    /// The `Schedules` resource will be initialized if it does not already exist.
    ///
    /// An alternative to this is to call [`Schedules::add_systems()`] with some
    /// [`ScheduleLabel`] and let the schedule for that label be created if it
    /// does not already exist.
    pub fn add_schedule(&mut self, schedule: Schedule) {
        let mut schedules = self.get_resource_or_init::<Schedules>();
        schedules.insert(schedule);
    }

    /// Temporarily removes the schedule associated with `label` from the world,
    /// runs user code, and finally re-adds the schedule.
    /// This returns a [`TryRunScheduleError`] if there is no schedule
    /// associated with `label`.
    ///
    /// The [`Schedule`] is fetched from the [`Schedules`] resource of the world by its label,
    /// and system state is cached.
    ///
    /// For simple cases where you just need to call the schedule once,
    /// consider using [`World::try_run_schedule`] instead.
    /// For other use cases, see the example on [`World::schedule_scope`].
    pub fn try_schedule_scope<R>(
        &mut self,
        label: impl ScheduleLabel,
        f: impl FnOnce(&mut World, &mut Schedule) -> R,
    ) -> Result<R, TryRunScheduleError> {
        let label = label.intern();
        let Some(mut schedule) = self
            .get_resource_mut::<Schedules>()
            .and_then(|mut s| s.remove(label))
        else {
            return Err(TryRunScheduleError(label));
        };

        let value = f(self, &mut schedule);

        let old = self.resource_mut::<Schedules>().insert(schedule);
        if old.is_some() {
            warn!("Schedule `{label:?}` was inserted during a call to `World::schedule_scope`: its value has been overwritten");
        }

        Ok(value)
    }

    /// Temporarily removes the schedule associated with `label` from the world,
    /// runs user code, and finally re-adds the schedule.
    ///
    /// The [`Schedule`] is fetched from the [`Schedules`] resource of the world by its label,
    /// and system state is cached.
    ///
    /// # Examples
    ///
    /// ```
    /// # use bevy_ecs::{prelude::*, schedule::ScheduleLabel};
    /// # #[derive(ScheduleLabel, Debug, Clone, Copy, PartialEq, Eq, Hash)]
    /// # pub struct MySchedule;
    /// # #[derive(Resource)]
    /// # struct Counter(usize);
    /// #
    /// # let mut world = World::new();
    /// # world.insert_resource(Counter(0));
    /// # let mut schedule = Schedule::new(MySchedule);
    /// # schedule.add_systems(tick_counter);
    /// # world.init_resource::<Schedules>();
    /// # world.add_schedule(schedule);
    /// # fn tick_counter(mut counter: ResMut<Counter>) { counter.0 += 1; }
    /// // Run the schedule five times.
    /// world.schedule_scope(MySchedule, |world, schedule| {
    ///     for _ in 0..5 {
    ///         schedule.run(world);
    ///     }
    /// });
    /// # assert_eq!(world.resource::<Counter>().0, 5);
    /// ```
    ///
    /// For simple cases where you just need to call the schedule once,
    /// consider using [`World::run_schedule`] instead.
    ///
    /// # Panics
    ///
    /// If the requested schedule does not exist.
    pub fn schedule_scope<R>(
        &mut self,
        label: impl ScheduleLabel,
        f: impl FnOnce(&mut World, &mut Schedule) -> R,
    ) -> R {
        self.try_schedule_scope(label, f)
            .unwrap_or_else(|e| panic!("{e}"))
    }

    /// Attempts to run the [`Schedule`] associated with the `label` a single time,
    /// and returns a [`TryRunScheduleError`] if the schedule does not exist.
    ///
    /// The [`Schedule`] is fetched from the [`Schedules`] resource of the world by its label,
    /// and system state is cached.
    ///
    /// For simple testing use cases, call [`Schedule::run(&mut world)`](Schedule::run) instead.
    pub fn try_run_schedule(
        &mut self,
        label: impl ScheduleLabel,
    ) -> Result<(), TryRunScheduleError> {
        self.try_schedule_scope(label, |world, sched| sched.run(world))
    }

    /// Runs the [`Schedule`] associated with the `label` a single time.
    ///
    /// The [`Schedule`] is fetched from the [`Schedules`] resource of the world by its label,
    /// and system state is cached.
    ///
    /// For simple testing use cases, call [`Schedule::run(&mut world)`](Schedule::run) instead.
    /// This avoids the need to create a unique [`ScheduleLabel`].
    ///
    /// # Panics
    ///
    /// If the requested schedule does not exist.
    pub fn run_schedule(&mut self, label: impl ScheduleLabel) {
        self.schedule_scope(label, |world, sched| sched.run(world));
    }

    /// Ignore system order ambiguities caused by conflicts on [`Component`]s of type `T`.
    pub fn allow_ambiguous_component<T: Component>(&mut self) {
        let mut schedules = self.remove_resource::<Schedules>().unwrap_or_default();
        schedules.allow_ambiguous_component::<T>(self);
        self.insert_resource(schedules);
    }

    /// Ignore system order ambiguities caused by conflicts on [`Resource`]s of type `T`.
    pub fn allow_ambiguous_resource<T: Resource>(&mut self) {
        let mut schedules = self.remove_resource::<Schedules>().unwrap_or_default();
        schedules.allow_ambiguous_resource::<T>(self);
        self.insert_resource(schedules);
    }
}

impl fmt::Debug for World {
    fn fmt(&self, f: &mut fmt::Formatter) -> fmt::Result {
        // SAFETY: `UnsafeWorldCell` requires that this must only access metadata.
        // Accessing any data stored in the world would be unsound.
        f.debug_struct("World")
            .field("id", &self.id)
            .field("entity_count", &self.entities.len())
            .field("archetype_count", &self.archetypes.len())
            .field("component_count", &self.components.len())
            .field("resource_count", &self.storages.resources.len())
            .finish()
    }
}

// SAFETY: all methods on the world ensure that non-send resources are only accessible on the main thread
unsafe impl Send for World {}
// SAFETY: all methods on the world ensure that non-send resources are only accessible on the main thread
unsafe impl Sync for World {}

/// Creates an instance of the type this trait is implemented for
/// using data from the supplied [`World`].
///
/// This can be helpful for complex initialization or context-aware defaults.
///
/// [`FromWorld`] is automatically implemented for any type implementing [`Default`]
/// and may also be derived for:
/// - any struct whose fields all implement `FromWorld`
/// - any enum where one variant has the attribute `#[from_world]`
///
/// ```rs
///
/// #[derive(Default)]
/// struct A;
///
/// #[derive(Default)]
/// struct B(Option<u32>)
///
/// struct C;
///
/// impl FromWorld for C {
///     fn from_world(_world: &mut World) -> Self {
///         Self
///     }
/// }
///
/// #[derive(FromWorld)]
/// struct D(A, B, C);
///
/// #[derive(FromWorld)]
/// enum E {
///     #[from_world]
///     F,
///     G
/// }
/// ```
pub trait FromWorld {
    /// Creates `Self` using data from the given [`World`].
    fn from_world(world: &mut World) -> Self;
}

impl<T: Default> FromWorld for T {
    /// Creates `Self` using [`default()`](`Default::default`).
    fn from_world(_world: &mut World) -> Self {
        T::default()
    }
}

#[cfg(test)]
#[expect(clippy::print_stdout, reason = "Allowed in tests.")]
mod tests {
    use super::{FromWorld, World};
    use crate::{
        change_detection::{DetectChangesMut, MaybeLocation},
        component::{ComponentCloneBehavior, ComponentDescriptor, ComponentInfo, StorageType},
        entity::EntityHashSet,
        entity_disabling::{DefaultQueryFilters, Disabled, Internal},
        ptr::OwningPtr,
        resource::Resource,
        world::{error::EntityMutableFetchError, DeferredWorld},
    };
    use alloc::{
        borrow::ToOwned,
        string::{String, ToString},
        sync::Arc,
        vec,
        vec::Vec,
    };
    use bevy_ecs_macros::Component;
    use bevy_platform::collections::{HashMap, HashSet};
    use bevy_utils::prelude::DebugName;
    use core::{
        any::TypeId,
        panic,
        sync::atomic::{AtomicBool, AtomicU32, Ordering},
    };
    use std::{println, sync::Mutex};

    type ID = u8;

    #[derive(Clone, Copy, Debug, PartialEq, Eq)]
    enum DropLogItem {
        Create(ID),
        Drop(ID),
    }

    #[derive(Resource, Component)]
    struct MayPanicInDrop {
        drop_log: Arc<Mutex<Vec<DropLogItem>>>,
        expected_panic_flag: Arc<AtomicBool>,
        should_panic: bool,
        id: u8,
    }

    impl MayPanicInDrop {
        fn new(
            drop_log: &Arc<Mutex<Vec<DropLogItem>>>,
            expected_panic_flag: &Arc<AtomicBool>,
            should_panic: bool,
            id: u8,
        ) -> Self {
            println!("creating component with id {id}");
            drop_log.lock().unwrap().push(DropLogItem::Create(id));

            Self {
                drop_log: Arc::clone(drop_log),
                expected_panic_flag: Arc::clone(expected_panic_flag),
                should_panic,
                id,
            }
        }
    }

    impl Drop for MayPanicInDrop {
        fn drop(&mut self) {
            println!("dropping component with id {}", self.id);

            {
                let mut drop_log = self.drop_log.lock().unwrap();
                drop_log.push(DropLogItem::Drop(self.id));
                // Don't keep the mutex while panicking, or we'll poison it.
                drop(drop_log);
            }

            if self.should_panic {
                self.expected_panic_flag.store(true, Ordering::SeqCst);
                panic!("testing what happens on panic inside drop");
            }
        }
    }

    struct DropTestHelper {
        drop_log: Arc<Mutex<Vec<DropLogItem>>>,
        /// Set to `true` right before we intentionally panic, so that if we get
        /// a panic, we know if it was intended or not.
        expected_panic_flag: Arc<AtomicBool>,
    }

    impl DropTestHelper {
        pub fn new() -> Self {
            Self {
                drop_log: Arc::new(Mutex::new(Vec::<DropLogItem>::new())),
                expected_panic_flag: Arc::new(AtomicBool::new(false)),
            }
        }

        pub fn make_component(&self, should_panic: bool, id: ID) -> MayPanicInDrop {
            MayPanicInDrop::new(&self.drop_log, &self.expected_panic_flag, should_panic, id)
        }

        pub fn finish(self, panic_res: std::thread::Result<()>) -> Vec<DropLogItem> {
            let drop_log = self.drop_log.lock().unwrap();
            let expected_panic_flag = self.expected_panic_flag.load(Ordering::SeqCst);

            if !expected_panic_flag {
                match panic_res {
                    Ok(()) => panic!("Expected a panic but it didn't happen"),
                    Err(e) => std::panic::resume_unwind(e),
                }
            }

            drop_log.to_owned()
        }
    }

    #[test]
    fn panic_while_overwriting_component() {
        let helper = DropTestHelper::new();

        let res = std::panic::catch_unwind(|| {
            let mut world = World::new();
            world
                .spawn_empty()
                .insert(helper.make_component(true, 0))
                .insert(helper.make_component(false, 1));

            println!("Done inserting! Dropping world...");
        });

        let drop_log = helper.finish(res);

        assert_eq!(
            &*drop_log,
            [
                DropLogItem::Create(0),
                DropLogItem::Create(1),
                DropLogItem::Drop(0),
                DropLogItem::Drop(1),
            ]
        );
    }

    #[derive(Resource)]
    struct TestResource(u32);

    #[derive(Resource)]
    struct TestResource2(String);

    #[derive(Resource)]
    struct TestResource3;

    #[test]
    fn get_resource_by_id() {
        let mut world = World::new();
        world.insert_resource(TestResource(42));
        let component_id = world
            .components()
            .get_valid_resource_id(TypeId::of::<TestResource>())
            .unwrap();

        let resource = world.get_resource_by_id(component_id).unwrap();
        // SAFETY: `TestResource` is the correct resource type
        let resource = unsafe { resource.deref::<TestResource>() };

        assert_eq!(resource.0, 42);
    }

    #[test]
    fn get_resource_mut_by_id() {
        let mut world = World::new();
        world.insert_resource(TestResource(42));
        let component_id = world
            .components()
            .get_valid_resource_id(TypeId::of::<TestResource>())
            .unwrap();

        {
            let mut resource = world.get_resource_mut_by_id(component_id).unwrap();
            resource.set_changed();
            // SAFETY: `TestResource` is the correct resource type
            let resource = unsafe { resource.into_inner().deref_mut::<TestResource>() };
            resource.0 = 43;
        }

        let resource = world.get_resource_by_id(component_id).unwrap();
        // SAFETY: `TestResource` is the correct resource type
        let resource = unsafe { resource.deref::<TestResource>() };

        assert_eq!(resource.0, 43);
    }

    #[test]
    fn iter_resources() {
        let mut world = World::new();
        // Remove DefaultQueryFilters so it doesn't show up in the iterator
        world.remove_resource::<DefaultQueryFilters>();
        world.insert_resource(TestResource(42));
        world.insert_resource(TestResource2("Hello, world!".to_string()));
        world.insert_resource(TestResource3);
        world.remove_resource::<TestResource3>();

        let mut iter = world.iter_resources();

        let (info, ptr) = iter.next().unwrap();
        assert_eq!(info.name(), DebugName::type_name::<TestResource>());
        // SAFETY: We know that the resource is of type `TestResource`
        assert_eq!(unsafe { ptr.deref::<TestResource>().0 }, 42);

        let (info, ptr) = iter.next().unwrap();
        assert_eq!(info.name(), DebugName::type_name::<TestResource2>());
        assert_eq!(
            // SAFETY: We know that the resource is of type `TestResource2`
            unsafe { &ptr.deref::<TestResource2>().0 },
            &"Hello, world!".to_string()
        );

        assert!(iter.next().is_none());
    }

    #[test]
    fn iter_resources_mut() {
        let mut world = World::new();
        // Remove DefaultQueryFilters so it doesn't show up in the iterator
        world.remove_resource::<DefaultQueryFilters>();
        world.insert_resource(TestResource(42));
        world.insert_resource(TestResource2("Hello, world!".to_string()));
        world.insert_resource(TestResource3);
        world.remove_resource::<TestResource3>();

        let mut iter = world.iter_resources_mut();

        let (info, mut mut_untyped) = iter.next().unwrap();
        assert_eq!(info.name(), DebugName::type_name::<TestResource>());
        // SAFETY: We know that the resource is of type `TestResource`
        unsafe {
            mut_untyped.as_mut().deref_mut::<TestResource>().0 = 43;
        };

        let (info, mut mut_untyped) = iter.next().unwrap();
        assert_eq!(info.name(), DebugName::type_name::<TestResource2>());
        // SAFETY: We know that the resource is of type `TestResource2`
        unsafe {
            mut_untyped.as_mut().deref_mut::<TestResource2>().0 = "Hello, world?".to_string();
        };

        assert!(iter.next().is_none());
        drop(iter);

        assert_eq!(world.resource::<TestResource>().0, 43);
        assert_eq!(
            world.resource::<TestResource2>().0,
            "Hello, world?".to_string()
        );
    }

    #[test]
    fn dynamic_resource() {
        let mut world = World::new();

        let descriptor = ComponentDescriptor::new_resource::<TestResource>();

        let component_id = world.register_resource_with_descriptor(descriptor);

        let value = 0;
        OwningPtr::make(value, |ptr| {
            // SAFETY: value is valid for the layout of `TestResource`
            unsafe {
                world.insert_resource_by_id(component_id, ptr, MaybeLocation::caller());
            }
        });

        // SAFETY: We know that the resource is of type `TestResource`
        let resource = unsafe {
            world
                .get_resource_by_id(component_id)
                .unwrap()
                .deref::<TestResource>()
        };
        assert_eq!(resource.0, 0);

        assert!(world.remove_resource_by_id(component_id).is_some());
    }

    #[test]
    fn custom_resource_with_layout() {
        static DROP_COUNT: AtomicU32 = AtomicU32::new(0);

        let mut world = World::new();

        // SAFETY: the drop function is valid for the layout and the data will be safe to access from any thread
        let descriptor = unsafe {
            ComponentDescriptor::new_with_layout(
                "Custom Test Component".to_string(),
                StorageType::Table,
                core::alloc::Layout::new::<[u8; 8]>(),
                Some(|ptr| {
                    let data = ptr.read::<[u8; 8]>();
                    assert_eq!(data, [0, 1, 2, 3, 4, 5, 6, 7]);
                    DROP_COUNT.fetch_add(1, Ordering::SeqCst);
                }),
                true,
                ComponentCloneBehavior::Default,
            )
        };

        let component_id = world.register_resource_with_descriptor(descriptor);

        let value: [u8; 8] = [0, 1, 2, 3, 4, 5, 6, 7];
        OwningPtr::make(value, |ptr| {
            // SAFETY: value is valid for the component layout
            unsafe {
                world.insert_resource_by_id(component_id, ptr, MaybeLocation::caller());
            }
        });

        // SAFETY: [u8; 8] is the correct type for the resource
        let data = unsafe {
            world
                .get_resource_by_id(component_id)
                .unwrap()
                .deref::<[u8; 8]>()
        };
        assert_eq!(*data, [0, 1, 2, 3, 4, 5, 6, 7]);

        assert!(world.remove_resource_by_id(component_id).is_some());

        assert_eq!(DROP_COUNT.load(Ordering::SeqCst), 1);
    }

    #[derive(Resource)]
    struct TestFromWorld(u32);
    impl FromWorld for TestFromWorld {
        fn from_world(world: &mut World) -> Self {
            let b = world.resource::<TestResource>();
            Self(b.0)
        }
    }

    #[test]
    fn init_resource_does_not_overwrite() {
        let mut world = World::new();
        world.insert_resource(TestResource(0));
        world.init_resource::<TestFromWorld>();
        world.insert_resource(TestResource(1));
        world.init_resource::<TestFromWorld>();

        let resource = world.resource::<TestFromWorld>();

        assert_eq!(resource.0, 0);
    }

    #[test]
    fn init_non_send_resource_does_not_overwrite() {
        let mut world = World::new();
        world.insert_resource(TestResource(0));
        world.init_non_send_resource::<TestFromWorld>();
        world.insert_resource(TestResource(1));
        world.init_non_send_resource::<TestFromWorld>();

        let resource = world.non_send_resource::<TestFromWorld>();

        assert_eq!(resource.0, 0);
    }

    #[derive(Component)]
    struct Foo;

    #[derive(Component)]
    struct Bar;

    #[derive(Component)]
    struct Baz;

    #[test]
    fn inspect_entity_components() {
        let mut world = World::new();
        let ent0 = world.spawn((Foo, Bar, Baz)).id();
        let ent1 = world.spawn((Foo, Bar)).id();
        let ent2 = world.spawn((Bar, Baz)).id();
        let ent3 = world.spawn((Foo, Baz)).id();
        let ent4 = world.spawn(Foo).id();
        let ent5 = world.spawn(Bar).id();
        let ent6 = world.spawn(Baz).id();

        fn to_type_ids(component_infos: Vec<&ComponentInfo>) -> HashSet<Option<TypeId>> {
            component_infos
                .into_iter()
                .map(ComponentInfo::type_id)
                .collect()
        }

        let foo_id = TypeId::of::<Foo>();
        let bar_id = TypeId::of::<Bar>();
        let baz_id = TypeId::of::<Baz>();
        assert_eq!(
            to_type_ids(world.inspect_entity(ent0).unwrap().collect()),
            [Some(foo_id), Some(bar_id), Some(baz_id)]
                .into_iter()
                .collect::<HashSet<_>>()
        );
        assert_eq!(
            to_type_ids(world.inspect_entity(ent1).unwrap().collect()),
            [Some(foo_id), Some(bar_id)]
                .into_iter()
                .collect::<HashSet<_>>()
        );
        assert_eq!(
            to_type_ids(world.inspect_entity(ent2).unwrap().collect()),
            [Some(bar_id), Some(baz_id)]
                .into_iter()
                .collect::<HashSet<_>>()
        );
        assert_eq!(
            to_type_ids(world.inspect_entity(ent3).unwrap().collect()),
            [Some(foo_id), Some(baz_id)]
                .into_iter()
                .collect::<HashSet<_>>()
        );
        assert_eq!(
            to_type_ids(world.inspect_entity(ent4).unwrap().collect()),
            [Some(foo_id)].into_iter().collect::<HashSet<_>>()
        );
        assert_eq!(
            to_type_ids(world.inspect_entity(ent5).unwrap().collect()),
            [Some(bar_id)].into_iter().collect::<HashSet<_>>()
        );
        assert_eq!(
            to_type_ids(world.inspect_entity(ent6).unwrap().collect()),
            [Some(baz_id)].into_iter().collect::<HashSet<_>>()
        );
    }

    #[test]
    fn iterate_entities() {
        let mut world = World::new();
        let mut entity_counters = <HashMap<_, _>>::default();

        let iterate_and_count_entities = |world: &World, entity_counters: &mut HashMap<_, _>| {
            entity_counters.clear();
            #[expect(deprecated, reason = "remove this test in in 0.17.0")]
            for entity in world.iter_entities().filter(|e| !e.contains::<Internal>()) {
                let counter = entity_counters.entry(entity.id()).or_insert(0);
                *counter += 1;
            }
        };

        // Adding one entity and validating iteration
        let ent0 = world.spawn((Foo, Bar, Baz)).id();

        iterate_and_count_entities(&world, &mut entity_counters);
        assert_eq!(entity_counters[&ent0], 1);
        assert_eq!(entity_counters.len(), 1);

        // Spawning three more entities and then validating iteration
        let ent1 = world.spawn((Foo, Bar)).id();
        let ent2 = world.spawn((Bar, Baz)).id();
        let ent3 = world.spawn((Foo, Baz)).id();

        iterate_and_count_entities(&world, &mut entity_counters);

        assert_eq!(entity_counters[&ent0], 1);
        assert_eq!(entity_counters[&ent1], 1);
        assert_eq!(entity_counters[&ent2], 1);
        assert_eq!(entity_counters[&ent3], 1);
        assert_eq!(entity_counters.len(), 4);

        // Despawning first entity and then validating the iteration
        assert!(world.despawn(ent0));

        iterate_and_count_entities(&world, &mut entity_counters);

        assert_eq!(entity_counters[&ent1], 1);
        assert_eq!(entity_counters[&ent2], 1);
        assert_eq!(entity_counters[&ent3], 1);
        assert_eq!(entity_counters.len(), 3);

        // Spawning three more entities, despawning three and then validating the iteration
        let ent4 = world.spawn(Foo).id();
        let ent5 = world.spawn(Bar).id();
        let ent6 = world.spawn(Baz).id();

        assert!(world.despawn(ent2));
        assert!(world.despawn(ent3));
        assert!(world.despawn(ent4));

        iterate_and_count_entities(&world, &mut entity_counters);

        assert_eq!(entity_counters[&ent1], 1);
        assert_eq!(entity_counters[&ent5], 1);
        assert_eq!(entity_counters[&ent6], 1);
        assert_eq!(entity_counters.len(), 3);

        // Despawning remaining entities and then validating the iteration
        assert!(world.despawn(ent1));
        assert!(world.despawn(ent5));
        assert!(world.despawn(ent6));

        iterate_and_count_entities(&world, &mut entity_counters);

        assert_eq!(entity_counters.len(), 0);
    }

    #[test]
    fn iterate_entities_mut() {
        #[derive(Component, PartialEq, Debug)]
        struct A(i32);

        #[derive(Component, PartialEq, Debug)]
        struct B(i32);

        let mut world = World::new();

        let a1 = world.spawn(A(1)).id();
        let a2 = world.spawn(A(2)).id();
        let b1 = world.spawn(B(1)).id();
        let b2 = world.spawn(B(2)).id();

        #[expect(deprecated, reason = "remove this test in 0.17.0")]
        for mut entity in world.iter_entities_mut() {
            if let Some(mut a) = entity.get_mut::<A>() {
                a.0 -= 1;
            }
        }
        assert_eq!(world.entity(a1).get(), Some(&A(0)));
        assert_eq!(world.entity(a2).get(), Some(&A(1)));
        assert_eq!(world.entity(b1).get(), Some(&B(1)));
        assert_eq!(world.entity(b2).get(), Some(&B(2)));

        #[expect(deprecated, reason = "remove this test in in 0.17.0")]
        for mut entity in world.iter_entities_mut() {
            if let Some(mut b) = entity.get_mut::<B>() {
                b.0 *= 2;
            }
        }
        assert_eq!(world.entity(a1).get(), Some(&A(0)));
        assert_eq!(world.entity(a2).get(), Some(&A(1)));
        assert_eq!(world.entity(b1).get(), Some(&B(2)));
        assert_eq!(world.entity(b2).get(), Some(&B(4)));

        #[expect(deprecated, reason = "remove this test in in 0.17.0")]
        let mut entities = world
            .iter_entities_mut()
            .filter(|e| !e.contains::<Internal>())
            .collect::<Vec<_>>();
        entities.sort_by_key(|e| e.get::<A>().map(|a| a.0).or(e.get::<B>().map(|b| b.0)));
        let (a, b) = entities.split_at_mut(2);
        core::mem::swap(
            &mut a[1].get_mut::<A>().unwrap().0,
            &mut b[0].get_mut::<B>().unwrap().0,
        );
        assert_eq!(world.entity(a1).get(), Some(&A(0)));
        assert_eq!(world.entity(a2).get(), Some(&A(2)));
        assert_eq!(world.entity(b1).get(), Some(&B(1)));
        assert_eq!(world.entity(b2).get(), Some(&B(4)));
    }

    #[test]
    fn spawn_empty_bundle() {
        let mut world = World::new();
        world.spawn(());
    }

    #[test]
    fn get_entity() {
        let mut world = World::new();

        let e1 = world.spawn_empty().id();
        let e2 = world.spawn_empty().id();

        assert!(world.get_entity(e1).is_ok());
        assert!(world.get_entity([e1, e2]).is_ok());
        assert!(world
            .get_entity(&[e1, e2] /* this is an array not a slice */)
            .is_ok());
        assert!(world.get_entity(&vec![e1, e2][..]).is_ok());
        assert!(world
            .get_entity(&EntityHashSet::from_iter([e1, e2]))
            .is_ok());

        world.entity_mut(e1).despawn();

        assert_eq!(
            Err(e1),
            world.get_entity(e1).map(|_| {}).map_err(|e| e.entity)
        );
        assert_eq!(
            Err(e1),
            world.get_entity([e1, e2]).map(|_| {}).map_err(|e| e.entity)
        );
        assert_eq!(
            Err(e1),
            world
                .get_entity(&[e1, e2] /* this is an array not a slice */)
                .map(|_| {})
                .map_err(|e| e.entity)
        );
        assert_eq!(
            Err(e1),
            world
                .get_entity(&vec![e1, e2][..])
                .map(|_| {})
                .map_err(|e| e.entity)
        );
        assert_eq!(
            Err(e1),
            world
                .get_entity(&EntityHashSet::from_iter([e1, e2]))
                .map(|_| {})
                .map_err(|e| e.entity)
        );
    }

    #[test]
    fn get_entity_mut() {
        let mut world = World::new();

        let e1 = world.spawn_empty().id();
        let e2 = world.spawn_empty().id();

        assert!(world.get_entity_mut(e1).is_ok());
        assert!(world.get_entity_mut([e1, e2]).is_ok());
        assert!(world
            .get_entity_mut(&[e1, e2] /* this is an array not a slice */)
            .is_ok());
        assert!(world.get_entity_mut(&vec![e1, e2][..]).is_ok());
        assert!(world
            .get_entity_mut(&EntityHashSet::from_iter([e1, e2]))
            .is_ok());

        assert_eq!(
            Err(EntityMutableFetchError::AliasedMutability(e1)),
            world.get_entity_mut([e1, e2, e1]).map(|_| {})
        );
        assert_eq!(
            Err(EntityMutableFetchError::AliasedMutability(e1)),
            world
                .get_entity_mut(&[e1, e2, e1] /* this is an array not a slice */)
                .map(|_| {})
        );
        assert_eq!(
            Err(EntityMutableFetchError::AliasedMutability(e1)),
            world.get_entity_mut(&vec![e1, e2, e1][..]).map(|_| {})
        );
        // Aliased mutability isn't allowed by HashSets
        assert!(world
            .get_entity_mut(&EntityHashSet::from_iter([e1, e2, e1]))
            .is_ok());

        world.entity_mut(e1).despawn();

        assert!(matches!(
            world.get_entity_mut(e1).map(|_| {}),
            Err(EntityMutableFetchError::EntityDoesNotExist(e)) if e.entity == e1
        ));
        assert!(matches!(
            world.get_entity_mut([e1, e2]).map(|_| {}),
            Err(EntityMutableFetchError::EntityDoesNotExist(e)) if e.entity == e1));
        assert!(matches!(
            world
                .get_entity_mut(&[e1, e2] /* this is an array not a slice */)
                .map(|_| {}),
            Err(EntityMutableFetchError::EntityDoesNotExist(e)) if e.entity == e1));
        assert!(matches!(
            world.get_entity_mut(&vec![e1, e2][..]).map(|_| {}),
            Err(EntityMutableFetchError::EntityDoesNotExist(e)) if e.entity == e1,
        ));
        assert!(matches!(
            world
                .get_entity_mut(&EntityHashSet::from_iter([e1, e2]))
                .map(|_| {}),
            Err(EntityMutableFetchError::EntityDoesNotExist(e)) if e.entity == e1));
    }

    #[test]
    #[track_caller]
    fn entity_spawn_despawn_tracking() {
        use core::panic::Location;

        let mut world = World::new();
        let entity = world.spawn_empty().id();
        assert_eq!(
            world.entities.entity_get_spawned_or_despawned_by(entity),
            MaybeLocation::new(Some(Location::caller()))
        );
        assert_eq!(
            world.entities.entity_get_spawn_or_despawn_tick(entity),
            Some(world.change_tick())
        );
        world.despawn(entity);
        assert_eq!(
            world.entities.entity_get_spawned_or_despawned_by(entity),
            MaybeLocation::new(Some(Location::caller()))
        );
        assert_eq!(
            world.entities.entity_get_spawn_or_despawn_tick(entity),
            Some(world.change_tick())
        );
        let new = world.spawn_empty().id();
        assert_eq!(entity.index(), new.index());
        assert_eq!(
            world.entities.entity_get_spawned_or_despawned_by(entity),
            MaybeLocation::new(None)
        );
        assert_eq!(
            world.entities.entity_get_spawn_or_despawn_tick(entity),
            None
        );
        world.despawn(new);
        assert_eq!(
            world.entities.entity_get_spawned_or_despawned_by(entity),
            MaybeLocation::new(None)
        );
        assert_eq!(
            world.entities.entity_get_spawn_or_despawn_tick(entity),
            None
        );
    }

    #[test]
    fn new_world_has_disabling() {
        let mut world = World::new();
        world.spawn(Foo);
        world.spawn((Foo, Disabled));
        assert_eq!(1, world.query::<&Foo>().iter(&world).count());

        // If we explicitly remove the resource, no entities should be filtered anymore
        world.remove_resource::<DefaultQueryFilters>();
        assert_eq!(2, world.query::<&Foo>().iter(&world).count());
    }

    #[test]
    fn entities_and_commands() {
        #[derive(Component, PartialEq, Debug)]
        struct Foo(u32);

        let mut world = World::new();

        let eid = world.spawn(Foo(35)).id();

        let (mut fetcher, mut commands) = world.entities_and_commands();
        let emut = fetcher.get_mut(eid).unwrap();
        commands.entity(eid).despawn();
        assert_eq!(emut.get::<Foo>().unwrap(), &Foo(35));

        world.flush();

        assert!(world.get_entity(eid).is_err());
    }

    #[test]
    fn entities_and_commands_deferred() {
        #[derive(Component, PartialEq, Debug)]
        struct Foo(u32);

        let mut world = World::new();

        let eid = world.spawn(Foo(1)).id();

        let mut dworld = DeferredWorld::from(&mut world);

        let (mut fetcher, mut commands) = dworld.entities_and_commands();
        let emut = fetcher.get_mut(eid).unwrap();
        commands.entity(eid).despawn();
        assert_eq!(emut.get::<Foo>().unwrap(), &Foo(1));

        world.flush();

        assert!(world.get_entity(eid).is_err());
    }
}<|MERGE_RESOLUTION|>--- conflicted
+++ resolved
@@ -17,16 +17,6 @@
     change_detection::{Mut, Ref, CHECK_TICK_THRESHOLD},
     world::command_queue::CommandQueue,
 };
-<<<<<<< HEAD
-use crate::{
-    error::{DefaultErrorHandler, ErrorHandler},
-    event::BufferedEvent,
-    lifecycle::{ComponentHooks, ADD, DESPAWN, INSERT, REMOVE, REPLACE},
-    prelude::{Add, Despawn, Insert, Remove, Replace},
-    resource::{ResourceEntity, TypeErasedResource},
-};
-=======
->>>>>>> 1434b757
 pub use bevy_ecs_macros::FromWorld;
 pub use deferred_world::DeferredWorld;
 pub use entity_fetch::{EntityFetcher, WorldEntityFetch};
@@ -60,7 +50,7 @@
     prelude::{Add, Despawn, Insert, Remove, Replace},
     query::{DebugCheckedUnwrap, QueryData, QueryFilter, QueryState},
     relationship::RelationshipHookMode,
-    resource::Resource,
+    resource::{Resource, ResourceEntity, TypeErasedResource},
     schedule::{Schedule, ScheduleLabel, Schedules},
     storage::{ResourceData, Storages},
     system::Commands,
