//! Defines the [`World`] and APIs for accessing it directly.

pub(crate) mod command_queue;
mod deferred_world;
mod entity_fetch;
mod entity_ref;
pub mod error;
mod filtered_resource;
mod identifier;
mod spawn_batch;
pub mod unsafe_world_cell;

#[cfg(feature = "bevy_reflect")]
pub mod reflect;

pub use crate::{
    bundle::StaticBundle,
    change_detection::{Mut, Ref, CHECK_TICK_THRESHOLD},
    error::{DefaultErrorHandler, ErrorHandler},
<<<<<<< HEAD
    lifecycle::{ComponentHooks, ON_ADD, ON_DESPAWN, ON_INSERT, ON_REMOVE, ON_REPLACE},
    prelude::{OnAdd, OnDespawn, OnInsert, OnRemove, OnReplace},
    world::command_queue::CommandQueue,
=======
    lifecycle::{ComponentHooks, ADD, DESPAWN, INSERT, REMOVE, REPLACE},
    prelude::{Add, Despawn, Insert, Remove, Replace},
>>>>>>> e5dc177b
};
pub use bevy_ecs_macros::FromWorld;
pub use deferred_world::DeferredWorld;
pub use entity_fetch::{EntityFetcher, WorldEntityFetch};
pub use entity_ref::{
    ComponentEntry, DynamicComponentFetch, EntityMut, EntityMutExcept, EntityRef, EntityRefExcept,
    EntityWorldMut, FilteredEntityMut, FilteredEntityRef, OccupiedComponentEntry,
    TryFromFilteredError, VacantComponentEntry,
};
pub use filtered_resource::*;
pub use identifier::WorldId;
pub use spawn_batch::*;

use crate::{
    archetype::{ArchetypeId, Archetypes},
    bundle::{
        Bundle, BundleEffect, BundleInfo, BundleInserter, BundleSpawner, Bundles, InsertMode,
        NoBundleEffect,
    },
    change_detection::{MaybeLocation, MutUntyped, TicksMut},
    component::{
        CheckChangeTicks, Component, ComponentDescriptor, ComponentId, ComponentIds, ComponentInfo,
        ComponentTicks, Components, ComponentsQueuedRegistrator, ComponentsRegistrator, Mutable,
        RequiredComponents, RequiredComponentsError, Tick,
    },
    entity::{Entities, Entity, EntityDoesNotExistError},
    entity_disabling::DefaultQueryFilters,
    event::{Event, EventId, Events, SendBatchIds},
    lifecycle::RemovedComponentEvents,
    observer::Observers,
    query::{DebugCheckedUnwrap, QueryData, QueryFilter, QueryState},
    relationship::RelationshipHookMode,
    resource::Resource,
    schedule::{Schedule, ScheduleLabel, Schedules},
    storage::{ResourceData, Storages},
    system::Commands,
    world::{
        command_queue::RawCommandQueue,
        error::{
            EntityDespawnError, EntityMutableFetchError, TryInsertBatchError, TryRunScheduleError,
        },
    },
};
use alloc::{boxed::Box, vec::Vec};
use bevy_platform::sync::atomic::{AtomicU32, Ordering};
use bevy_ptr::{OwningPtr, Ptr, UnsafeCellDeref};
use core::{any::TypeId, fmt};
use log::warn;
use unsafe_world_cell::{UnsafeEntityCell, UnsafeWorldCell};

/// Stores and exposes operations on [entities](Entity), [components](Component), resources,
/// and their associated metadata.
///
/// Each [`Entity`] has a set of unique components, based on their type.
/// Entity components can be created, updated, removed, and queried using a given
///
/// For complex access patterns involving [`SystemParam`](crate::system::SystemParam),
/// consider using [`SystemState`](crate::system::SystemState).
///
/// To mutate different parts of the world simultaneously,
/// use [`World::resource_scope`] or [`SystemState`](crate::system::SystemState).
///
/// ## Resources
///
/// Worlds can also store [`Resource`]s,
/// which are unique instances of a given type that don't belong to a specific Entity.
/// There are also *non send resources*, which can only be accessed on the main thread.
/// See [`Resource`] for usage.
pub struct World {
    id: WorldId,
    pub(crate) entities: Entities,
    pub(crate) components: Components,
    pub(crate) component_ids: ComponentIds,
    pub(crate) archetypes: Archetypes,
    pub(crate) storages: Storages,
    pub(crate) bundles: Bundles,
    pub(crate) observers: Observers,
    pub(crate) removed_components: RemovedComponentEvents,
    pub(crate) change_tick: AtomicU32,
    pub(crate) last_change_tick: Tick,
    pub(crate) last_check_tick: Tick,
    pub(crate) last_trigger_id: u32,
    pub(crate) command_queue: RawCommandQueue,
}

impl Default for World {
    fn default() -> Self {
        let mut world = Self {
            id: WorldId::new().expect("More `bevy` `World`s have been created than is supported"),
            entities: Entities::new(),
            components: Default::default(),
            archetypes: Archetypes::new(),
            storages: Default::default(),
            bundles: Default::default(),
            observers: Observers::default(),
            removed_components: Default::default(),
            // Default value is `1`, and `last_change_tick`s default to `0`, such that changes
            // are detected on first system runs and for direct world queries.
            change_tick: AtomicU32::new(1),
            last_change_tick: Tick::new(0),
            last_check_tick: Tick::new(0),
            last_trigger_id: 0,
            command_queue: RawCommandQueue::new(),
            component_ids: ComponentIds::default(),
        };
        world.bootstrap();
        world
    }
}

impl Drop for World {
    fn drop(&mut self) {
        // SAFETY: Not passing a pointer so the argument is always valid
        unsafe { self.command_queue.apply_or_drop_queued(None) };
        // SAFETY: Pointers in internal command queue are only invalidated here
        drop(unsafe { Box::from_raw(self.command_queue.bytes.as_ptr()) });
        // SAFETY: Pointers in internal command queue are only invalidated here
        drop(unsafe { Box::from_raw(self.command_queue.cursor.as_ptr()) });
        // SAFETY: Pointers in internal command queue are only invalidated here
        drop(unsafe { Box::from_raw(self.command_queue.panic_recovery.as_ptr()) });
    }
}

impl World {
    /// This performs initialization that _must_ happen for every [`World`] immediately upon creation (such as claiming specific component ids).
    /// This _must_ be run as part of constructing a [`World`], before it is returned to the caller.
    #[inline]
    fn bootstrap(&mut self) {
        // The order that we register these events is vital to ensure that the constants are correct!
        let on_add = Add::register_component_id(self);
        assert_eq!(ADD, on_add);

        let on_insert = Insert::register_component_id(self);
        assert_eq!(INSERT, on_insert);

        let on_replace = Replace::register_component_id(self);
        assert_eq!(REPLACE, on_replace);

        let on_remove = Remove::register_component_id(self);
        assert_eq!(REMOVE, on_remove);

        let on_despawn = Despawn::register_component_id(self);
        assert_eq!(DESPAWN, on_despawn);

        // This sets up `Disabled` as a disabling component, via the FromWorld impl
        self.init_resource::<DefaultQueryFilters>();
    }
    /// Creates a new empty [`World`].
    ///
    /// # Panics
    ///
    /// If [`usize::MAX`] [`World`]s have been created.
    /// This guarantee allows System Parameters to safely uniquely identify a [`World`],
    /// since its [`WorldId`] is unique
    #[inline]
    pub fn new() -> World {
        World::default()
    }

    /// Retrieves this [`World`]'s unique ID
    #[inline]
    pub fn id(&self) -> WorldId {
        self.id
    }

    /// Creates a new [`UnsafeWorldCell`] view with complete read+write access.
    #[inline]
    pub fn as_unsafe_world_cell(&mut self) -> UnsafeWorldCell<'_> {
        UnsafeWorldCell::new_mutable(self)
    }

    /// Creates a new [`UnsafeWorldCell`] view with only read access to everything.
    #[inline]
    pub fn as_unsafe_world_cell_readonly(&self) -> UnsafeWorldCell<'_> {
        UnsafeWorldCell::new_readonly(self)
    }

    /// Retrieves this world's [`Entities`] collection.
    #[inline]
    pub fn entities(&self) -> &Entities {
        &self.entities
    }

    /// Retrieves this world's [`Entities`] collection mutably.
    ///
    /// # Safety
    /// Mutable reference must not be used to put the [`Entities`] data
    /// in an invalid state for this [`World`]
    #[inline]
    pub unsafe fn entities_mut(&mut self) -> &mut Entities {
        &mut self.entities
    }

    /// Retrieves this world's [`Archetypes`] collection.
    #[inline]
    pub fn archetypes(&self) -> &Archetypes {
        &self.archetypes
    }

    /// Retrieves this world's [`Components`] collection.
    #[inline]
    pub fn components(&self) -> &Components {
        &self.components
    }

    /// Prepares a [`ComponentsQueuedRegistrator`] for the world.
    /// **NOTE:** [`ComponentsQueuedRegistrator`] is easily misused.
    /// See its docs for important notes on when and how it should be used.
    #[inline]
    pub fn components_queue(&self) -> ComponentsQueuedRegistrator {
        // SAFETY: These are from the same world.
        unsafe { ComponentsQueuedRegistrator::new(&self.components, &self.component_ids) }
    }

    /// Prepares a [`ComponentsRegistrator`] for the world.
    #[inline]
    pub fn components_registrator(&mut self) -> ComponentsRegistrator {
        // SAFETY: These are from the same world.
        unsafe { ComponentsRegistrator::new(&mut self.components, &mut self.component_ids) }
    }

    /// Retrieves this world's [`Storages`] collection.
    #[inline]
    pub fn storages(&self) -> &Storages {
        &self.storages
    }

    /// Retrieves this world's [`Bundles`] collection.
    #[inline]
    pub fn bundles(&self) -> &Bundles {
        &self.bundles
    }

    /// Retrieves this world's [`RemovedComponentEvents`] collection
    #[inline]
    pub fn removed_components(&self) -> &RemovedComponentEvents {
        &self.removed_components
    }

    /// Creates a new [`Commands`] instance that writes to the world's command queue
    /// Use [`World::flush`] to apply all queued commands
    #[inline]
    pub fn commands(&mut self) -> Commands {
        // SAFETY: command_queue is stored on world and always valid while the world exists
        unsafe { Commands::new_raw_from_entities(self.command_queue.clone(), &self.entities) }
    }

    /// Registers a new [`Component`] type and returns the [`ComponentId`] created for it.
    ///
    /// # Usage Notes
    /// In most cases, you don't need to call this method directly since component registration
    /// happens automatically during system initialization.
    pub fn register_component<T: Component>(&mut self) -> ComponentId {
        self.components_registrator().register_component::<T>()
    }

    /// Registers a component type as "disabling",
    /// using [default query filters](DefaultQueryFilters) to exclude entities with the component from queries.
    pub fn register_disabling_component<C: Component>(&mut self) {
        let component_id = self.register_component::<C>();
        let mut dqf = self.resource_mut::<DefaultQueryFilters>();
        dqf.register_disabling_component(component_id);
    }

    /// Returns a mutable reference to the [`ComponentHooks`] for a [`Component`] type.
    ///
    /// Will panic if `T` exists in any archetypes.
    pub fn register_component_hooks<T: Component>(&mut self) -> &mut ComponentHooks {
        let index = self.register_component::<T>();
        assert!(!self.archetypes.archetypes.iter().any(|a| a.contains(index)), "Components hooks cannot be modified if the component already exists in an archetype, use register_component if {} may already be in use", core::any::type_name::<T>());
        // SAFETY: We just created this component
        unsafe { self.components.get_hooks_mut(index).debug_checked_unwrap() }
    }

    /// Returns a mutable reference to the [`ComponentHooks`] for a [`Component`] with the given id if it exists.
    ///
    /// Will panic if `id` exists in any archetypes.
    pub fn register_component_hooks_by_id(
        &mut self,
        id: ComponentId,
    ) -> Option<&mut ComponentHooks> {
        assert!(!self.archetypes.archetypes.iter().any(|a| a.contains(id)), "Components hooks cannot be modified if the component already exists in an archetype, use register_component if the component with id {id:?} may already be in use");
        self.components.get_hooks_mut(id)
    }

    /// Registers the given component `R` as a [required component] for `T`.
    ///
    /// When `T` is added to an entity, `R` and its own required components will also be added
    /// if `R` was not already provided. The [`Default`] `constructor` will be used for the creation of `R`.
    /// If a custom constructor is desired, use [`World::register_required_components_with`] instead.
    ///
    /// For the non-panicking version, see [`World::try_register_required_components`].
    ///
    /// Note that requirements must currently be registered before `T` is inserted into the world
    /// for the first time. This limitation may be fixed in the future.
    ///
    /// [required component]: Component#required-components
    ///
    /// # Panics
    ///
    /// Panics if `R` is already a directly required component for `T`, or if `T` has ever been added
    /// on an entity before the registration.
    ///
    /// Indirect requirements through other components are allowed. In those cases, any existing requirements
    /// will only be overwritten if the new requirement is more specific.
    ///
    /// # Example
    ///
    /// ```
    /// # use bevy_ecs::prelude::*;
    /// #[derive(Component)]
    /// struct A;
    ///
    /// #[derive(Component, Default, PartialEq, Eq, Debug)]
    /// struct B(usize);
    ///
    /// #[derive(Component, Default, PartialEq, Eq, Debug)]
    /// struct C(u32);
    ///
    /// # let mut world = World::default();
    /// // Register B as required by A and C as required by B.
    /// world.register_required_components::<A, B>();
    /// world.register_required_components::<B, C>();
    ///
    /// // This will implicitly also insert B and C with their Default constructors.
    /// let id = world.spawn(A).id();
    /// assert_eq!(&B(0), world.entity(id).get::<B>().unwrap());
    /// assert_eq!(&C(0), world.entity(id).get::<C>().unwrap());
    /// ```
    pub fn register_required_components<T: Component, R: Component + Default>(&mut self) {
        self.try_register_required_components::<T, R>().unwrap();
    }

    /// Registers the given component `R` as a [required component] for `T`.
    ///
    /// When `T` is added to an entity, `R` and its own required components will also be added
    /// if `R` was not already provided. The given `constructor` will be used for the creation of `R`.
    /// If a [`Default`] constructor is desired, use [`World::register_required_components`] instead.
    ///
    /// For the non-panicking version, see [`World::try_register_required_components_with`].
    ///
    /// Note that requirements must currently be registered before `T` is inserted into the world
    /// for the first time. This limitation may be fixed in the future.
    ///
    /// [required component]: Component#required-components
    ///
    /// # Panics
    ///
    /// Panics if `R` is already a directly required component for `T`, or if `T` has ever been added
    /// on an entity before the registration.
    ///
    /// Indirect requirements through other components are allowed. In those cases, any existing requirements
    /// will only be overwritten if the new requirement is more specific.
    ///
    /// # Example
    ///
    /// ```
    /// # use bevy_ecs::prelude::*;
    /// #[derive(Component)]
    /// struct A;
    ///
    /// #[derive(Component, Default, PartialEq, Eq, Debug)]
    /// struct B(usize);
    ///
    /// #[derive(Component, PartialEq, Eq, Debug)]
    /// struct C(u32);
    ///
    /// # let mut world = World::default();
    /// // Register B and C as required by A and C as required by B.
    /// // A requiring C directly will overwrite the indirect requirement through B.
    /// world.register_required_components::<A, B>();
    /// world.register_required_components_with::<B, C>(|| C(1));
    /// world.register_required_components_with::<A, C>(|| C(2));
    ///
    /// // This will implicitly also insert B with its Default constructor and C
    /// // with the custom constructor defined by A.
    /// let id = world.spawn(A).id();
    /// assert_eq!(&B(0), world.entity(id).get::<B>().unwrap());
    /// assert_eq!(&C(2), world.entity(id).get::<C>().unwrap());
    /// ```
    pub fn register_required_components_with<T: Component, R: Component>(
        &mut self,
        constructor: fn() -> R,
    ) {
        self.try_register_required_components_with::<T, R>(constructor)
            .unwrap();
    }

    /// Tries to register the given component `R` as a [required component] for `T`.
    ///
    /// When `T` is added to an entity, `R` and its own required components will also be added
    /// if `R` was not already provided. The [`Default`] `constructor` will be used for the creation of `R`.
    /// If a custom constructor is desired, use [`World::register_required_components_with`] instead.
    ///
    /// For the panicking version, see [`World::register_required_components`].
    ///
    /// Note that requirements must currently be registered before `T` is inserted into the world
    /// for the first time. This limitation may be fixed in the future.
    ///
    /// [required component]: Component#required-components
    ///
    /// # Errors
    ///
    /// Returns a [`RequiredComponentsError`] if `R` is already a directly required component for `T`, or if `T` has ever been added
    /// on an entity before the registration.
    ///
    /// Indirect requirements through other components are allowed. In those cases, any existing requirements
    /// will only be overwritten if the new requirement is more specific.
    ///
    /// # Example
    ///
    /// ```
    /// # use bevy_ecs::prelude::*;
    /// #[derive(Component)]
    /// struct A;
    ///
    /// #[derive(Component, Default, PartialEq, Eq, Debug)]
    /// struct B(usize);
    ///
    /// #[derive(Component, Default, PartialEq, Eq, Debug)]
    /// struct C(u32);
    ///
    /// # let mut world = World::default();
    /// // Register B as required by A and C as required by B.
    /// world.register_required_components::<A, B>();
    /// world.register_required_components::<B, C>();
    ///
    /// // Duplicate registration! This will fail.
    /// assert!(world.try_register_required_components::<A, B>().is_err());
    ///
    /// // This will implicitly also insert B and C with their Default constructors.
    /// let id = world.spawn(A).id();
    /// assert_eq!(&B(0), world.entity(id).get::<B>().unwrap());
    /// assert_eq!(&C(0), world.entity(id).get::<C>().unwrap());
    /// ```
    pub fn try_register_required_components<T: Component, R: Component + Default>(
        &mut self,
    ) -> Result<(), RequiredComponentsError> {
        self.try_register_required_components_with::<T, R>(R::default)
    }

    /// Tries to register the given component `R` as a [required component] for `T`.
    ///
    /// When `T` is added to an entity, `R` and its own required components will also be added
    /// if `R` was not already provided. The given `constructor` will be used for the creation of `R`.
    /// If a [`Default`] constructor is desired, use [`World::register_required_components`] instead.
    ///
    /// For the panicking version, see [`World::register_required_components_with`].
    ///
    /// Note that requirements must currently be registered before `T` is inserted into the world
    /// for the first time. This limitation may be fixed in the future.
    ///
    /// [required component]: Component#required-components
    ///
    /// # Errors
    ///
    /// Returns a [`RequiredComponentsError`] if `R` is already a directly required component for `T`, or if `T` has ever been added
    /// on an entity before the registration.
    ///
    /// Indirect requirements through other components are allowed. In those cases, any existing requirements
    /// will only be overwritten if the new requirement is more specific.
    ///
    /// # Example
    ///
    /// ```
    /// # use bevy_ecs::prelude::*;
    /// #[derive(Component)]
    /// struct A;
    ///
    /// #[derive(Component, Default, PartialEq, Eq, Debug)]
    /// struct B(usize);
    ///
    /// #[derive(Component, PartialEq, Eq, Debug)]
    /// struct C(u32);
    ///
    /// # let mut world = World::default();
    /// // Register B and C as required by A and C as required by B.
    /// // A requiring C directly will overwrite the indirect requirement through B.
    /// world.register_required_components::<A, B>();
    /// world.register_required_components_with::<B, C>(|| C(1));
    /// world.register_required_components_with::<A, C>(|| C(2));
    ///
    /// // Duplicate registration! Even if the constructors were different, this would fail.
    /// assert!(world.try_register_required_components_with::<B, C>(|| C(1)).is_err());
    ///
    /// // This will implicitly also insert B with its Default constructor and C
    /// // with the custom constructor defined by A.
    /// let id = world.spawn(A).id();
    /// assert_eq!(&B(0), world.entity(id).get::<B>().unwrap());
    /// assert_eq!(&C(2), world.entity(id).get::<C>().unwrap());
    /// ```
    pub fn try_register_required_components_with<T: Component, R: Component>(
        &mut self,
        constructor: fn() -> R,
    ) -> Result<(), RequiredComponentsError> {
        let requiree = self.register_component::<T>();

        // TODO: Remove this panic and update archetype edges accordingly when required components are added
        if self.archetypes().component_index().contains_key(&requiree) {
            return Err(RequiredComponentsError::ArchetypeExists(requiree));
        }

        let required = self.register_component::<R>();

        // SAFETY: We just created the `required` and `requiree` components.
        unsafe {
            self.components
                .register_required_components::<R>(requiree, required, constructor)
        }
    }

    /// Retrieves the [required components](RequiredComponents) for the given component type, if it exists.
    pub fn get_required_components<C: Component>(&self) -> Option<&RequiredComponents> {
        let id = self.components().valid_component_id::<C>()?;
        let component_info = self.components().get_info(id)?;
        Some(component_info.required_components())
    }

    /// Retrieves the [required components](RequiredComponents) for the component of the given [`ComponentId`], if it exists.
    pub fn get_required_components_by_id(&self, id: ComponentId) -> Option<&RequiredComponents> {
        let component_info = self.components().get_info(id)?;
        Some(component_info.required_components())
    }

    /// Registers a new [`Component`] type and returns the [`ComponentId`] created for it.
    ///
    /// This method differs from [`World::register_component`] in that it uses a [`ComponentDescriptor`]
    /// to register the new component type instead of statically available type information. This
    /// enables the dynamic registration of new component definitions at runtime for advanced use cases.
    ///
    /// While the option to register a component from a descriptor is useful in type-erased
    /// contexts, the standard [`World::register_component`] function should always be used instead
    /// when type information is available at compile time.
    pub fn register_component_with_descriptor(
        &mut self,
        descriptor: ComponentDescriptor,
    ) -> ComponentId {
        self.components_registrator()
            .register_component_with_descriptor(descriptor)
    }

    /// Returns the [`ComponentId`] of the given [`Component`] type `T`.
    ///
    /// The returned `ComponentId` is specific to the `World` instance
    /// it was retrieved from and should not be used with another `World` instance.
    ///
    /// Returns [`None`] if the `Component` type has not yet been initialized within
    /// the `World` using [`World::register_component`].
    ///
    /// ```
    /// use bevy_ecs::prelude::*;
    ///
    /// let mut world = World::new();
    ///
    /// #[derive(Component)]
    /// struct ComponentA;
    ///
    /// let component_a_id = world.register_component::<ComponentA>();
    ///
    /// assert_eq!(component_a_id, world.component_id::<ComponentA>().unwrap())
    /// ```
    ///
    /// # See also
    ///
    /// * [`Components::component_id()`]
    /// * [`Components::get_id()`]
    #[inline]
    pub fn component_id<T: Component>(&self) -> Option<ComponentId> {
        self.components.component_id::<T>()
    }

    /// Registers a new [`Resource`] type and returns the [`ComponentId`] created for it.
    ///
    /// The [`Resource`] doesn't have a value in the [`World`], it's only registered. If you want
    /// to insert the [`Resource`] in the [`World`], use [`World::init_resource`] or
    /// [`World::insert_resource`] instead.
    pub fn register_resource<R: Resource>(&mut self) -> ComponentId {
        self.components_registrator().register_resource::<R>()
    }

    /// Returns the [`ComponentId`] of the given [`Resource`] type `T`.
    ///
    /// The returned [`ComponentId`] is specific to the [`World`] instance it was retrieved from
    /// and should not be used with another [`World`] instance.
    ///
    /// Returns [`None`] if the [`Resource`] type has not yet been initialized within the
    /// [`World`] using [`World::register_resource`], [`World::init_resource`] or [`World::insert_resource`].
    pub fn resource_id<T: Resource>(&self) -> Option<ComponentId> {
        self.components.get_resource_id(TypeId::of::<T>())
    }

    /// Returns [`EntityRef`]s that expose read-only operations for the given
    /// `entities`. This will panic if any of the given entities do not exist. Use
    /// [`World::get_entity`] if you want to check for entity existence instead
    /// of implicitly panicking.
    ///
    /// This function supports fetching a single entity or multiple entities:
    /// - Pass an [`Entity`] to receive a single [`EntityRef`].
    /// - Pass a slice of [`Entity`]s to receive a [`Vec<EntityRef>`].
    /// - Pass an array of [`Entity`]s to receive an equally-sized array of [`EntityRef`]s.
    ///
    /// # Panics
    ///
    /// If any of the given `entities` do not exist in the world.
    ///
    /// # Examples
    ///
    /// ## Single [`Entity`]
    ///
    /// ```
    /// # use bevy_ecs::prelude::*;
    /// #[derive(Component)]
    /// struct Position {
    ///   x: f32,
    ///   y: f32,
    /// }
    ///
    /// let mut world = World::new();
    /// let entity = world.spawn(Position { x: 0.0, y: 0.0 }).id();
    ///
    /// let position = world.entity(entity).get::<Position>().unwrap();
    /// assert_eq!(position.x, 0.0);
    /// ```
    ///
    /// ## Array of [`Entity`]s
    ///
    /// ```
    /// # use bevy_ecs::prelude::*;
    /// #[derive(Component)]
    /// struct Position {
    ///   x: f32,
    ///   y: f32,
    /// }
    ///
    /// let mut world = World::new();
    /// let e1 = world.spawn(Position { x: 0.0, y: 0.0 }).id();
    /// let e2 = world.spawn(Position { x: 1.0, y: 1.0 }).id();
    ///
    /// let [e1_ref, e2_ref] = world.entity([e1, e2]);
    /// let e1_position = e1_ref.get::<Position>().unwrap();
    /// assert_eq!(e1_position.x, 0.0);
    /// let e2_position = e2_ref.get::<Position>().unwrap();
    /// assert_eq!(e2_position.x, 1.0);
    /// ```
    ///
    /// ## Slice of [`Entity`]s
    ///
    /// ```
    /// # use bevy_ecs::prelude::*;
    /// #[derive(Component)]
    /// struct Position {
    ///   x: f32,
    ///   y: f32,
    /// }
    ///
    /// let mut world = World::new();
    /// let e1 = world.spawn(Position { x: 0.0, y: 1.0 }).id();
    /// let e2 = world.spawn(Position { x: 0.0, y: 1.0 }).id();
    /// let e3 = world.spawn(Position { x: 0.0, y: 1.0 }).id();
    ///
    /// let ids = vec![e1, e2, e3];
    /// for eref in world.entity(&ids[..]) {
    ///     assert_eq!(eref.get::<Position>().unwrap().y, 1.0);
    /// }
    /// ```
    ///
    /// ## [`EntityHashSet`](crate::entity::EntityHashMap)
    ///
    /// ```
    /// # use bevy_ecs::{prelude::*, entity::EntityHashSet};
    /// #[derive(Component)]
    /// struct Position {
    ///   x: f32,
    ///   y: f32,
    /// }
    ///
    /// let mut world = World::new();
    /// let e1 = world.spawn(Position { x: 0.0, y: 1.0 }).id();
    /// let e2 = world.spawn(Position { x: 0.0, y: 1.0 }).id();
    /// let e3 = world.spawn(Position { x: 0.0, y: 1.0 }).id();
    ///
    /// let ids = EntityHashSet::from_iter([e1, e2, e3]);
    /// for (_id, eref) in world.entity(&ids) {
    ///     assert_eq!(eref.get::<Position>().unwrap().y, 1.0);
    /// }
    /// ```
    ///
    /// [`EntityHashSet`]: crate::entity::EntityHashSet
    #[inline]
    #[track_caller]
    pub fn entity<F: WorldEntityFetch>(&self, entities: F) -> F::Ref<'_> {
        #[inline(never)]
        #[cold]
        #[track_caller]
        fn panic_no_entity(world: &World, entity: Entity) -> ! {
            panic!(
                "Entity {entity} {}",
                world.entities.entity_does_not_exist_error_details(entity)
            );
        }

        match self.get_entity(entities) {
            Ok(fetched) => fetched,
            Err(error) => panic_no_entity(self, error.entity),
        }
    }

    /// Returns [`EntityMut`]s that expose read and write operations for the
    /// given `entities`. This will panic if any of the given entities do not
    /// exist. Use [`World::get_entity_mut`] if you want to check for entity
    /// existence instead of implicitly panicking.
    ///
    /// This function supports fetching a single entity or multiple entities:
    /// - Pass an [`Entity`] to receive a single [`EntityWorldMut`].
    ///    - This reference type allows for structural changes to the entity,
    ///      such as adding or removing components, or despawning the entity.
    /// - Pass a slice of [`Entity`]s to receive a [`Vec<EntityMut>`].
    /// - Pass an array of [`Entity`]s to receive an equally-sized array of [`EntityMut`]s.
    /// - Pass a reference to a [`EntityHashSet`](crate::entity::EntityHashMap) to receive an
    ///   [`EntityHashMap<EntityMut>`](crate::entity::EntityHashMap).
    ///
    /// In order to perform structural changes on the returned entity reference,
    /// such as adding or removing components, or despawning the entity, only a
    /// single [`Entity`] can be passed to this function. Allowing multiple
    /// entities at the same time with structural access would lead to undefined
    /// behavior, so [`EntityMut`] is returned when requesting multiple entities.
    ///
    /// # Panics
    ///
    /// If any of the given `entities` do not exist in the world.
    ///
    /// # Examples
    ///
    /// ## Single [`Entity`]
    ///
    /// ```
    /// # use bevy_ecs::prelude::*;
    /// #[derive(Component)]
    /// struct Position {
    ///   x: f32,
    ///   y: f32,
    /// }
    ///
    /// let mut world = World::new();
    /// let entity = world.spawn(Position { x: 0.0, y: 0.0 }).id();
    ///
    /// let mut entity_mut = world.entity_mut(entity);
    /// let mut position = entity_mut.get_mut::<Position>().unwrap();
    /// position.y = 1.0;
    /// assert_eq!(position.x, 0.0);
    /// entity_mut.despawn();
    /// # assert!(world.get_entity_mut(entity).is_err());
    /// ```
    ///
    /// ## Array of [`Entity`]s
    ///
    /// ```
    /// # use bevy_ecs::prelude::*;
    /// #[derive(Component)]
    /// struct Position {
    ///   x: f32,
    ///   y: f32,
    /// }
    ///
    /// let mut world = World::new();
    /// let e1 = world.spawn(Position { x: 0.0, y: 0.0 }).id();
    /// let e2 = world.spawn(Position { x: 1.0, y: 1.0 }).id();
    ///
    /// let [mut e1_ref, mut e2_ref] = world.entity_mut([e1, e2]);
    /// let mut e1_position = e1_ref.get_mut::<Position>().unwrap();
    /// e1_position.x = 1.0;
    /// assert_eq!(e1_position.x, 1.0);
    /// let mut e2_position = e2_ref.get_mut::<Position>().unwrap();
    /// e2_position.x = 2.0;
    /// assert_eq!(e2_position.x, 2.0);
    /// ```
    ///
    /// ## Slice of [`Entity`]s
    ///
    /// ```
    /// # use bevy_ecs::prelude::*;
    /// #[derive(Component)]
    /// struct Position {
    ///   x: f32,
    ///   y: f32,
    /// }
    ///
    /// let mut world = World::new();
    /// let e1 = world.spawn(Position { x: 0.0, y: 1.0 }).id();
    /// let e2 = world.spawn(Position { x: 0.0, y: 1.0 }).id();
    /// let e3 = world.spawn(Position { x: 0.0, y: 1.0 }).id();
    ///
    /// let ids = vec![e1, e2, e3];
    /// for mut eref in world.entity_mut(&ids[..]) {
    ///     let mut pos = eref.get_mut::<Position>().unwrap();
    ///     pos.y = 2.0;
    ///     assert_eq!(pos.y, 2.0);
    /// }
    /// ```
    ///
    /// ## [`EntityHashSet`](crate::entity::EntityHashMap)
    ///
    /// ```
    /// # use bevy_ecs::{prelude::*, entity::EntityHashSet};
    /// #[derive(Component)]
    /// struct Position {
    ///   x: f32,
    ///   y: f32,
    /// }
    ///
    /// let mut world = World::new();
    /// let e1 = world.spawn(Position { x: 0.0, y: 1.0 }).id();
    /// let e2 = world.spawn(Position { x: 0.0, y: 1.0 }).id();
    /// let e3 = world.spawn(Position { x: 0.0, y: 1.0 }).id();
    ///
    /// let ids = EntityHashSet::from_iter([e1, e2, e3]);
    /// for (_id, mut eref) in world.entity_mut(&ids) {
    ///     let mut pos = eref.get_mut::<Position>().unwrap();
    ///     pos.y = 2.0;
    ///     assert_eq!(pos.y, 2.0);
    /// }
    /// ```
    ///
    /// [`EntityHashSet`]: crate::entity::EntityHashSet
    #[inline]
    #[track_caller]
    pub fn entity_mut<F: WorldEntityFetch>(&mut self, entities: F) -> F::Mut<'_> {
        #[inline(never)]
        #[cold]
        #[track_caller]
        fn panic_on_err(e: EntityMutableFetchError) -> ! {
            panic!("{e}");
        }

        match self.get_entity_mut(entities) {
            Ok(fetched) => fetched,
            Err(e) => panic_on_err(e),
        }
    }

    /// Returns the components of an [`Entity`] through [`ComponentInfo`].
    #[inline]
    pub fn inspect_entity(
        &self,
        entity: Entity,
    ) -> Result<impl Iterator<Item = &ComponentInfo>, EntityDoesNotExistError> {
        let entity_location = self
            .entities()
            .get(entity)
            .ok_or(EntityDoesNotExistError::new(entity, self.entities()))?;

        let archetype = self
            .archetypes()
            .get(entity_location.archetype_id)
            .expect("ArchetypeId was retrieved from an EntityLocation and should correspond to an Archetype");

        Ok(archetype
            .components()
            .filter_map(|id| self.components().get_info(id)))
    }

    /// Returns [`EntityRef`]s that expose read-only operations for the given
    /// `entities`, returning [`Err`] if any of the given entities do not exist.
    /// Instead of immediately unwrapping the value returned from this function,
    /// prefer [`World::entity`].
    ///
    /// This function supports fetching a single entity or multiple entities:
    /// - Pass an [`Entity`] to receive a single [`EntityRef`].
    /// - Pass a slice of [`Entity`]s to receive a [`Vec<EntityRef>`].
    /// - Pass an array of [`Entity`]s to receive an equally-sized array of [`EntityRef`]s.
    /// - Pass a reference to a [`EntityHashSet`](crate::entity::EntityHashMap) to receive an
    ///   [`EntityHashMap<EntityRef>`](crate::entity::EntityHashMap).
    ///
    /// # Errors
    ///
    /// If any of the given `entities` do not exist in the world, the first
    /// [`Entity`] found to be missing will return an [`EntityDoesNotExistError`].
    ///
    /// # Examples
    ///
    /// For examples, see [`World::entity`].
    ///
    /// [`EntityHashSet`]: crate::entity::EntityHashSet
    #[inline]
    pub fn get_entity<F: WorldEntityFetch>(
        &self,
        entities: F,
    ) -> Result<F::Ref<'_>, EntityDoesNotExistError> {
        let cell = self.as_unsafe_world_cell_readonly();
        // SAFETY: `&self` gives read access to the entire world, and prevents mutable access.
        unsafe { entities.fetch_ref(cell) }
    }

    /// Returns [`EntityMut`]s that expose read and write operations for the
    /// given `entities`, returning [`Err`] if any of the given entities do not
    /// exist. Instead of immediately unwrapping the value returned from this
    /// function, prefer [`World::entity_mut`].
    ///
    /// This function supports fetching a single entity or multiple entities:
    /// - Pass an [`Entity`] to receive a single [`EntityWorldMut`].
    ///    - This reference type allows for structural changes to the entity,
    ///      such as adding or removing components, or despawning the entity.
    /// - Pass a slice of [`Entity`]s to receive a [`Vec<EntityMut>`].
    /// - Pass an array of [`Entity`]s to receive an equally-sized array of [`EntityMut`]s.
    /// - Pass a reference to a [`EntityHashSet`](crate::entity::EntityHashMap) to receive an
    ///   [`EntityHashMap<EntityMut>`](crate::entity::EntityHashMap).
    ///
    /// In order to perform structural changes on the returned entity reference,
    /// such as adding or removing components, or despawning the entity, only a
    /// single [`Entity`] can be passed to this function. Allowing multiple
    /// entities at the same time with structural access would lead to undefined
    /// behavior, so [`EntityMut`] is returned when requesting multiple entities.
    ///
    /// # Errors
    ///
    /// - Returns [`EntityMutableFetchError::EntityDoesNotExist`] if any of the given `entities` do not exist in the world.
    ///     - Only the first entity found to be missing will be returned.
    /// - Returns [`EntityMutableFetchError::AliasedMutability`] if the same entity is requested multiple times.
    ///
    /// # Examples
    ///
    /// For examples, see [`World::entity_mut`].
    ///
    /// [`EntityHashSet`]: crate::entity::EntityHashSet
    #[inline]
    pub fn get_entity_mut<F: WorldEntityFetch>(
        &mut self,
        entities: F,
    ) -> Result<F::Mut<'_>, EntityMutableFetchError> {
        let cell = self.as_unsafe_world_cell();
        // SAFETY: `&mut self` gives mutable access to the entire world,
        // and prevents any other access to the world.
        unsafe { entities.fetch_mut(cell) }
    }

    /// Returns an [`Entity`] iterator of current entities.
    ///
    /// This is useful in contexts where you only have read-only access to the [`World`].
    #[inline]
    pub fn iter_entities(&self) -> impl Iterator<Item = EntityRef<'_>> + '_ {
        self.archetypes.iter().flat_map(|archetype| {
            archetype
                .entities_with_location()
                .map(|(entity, location)| {
                    // SAFETY: entity exists and location accurately specifies the archetype where the entity is stored.
                    let cell = UnsafeEntityCell::new(
                        self.as_unsafe_world_cell_readonly(),
                        entity,
                        location,
                        self.last_change_tick,
                        self.read_change_tick(),
                    );
                    // SAFETY: `&self` gives read access to the entire world.
                    unsafe { EntityRef::new(cell) }
                })
        })
    }

    /// Returns a mutable iterator over all entities in the `World`.
    pub fn iter_entities_mut(&mut self) -> impl Iterator<Item = EntityMut<'_>> + '_ {
        let last_change_tick = self.last_change_tick;
        let change_tick = self.change_tick();
        let world_cell = self.as_unsafe_world_cell();
        world_cell.archetypes().iter().flat_map(move |archetype| {
            archetype
                .entities_with_location()
                .map(move |(entity, location)| {
                    // SAFETY: entity exists and location accurately specifies the archetype where the entity is stored.
                    let cell = UnsafeEntityCell::new(
                        world_cell,
                        entity,
                        location,
                        last_change_tick,
                        change_tick,
                    );
                    // SAFETY: We have exclusive access to the entire world. We only create one borrow for each entity,
                    // so none will conflict with one another.
                    unsafe { EntityMut::new(cell) }
                })
        })
    }

    /// Simultaneously provides access to entity data and a command queue, which
    /// will be applied when the world is next flushed.
    ///
    /// This allows using borrowed entity data to construct commands where the
    /// borrow checker would otherwise prevent it.
    ///
    /// See [`DeferredWorld::entities_and_commands`] for the deferred version.
    ///
    /// # Example
    ///
    /// ```rust
    /// # use bevy_ecs::{prelude::*, world::DeferredWorld};
    /// #[derive(Component)]
    /// struct Targets(Vec<Entity>);
    /// #[derive(Component)]
    /// struct TargetedBy(Entity);
    ///
    /// let mut world: World = // ...
    /// #    World::new();
    /// # let e1 = world.spawn_empty().id();
    /// # let e2 = world.spawn_empty().id();
    /// # let eid = world.spawn(Targets(vec![e1, e2])).id();
    /// let (entities, mut commands) = world.entities_and_commands();
    ///
    /// let entity = entities.get(eid).unwrap();
    /// for &target in entity.get::<Targets>().unwrap().0.iter() {
    ///     commands.entity(target).insert(TargetedBy(eid));
    /// }
    /// # world.flush();
    /// # assert_eq!(world.get::<TargetedBy>(e1).unwrap().0, eid);
    /// # assert_eq!(world.get::<TargetedBy>(e2).unwrap().0, eid);
    /// ```
    pub fn entities_and_commands(&mut self) -> (EntityFetcher, Commands) {
        let cell = self.as_unsafe_world_cell();
        // SAFETY: `&mut self` gives mutable access to the entire world, and prevents simultaneous access.
        let fetcher = unsafe { EntityFetcher::new(cell) };
        // SAFETY:
        // - `&mut self` gives mutable access to the entire world, and prevents simultaneous access.
        // - Command queue access does not conflict with entity access.
        let raw_queue = unsafe { cell.get_raw_command_queue() };
        // SAFETY: `&mut self` ensures the commands does not outlive the world.
        let commands = unsafe { Commands::new_raw_from_entities(raw_queue, cell.entities()) };

        (fetcher, commands)
    }

    /// Spawns a new [`Entity`] and returns a corresponding [`EntityWorldMut`], which can be used
    /// to add components to the entity or retrieve its id.
    ///
    /// ```
    /// use bevy_ecs::{component::Component, world::World};
    ///
    /// #[derive(Component)]
    /// struct Position {
    ///   x: f32,
    ///   y: f32,
    /// }
    /// #[derive(Component)]
    /// struct Label(&'static str);
    /// #[derive(Component)]
    /// struct Num(u32);
    ///
    /// let mut world = World::new();
    /// let entity = world.spawn_empty()
    ///     .insert(Position { x: 0.0, y: 0.0 }) // add a single component
    ///     .insert((Num(1), Label("hello"))) // add a bundle of components
    ///     .id();
    ///
    /// let position = world.entity(entity).get::<Position>().unwrap();
    /// assert_eq!(position.x, 0.0);
    /// ```
    #[track_caller]
    pub fn spawn_empty(&mut self) -> EntityWorldMut {
        self.flush();
        let entity = self.entities.alloc();
        // SAFETY: entity was just allocated
        unsafe { self.spawn_at_empty_internal(entity, MaybeLocation::caller()) }
    }

    /// Spawns a new [`Entity`] with a given [`Bundle`] of [components](`Component`) and returns
    /// a corresponding [`EntityWorldMut`], which can be used to add components to the entity or
    /// retrieve its id. In case large batches of entities need to be spawned, consider using
    /// [`World::spawn_batch`] instead.
    ///
    /// ```
    /// use bevy_ecs::{bundle::Bundle, component::Component, world::World};
    ///
    /// #[derive(Component)]
    /// struct Position {
    ///   x: f32,
    ///   y: f32,
    /// }
    ///
    /// #[derive(Component)]
    /// struct Velocity {
    ///     x: f32,
    ///     y: f32,
    /// };
    ///
    /// #[derive(Component)]
    /// struct Name(&'static str);
    ///
    /// #[derive(Bundle)]
    /// struct PhysicsBundle {
    ///     position: Position,
    ///     velocity: Velocity,
    /// }
    ///
    /// let mut world = World::new();
    ///
    /// // `spawn` can accept a single component:
    /// world.spawn(Position { x: 0.0, y: 0.0 });
    ///
    /// // It can also accept a tuple of components:
    /// world.spawn((
    ///     Position { x: 0.0, y: 0.0 },
    ///     Velocity { x: 1.0, y: 1.0 },
    /// ));
    ///
    /// // Or it can accept a pre-defined Bundle of components:
    /// world.spawn(PhysicsBundle {
    ///     position: Position { x: 2.0, y: 2.0 },
    ///     velocity: Velocity { x: 0.0, y: 4.0 },
    /// });
    ///
    /// let entity = world
    ///     // Tuples can also mix Bundles and Components
    ///     .spawn((
    ///         PhysicsBundle {
    ///             position: Position { x: 2.0, y: 2.0 },
    ///             velocity: Velocity { x: 0.0, y: 4.0 },
    ///         },
    ///         Name("Elaina Proctor"),
    ///     ))
    ///     // Calling id() will return the unique identifier for the spawned entity
    ///     .id();
    /// let position = world.entity(entity).get::<Position>().unwrap();
    /// assert_eq!(position.x, 2.0);
    /// ```
    #[track_caller]
    pub fn spawn<B: Bundle>(&mut self, bundle: B) -> EntityWorldMut {
        self.spawn_with_caller(bundle, MaybeLocation::caller())
    }

    pub(crate) fn spawn_with_caller<B: Bundle>(
        &mut self,
        bundle: B,
        caller: MaybeLocation,
    ) -> EntityWorldMut {
        self.flush();
        let change_tick = self.change_tick();
        let entity = self.entities.alloc();
        let mut bundle_spawner = BundleSpawner::new(&bundle, self, change_tick);
        // SAFETY: bundle's type matches `bundle_info`, entity is allocated but non-existent
        let (entity_location, after_effect) =
            unsafe { bundle_spawner.spawn_non_existent(entity, bundle, caller) };

        let mut entity_location = Some(entity_location);

        // SAFETY: command_queue is not referenced anywhere else
        if !unsafe { self.command_queue.is_empty() } {
            self.flush();
            entity_location = self.entities().get(entity);
        }

        // SAFETY: entity and location are valid, as they were just created above
        let mut entity = unsafe { EntityWorldMut::new(self, entity, entity_location) };
        after_effect.apply(&mut entity);
        entity
    }

    /// # Safety
    /// must be called on an entity that was just allocated
    unsafe fn spawn_at_empty_internal(
        &mut self,
        entity: Entity,
        caller: MaybeLocation,
    ) -> EntityWorldMut {
        let archetype = self.archetypes.empty_mut();
        // PERF: consider avoiding allocating entities in the empty archetype unless needed
        let table_row = self.storages.tables[archetype.table_id()].allocate(entity);
        // SAFETY: no components are allocated by archetype.allocate() because the archetype is
        // empty
        let location = unsafe { archetype.allocate(entity, table_row) };
        let change_tick = self.change_tick();
        self.entities.set(entity.index(), Some(location));
        self.entities
            .mark_spawn_despawn(entity.index(), caller, change_tick);

        EntityWorldMut::new(self, entity, Some(location))
    }

    /// Spawns a batch of entities with the same component [`Bundle`] type. Takes a given
    /// [`Bundle`] iterator and returns a corresponding [`Entity`] iterator.
    /// This is more efficient than spawning entities and adding components to them individually
    /// using [`World::spawn`], but it is limited to spawning entities with the same [`Bundle`]
    /// type, whereas spawning individually is more flexible.
    ///
    /// ```
    /// use bevy_ecs::{component::Component, entity::Entity, world::World};
    ///
    /// #[derive(Component)]
    /// struct Str(&'static str);
    /// #[derive(Component)]
    /// struct Num(u32);
    ///
    /// let mut world = World::new();
    /// let entities = world.spawn_batch(vec![
    ///   (Str("a"), Num(0)), // the first entity
    ///   (Str("b"), Num(1)), // the second entity
    /// ]).collect::<Vec<Entity>>();
    ///
    /// assert_eq!(entities.len(), 2);
    /// ```
    #[track_caller]
    pub fn spawn_batch<I>(&mut self, iter: I) -> SpawnBatchIter<'_, I::IntoIter>
    where
        I: IntoIterator,
        I::Item: Bundle<Effect: NoBundleEffect> + StaticBundle,
    {
        SpawnBatchIter::new(self, iter.into_iter(), MaybeLocation::caller())
    }

    /// Retrieves a reference to the given `entity`'s [`Component`] of the given type.
    /// Returns `None` if the `entity` does not have a [`Component`] of the given type.
    /// ```
    /// use bevy_ecs::{component::Component, world::World};
    ///
    /// #[derive(Component)]
    /// struct Position {
    ///   x: f32,
    ///   y: f32,
    /// }
    ///
    /// let mut world = World::new();
    /// let entity = world.spawn(Position { x: 0.0, y: 0.0 }).id();
    /// let position = world.get::<Position>(entity).unwrap();
    /// assert_eq!(position.x, 0.0);
    /// ```
    #[inline]
    pub fn get<T: Component>(&self, entity: Entity) -> Option<&T> {
        self.get_entity(entity).ok()?.get()
    }

    /// Retrieves a mutable reference to the given `entity`'s [`Component`] of the given type.
    /// Returns `None` if the `entity` does not have a [`Component`] of the given type.
    /// ```
    /// use bevy_ecs::{component::Component, world::World};
    ///
    /// #[derive(Component)]
    /// struct Position {
    ///   x: f32,
    ///   y: f32,
    /// }
    ///
    /// let mut world = World::new();
    /// let entity = world.spawn(Position { x: 0.0, y: 0.0 }).id();
    /// let mut position = world.get_mut::<Position>(entity).unwrap();
    /// position.x = 1.0;
    /// ```
    #[inline]
    pub fn get_mut<T: Component<Mutability = Mutable>>(
        &mut self,
        entity: Entity,
    ) -> Option<Mut<T>> {
        self.get_entity_mut(entity).ok()?.into_mut()
    }

    /// Temporarily removes a [`Component`] `T` from the provided [`Entity`] and
    /// runs the provided closure on it, returning the result if `T` was available.
    /// This will trigger the `Remove` and `Replace` component hooks without
    /// causing an archetype move.
    ///
    /// This is most useful with immutable components, where removal and reinsertion
    /// is the only way to modify a value.
    ///
    /// If you do not need to ensure the above hooks are triggered, and your component
    /// is mutable, prefer using [`get_mut`](World::get_mut).
    ///
    /// # Examples
    ///
    /// ```rust
    /// # use bevy_ecs::prelude::*;
    /// #
    /// #[derive(Component, PartialEq, Eq, Debug)]
    /// #[component(immutable)]
    /// struct Foo(bool);
    ///
    /// # let mut world = World::default();
    /// # world.register_component::<Foo>();
    /// #
    /// # let entity = world.spawn(Foo(false)).id();
    /// #
    /// world.modify_component(entity, |foo: &mut Foo| {
    ///     foo.0 = true;
    /// });
    /// #
    /// # assert_eq!(world.get::<Foo>(entity), Some(&Foo(true)));
    /// ```
    #[inline]
    pub fn modify_component<T: Component, R>(
        &mut self,
        entity: Entity,
        f: impl FnOnce(&mut T) -> R,
    ) -> Result<Option<R>, EntityMutableFetchError> {
        let mut world = DeferredWorld::from(&mut *self);

        let result = world.modify_component(entity, f)?;

        self.flush();
        Ok(result)
    }

    /// Temporarily removes a [`Component`] identified by the provided
    /// [`ComponentId`] from the provided [`Entity`] and runs the provided
    /// closure on it, returning the result if the component was available.
    /// This will trigger the `Remove` and `Replace` component hooks without
    /// causing an archetype move.
    ///
    /// This is most useful with immutable components, where removal and reinsertion
    /// is the only way to modify a value.
    ///
    /// If you do not need to ensure the above hooks are triggered, and your component
    /// is mutable, prefer using [`get_mut_by_id`](World::get_mut_by_id).
    ///
    /// You should prefer the typed [`modify_component`](World::modify_component)
    /// whenever possible.
    #[inline]
    pub fn modify_component_by_id<R>(
        &mut self,
        entity: Entity,
        component_id: ComponentId,
        f: impl for<'a> FnOnce(MutUntyped<'a>) -> R,
    ) -> Result<Option<R>, EntityMutableFetchError> {
        let mut world = DeferredWorld::from(&mut *self);

        let result = world.modify_component_by_id(entity, component_id, f)?;

        self.flush();
        Ok(result)
    }

    /// Despawns the given [`Entity`], if it exists. This will also remove all of the entity's
    /// [`Components`](Component).
    ///
    /// Returns `true` if the entity is successfully despawned and `false` if
    /// the entity does not exist.
    ///
    /// # Note
    ///
    /// This will also despawn the entities in any [`RelationshipTarget`](crate::relationship::RelationshipTarget) that is configured
    /// to despawn descendants. For example, this will recursively despawn [`Children`](crate::hierarchy::Children).
    ///
    /// ```
    /// use bevy_ecs::{component::Component, world::World};
    ///
    /// #[derive(Component)]
    /// struct Position {
    ///   x: f32,
    ///   y: f32,
    /// }
    ///
    /// let mut world = World::new();
    /// let entity = world.spawn(Position { x: 0.0, y: 0.0 }).id();
    /// assert!(world.despawn(entity));
    /// assert!(world.get_entity(entity).is_err());
    /// assert!(world.get::<Position>(entity).is_none());
    /// ```
    #[track_caller]
    #[inline]
    pub fn despawn(&mut self, entity: Entity) -> bool {
        if let Err(error) = self.despawn_with_caller(entity, MaybeLocation::caller()) {
            warn!("{error}");
            false
        } else {
            true
        }
    }

    /// Despawns the given `entity`, if it exists. This will also remove all of the entity's
    /// [`Components`](Component).
    ///
    /// Returns an [`EntityDespawnError`] if the entity does not exist.
    ///
    /// # Note
    ///
    /// This will also despawn the entities in any [`RelationshipTarget`](crate::relationship::RelationshipTarget) that is configured
    /// to despawn descendants. For example, this will recursively despawn [`Children`](crate::hierarchy::Children).
    #[track_caller]
    #[inline]
    pub fn try_despawn(&mut self, entity: Entity) -> Result<(), EntityDespawnError> {
        self.despawn_with_caller(entity, MaybeLocation::caller())
    }

    #[inline]
    pub(crate) fn despawn_with_caller(
        &mut self,
        entity: Entity,
        caller: MaybeLocation,
    ) -> Result<(), EntityDespawnError> {
        self.flush();
        let entity = self.get_entity_mut(entity)?;
        entity.despawn_with_caller(caller);
        Ok(())
    }

    /// Clears the internal component tracker state.
    ///
    /// The world maintains some internal state about changed and removed components. This state
    /// is used by [`RemovedComponents`] to provide access to the entities that had a specific type
    /// of component removed since last tick.
    ///
    /// The state is also used for change detection when accessing components and resources outside
    /// of a system, for example via [`World::get_mut()`] or [`World::get_resource_mut()`].
    ///
    /// By clearing this internal state, the world "forgets" about those changes, allowing a new round
    /// of detection to be recorded.
    ///
    /// When using `bevy_ecs` as part of the full Bevy engine, this method is called automatically
    /// by `bevy_app::App::update` and `bevy_app::SubApp::update`, so you don't need to call it manually.
    /// When using `bevy_ecs` as a separate standalone crate however, you do need to call this manually.
    ///
    /// ```
    /// # use bevy_ecs::prelude::*;
    /// # #[derive(Component, Default)]
    /// # struct Transform;
    /// // a whole new world
    /// let mut world = World::new();
    ///
    /// // you changed it
    /// let entity = world.spawn(Transform::default()).id();
    ///
    /// // change is detected
    /// let transform = world.get_mut::<Transform>(entity).unwrap();
    /// assert!(transform.is_changed());
    ///
    /// // update the last change tick
    /// world.clear_trackers();
    ///
    /// // change is no longer detected
    /// let transform = world.get_mut::<Transform>(entity).unwrap();
    /// assert!(!transform.is_changed());
    /// ```
    ///
    /// [`RemovedComponents`]: crate::lifecycle::RemovedComponents
    pub fn clear_trackers(&mut self) {
        self.removed_components.update();
        self.last_change_tick = self.increment_change_tick();
    }

    /// Returns [`QueryState`] for the given [`QueryData`], which is used to efficiently
    /// run queries on the [`World`] by storing and reusing the [`QueryState`].
    /// ```
    /// use bevy_ecs::{component::Component, entity::Entity, world::World};
    ///
    /// #[derive(Component, Debug, PartialEq)]
    /// struct Position {
    ///   x: f32,
    ///   y: f32,
    /// }
    ///
    /// #[derive(Component)]
    /// struct Velocity {
    ///   x: f32,
    ///   y: f32,
    /// }
    ///
    /// let mut world = World::new();
    /// let entities = world.spawn_batch(vec![
    ///     (Position { x: 0.0, y: 0.0}, Velocity { x: 1.0, y: 0.0 }),
    ///     (Position { x: 0.0, y: 0.0}, Velocity { x: 0.0, y: 1.0 }),
    /// ]).collect::<Vec<Entity>>();
    ///
    /// let mut query = world.query::<(&mut Position, &Velocity)>();
    /// for (mut position, velocity) in query.iter_mut(&mut world) {
    ///    position.x += velocity.x;
    ///    position.y += velocity.y;
    /// }
    ///
    /// assert_eq!(world.get::<Position>(entities[0]).unwrap(), &Position { x: 1.0, y: 0.0 });
    /// assert_eq!(world.get::<Position>(entities[1]).unwrap(), &Position { x: 0.0, y: 1.0 });
    /// ```
    ///
    /// To iterate over entities in a deterministic order,
    /// sort the results of the query using the desired component as a key.
    /// Note that this requires fetching the whole result set from the query
    /// and allocation of a [`Vec`] to store it.
    ///
    /// ```
    /// use bevy_ecs::{component::Component, entity::Entity, world::World};
    ///
    /// #[derive(Component, PartialEq, Eq, PartialOrd, Ord, Debug)]
    /// struct Order(i32);
    /// #[derive(Component, PartialEq, Debug)]
    /// struct Label(&'static str);
    ///
    /// let mut world = World::new();
    /// let a = world.spawn((Order(2), Label("second"))).id();
    /// let b = world.spawn((Order(3), Label("third"))).id();
    /// let c = world.spawn((Order(1), Label("first"))).id();
    /// let mut entities = world.query::<(Entity, &Order, &Label)>()
    ///     .iter(&world)
    ///     .collect::<Vec<_>>();
    /// // Sort the query results by their `Order` component before comparing
    /// // to expected results. Query iteration order should not be relied on.
    /// entities.sort_by_key(|e| e.1);
    /// assert_eq!(entities, vec![
    ///     (c, &Order(1), &Label("first")),
    ///     (a, &Order(2), &Label("second")),
    ///     (b, &Order(3), &Label("third")),
    /// ]);
    /// ```
    #[inline]
    pub fn query<D: QueryData>(&mut self) -> QueryState<D, ()> {
        self.query_filtered::<D, ()>()
    }

    /// Returns [`QueryState`] for the given filtered [`QueryData`], which is used to efficiently
    /// run queries on the [`World`] by storing and reusing the [`QueryState`].
    /// ```
    /// use bevy_ecs::{component::Component, entity::Entity, world::World, query::With};
    ///
    /// #[derive(Component)]
    /// struct A;
    /// #[derive(Component)]
    /// struct B;
    ///
    /// let mut world = World::new();
    /// let e1 = world.spawn(A).id();
    /// let e2 = world.spawn((A, B)).id();
    ///
    /// let mut query = world.query_filtered::<Entity, With<B>>();
    /// let matching_entities = query.iter(&world).collect::<Vec<Entity>>();
    ///
    /// assert_eq!(matching_entities, vec![e2]);
    /// ```
    #[inline]
    pub fn query_filtered<D: QueryData, F: QueryFilter>(&mut self) -> QueryState<D, F> {
        QueryState::new(self)
    }

    /// Returns [`QueryState`] for the given [`QueryData`], which is used to efficiently
    /// run queries on the [`World`] by storing and reusing the [`QueryState`].
    /// ```
    /// use bevy_ecs::{component::Component, entity::Entity, world::World};
    ///
    /// #[derive(Component, Debug, PartialEq)]
    /// struct Position {
    ///   x: f32,
    ///   y: f32,
    /// }
    ///
    /// let mut world = World::new();
    /// world.spawn_batch(vec![
    ///     Position { x: 0.0, y: 0.0 },
    ///     Position { x: 1.0, y: 1.0 },
    /// ]);
    ///
    /// fn get_positions(world: &World) -> Vec<(Entity, &Position)> {
    ///     let mut query = world.try_query::<(Entity, &Position)>().unwrap();
    ///     query.iter(world).collect()
    /// }
    ///
    /// let positions = get_positions(&world);
    ///
    /// assert_eq!(world.get::<Position>(positions[0].0).unwrap(), positions[0].1);
    /// assert_eq!(world.get::<Position>(positions[1].0).unwrap(), positions[1].1);
    /// ```
    ///
    /// Requires only an immutable world reference, but may fail if, for example,
    /// the components that make up this query have not been registered into the world.
    /// ```
    /// use bevy_ecs::{component::Component, entity::Entity, world::World};
    ///
    /// #[derive(Component)]
    /// struct A;
    ///
    /// let mut world = World::new();
    ///
    /// let none_query = world.try_query::<&A>();
    /// assert!(none_query.is_none());
    ///
    /// world.register_component::<A>();
    ///
    /// let some_query = world.try_query::<&A>();
    /// assert!(some_query.is_some());
    /// ```
    #[inline]
    pub fn try_query<D: QueryData>(&self) -> Option<QueryState<D, ()>> {
        self.try_query_filtered::<D, ()>()
    }

    /// Returns [`QueryState`] for the given filtered [`QueryData`], which is used to efficiently
    /// run queries on the [`World`] by storing and reusing the [`QueryState`].
    /// ```
    /// use bevy_ecs::{component::Component, entity::Entity, world::World, query::With};
    ///
    /// #[derive(Component)]
    /// struct A;
    /// #[derive(Component)]
    /// struct B;
    ///
    /// let mut world = World::new();
    /// let e1 = world.spawn(A).id();
    /// let e2 = world.spawn((A, B)).id();
    ///
    /// let mut query = world.try_query_filtered::<Entity, With<B>>().unwrap();
    /// let matching_entities = query.iter(&world).collect::<Vec<Entity>>();
    ///
    /// assert_eq!(matching_entities, vec![e2]);
    /// ```
    ///
    /// Requires only an immutable world reference, but may fail if, for example,
    /// the components that make up this query have not been registered into the world.
    #[inline]
    pub fn try_query_filtered<D: QueryData, F: QueryFilter>(&self) -> Option<QueryState<D, F>> {
        QueryState::try_new(self)
    }

    /// Returns an iterator of entities that had components of type `T` removed
    /// since the last call to [`World::clear_trackers`].
    pub fn removed<T: Component>(&self) -> impl Iterator<Item = Entity> + '_ {
        self.components
            .get_valid_id(TypeId::of::<T>())
            .map(|component_id| self.removed_with_id(component_id))
            .into_iter()
            .flatten()
    }

    /// Returns an iterator of entities that had components with the given `component_id` removed
    /// since the last call to [`World::clear_trackers`].
    pub fn removed_with_id(&self, component_id: ComponentId) -> impl Iterator<Item = Entity> + '_ {
        self.removed_components
            .get(component_id)
            .map(|removed| removed.iter_current_update_events().cloned())
            .into_iter()
            .flatten()
            .map(Into::into)
    }

    /// Registers a new [`Resource`] type and returns the [`ComponentId`] created for it.
    ///
    /// This enables the dynamic registration of new [`Resource`] definitions at runtime for
    /// advanced use cases.
    ///
    /// # Note
    ///
    /// Registering a [`Resource`] does not insert it into [`World`]. For insertion, you could use
    /// [`World::insert_resource_by_id`].
    pub fn register_resource_with_descriptor(
        &mut self,
        descriptor: ComponentDescriptor,
    ) -> ComponentId {
        self.components_registrator()
            .register_resource_with_descriptor(descriptor)
    }

    /// Initializes a new resource and returns the [`ComponentId`] created for it.
    ///
    /// If the resource already exists, nothing happens.
    ///
    /// The value given by the [`FromWorld::from_world`] method will be used.
    /// Note that any resource with the [`Default`] trait automatically implements [`FromWorld`],
    /// and those default values will be here instead.
    #[inline]
    #[track_caller]
    pub fn init_resource<R: Resource + FromWorld>(&mut self) -> ComponentId {
        let caller = MaybeLocation::caller();
        let component_id = self.components_registrator().register_resource::<R>();
        if self
            .storages
            .resources
            .get(component_id)
            .is_none_or(|data| !data.is_present())
        {
            let value = R::from_world(self);
            OwningPtr::make(value, |ptr| {
                // SAFETY: component_id was just initialized and corresponds to resource of type R.
                unsafe {
                    self.insert_resource_by_id(component_id, ptr, caller);
                }
            });
        }
        component_id
    }

    /// Inserts a new resource with the given `value`.
    ///
    /// Resources are "unique" data of a given type.
    /// If you insert a resource of a type that already exists,
    /// you will overwrite any existing data.
    #[inline]
    #[track_caller]
    pub fn insert_resource<R: Resource>(&mut self, value: R) {
        self.insert_resource_with_caller(value, MaybeLocation::caller());
    }

    /// Split into a new function so we can pass the calling location into the function when using
    /// as a command.
    #[inline]
    pub(crate) fn insert_resource_with_caller<R: Resource>(
        &mut self,
        value: R,
        caller: MaybeLocation,
    ) {
        let component_id = self.components_registrator().register_resource::<R>();
        OwningPtr::make(value, |ptr| {
            // SAFETY: component_id was just initialized and corresponds to resource of type R.
            unsafe {
                self.insert_resource_by_id(component_id, ptr, caller);
            }
        });
    }

    /// Initializes a new non-send resource and returns the [`ComponentId`] created for it.
    ///
    /// If the resource already exists, nothing happens.
    ///
    /// The value given by the [`FromWorld::from_world`] method will be used.
    /// Note that any resource with the `Default` trait automatically implements `FromWorld`,
    /// and those default values will be here instead.
    ///
    /// # Panics
    ///
    /// Panics if called from a thread other than the main thread.
    #[inline]
    #[track_caller]
    pub fn init_non_send_resource<R: 'static + FromWorld>(&mut self) -> ComponentId {
        let caller = MaybeLocation::caller();
        let component_id = self.components_registrator().register_non_send::<R>();
        if self
            .storages
            .non_send_resources
            .get(component_id)
            .is_none_or(|data| !data.is_present())
        {
            let value = R::from_world(self);
            OwningPtr::make(value, |ptr| {
                // SAFETY: component_id was just initialized and corresponds to resource of type R.
                unsafe {
                    self.insert_non_send_by_id(component_id, ptr, caller);
                }
            });
        }
        component_id
    }

    /// Inserts a new non-send resource with the given `value`.
    ///
    /// `NonSend` resources cannot be sent across threads,
    /// and do not need the `Send + Sync` bounds.
    /// Systems with `NonSend` resources are always scheduled on the main thread.
    ///
    /// # Panics
    /// If a value is already present, this function will panic if called
    /// from a different thread than where the original value was inserted from.
    #[inline]
    #[track_caller]
    pub fn insert_non_send_resource<R: 'static>(&mut self, value: R) {
        let caller = MaybeLocation::caller();
        let component_id = self.components_registrator().register_non_send::<R>();
        OwningPtr::make(value, |ptr| {
            // SAFETY: component_id was just initialized and corresponds to resource of type R.
            unsafe {
                self.insert_non_send_by_id(component_id, ptr, caller);
            }
        });
    }

    /// Removes the resource of a given type and returns it, if it exists. Otherwise returns `None`.
    #[inline]
    pub fn remove_resource<R: Resource>(&mut self) -> Option<R> {
        let component_id = self.components.get_valid_resource_id(TypeId::of::<R>())?;
        let (ptr, _, _) = self.storages.resources.get_mut(component_id)?.remove()?;
        // SAFETY: `component_id` was gotten via looking up the `R` type
        unsafe { Some(ptr.read::<R>()) }
    }

    /// Removes a `!Send` resource from the world and returns it, if present.
    ///
    /// `NonSend` resources cannot be sent across threads,
    /// and do not need the `Send + Sync` bounds.
    /// Systems with `NonSend` resources are always scheduled on the main thread.
    ///
    /// Returns `None` if a value was not previously present.
    ///
    /// # Panics
    /// If a value is present, this function will panic if called from a different
    /// thread than where the value was inserted from.
    #[inline]
    pub fn remove_non_send_resource<R: 'static>(&mut self) -> Option<R> {
        let component_id = self.components.get_valid_resource_id(TypeId::of::<R>())?;
        let (ptr, _, _) = self
            .storages
            .non_send_resources
            .get_mut(component_id)?
            .remove()?;
        // SAFETY: `component_id` was gotten via looking up the `R` type
        unsafe { Some(ptr.read::<R>()) }
    }

    /// Returns `true` if a resource of type `R` exists. Otherwise returns `false`.
    #[inline]
    pub fn contains_resource<R: Resource>(&self) -> bool {
        self.components
            .get_valid_resource_id(TypeId::of::<R>())
            .and_then(|component_id| self.storages.resources.get(component_id))
            .is_some_and(ResourceData::is_present)
    }

    /// Returns `true` if a resource with provided `component_id` exists. Otherwise returns `false`.
    #[inline]
    pub fn contains_resource_by_id(&self, component_id: ComponentId) -> bool {
        self.storages
            .resources
            .get(component_id)
            .is_some_and(ResourceData::is_present)
    }

    /// Returns `true` if a resource of type `R` exists. Otherwise returns `false`.
    #[inline]
    pub fn contains_non_send<R: 'static>(&self) -> bool {
        self.components
            .get_valid_resource_id(TypeId::of::<R>())
            .and_then(|component_id| self.storages.non_send_resources.get(component_id))
            .is_some_and(ResourceData::is_present)
    }

    /// Returns `true` if a resource with provided `component_id` exists. Otherwise returns `false`.
    #[inline]
    pub fn contains_non_send_by_id(&self, component_id: ComponentId) -> bool {
        self.storages
            .non_send_resources
            .get(component_id)
            .is_some_and(ResourceData::is_present)
    }

    /// Returns `true` if a resource of type `R` exists and was added since the world's
    /// [`last_change_tick`](World::last_change_tick()). Otherwise, this returns `false`.
    ///
    /// This means that:
    /// - When called from an exclusive system, this will check for additions since the system last ran.
    /// - When called elsewhere, this will check for additions since the last time that [`World::clear_trackers`]
    ///   was called.
    pub fn is_resource_added<R: Resource>(&self) -> bool {
        self.components
            .get_valid_resource_id(TypeId::of::<R>())
            .is_some_and(|component_id| self.is_resource_added_by_id(component_id))
    }

    /// Returns `true` if a resource with id `component_id` exists and was added since the world's
    /// [`last_change_tick`](World::last_change_tick()). Otherwise, this returns `false`.
    ///
    /// This means that:
    /// - When called from an exclusive system, this will check for additions since the system last ran.
    /// - When called elsewhere, this will check for additions since the last time that [`World::clear_trackers`]
    ///   was called.
    pub fn is_resource_added_by_id(&self, component_id: ComponentId) -> bool {
        self.storages
            .resources
            .get(component_id)
            .is_some_and(|resource| {
                resource.get_ticks().is_some_and(|ticks| {
                    ticks.is_added(self.last_change_tick(), self.read_change_tick())
                })
            })
    }

    /// Returns `true` if a resource of type `R` exists and was modified since the world's
    /// [`last_change_tick`](World::last_change_tick()). Otherwise, this returns `false`.
    ///
    /// This means that:
    /// - When called from an exclusive system, this will check for changes since the system last ran.
    /// - When called elsewhere, this will check for changes since the last time that [`World::clear_trackers`]
    ///   was called.
    pub fn is_resource_changed<R: Resource>(&self) -> bool {
        self.components
            .get_valid_resource_id(TypeId::of::<R>())
            .is_some_and(|component_id| self.is_resource_changed_by_id(component_id))
    }

    /// Returns `true` if a resource with id `component_id` exists and was modified since the world's
    /// [`last_change_tick`](World::last_change_tick()). Otherwise, this returns `false`.
    ///
    /// This means that:
    /// - When called from an exclusive system, this will check for changes since the system last ran.
    /// - When called elsewhere, this will check for changes since the last time that [`World::clear_trackers`]
    ///   was called.
    pub fn is_resource_changed_by_id(&self, component_id: ComponentId) -> bool {
        self.storages
            .resources
            .get(component_id)
            .is_some_and(|resource| {
                resource.get_ticks().is_some_and(|ticks| {
                    ticks.is_changed(self.last_change_tick(), self.read_change_tick())
                })
            })
    }

    /// Retrieves the change ticks for the given resource.
    pub fn get_resource_change_ticks<R: Resource>(&self) -> Option<ComponentTicks> {
        self.components
            .get_valid_resource_id(TypeId::of::<R>())
            .and_then(|component_id| self.get_resource_change_ticks_by_id(component_id))
    }

    /// Retrieves the change ticks for the given [`ComponentId`].
    ///
    /// **You should prefer to use the typed API [`World::get_resource_change_ticks`] where possible.**
    pub fn get_resource_change_ticks_by_id(
        &self,
        component_id: ComponentId,
    ) -> Option<ComponentTicks> {
        self.storages
            .resources
            .get(component_id)
            .and_then(ResourceData::get_ticks)
    }

    /// Gets a reference to the resource of the given type
    ///
    /// # Panics
    ///
    /// Panics if the resource does not exist.
    /// Use [`get_resource`](World::get_resource) instead if you want to handle this case.
    ///
    /// If you want to instead insert a value if the resource does not exist,
    /// use [`get_resource_or_insert_with`](World::get_resource_or_insert_with).
    #[inline]
    #[track_caller]
    pub fn resource<R: Resource>(&self) -> &R {
        match self.get_resource() {
            Some(x) => x,
            None => panic!(
                "Requested resource {} does not exist in the `World`.
                Did you forget to add it using `app.insert_resource` / `app.init_resource`?
                Resources are also implicitly added via `app.add_event`,
                and can be added by plugins.",
                core::any::type_name::<R>()
            ),
        }
    }

    /// Gets a reference to the resource of the given type
    ///
    /// # Panics
    ///
    /// Panics if the resource does not exist.
    /// Use [`get_resource_ref`](World::get_resource_ref) instead if you want to handle this case.
    ///
    /// If you want to instead insert a value if the resource does not exist,
    /// use [`get_resource_or_insert_with`](World::get_resource_or_insert_with).
    #[inline]
    #[track_caller]
    pub fn resource_ref<R: Resource>(&self) -> Ref<R> {
        match self.get_resource_ref() {
            Some(x) => x,
            None => panic!(
                "Requested resource {} does not exist in the `World`.
                Did you forget to add it using `app.insert_resource` / `app.init_resource`?
                Resources are also implicitly added via `app.add_event`,
                and can be added by plugins.",
                core::any::type_name::<R>()
            ),
        }
    }

    /// Gets a mutable reference to the resource of the given type
    ///
    /// # Panics
    ///
    /// Panics if the resource does not exist.
    /// Use [`get_resource_mut`](World::get_resource_mut) instead if you want to handle this case.
    ///
    /// If you want to instead insert a value if the resource does not exist,
    /// use [`get_resource_or_insert_with`](World::get_resource_or_insert_with).
    #[inline]
    #[track_caller]
    pub fn resource_mut<R: Resource>(&mut self) -> Mut<'_, R> {
        match self.get_resource_mut() {
            Some(x) => x,
            None => panic!(
                "Requested resource {} does not exist in the `World`.
                Did you forget to add it using `app.insert_resource` / `app.init_resource`?
                Resources are also implicitly added via `app.add_event`,
                and can be added by plugins.",
                core::any::type_name::<R>()
            ),
        }
    }

    /// Gets a reference to the resource of the given type if it exists
    #[inline]
    pub fn get_resource<R: Resource>(&self) -> Option<&R> {
        // SAFETY:
        // - `as_unsafe_world_cell_readonly` gives permission to access everything immutably
        // - `&self` ensures nothing in world is borrowed mutably
        unsafe { self.as_unsafe_world_cell_readonly().get_resource() }
    }

    /// Gets a reference including change detection to the resource of the given type if it exists.
    #[inline]
    pub fn get_resource_ref<R: Resource>(&self) -> Option<Ref<R>> {
        // SAFETY:
        // - `as_unsafe_world_cell_readonly` gives permission to access everything immutably
        // - `&self` ensures nothing in world is borrowed mutably
        unsafe { self.as_unsafe_world_cell_readonly().get_resource_ref() }
    }

    /// Gets a mutable reference to the resource of the given type if it exists
    #[inline]
    pub fn get_resource_mut<R: Resource>(&mut self) -> Option<Mut<'_, R>> {
        // SAFETY:
        // - `as_unsafe_world_cell` gives permission to access everything mutably
        // - `&mut self` ensures nothing in world is borrowed
        unsafe { self.as_unsafe_world_cell().get_resource_mut() }
    }

    /// Gets a mutable reference to the resource of type `T` if it exists,
    /// otherwise inserts the resource using the result of calling `func`.
    ///
    /// # Example
    ///
    /// ```
    /// # use bevy_ecs::prelude::*;
    /// #
    /// #[derive(Resource)]
    /// struct MyResource(i32);
    ///
    /// # let mut world = World::new();
    /// let my_res = world.get_resource_or_insert_with(|| MyResource(10));
    /// assert_eq!(my_res.0, 10);
    /// ```
    #[inline]
    #[track_caller]
    pub fn get_resource_or_insert_with<R: Resource>(
        &mut self,
        func: impl FnOnce() -> R,
    ) -> Mut<'_, R> {
        let caller = MaybeLocation::caller();
        let change_tick = self.change_tick();
        let last_change_tick = self.last_change_tick();

        let component_id = self.components_registrator().register_resource::<R>();
        let data = self.initialize_resource_internal(component_id);
        if !data.is_present() {
            OwningPtr::make(func(), |ptr| {
                // SAFETY: component_id was just initialized and corresponds to resource of type R.
                unsafe {
                    data.insert(ptr, change_tick, caller);
                }
            });
        }

        // SAFETY: The resource must be present, as we would have inserted it if it was empty.
        let data = unsafe {
            data.get_mut(last_change_tick, change_tick)
                .debug_checked_unwrap()
        };
        // SAFETY: The underlying type of the resource is `R`.
        unsafe { data.with_type::<R>() }
    }

    /// Gets a mutable reference to the resource of type `T` if it exists,
    /// otherwise initializes the resource by calling its [`FromWorld`]
    /// implementation.
    ///
    /// # Example
    ///
    /// ```
    /// # use bevy_ecs::prelude::*;
    /// #
    /// #[derive(Resource)]
    /// struct Foo(i32);
    ///
    /// impl Default for Foo {
    ///     fn default() -> Self {
    ///         Self(15)
    ///     }
    /// }
    ///
    /// #[derive(Resource)]
    /// struct MyResource(i32);
    ///
    /// impl FromWorld for MyResource {
    ///     fn from_world(world: &mut World) -> Self {
    ///         let foo = world.get_resource_or_init::<Foo>();
    ///         Self(foo.0 * 2)
    ///     }
    /// }
    ///
    /// # let mut world = World::new();
    /// let my_res = world.get_resource_or_init::<MyResource>();
    /// assert_eq!(my_res.0, 30);
    /// ```
    #[track_caller]
    pub fn get_resource_or_init<R: Resource + FromWorld>(&mut self) -> Mut<'_, R> {
        let caller = MaybeLocation::caller();
        let change_tick = self.change_tick();
        let last_change_tick = self.last_change_tick();

        let component_id = self.components_registrator().register_resource::<R>();
        if self
            .storages
            .resources
            .get(component_id)
            .is_none_or(|data| !data.is_present())
        {
            let value = R::from_world(self);
            OwningPtr::make(value, |ptr| {
                // SAFETY: component_id was just initialized and corresponds to resource of type R.
                unsafe {
                    self.insert_resource_by_id(component_id, ptr, caller);
                }
            });
        }

        // SAFETY: The resource was just initialized if it was empty.
        let data = unsafe {
            self.storages
                .resources
                .get_mut(component_id)
                .debug_checked_unwrap()
        };
        // SAFETY: The resource must be present, as we would have inserted it if it was empty.
        let data = unsafe {
            data.get_mut(last_change_tick, change_tick)
                .debug_checked_unwrap()
        };
        // SAFETY: The underlying type of the resource is `R`.
        unsafe { data.with_type::<R>() }
    }

    /// Gets an immutable reference to the non-send resource of the given type, if it exists.
    ///
    /// # Panics
    ///
    /// Panics if the resource does not exist.
    /// Use [`get_non_send_resource`](World::get_non_send_resource) instead if you want to handle this case.
    ///
    /// This function will panic if it isn't called from the same thread that the resource was inserted from.
    #[inline]
    #[track_caller]
    pub fn non_send_resource<R: 'static>(&self) -> &R {
        match self.get_non_send_resource() {
            Some(x) => x,
            None => panic!(
                "Requested non-send resource {} does not exist in the `World`.
                Did you forget to add it using `app.insert_non_send_resource` / `app.init_non_send_resource`?
                Non-send resources can also be added by plugins.",
                core::any::type_name::<R>()
            ),
        }
    }

    /// Gets a mutable reference to the non-send resource of the given type, if it exists.
    ///
    /// # Panics
    ///
    /// Panics if the resource does not exist.
    /// Use [`get_non_send_resource_mut`](World::get_non_send_resource_mut) instead if you want to handle this case.
    ///
    /// This function will panic if it isn't called from the same thread that the resource was inserted from.
    #[inline]
    #[track_caller]
    pub fn non_send_resource_mut<R: 'static>(&mut self) -> Mut<'_, R> {
        match self.get_non_send_resource_mut() {
            Some(x) => x,
            None => panic!(
                "Requested non-send resource {} does not exist in the `World`.
                Did you forget to add it using `app.insert_non_send_resource` / `app.init_non_send_resource`?
                Non-send resources can also be added by plugins.",
                core::any::type_name::<R>()
            ),
        }
    }

    /// Gets a reference to the non-send resource of the given type, if it exists.
    /// Otherwise returns `None`.
    ///
    /// # Panics
    /// This function will panic if it isn't called from the same thread that the resource was inserted from.
    #[inline]
    pub fn get_non_send_resource<R: 'static>(&self) -> Option<&R> {
        // SAFETY:
        // - `as_unsafe_world_cell_readonly` gives permission to access the entire world immutably
        // - `&self` ensures that there are no mutable borrows of world data
        unsafe { self.as_unsafe_world_cell_readonly().get_non_send_resource() }
    }

    /// Gets a mutable reference to the non-send resource of the given type, if it exists.
    /// Otherwise returns `None`.
    ///
    /// # Panics
    /// This function will panic if it isn't called from the same thread that the resource was inserted from.
    #[inline]
    pub fn get_non_send_resource_mut<R: 'static>(&mut self) -> Option<Mut<'_, R>> {
        // SAFETY:
        // - `as_unsafe_world_cell` gives permission to access the entire world mutably
        // - `&mut self` ensures that there are no borrows of world data
        unsafe { self.as_unsafe_world_cell().get_non_send_resource_mut() }
    }

    /// For a given batch of ([`Entity`], [`Bundle`]) pairs,
    /// adds the `Bundle` of components to each `Entity`.
    /// This is faster than doing equivalent operations one-by-one.
    ///
    /// A batch can be any type that implements [`IntoIterator`] containing `(Entity, Bundle)` tuples,
    /// such as a [`Vec<(Entity, Bundle)>`] or an array `[(Entity, Bundle); N]`.
    ///
    /// This will overwrite any previous values of components shared by the `Bundle`.
    /// See [`World::insert_batch_if_new`] to keep the old values instead.
    ///
    /// # Panics
    ///
    /// This function will panic if any of the associated entities do not exist.
    ///
    /// For the fallible version, see [`World::try_insert_batch`].
    #[track_caller]
    pub fn insert_batch<I, B>(&mut self, batch: I)
    where
        I: IntoIterator,
        I::IntoIter: Iterator<Item = (Entity, B)>,
        B: Bundle<Effect: NoBundleEffect> + StaticBundle,
    {
        self.insert_batch_with_caller(batch, InsertMode::Replace, MaybeLocation::caller());
    }

    /// For a given batch of ([`Entity`], [`Bundle`]) pairs,
    /// adds the `Bundle` of components to each `Entity` without overwriting.
    /// This is faster than doing equivalent operations one-by-one.
    ///
    /// A batch can be any type that implements [`IntoIterator`] containing `(Entity, Bundle)` tuples,
    /// such as a [`Vec<(Entity, Bundle)>`] or an array `[(Entity, Bundle); N]`.
    ///
    /// This is the same as [`World::insert_batch`], but in case of duplicate
    /// components it will leave the old values instead of replacing them with new ones.
    ///
    /// # Panics
    ///
    /// This function will panic if any of the associated entities do not exist.
    ///
    /// For the fallible version, see [`World::try_insert_batch_if_new`].
    #[track_caller]
    pub fn insert_batch_if_new<I, B>(&mut self, batch: I)
    where
        I: IntoIterator,
        I::IntoIter: Iterator<Item = (Entity, B)>,
        B: Bundle<Effect: NoBundleEffect> + StaticBundle,
    {
        self.insert_batch_with_caller(batch, InsertMode::Keep, MaybeLocation::caller());
    }

    /// Split into a new function so we can differentiate the calling location.
    ///
    /// This can be called by:
    /// - [`World::insert_batch`]
    /// - [`World::insert_batch_if_new`]
    #[inline]
    pub(crate) fn insert_batch_with_caller<I, B>(
        &mut self,
        batch: I,
        insert_mode: InsertMode,
        caller: MaybeLocation,
    ) where
        I: IntoIterator,
        I::IntoIter: Iterator<Item = (Entity, B)>,
        B: Bundle<Effect: NoBundleEffect> + StaticBundle,
    {
        struct InserterArchetypeCache<'w> {
            inserter: BundleInserter<'w>,
            archetype_id: ArchetypeId,
        }

        self.flush();
        let change_tick = self.change_tick();
        // SAFETY: These come from the same world. `Self.components_registrator` can't be used since we borrow other fields too.
        let mut registrator =
            unsafe { ComponentsRegistrator::new(&mut self.components, &mut self.component_ids) };
        let bundle_id = self
            .bundles
            .register_static_info::<B>(&mut registrator, &mut self.storages);

        let mut batch_iter = batch.into_iter();

        if let Some((first_entity, first_bundle)) = batch_iter.next() {
            if let Some(first_location) = self.entities().get(first_entity) {
                let mut cache = InserterArchetypeCache {
                    // SAFETY: we initialized this bundle_id in `register_info`
                    inserter: unsafe {
                        BundleInserter::new_with_id(
                            self,
                            first_location.archetype_id,
                            bundle_id,
                            change_tick,
                        )
                    },
                    archetype_id: first_location.archetype_id,
                };
                // SAFETY: `entity` is valid, `location` matches entity, bundle matches inserter
                unsafe {
                    cache.inserter.insert(
                        first_entity,
                        first_location,
                        first_bundle,
                        insert_mode,
                        caller,
                        RelationshipHookMode::Run,
                    )
                };

                for (entity, bundle) in batch_iter {
                    if let Some(location) = cache.inserter.entities().get(entity) {
                        if location.archetype_id != cache.archetype_id {
                            cache = InserterArchetypeCache {
                                // SAFETY: we initialized this bundle_id in `register_info`
                                inserter: unsafe {
                                    BundleInserter::new_with_id(
                                        self,
                                        location.archetype_id,
                                        bundle_id,
                                        change_tick,
                                    )
                                },
                                archetype_id: location.archetype_id,
                            }
                        }
                        // SAFETY: `entity` is valid, `location` matches entity, bundle matches inserter
                        unsafe {
                            cache.inserter.insert(
                                entity,
                                location,
                                bundle,
                                insert_mode,
                                caller,
                                RelationshipHookMode::Run,
                            )
                        };
                    } else {
                        panic!("error[B0003]: Could not insert a bundle (of type `{}`) for entity {entity}, which {}. See: https://bevy.org/learn/errors/b0003", core::any::type_name::<B>(), self.entities.entity_does_not_exist_error_details(entity));
                    }
                }
            } else {
                panic!("error[B0003]: Could not insert a bundle (of type `{}`) for entity {first_entity}, which {}. See: https://bevy.org/learn/errors/b0003", core::any::type_name::<B>(), self.entities.entity_does_not_exist_error_details(first_entity));
            }
        }
    }

    /// For a given batch of ([`Entity`], [`Bundle`]) pairs,
    /// adds the `Bundle` of components to each `Entity`.
    /// This is faster than doing equivalent operations one-by-one.
    ///
    /// A batch can be any type that implements [`IntoIterator`] containing `(Entity, Bundle)` tuples,
    /// such as a [`Vec<(Entity, Bundle)>`] or an array `[(Entity, Bundle); N]`.
    ///
    /// This will overwrite any previous values of components shared by the `Bundle`.
    /// See [`World::try_insert_batch_if_new`] to keep the old values instead.
    ///
    /// Returns a [`TryInsertBatchError`] if any of the provided entities do not exist.
    ///
    /// For the panicking version, see [`World::insert_batch`].
    #[track_caller]
    pub fn try_insert_batch<I, B>(&mut self, batch: I) -> Result<(), TryInsertBatchError>
    where
        I: IntoIterator,
        I::IntoIter: Iterator<Item = (Entity, B)>,
        B: Bundle<Effect: NoBundleEffect> + StaticBundle,
    {
        self.try_insert_batch_with_caller(batch, InsertMode::Replace, MaybeLocation::caller())
    }
    /// For a given batch of ([`Entity`], [`Bundle`]) pairs,
    /// adds the `Bundle` of components to each `Entity` without overwriting.
    /// This is faster than doing equivalent operations one-by-one.
    ///
    /// A batch can be any type that implements [`IntoIterator`] containing `(Entity, Bundle)` tuples,
    /// such as a [`Vec<(Entity, Bundle)>`] or an array `[(Entity, Bundle); N]`.
    ///
    /// This is the same as [`World::try_insert_batch`], but in case of duplicate
    /// components it will leave the old values instead of replacing them with new ones.
    ///
    /// Returns a [`TryInsertBatchError`] if any of the provided entities do not exist.
    ///
    /// For the panicking version, see [`World::insert_batch_if_new`].
    #[track_caller]
    pub fn try_insert_batch_if_new<I, B>(&mut self, batch: I) -> Result<(), TryInsertBatchError>
    where
        I: IntoIterator,
        I::IntoIter: Iterator<Item = (Entity, B)>,
        B: Bundle<Effect: NoBundleEffect> + StaticBundle,
    {
        self.try_insert_batch_with_caller(batch, InsertMode::Keep, MaybeLocation::caller())
    }

    /// Split into a new function so we can differentiate the calling location.
    ///
    /// This can be called by:
    /// - [`World::try_insert_batch`]
    /// - [`World::try_insert_batch_if_new`]
    /// - [`Commands::insert_batch`]
    /// - [`Commands::insert_batch_if_new`]
    /// - [`Commands::try_insert_batch`]
    /// - [`Commands::try_insert_batch_if_new`]
    #[inline]
    pub(crate) fn try_insert_batch_with_caller<I, B>(
        &mut self,
        batch: I,
        insert_mode: InsertMode,
        caller: MaybeLocation,
    ) -> Result<(), TryInsertBatchError>
    where
        I: IntoIterator,
        I::IntoIter: Iterator<Item = (Entity, B)>,
        B: Bundle<Effect: NoBundleEffect> + StaticBundle,
    {
        struct InserterArchetypeCache<'w> {
            inserter: BundleInserter<'w>,
            archetype_id: ArchetypeId,
        }

        self.flush();
        let change_tick = self.change_tick();
        // SAFETY: These come from the same world. `Self.components_registrator` can't be used since we borrow other fields too.
        let mut registrator =
            unsafe { ComponentsRegistrator::new(&mut self.components, &mut self.component_ids) };
        let bundle_id = self
            .bundles
            .register_static_info::<B>(&mut registrator, &mut self.storages);

        let mut invalid_entities = Vec::<Entity>::new();
        let mut batch_iter = batch.into_iter();

        // We need to find the first valid entity so we can initialize the bundle inserter.
        // This differs from `insert_batch_with_caller` because that method can just panic
        // if the first entity is invalid, whereas this method needs to keep going.
        let cache = loop {
            if let Some((first_entity, first_bundle)) = batch_iter.next() {
                if let Some(first_location) = self.entities().get(first_entity) {
                    let mut cache = InserterArchetypeCache {
                        // SAFETY: we initialized this bundle_id in `register_info`
                        inserter: unsafe {
                            BundleInserter::new_with_id(
                                self,
                                first_location.archetype_id,
                                bundle_id,
                                change_tick,
                            )
                        },
                        archetype_id: first_location.archetype_id,
                    };
                    // SAFETY: `entity` is valid, `location` matches entity, bundle matches inserter
                    unsafe {
                        cache.inserter.insert(
                            first_entity,
                            first_location,
                            first_bundle,
                            insert_mode,
                            caller,
                            RelationshipHookMode::Run,
                        )
                    };
                    break Some(cache);
                }
                invalid_entities.push(first_entity);
            } else {
                // We reached the end of the entities the caller provided and none were valid.
                break None;
            }
        };

        if let Some(mut cache) = cache {
            for (entity, bundle) in batch_iter {
                if let Some(location) = cache.inserter.entities().get(entity) {
                    if location.archetype_id != cache.archetype_id {
                        cache = InserterArchetypeCache {
                            // SAFETY: we initialized this bundle_id in `register_info`
                            inserter: unsafe {
                                BundleInserter::new_with_id(
                                    self,
                                    location.archetype_id,
                                    bundle_id,
                                    change_tick,
                                )
                            },
                            archetype_id: location.archetype_id,
                        }
                    }
                    // SAFETY: `entity` is valid, `location` matches entity, bundle matches inserter
                    unsafe {
                        cache.inserter.insert(
                            entity,
                            location,
                            bundle,
                            insert_mode,
                            caller,
                            RelationshipHookMode::Run,
                        )
                    };
                } else {
                    invalid_entities.push(entity);
                }
            }
        }

        if invalid_entities.is_empty() {
            Ok(())
        } else {
            Err(TryInsertBatchError {
                bundle_type: core::any::type_name::<B>(),
                entities: invalid_entities,
            })
        }
    }

    /// Temporarily removes the requested resource from this [`World`], runs custom user code,
    /// then re-adds the resource before returning.
    ///
    /// This enables safe simultaneous mutable access to both a resource and the rest of the [`World`].
    /// For more complex access patterns, consider using [`SystemState`](crate::system::SystemState).
    ///
    /// # Example
    /// ```
    /// use bevy_ecs::prelude::*;
    /// #[derive(Resource)]
    /// struct A(u32);
    /// #[derive(Component)]
    /// struct B(u32);
    /// let mut world = World::new();
    /// world.insert_resource(A(1));
    /// let entity = world.spawn(B(1)).id();
    ///
    /// world.resource_scope(|world, mut a: Mut<A>| {
    ///     let b = world.get_mut::<B>(entity).unwrap();
    ///     a.0 += b.0;
    /// });
    /// assert_eq!(world.get_resource::<A>().unwrap().0, 2);
    /// ```
    ///
    /// See also [`try_resource_scope`](Self::try_resource_scope).
    #[track_caller]
    pub fn resource_scope<R: Resource, U>(&mut self, f: impl FnOnce(&mut World, Mut<R>) -> U) -> U {
        self.try_resource_scope(f)
            .unwrap_or_else(|| panic!("resource does not exist: {}", core::any::type_name::<R>()))
    }

    /// Temporarily removes the requested resource from this [`World`] if it exists, runs custom user code,
    /// then re-adds the resource before returning. Returns `None` if the resource does not exist in this [`World`].
    ///
    /// This enables safe simultaneous mutable access to both a resource and the rest of the [`World`].
    /// For more complex access patterns, consider using [`SystemState`](crate::system::SystemState).
    ///
    /// See also [`resource_scope`](Self::resource_scope).
    pub fn try_resource_scope<R: Resource, U>(
        &mut self,
        f: impl FnOnce(&mut World, Mut<R>) -> U,
    ) -> Option<U> {
        let last_change_tick = self.last_change_tick();
        let change_tick = self.change_tick();

        let component_id = self.components.get_valid_resource_id(TypeId::of::<R>())?;
        let (ptr, mut ticks, mut caller) = self
            .storages
            .resources
            .get_mut(component_id)
            .and_then(ResourceData::remove)?;
        // Read the value onto the stack to avoid potential mut aliasing.
        // SAFETY: `ptr` was obtained from the TypeId of `R`.
        let mut value = unsafe { ptr.read::<R>() };
        let value_mut = Mut {
            value: &mut value,
            ticks: TicksMut {
                added: &mut ticks.added,
                changed: &mut ticks.changed,
                last_run: last_change_tick,
                this_run: change_tick,
            },
            changed_by: caller.as_mut(),
        };
        let result = f(self, value_mut);
        assert!(!self.contains_resource::<R>(),
            "Resource `{}` was inserted during a call to World::resource_scope.\n\
            This is not allowed as the original resource is reinserted to the world after the closure is invoked.",
            core::any::type_name::<R>());

        OwningPtr::make(value, |ptr| {
            // SAFETY: pointer is of type R
            unsafe {
                self.storages.resources.get_mut(component_id).map(|info| {
                    info.insert_with_ticks(ptr, ticks, caller);
                })
            }
        })?;

        Some(result)
    }

    /// Sends an [`Event`].
    /// This method returns the [ID](`EventId`) of the sent `event`,
    /// or [`None`] if the `event` could not be sent.
    #[inline]
    pub fn send_event<E: Event>(&mut self, event: E) -> Option<EventId<E>> {
        self.send_event_batch(core::iter::once(event))?.next()
    }

    /// Sends the default value of the [`Event`] of type `E`.
    /// This method returns the [ID](`EventId`) of the sent `event`,
    /// or [`None`] if the `event` could not be sent.
    #[inline]
    pub fn send_event_default<E: Event + Default>(&mut self) -> Option<EventId<E>> {
        self.send_event(E::default())
    }

    /// Sends a batch of [`Event`]s from an iterator.
    /// This method returns the [IDs](`EventId`) of the sent `events`,
    /// or [`None`] if the `event` could not be sent.
    #[inline]
    pub fn send_event_batch<E: Event>(
        &mut self,
        events: impl IntoIterator<Item = E>,
    ) -> Option<SendBatchIds<E>> {
        let Some(mut events_resource) = self.get_resource_mut::<Events<E>>() else {
            log::error!(
                "Unable to send event `{}`\n\tEvent must be added to the app with `add_event()`\n\thttps://docs.rs/bevy/*/bevy/app/struct.App.html#method.add_event ",
                core::any::type_name::<E>()
            );
            return None;
        };
        Some(events_resource.send_batch(events))
    }

    /// Inserts a new resource with the given `value`. Will replace the value if it already existed.
    ///
    /// **You should prefer to use the typed API [`World::insert_resource`] where possible and only
    /// use this in cases where the actual types are not known at compile time.**
    ///
    /// # Safety
    /// The value referenced by `value` must be valid for the given [`ComponentId`] of this world.
    #[inline]
    #[track_caller]
    pub unsafe fn insert_resource_by_id(
        &mut self,
        component_id: ComponentId,
        value: OwningPtr<'_>,
        caller: MaybeLocation,
    ) {
        let change_tick = self.change_tick();

        let resource = self.initialize_resource_internal(component_id);
        // SAFETY: `value` is valid for `component_id`, ensured by caller
        unsafe {
            resource.insert(value, change_tick, caller);
        }
    }

    /// Inserts a new `!Send` resource with the given `value`. Will replace the value if it already
    /// existed.
    ///
    /// **You should prefer to use the typed API [`World::insert_non_send_resource`] where possible and only
    /// use this in cases where the actual types are not known at compile time.**
    ///
    /// # Panics
    /// If a value is already present, this function will panic if not called from the same
    /// thread that the original value was inserted from.
    ///
    /// # Safety
    /// The value referenced by `value` must be valid for the given [`ComponentId`] of this world.
    #[inline]
    #[track_caller]
    pub unsafe fn insert_non_send_by_id(
        &mut self,
        component_id: ComponentId,
        value: OwningPtr<'_>,
        caller: MaybeLocation,
    ) {
        let change_tick = self.change_tick();

        let resource = self.initialize_non_send_internal(component_id);
        // SAFETY: `value` is valid for `component_id`, ensured by caller
        unsafe {
            resource.insert(value, change_tick, caller);
        }
    }

    /// # Panics
    /// Panics if `component_id` is not registered as a `Send` component type in this `World`
    #[inline]
    pub(crate) fn initialize_resource_internal(
        &mut self,
        component_id: ComponentId,
    ) -> &mut ResourceData<true> {
        self.flush_components();
        self.storages
            .resources
            .initialize_with(component_id, &self.components)
    }

    /// # Panics
    /// Panics if `component_id` is not registered in this world
    #[inline]
    pub(crate) fn initialize_non_send_internal(
        &mut self,
        component_id: ComponentId,
    ) -> &mut ResourceData<false> {
        self.flush_components();
        self.storages
            .non_send_resources
            .initialize_with(component_id, &self.components)
    }

    /// Empties queued entities and adds them to the empty [`Archetype`](crate::archetype::Archetype).
    /// This should be called before doing operations that might operate on queued entities,
    /// such as inserting a [`Component`].
    #[track_caller]
    pub(crate) fn flush_entities(&mut self) {
        let by = MaybeLocation::caller();
        let at = self.change_tick();
        let empty_archetype = self.archetypes.empty_mut();
        let table = &mut self.storages.tables[empty_archetype.table_id()];
        // PERF: consider pre-allocating space for flushed entities
        // SAFETY: entity is set to a valid location
        unsafe {
            self.entities.flush(
                |entity, location| {
                    // SAFETY: no components are allocated by archetype.allocate() because the archetype
                    // is empty
                    *location = Some(empty_archetype.allocate(entity, table.allocate(entity)));
                },
                by,
                at,
            );
        }
    }

    /// Applies any commands in the world's internal [`CommandQueue`].
    /// This does not apply commands from any systems, only those stored in the world.
    ///
    /// # Panics
    /// This will panic if any of the queued commands are [`spawn`](Commands::spawn).
    /// If this is possible, you should instead use [`flush`](Self::flush).
    pub(crate) fn flush_commands(&mut self) {
        // SAFETY: `self.command_queue` is only de-allocated in `World`'s `Drop`
        if !unsafe { self.command_queue.is_empty() } {
            // SAFETY: `self.command_queue` is only de-allocated in `World`'s `Drop`
            unsafe {
                self.command_queue
                    .clone()
                    .apply_or_drop_queued(Some(self.into()));
            };
        }
    }

    /// Applies any queued component registration.
    /// For spawning vanilla rust component types and resources, this is not strictly necessary.
    /// However, flushing components can make information available more quickly, and can have performance benefits.
    /// Additionally, for components and resources registered dynamically through a raw descriptor or similar,
    /// this is the only way to complete their registration.
    pub(crate) fn flush_components(&mut self) {
        self.components_registrator().apply_queued_registrations();
    }

    /// Flushes queued entities and commands.
    ///
    /// Queued entities will be spawned, and then commands will be applied.
    #[inline]
    #[track_caller]
    pub fn flush(&mut self) {
        self.flush_entities();
        self.flush_components();
        self.flush_commands();
    }

    /// Increments the world's current change tick and returns the old value.
    ///
    /// If you need to call this method, but do not have `&mut` access to the world,
    /// consider using [`as_unsafe_world_cell_readonly`](Self::as_unsafe_world_cell_readonly)
    /// to obtain an [`UnsafeWorldCell`] and calling [`increment_change_tick`](UnsafeWorldCell::increment_change_tick) on that.
    /// Note that this *can* be done in safe code, despite the name of the type.
    #[inline]
    pub fn increment_change_tick(&mut self) -> Tick {
        let change_tick = self.change_tick.get_mut();
        let prev_tick = *change_tick;
        *change_tick = change_tick.wrapping_add(1);
        Tick::new(prev_tick)
    }

    /// Reads the current change tick of this world.
    ///
    /// If you have exclusive (`&mut`) access to the world, consider using [`change_tick()`](Self::change_tick),
    /// which is more efficient since it does not require atomic synchronization.
    #[inline]
    pub fn read_change_tick(&self) -> Tick {
        let tick = self.change_tick.load(Ordering::Acquire);
        Tick::new(tick)
    }

    /// Reads the current change tick of this world.
    ///
    /// This does the same thing as [`read_change_tick()`](Self::read_change_tick), only this method
    /// is more efficient since it does not require atomic synchronization.
    #[inline]
    pub fn change_tick(&mut self) -> Tick {
        let tick = *self.change_tick.get_mut();
        Tick::new(tick)
    }

    /// When called from within an exclusive system (a [`System`] that takes `&mut World` as its first
    /// parameter), this method returns the [`Tick`] indicating the last time the exclusive system was run.
    ///
    /// Otherwise, this returns the `Tick` indicating the last time that [`World::clear_trackers`] was called.
    ///
    /// [`System`]: crate::system::System
    #[inline]
    pub fn last_change_tick(&self) -> Tick {
        self.last_change_tick
    }

    /// Returns the id of the last ECS event that was fired.
    /// Used internally to ensure observers don't trigger multiple times for the same event.
    #[inline]
    pub(crate) fn last_trigger_id(&self) -> u32 {
        self.last_trigger_id
    }

    /// Sets [`World::last_change_tick()`] to the specified value during a scope.
    /// When the scope terminates, it will return to its old value.
    ///
    /// This is useful if you need a region of code to be able to react to earlier changes made in the same system.
    ///
    /// # Examples
    ///
    /// ```
    /// # use bevy_ecs::prelude::*;
    /// // This function runs an update loop repeatedly, allowing each iteration of the loop
    /// // to react to changes made in the previous loop iteration.
    /// fn update_loop(
    ///     world: &mut World,
    ///     mut update_fn: impl FnMut(&mut World) -> std::ops::ControlFlow<()>,
    /// ) {
    ///     let mut last_change_tick = world.last_change_tick();
    ///
    ///     // Repeatedly run the update function until it requests a break.
    ///     loop {
    ///         let control_flow = world.last_change_tick_scope(last_change_tick, |world| {
    ///             // Increment the change tick so we can detect changes from the previous update.
    ///             last_change_tick = world.change_tick();
    ///             world.increment_change_tick();
    ///
    ///             // Update once.
    ///             update_fn(world)
    ///         });
    ///
    ///         // End the loop when the closure returns `ControlFlow::Break`.
    ///         if control_flow.is_break() {
    ///             break;
    ///         }
    ///     }
    /// }
    /// #
    /// # #[derive(Resource)] struct Count(u32);
    /// # let mut world = World::new();
    /// # world.insert_resource(Count(0));
    /// # let saved_last_tick = world.last_change_tick();
    /// # let mut num_updates = 0;
    /// # update_loop(&mut world, |world| {
    /// #     let mut c = world.resource_mut::<Count>();
    /// #     match c.0 {
    /// #         0 => {
    /// #             assert_eq!(num_updates, 0);
    /// #             assert!(c.is_added());
    /// #             c.0 = 1;
    /// #         }
    /// #         1 => {
    /// #             assert_eq!(num_updates, 1);
    /// #             assert!(!c.is_added());
    /// #             assert!(c.is_changed());
    /// #             c.0 = 2;
    /// #         }
    /// #         2 if c.is_changed() => {
    /// #             assert_eq!(num_updates, 2);
    /// #             assert!(!c.is_added());
    /// #         }
    /// #         2 => {
    /// #             assert_eq!(num_updates, 3);
    /// #             assert!(!c.is_changed());
    /// #             world.remove_resource::<Count>();
    /// #             world.insert_resource(Count(3));
    /// #         }
    /// #         3 if c.is_changed() => {
    /// #             assert_eq!(num_updates, 4);
    /// #             assert!(c.is_added());
    /// #         }
    /// #         3 => {
    /// #             assert_eq!(num_updates, 5);
    /// #             assert!(!c.is_added());
    /// #             c.0 = 4;
    /// #             return std::ops::ControlFlow::Break(());
    /// #         }
    /// #         _ => unreachable!(),
    /// #     }
    /// #     num_updates += 1;
    /// #     std::ops::ControlFlow::Continue(())
    /// # });
    /// # assert_eq!(num_updates, 5);
    /// # assert_eq!(world.resource::<Count>().0, 4);
    /// # assert_eq!(world.last_change_tick(), saved_last_tick);
    /// ```
    pub fn last_change_tick_scope<T>(
        &mut self,
        last_change_tick: Tick,
        f: impl FnOnce(&mut World) -> T,
    ) -> T {
        struct LastTickGuard<'a> {
            world: &'a mut World,
            last_tick: Tick,
        }

        // By setting the change tick in the drop impl, we ensure that
        // the change tick gets reset even if a panic occurs during the scope.
        impl Drop for LastTickGuard<'_> {
            fn drop(&mut self) {
                self.world.last_change_tick = self.last_tick;
            }
        }

        let guard = LastTickGuard {
            last_tick: self.last_change_tick,
            world: self,
        };

        guard.world.last_change_tick = last_change_tick;

        f(guard.world)
    }

    /// Iterates all component change ticks and clamps any older than [`MAX_CHANGE_AGE`](crate::change_detection::MAX_CHANGE_AGE).
    /// This prevents overflow and thus prevents false positives.
    ///
    /// **Note:** Does nothing if the [`World`] counter has not been incremented at least [`CHECK_TICK_THRESHOLD`]
    /// times since the previous pass.
    // TODO: benchmark and optimize
    pub fn check_change_ticks(&mut self) {
        let change_tick = self.change_tick();
        if change_tick.relative_to(self.last_check_tick).get() < CHECK_TICK_THRESHOLD {
            return;
        }

        let Storages {
            ref mut tables,
            ref mut sparse_sets,
            ref mut resources,
            ref mut non_send_resources,
        } = self.storages;

        #[cfg(feature = "trace")]
        let _span = tracing::info_span!("check component ticks").entered();
        tables.check_change_ticks(change_tick);
        sparse_sets.check_change_ticks(change_tick);
        resources.check_change_ticks(change_tick);
        non_send_resources.check_change_ticks(change_tick);
        self.entities.check_change_ticks(change_tick);

        if let Some(mut schedules) = self.get_resource_mut::<Schedules>() {
            schedules.check_change_ticks(change_tick);
        }

        self.trigger(CheckChangeTicks(change_tick));

        self.last_check_tick = change_tick;
    }

    /// Runs both [`clear_entities`](Self::clear_entities) and [`clear_resources`](Self::clear_resources),
    /// invalidating all [`Entity`] and resource fetches such as [`Res`](crate::system::Res), [`ResMut`](crate::system::ResMut)
    pub fn clear_all(&mut self) {
        self.clear_entities();
        self.clear_resources();
    }

    /// Despawns all entities in this [`World`].
    pub fn clear_entities(&mut self) {
        self.storages.tables.clear();
        self.storages.sparse_sets.clear_entities();
        self.archetypes.clear_entities();
        self.entities.clear();
    }

    /// Clears all resources in this [`World`].
    ///
    /// **Note:** Any resource fetch to this [`World`] will fail unless they are re-initialized,
    /// including engine-internal resources that are only initialized on app/world construction.
    ///
    /// This can easily cause systems expecting certain resources to immediately start panicking.
    /// Use with caution.
    pub fn clear_resources(&mut self) {
        self.storages.resources.clear();
        self.storages.non_send_resources.clear();
    }

    /// Registers all of the components in the given [`Bundle`] and returns both the component
    /// ids and the bundle id.
    ///
    /// This is largely equivalent to calling [`register_component`](Self::register_component) on each
    /// component in the bundle.
    #[inline]
    pub fn register_static_bundle<B: StaticBundle>(&mut self) -> &BundleInfo {
        // SAFETY: These come from the same world. `Self.components_registrator` can't be used since we borrow other fields too.
        let mut registrator =
            unsafe { ComponentsRegistrator::new(&mut self.components, &mut self.component_ids) };
        let id = self
            .bundles
            .register_static_info::<B>(&mut registrator, &mut self.storages);
        // SAFETY: We just initialized the bundle so its id should definitely be valid.
        unsafe { self.bundles.get(id).debug_checked_unwrap() }
    }

    /// Registers the given [`ComponentId`]s as a dynamic bundle and returns both the required component ids and the bundle id.
    ///
    /// Note that the components need to be registered first, this function only creates a bundle combining them. Components
    /// can be registered with [`World::register_component`]/[`_with_descriptor`](World::register_component_with_descriptor).
    ///
    /// **You should prefer to use the typed API [`World::register_static_bundle`] where possible and only use this in cases where
    /// not all of the actual types are known at compile time.**
    ///
    /// # Panics
    /// This function will panic if any of the provided component ids do not belong to a component known to this [`World`].
    #[inline]
    pub fn register_dynamic_bundle(&mut self, component_ids: &[ComponentId]) -> &BundleInfo {
        let id = self.bundles.init_dynamic_info(
            "<dynamic bundle>",
            &mut self.storages,
            &self.components,
            component_ids,
        );
        // SAFETY: We just initialized the bundle so its id should definitely be valid.
        unsafe { self.bundles.get(id).debug_checked_unwrap() }
    }

    /// Convenience method for accessing the world's default error handler,
    /// which can be overwritten with [`DefaultErrorHandler`].
    #[inline]
    pub fn default_error_handler(&self) -> ErrorHandler {
        self.get_resource::<DefaultErrorHandler>()
            .copied()
            .unwrap_or_default()
            .0
    }
}

impl World {
    /// Gets a pointer to the resource with the id [`ComponentId`] if it exists.
    /// The returned pointer must not be used to modify the resource, and must not be
    /// dereferenced after the immutable borrow of the [`World`] ends.
    ///
    /// **You should prefer to use the typed API [`World::get_resource`] where possible and only
    /// use this in cases where the actual types are not known at compile time.**
    #[inline]
    pub fn get_resource_by_id(&self, component_id: ComponentId) -> Option<Ptr<'_>> {
        // SAFETY:
        // - `as_unsafe_world_cell_readonly` gives permission to access the whole world immutably
        // - `&self` ensures there are no mutable borrows on world data
        unsafe {
            self.as_unsafe_world_cell_readonly()
                .get_resource_by_id(component_id)
        }
    }

    /// Gets a pointer to the resource with the id [`ComponentId`] if it exists.
    /// The returned pointer may be used to modify the resource, as long as the mutable borrow
    /// of the [`World`] is still valid.
    ///
    /// **You should prefer to use the typed API [`World::get_resource_mut`] where possible and only
    /// use this in cases where the actual types are not known at compile time.**
    #[inline]
    pub fn get_resource_mut_by_id(&mut self, component_id: ComponentId) -> Option<MutUntyped<'_>> {
        // SAFETY:
        // - `&mut self` ensures that all accessed data is unaliased
        // - `as_unsafe_world_cell` provides mutable permission to the whole world
        unsafe {
            self.as_unsafe_world_cell()
                .get_resource_mut_by_id(component_id)
        }
    }

    /// Iterates over all resources in the world.
    ///
    /// The returned iterator provides lifetimed, but type-unsafe pointers. Actually reading the contents
    /// of each resource will require the use of unsafe code.
    ///
    /// # Examples
    ///
    /// ## Printing the size of all resources
    ///
    /// ```
    /// # use bevy_ecs::prelude::*;
    /// # #[derive(Resource)]
    /// # struct A(u32);
    /// # #[derive(Resource)]
    /// # struct B(u32);
    /// #
    /// # let mut world = World::new();
    /// # world.remove_resource::<bevy_ecs::entity_disabling::DefaultQueryFilters>();
    /// # world.insert_resource(A(1));
    /// # world.insert_resource(B(2));
    /// let mut total = 0;
    /// for (info, _) in world.iter_resources() {
    ///    println!("Resource: {}", info.name());
    ///    println!("Size: {} bytes", info.layout().size());
    ///    total += info.layout().size();
    /// }
    /// println!("Total size: {} bytes", total);
    /// # assert_eq!(total, size_of::<A>() + size_of::<B>());
    /// ```
    ///
    /// ## Dynamically running closures for resources matching specific `TypeId`s
    ///
    /// ```
    /// # use bevy_ecs::prelude::*;
    /// # use std::collections::HashMap;
    /// # use std::any::TypeId;
    /// # use bevy_ptr::Ptr;
    /// # #[derive(Resource)]
    /// # struct A(u32);
    /// # #[derive(Resource)]
    /// # struct B(u32);
    /// #
    /// # let mut world = World::new();
    /// # world.insert_resource(A(1));
    /// # world.insert_resource(B(2));
    /// #
    /// // In this example, `A` and `B` are resources. We deliberately do not use the
    /// // `bevy_reflect` crate here to showcase the low-level [`Ptr`] usage. You should
    /// // probably use something like `ReflectFromPtr` in a real-world scenario.
    ///
    /// // Create the hash map that will store the closures for each resource type
    /// let mut closures: HashMap<TypeId, Box<dyn Fn(&Ptr<'_>)>> = HashMap::default();
    ///
    /// // Add closure for `A`
    /// closures.insert(TypeId::of::<A>(), Box::new(|ptr| {
    ///     // SAFETY: We assert ptr is the same type of A with TypeId of A
    ///     let a = unsafe { &ptr.deref::<A>() };
    /// #   assert_eq!(a.0, 1);
    ///     // ... do something with `a` here
    /// }));
    ///
    /// // Add closure for `B`
    /// closures.insert(TypeId::of::<B>(), Box::new(|ptr| {
    ///     // SAFETY: We assert ptr is the same type of B with TypeId of B
    ///     let b = unsafe { &ptr.deref::<B>() };
    /// #   assert_eq!(b.0, 2);
    ///     // ... do something with `b` here
    /// }));
    ///
    /// // Iterate all resources, in order to run the closures for each matching resource type
    /// for (info, ptr) in world.iter_resources() {
    ///     let Some(type_id) = info.type_id() else {
    ///        // It's possible for resources to not have a `TypeId` (e.g. non-Rust resources
    ///        // dynamically inserted via a scripting language) in which case we can't match them.
    ///        continue;
    ///     };
    ///
    ///     let Some(closure) = closures.get(&type_id) else {
    ///        // No closure for this resource type, skip it.
    ///        continue;
    ///     };
    ///
    ///     // Run the closure for the resource
    ///     closure(&ptr);
    /// }
    /// ```
    #[inline]
    pub fn iter_resources(&self) -> impl Iterator<Item = (&ComponentInfo, Ptr<'_>)> {
        self.storages
            .resources
            .iter()
            .filter_map(|(component_id, data)| {
                // SAFETY: If a resource has been initialized, a corresponding ComponentInfo must exist with its ID.
                let component_info = unsafe {
                    self.components
                        .get_info(component_id)
                        .debug_checked_unwrap()
                };
                Some((component_info, data.get_data()?))
            })
    }

    /// Mutably iterates over all resources in the world.
    ///
    /// The returned iterator provides lifetimed, but type-unsafe pointers. Actually reading from or writing
    /// to the contents of each resource will require the use of unsafe code.
    ///
    /// # Example
    ///
    /// ```
    /// # use bevy_ecs::prelude::*;
    /// # use bevy_ecs::change_detection::MutUntyped;
    /// # use std::collections::HashMap;
    /// # use std::any::TypeId;
    /// # #[derive(Resource)]
    /// # struct A(u32);
    /// # #[derive(Resource)]
    /// # struct B(u32);
    /// #
    /// # let mut world = World::new();
    /// # world.insert_resource(A(1));
    /// # world.insert_resource(B(2));
    /// #
    /// // In this example, `A` and `B` are resources. We deliberately do not use the
    /// // `bevy_reflect` crate here to showcase the low-level `MutUntyped` usage. You should
    /// // probably use something like `ReflectFromPtr` in a real-world scenario.
    ///
    /// // Create the hash map that will store the mutator closures for each resource type
    /// let mut mutators: HashMap<TypeId, Box<dyn Fn(&mut MutUntyped<'_>)>> = HashMap::default();
    ///
    /// // Add mutator closure for `A`
    /// mutators.insert(TypeId::of::<A>(), Box::new(|mut_untyped| {
    ///     // Note: `MutUntyped::as_mut()` automatically marks the resource as changed
    ///     // for ECS change detection, and gives us a `PtrMut` we can use to mutate the resource.
    ///     // SAFETY: We assert ptr is the same type of A with TypeId of A
    ///     let a = unsafe { &mut mut_untyped.as_mut().deref_mut::<A>() };
    /// #   a.0 += 1;
    ///     // ... mutate `a` here
    /// }));
    ///
    /// // Add mutator closure for `B`
    /// mutators.insert(TypeId::of::<B>(), Box::new(|mut_untyped| {
    ///     // SAFETY: We assert ptr is the same type of B with TypeId of B
    ///     let b = unsafe { &mut mut_untyped.as_mut().deref_mut::<B>() };
    /// #   b.0 += 1;
    ///     // ... mutate `b` here
    /// }));
    ///
    /// // Iterate all resources, in order to run the mutator closures for each matching resource type
    /// for (info, mut mut_untyped) in world.iter_resources_mut() {
    ///     let Some(type_id) = info.type_id() else {
    ///        // It's possible for resources to not have a `TypeId` (e.g. non-Rust resources
    ///        // dynamically inserted via a scripting language) in which case we can't match them.
    ///        continue;
    ///     };
    ///
    ///     let Some(mutator) = mutators.get(&type_id) else {
    ///        // No mutator closure for this resource type, skip it.
    ///        continue;
    ///     };
    ///
    ///     // Run the mutator closure for the resource
    ///     mutator(&mut mut_untyped);
    /// }
    /// # assert_eq!(world.resource::<A>().0, 2);
    /// # assert_eq!(world.resource::<B>().0, 3);
    /// ```
    #[inline]
    pub fn iter_resources_mut(&mut self) -> impl Iterator<Item = (&ComponentInfo, MutUntyped<'_>)> {
        self.storages
            .resources
            .iter()
            .filter_map(|(component_id, data)| {
                // SAFETY: If a resource has been initialized, a corresponding ComponentInfo must exist with its ID.
                let component_info = unsafe {
                    self.components
                        .get_info(component_id)
                        .debug_checked_unwrap()
                };
                let (ptr, ticks, caller) = data.get_with_ticks()?;

                // SAFETY:
                // - We have exclusive access to the world, so no other code can be aliasing the `TickCells`
                // - We only hold one `TicksMut` at a time, and we let go of it before getting the next one
                let ticks = unsafe {
                    TicksMut::from_tick_cells(
                        ticks,
                        self.last_change_tick(),
                        self.read_change_tick(),
                    )
                };

                let mut_untyped = MutUntyped {
                    // SAFETY:
                    // - We have exclusive access to the world, so no other code can be aliasing the `Ptr`
                    // - We iterate one resource at a time, and we let go of each `PtrMut` before getting the next one
                    value: unsafe { ptr.assert_unique() },
                    ticks,
                    // SAFETY:
                    // - We have exclusive access to the world, so no other code can be aliasing the `Ptr`
                    // - We iterate one resource at a time, and we let go of each `PtrMut` before getting the next one
                    changed_by: unsafe { caller.map(|caller| caller.deref_mut()) },
                };

                Some((component_info, mut_untyped))
            })
    }

    /// Gets a `!Send` resource to the resource with the id [`ComponentId`] if it exists.
    /// The returned pointer must not be used to modify the resource, and must not be
    /// dereferenced after the immutable borrow of the [`World`] ends.
    ///
    /// **You should prefer to use the typed API [`World::get_resource`] where possible and only
    /// use this in cases where the actual types are not known at compile time.**
    ///
    /// # Panics
    /// This function will panic if it isn't called from the same thread that the resource was inserted from.
    #[inline]
    pub fn get_non_send_by_id(&self, component_id: ComponentId) -> Option<Ptr<'_>> {
        // SAFETY:
        // - `as_unsafe_world_cell_readonly` gives permission to access the whole world immutably
        // - `&self` ensures there are no mutable borrows on world data
        unsafe {
            self.as_unsafe_world_cell_readonly()
                .get_non_send_resource_by_id(component_id)
        }
    }

    /// Gets a `!Send` resource to the resource with the id [`ComponentId`] if it exists.
    /// The returned pointer may be used to modify the resource, as long as the mutable borrow
    /// of the [`World`] is still valid.
    ///
    /// **You should prefer to use the typed API [`World::get_resource_mut`] where possible and only
    /// use this in cases where the actual types are not known at compile time.**
    ///
    /// # Panics
    /// This function will panic if it isn't called from the same thread that the resource was inserted from.
    #[inline]
    pub fn get_non_send_mut_by_id(&mut self, component_id: ComponentId) -> Option<MutUntyped<'_>> {
        // SAFETY:
        // - `&mut self` ensures that all accessed data is unaliased
        // - `as_unsafe_world_cell` provides mutable permission to the whole world
        unsafe {
            self.as_unsafe_world_cell()
                .get_non_send_resource_mut_by_id(component_id)
        }
    }

    /// Removes the resource of a given type, if it exists. Otherwise returns `None`.
    ///
    /// **You should prefer to use the typed API [`World::remove_resource`] where possible and only
    /// use this in cases where the actual types are not known at compile time.**
    pub fn remove_resource_by_id(&mut self, component_id: ComponentId) -> Option<()> {
        self.storages
            .resources
            .get_mut(component_id)?
            .remove_and_drop();
        Some(())
    }

    /// Removes the resource of a given type, if it exists. Otherwise returns `None`.
    ///
    /// **You should prefer to use the typed API [`World::remove_resource`] where possible and only
    /// use this in cases where the actual types are not known at compile time.**
    ///
    /// # Panics
    /// This function will panic if it isn't called from the same thread that the resource was inserted from.
    pub fn remove_non_send_by_id(&mut self, component_id: ComponentId) -> Option<()> {
        self.storages
            .non_send_resources
            .get_mut(component_id)?
            .remove_and_drop();
        Some(())
    }

    /// Retrieves an immutable untyped reference to the given `entity`'s [`Component`] of the given [`ComponentId`].
    /// Returns `None` if the `entity` does not have a [`Component`] of the given type.
    ///
    /// **You should prefer to use the typed API [`World::get_mut`] where possible and only
    /// use this in cases where the actual types are not known at compile time.**
    ///
    /// # Panics
    /// This function will panic if it isn't called from the same thread that the resource was inserted from.
    #[inline]
    pub fn get_by_id(&self, entity: Entity, component_id: ComponentId) -> Option<Ptr<'_>> {
        self.get_entity(entity).ok()?.get_by_id(component_id).ok()
    }

    /// Retrieves a mutable untyped reference to the given `entity`'s [`Component`] of the given [`ComponentId`].
    /// Returns `None` if the `entity` does not have a [`Component`] of the given type.
    ///
    /// **You should prefer to use the typed API [`World::get_mut`] where possible and only
    /// use this in cases where the actual types are not known at compile time.**
    #[inline]
    pub fn get_mut_by_id(
        &mut self,
        entity: Entity,
        component_id: ComponentId,
    ) -> Option<MutUntyped<'_>> {
        self.get_entity_mut(entity)
            .ok()?
            .into_mut_by_id(component_id)
            .ok()
    }
}

// Schedule-related methods
impl World {
    /// Adds the specified [`Schedule`] to the world.
    /// If a schedule already exists with the same [label](Schedule::label), it will be replaced.
    ///
    /// The schedule can later be run
    /// by calling [`.run_schedule(label)`](Self::run_schedule) or by directly
    /// accessing the [`Schedules`] resource.
    ///
    /// The `Schedules` resource will be initialized if it does not already exist.
    ///
    /// An alternative to this is to call [`Schedules::add_systems()`] with some
    /// [`ScheduleLabel`] and let the schedule for that label be created if it
    /// does not already exist.
    pub fn add_schedule(&mut self, schedule: Schedule) {
        let mut schedules = self.get_resource_or_init::<Schedules>();
        schedules.insert(schedule);
    }

    /// Temporarily removes the schedule associated with `label` from the world,
    /// runs user code, and finally re-adds the schedule.
    /// This returns a [`TryRunScheduleError`] if there is no schedule
    /// associated with `label`.
    ///
    /// The [`Schedule`] is fetched from the [`Schedules`] resource of the world by its label,
    /// and system state is cached.
    ///
    /// For simple cases where you just need to call the schedule once,
    /// consider using [`World::try_run_schedule`] instead.
    /// For other use cases, see the example on [`World::schedule_scope`].
    pub fn try_schedule_scope<R>(
        &mut self,
        label: impl ScheduleLabel,
        f: impl FnOnce(&mut World, &mut Schedule) -> R,
    ) -> Result<R, TryRunScheduleError> {
        let label = label.intern();
        let Some(mut schedule) = self
            .get_resource_mut::<Schedules>()
            .and_then(|mut s| s.remove(label))
        else {
            return Err(TryRunScheduleError(label));
        };

        let value = f(self, &mut schedule);

        let old = self.resource_mut::<Schedules>().insert(schedule);
        if old.is_some() {
            warn!("Schedule `{label:?}` was inserted during a call to `World::schedule_scope`: its value has been overwritten");
        }

        Ok(value)
    }

    /// Temporarily removes the schedule associated with `label` from the world,
    /// runs user code, and finally re-adds the schedule.
    ///
    /// The [`Schedule`] is fetched from the [`Schedules`] resource of the world by its label,
    /// and system state is cached.
    ///
    /// # Examples
    ///
    /// ```
    /// # use bevy_ecs::{prelude::*, schedule::ScheduleLabel};
    /// # #[derive(ScheduleLabel, Debug, Clone, Copy, PartialEq, Eq, Hash)]
    /// # pub struct MySchedule;
    /// # #[derive(Resource)]
    /// # struct Counter(usize);
    /// #
    /// # let mut world = World::new();
    /// # world.insert_resource(Counter(0));
    /// # let mut schedule = Schedule::new(MySchedule);
    /// # schedule.add_systems(tick_counter);
    /// # world.init_resource::<Schedules>();
    /// # world.add_schedule(schedule);
    /// # fn tick_counter(mut counter: ResMut<Counter>) { counter.0 += 1; }
    /// // Run the schedule five times.
    /// world.schedule_scope(MySchedule, |world, schedule| {
    ///     for _ in 0..5 {
    ///         schedule.run(world);
    ///     }
    /// });
    /// # assert_eq!(world.resource::<Counter>().0, 5);
    /// ```
    ///
    /// For simple cases where you just need to call the schedule once,
    /// consider using [`World::run_schedule`] instead.
    ///
    /// # Panics
    ///
    /// If the requested schedule does not exist.
    pub fn schedule_scope<R>(
        &mut self,
        label: impl ScheduleLabel,
        f: impl FnOnce(&mut World, &mut Schedule) -> R,
    ) -> R {
        self.try_schedule_scope(label, f)
            .unwrap_or_else(|e| panic!("{e}"))
    }

    /// Attempts to run the [`Schedule`] associated with the `label` a single time,
    /// and returns a [`TryRunScheduleError`] if the schedule does not exist.
    ///
    /// The [`Schedule`] is fetched from the [`Schedules`] resource of the world by its label,
    /// and system state is cached.
    ///
    /// For simple testing use cases, call [`Schedule::run(&mut world)`](Schedule::run) instead.
    pub fn try_run_schedule(
        &mut self,
        label: impl ScheduleLabel,
    ) -> Result<(), TryRunScheduleError> {
        self.try_schedule_scope(label, |world, sched| sched.run(world))
    }

    /// Runs the [`Schedule`] associated with the `label` a single time.
    ///
    /// The [`Schedule`] is fetched from the [`Schedules`] resource of the world by its label,
    /// and system state is cached.
    ///
    /// For simple testing use cases, call [`Schedule::run(&mut world)`](Schedule::run) instead.
    /// This avoids the need to create a unique [`ScheduleLabel`].
    ///
    /// # Panics
    ///
    /// If the requested schedule does not exist.
    pub fn run_schedule(&mut self, label: impl ScheduleLabel) {
        self.schedule_scope(label, |world, sched| sched.run(world));
    }

    /// Ignore system order ambiguities caused by conflicts on [`Component`]s of type `T`.
    pub fn allow_ambiguous_component<T: Component>(&mut self) {
        let mut schedules = self.remove_resource::<Schedules>().unwrap_or_default();
        schedules.allow_ambiguous_component::<T>(self);
        self.insert_resource(schedules);
    }

    /// Ignore system order ambiguities caused by conflicts on [`Resource`]s of type `T`.
    pub fn allow_ambiguous_resource<T: Resource>(&mut self) {
        let mut schedules = self.remove_resource::<Schedules>().unwrap_or_default();
        schedules.allow_ambiguous_resource::<T>(self);
        self.insert_resource(schedules);
    }
}

impl fmt::Debug for World {
    fn fmt(&self, f: &mut fmt::Formatter) -> fmt::Result {
        // SAFETY: `UnsafeWorldCell` requires that this must only access metadata.
        // Accessing any data stored in the world would be unsound.
        f.debug_struct("World")
            .field("id", &self.id)
            .field("entity_count", &self.entities.len())
            .field("archetype_count", &self.archetypes.len())
            .field("component_count", &self.components.len())
            .field("resource_count", &self.storages.resources.len())
            .finish()
    }
}

// SAFETY: all methods on the world ensure that non-send resources are only accessible on the main thread
unsafe impl Send for World {}
// SAFETY: all methods on the world ensure that non-send resources are only accessible on the main thread
unsafe impl Sync for World {}

/// Creates an instance of the type this trait is implemented for
/// using data from the supplied [`World`].
///
/// This can be helpful for complex initialization or context-aware defaults.
///
/// [`FromWorld`] is automatically implemented for any type implementing [`Default`]
/// and may also be derived for:
/// - any struct whose fields all implement `FromWorld`
/// - any enum where one variant has the attribute `#[from_world]`
///
/// ```rs
///
/// #[derive(Default)]
/// struct A;
///
/// #[derive(Default)]
/// struct B(Option<u32>)
///
/// struct C;
///
/// impl FromWorld for C {
///     fn from_world(_world: &mut World) -> Self {
///         Self
///     }
/// }
///
/// #[derive(FromWorld)]
/// struct D(A, B, C);
///
/// #[derive(FromWorld)]
/// enum E {
///     #[from_world]
///     F,
///     G
/// }
/// ```
pub trait FromWorld {
    /// Creates `Self` using data from the given [`World`].
    fn from_world(world: &mut World) -> Self;
}

impl<T: Default> FromWorld for T {
    /// Creates `Self` using [`default()`](`Default::default`).
    fn from_world(_world: &mut World) -> Self {
        T::default()
    }
}

#[cfg(test)]
#[expect(clippy::print_stdout, reason = "Allowed in tests.")]
mod tests {
    use super::{FromWorld, World};
    use crate::{
        change_detection::{DetectChangesMut, MaybeLocation},
        component::{ComponentCloneBehavior, ComponentDescriptor, ComponentInfo, StorageType},
        entity::EntityHashSet,
        entity_disabling::{DefaultQueryFilters, Disabled},
        ptr::OwningPtr,
        resource::Resource,
        world::{error::EntityMutableFetchError, DeferredWorld},
    };
    use alloc::{
        borrow::ToOwned,
        string::{String, ToString},
        sync::Arc,
        vec,
        vec::Vec,
    };
    use bevy_ecs_macros::Component;
    use bevy_platform::collections::{HashMap, HashSet};
    use core::{
        any::TypeId,
        panic,
        sync::atomic::{AtomicBool, AtomicU32, Ordering},
    };
    use std::{println, sync::Mutex};

    type ID = u8;

    #[derive(Clone, Copy, Debug, PartialEq, Eq)]
    enum DropLogItem {
        Create(ID),
        Drop(ID),
    }

    #[derive(Resource, Component)]
    struct MayPanicInDrop {
        drop_log: Arc<Mutex<Vec<DropLogItem>>>,
        expected_panic_flag: Arc<AtomicBool>,
        should_panic: bool,
        id: u8,
    }

    impl MayPanicInDrop {
        fn new(
            drop_log: &Arc<Mutex<Vec<DropLogItem>>>,
            expected_panic_flag: &Arc<AtomicBool>,
            should_panic: bool,
            id: u8,
        ) -> Self {
            println!("creating component with id {id}");
            drop_log.lock().unwrap().push(DropLogItem::Create(id));

            Self {
                drop_log: Arc::clone(drop_log),
                expected_panic_flag: Arc::clone(expected_panic_flag),
                should_panic,
                id,
            }
        }
    }

    impl Drop for MayPanicInDrop {
        fn drop(&mut self) {
            println!("dropping component with id {}", self.id);

            {
                let mut drop_log = self.drop_log.lock().unwrap();
                drop_log.push(DropLogItem::Drop(self.id));
                // Don't keep the mutex while panicking, or we'll poison it.
                drop(drop_log);
            }

            if self.should_panic {
                self.expected_panic_flag.store(true, Ordering::SeqCst);
                panic!("testing what happens on panic inside drop");
            }
        }
    }

    struct DropTestHelper {
        drop_log: Arc<Mutex<Vec<DropLogItem>>>,
        /// Set to `true` right before we intentionally panic, so that if we get
        /// a panic, we know if it was intended or not.
        expected_panic_flag: Arc<AtomicBool>,
    }

    impl DropTestHelper {
        pub fn new() -> Self {
            Self {
                drop_log: Arc::new(Mutex::new(Vec::<DropLogItem>::new())),
                expected_panic_flag: Arc::new(AtomicBool::new(false)),
            }
        }

        pub fn make_component(&self, should_panic: bool, id: ID) -> MayPanicInDrop {
            MayPanicInDrop::new(&self.drop_log, &self.expected_panic_flag, should_panic, id)
        }

        pub fn finish(self, panic_res: std::thread::Result<()>) -> Vec<DropLogItem> {
            let drop_log = self.drop_log.lock().unwrap();
            let expected_panic_flag = self.expected_panic_flag.load(Ordering::SeqCst);

            if !expected_panic_flag {
                match panic_res {
                    Ok(()) => panic!("Expected a panic but it didn't happen"),
                    Err(e) => std::panic::resume_unwind(e),
                }
            }

            drop_log.to_owned()
        }
    }

    #[test]
    fn panic_while_overwriting_component() {
        let helper = DropTestHelper::new();

        let res = std::panic::catch_unwind(|| {
            let mut world = World::new();
            world
                .spawn_empty()
                .insert(helper.make_component(true, 0))
                .insert(helper.make_component(false, 1));

            println!("Done inserting! Dropping world...");
        });

        let drop_log = helper.finish(res);

        assert_eq!(
            &*drop_log,
            [
                DropLogItem::Create(0),
                DropLogItem::Create(1),
                DropLogItem::Drop(0),
                DropLogItem::Drop(1),
            ]
        );
    }

    #[derive(Resource)]
    struct TestResource(u32);

    #[derive(Resource)]
    struct TestResource2(String);

    #[derive(Resource)]
    struct TestResource3;

    #[test]
    fn get_resource_by_id() {
        let mut world = World::new();
        world.insert_resource(TestResource(42));
        let component_id = world
            .components()
            .get_valid_resource_id(TypeId::of::<TestResource>())
            .unwrap();

        let resource = world.get_resource_by_id(component_id).unwrap();
        // SAFETY: `TestResource` is the correct resource type
        let resource = unsafe { resource.deref::<TestResource>() };

        assert_eq!(resource.0, 42);
    }

    #[test]
    fn get_resource_mut_by_id() {
        let mut world = World::new();
        world.insert_resource(TestResource(42));
        let component_id = world
            .components()
            .get_valid_resource_id(TypeId::of::<TestResource>())
            .unwrap();

        {
            let mut resource = world.get_resource_mut_by_id(component_id).unwrap();
            resource.set_changed();
            // SAFETY: `TestResource` is the correct resource type
            let resource = unsafe { resource.into_inner().deref_mut::<TestResource>() };
            resource.0 = 43;
        }

        let resource = world.get_resource_by_id(component_id).unwrap();
        // SAFETY: `TestResource` is the correct resource type
        let resource = unsafe { resource.deref::<TestResource>() };

        assert_eq!(resource.0, 43);
    }

    #[test]
    fn iter_resources() {
        let mut world = World::new();
        // Remove DefaultQueryFilters so it doesn't show up in the iterator
        world.remove_resource::<DefaultQueryFilters>();
        world.insert_resource(TestResource(42));
        world.insert_resource(TestResource2("Hello, world!".to_string()));
        world.insert_resource(TestResource3);
        world.remove_resource::<TestResource3>();

        let mut iter = world.iter_resources();

        let (info, ptr) = iter.next().unwrap();
        assert_eq!(info.name(), core::any::type_name::<TestResource>());
        // SAFETY: We know that the resource is of type `TestResource`
        assert_eq!(unsafe { ptr.deref::<TestResource>().0 }, 42);

        let (info, ptr) = iter.next().unwrap();
        assert_eq!(info.name(), core::any::type_name::<TestResource2>());
        assert_eq!(
            // SAFETY: We know that the resource is of type `TestResource2`
            unsafe { &ptr.deref::<TestResource2>().0 },
            &"Hello, world!".to_string()
        );

        assert!(iter.next().is_none());
    }

    #[test]
    fn iter_resources_mut() {
        let mut world = World::new();
        // Remove DefaultQueryFilters so it doesn't show up in the iterator
        world.remove_resource::<DefaultQueryFilters>();
        world.insert_resource(TestResource(42));
        world.insert_resource(TestResource2("Hello, world!".to_string()));
        world.insert_resource(TestResource3);
        world.remove_resource::<TestResource3>();

        let mut iter = world.iter_resources_mut();

        let (info, mut mut_untyped) = iter.next().unwrap();
        assert_eq!(info.name(), core::any::type_name::<TestResource>());
        // SAFETY: We know that the resource is of type `TestResource`
        unsafe {
            mut_untyped.as_mut().deref_mut::<TestResource>().0 = 43;
        };

        let (info, mut mut_untyped) = iter.next().unwrap();
        assert_eq!(info.name(), core::any::type_name::<TestResource2>());
        // SAFETY: We know that the resource is of type `TestResource2`
        unsafe {
            mut_untyped.as_mut().deref_mut::<TestResource2>().0 = "Hello, world?".to_string();
        };

        assert!(iter.next().is_none());
        drop(iter);

        assert_eq!(world.resource::<TestResource>().0, 43);
        assert_eq!(
            world.resource::<TestResource2>().0,
            "Hello, world?".to_string()
        );
    }

    #[test]
    fn dynamic_resource() {
        let mut world = World::new();

        let descriptor = ComponentDescriptor::new_resource::<TestResource>();

        let component_id = world.register_resource_with_descriptor(descriptor);

        let value = 0;
        OwningPtr::make(value, |ptr| {
            // SAFETY: value is valid for the layout of `TestResource`
            unsafe {
                world.insert_resource_by_id(component_id, ptr, MaybeLocation::caller());
            }
        });

        // SAFETY: We know that the resource is of type `TestResource`
        let resource = unsafe {
            world
                .get_resource_by_id(component_id)
                .unwrap()
                .deref::<TestResource>()
        };
        assert_eq!(resource.0, 0);

        assert!(world.remove_resource_by_id(component_id).is_some());
    }

    #[test]
    fn custom_resource_with_layout() {
        static DROP_COUNT: AtomicU32 = AtomicU32::new(0);

        let mut world = World::new();

        // SAFETY: the drop function is valid for the layout and the data will be safe to access from any thread
        let descriptor = unsafe {
            ComponentDescriptor::new_with_layout(
                "Custom Test Component".to_string(),
                StorageType::Table,
                core::alloc::Layout::new::<[u8; 8]>(),
                Some(|ptr| {
                    let data = ptr.read::<[u8; 8]>();
                    assert_eq!(data, [0, 1, 2, 3, 4, 5, 6, 7]);
                    DROP_COUNT.fetch_add(1, Ordering::SeqCst);
                }),
                true,
                ComponentCloneBehavior::Default,
            )
        };

        let component_id = world.register_resource_with_descriptor(descriptor);

        let value: [u8; 8] = [0, 1, 2, 3, 4, 5, 6, 7];
        OwningPtr::make(value, |ptr| {
            // SAFETY: value is valid for the component layout
            unsafe {
                world.insert_resource_by_id(component_id, ptr, MaybeLocation::caller());
            }
        });

        // SAFETY: [u8; 8] is the correct type for the resource
        let data = unsafe {
            world
                .get_resource_by_id(component_id)
                .unwrap()
                .deref::<[u8; 8]>()
        };
        assert_eq!(*data, [0, 1, 2, 3, 4, 5, 6, 7]);

        assert!(world.remove_resource_by_id(component_id).is_some());

        assert_eq!(DROP_COUNT.load(Ordering::SeqCst), 1);
    }

    #[derive(Resource)]
    struct TestFromWorld(u32);
    impl FromWorld for TestFromWorld {
        fn from_world(world: &mut World) -> Self {
            let b = world.resource::<TestResource>();
            Self(b.0)
        }
    }

    #[test]
    fn init_resource_does_not_overwrite() {
        let mut world = World::new();
        world.insert_resource(TestResource(0));
        world.init_resource::<TestFromWorld>();
        world.insert_resource(TestResource(1));
        world.init_resource::<TestFromWorld>();

        let resource = world.resource::<TestFromWorld>();

        assert_eq!(resource.0, 0);
    }

    #[test]
    fn init_non_send_resource_does_not_overwrite() {
        let mut world = World::new();
        world.insert_resource(TestResource(0));
        world.init_non_send_resource::<TestFromWorld>();
        world.insert_resource(TestResource(1));
        world.init_non_send_resource::<TestFromWorld>();

        let resource = world.non_send_resource::<TestFromWorld>();

        assert_eq!(resource.0, 0);
    }

    #[derive(Component)]
    struct Foo;

    #[derive(Component)]
    struct Bar;

    #[derive(Component)]
    struct Baz;

    #[test]
    fn inspect_entity_components() {
        let mut world = World::new();
        let ent0 = world.spawn((Foo, Bar, Baz)).id();
        let ent1 = world.spawn((Foo, Bar)).id();
        let ent2 = world.spawn((Bar, Baz)).id();
        let ent3 = world.spawn((Foo, Baz)).id();
        let ent4 = world.spawn(Foo).id();
        let ent5 = world.spawn(Bar).id();
        let ent6 = world.spawn(Baz).id();

        fn to_type_ids(component_infos: Vec<&ComponentInfo>) -> HashSet<Option<TypeId>> {
            component_infos
                .into_iter()
                .map(ComponentInfo::type_id)
                .collect()
        }

        let foo_id = TypeId::of::<Foo>();
        let bar_id = TypeId::of::<Bar>();
        let baz_id = TypeId::of::<Baz>();
        assert_eq!(
            to_type_ids(world.inspect_entity(ent0).unwrap().collect()),
            [Some(foo_id), Some(bar_id), Some(baz_id)]
                .into_iter()
                .collect::<HashSet<_>>()
        );
        assert_eq!(
            to_type_ids(world.inspect_entity(ent1).unwrap().collect()),
            [Some(foo_id), Some(bar_id)]
                .into_iter()
                .collect::<HashSet<_>>()
        );
        assert_eq!(
            to_type_ids(world.inspect_entity(ent2).unwrap().collect()),
            [Some(bar_id), Some(baz_id)]
                .into_iter()
                .collect::<HashSet<_>>()
        );
        assert_eq!(
            to_type_ids(world.inspect_entity(ent3).unwrap().collect()),
            [Some(foo_id), Some(baz_id)]
                .into_iter()
                .collect::<HashSet<_>>()
        );
        assert_eq!(
            to_type_ids(world.inspect_entity(ent4).unwrap().collect()),
            [Some(foo_id)].into_iter().collect::<HashSet<_>>()
        );
        assert_eq!(
            to_type_ids(world.inspect_entity(ent5).unwrap().collect()),
            [Some(bar_id)].into_iter().collect::<HashSet<_>>()
        );
        assert_eq!(
            to_type_ids(world.inspect_entity(ent6).unwrap().collect()),
            [Some(baz_id)].into_iter().collect::<HashSet<_>>()
        );
    }

    #[test]
    fn iterate_entities() {
        let mut world = World::new();
        let mut entity_counters = <HashMap<_, _>>::default();

        let iterate_and_count_entities = |world: &World, entity_counters: &mut HashMap<_, _>| {
            entity_counters.clear();
            for entity in world.iter_entities() {
                let counter = entity_counters.entry(entity.id()).or_insert(0);
                *counter += 1;
            }
        };

        // Adding one entity and validating iteration
        let ent0 = world.spawn((Foo, Bar, Baz)).id();

        iterate_and_count_entities(&world, &mut entity_counters);
        assert_eq!(entity_counters[&ent0], 1);
        assert_eq!(entity_counters.len(), 1);

        // Spawning three more entities and then validating iteration
        let ent1 = world.spawn((Foo, Bar)).id();
        let ent2 = world.spawn((Bar, Baz)).id();
        let ent3 = world.spawn((Foo, Baz)).id();

        iterate_and_count_entities(&world, &mut entity_counters);

        assert_eq!(entity_counters[&ent0], 1);
        assert_eq!(entity_counters[&ent1], 1);
        assert_eq!(entity_counters[&ent2], 1);
        assert_eq!(entity_counters[&ent3], 1);
        assert_eq!(entity_counters.len(), 4);

        // Despawning first entity and then validating the iteration
        assert!(world.despawn(ent0));

        iterate_and_count_entities(&world, &mut entity_counters);

        assert_eq!(entity_counters[&ent1], 1);
        assert_eq!(entity_counters[&ent2], 1);
        assert_eq!(entity_counters[&ent3], 1);
        assert_eq!(entity_counters.len(), 3);

        // Spawning three more entities, despawning three and then validating the iteration
        let ent4 = world.spawn(Foo).id();
        let ent5 = world.spawn(Bar).id();
        let ent6 = world.spawn(Baz).id();

        assert!(world.despawn(ent2));
        assert!(world.despawn(ent3));
        assert!(world.despawn(ent4));

        iterate_and_count_entities(&world, &mut entity_counters);

        assert_eq!(entity_counters[&ent1], 1);
        assert_eq!(entity_counters[&ent5], 1);
        assert_eq!(entity_counters[&ent6], 1);
        assert_eq!(entity_counters.len(), 3);

        // Despawning remaining entities and then validating the iteration
        assert!(world.despawn(ent1));
        assert!(world.despawn(ent5));
        assert!(world.despawn(ent6));

        iterate_and_count_entities(&world, &mut entity_counters);

        assert_eq!(entity_counters.len(), 0);
    }

    #[test]
    fn iterate_entities_mut() {
        #[derive(Component, PartialEq, Debug)]
        struct A(i32);

        #[derive(Component, PartialEq, Debug)]
        struct B(i32);

        let mut world = World::new();

        let a1 = world.spawn(A(1)).id();
        let a2 = world.spawn(A(2)).id();
        let b1 = world.spawn(B(1)).id();
        let b2 = world.spawn(B(2)).id();

        for mut entity in world.iter_entities_mut() {
            if let Some(mut a) = entity.get_mut::<A>() {
                a.0 -= 1;
            }
        }
        assert_eq!(world.entity(a1).get(), Some(&A(0)));
        assert_eq!(world.entity(a2).get(), Some(&A(1)));
        assert_eq!(world.entity(b1).get(), Some(&B(1)));
        assert_eq!(world.entity(b2).get(), Some(&B(2)));

        for mut entity in world.iter_entities_mut() {
            if let Some(mut b) = entity.get_mut::<B>() {
                b.0 *= 2;
            }
        }
        assert_eq!(world.entity(a1).get(), Some(&A(0)));
        assert_eq!(world.entity(a2).get(), Some(&A(1)));
        assert_eq!(world.entity(b1).get(), Some(&B(2)));
        assert_eq!(world.entity(b2).get(), Some(&B(4)));

        let mut entities = world.iter_entities_mut().collect::<Vec<_>>();
        entities.sort_by_key(|e| e.get::<A>().map(|a| a.0).or(e.get::<B>().map(|b| b.0)));
        let (a, b) = entities.split_at_mut(2);
        core::mem::swap(
            &mut a[1].get_mut::<A>().unwrap().0,
            &mut b[0].get_mut::<B>().unwrap().0,
        );
        assert_eq!(world.entity(a1).get(), Some(&A(0)));
        assert_eq!(world.entity(a2).get(), Some(&A(2)));
        assert_eq!(world.entity(b1).get(), Some(&B(1)));
        assert_eq!(world.entity(b2).get(), Some(&B(4)));
    }

    #[test]
    fn spawn_empty_bundle() {
        let mut world = World::new();
        world.spawn(());
    }

    #[test]
    fn get_entity() {
        let mut world = World::new();

        let e1 = world.spawn_empty().id();
        let e2 = world.spawn_empty().id();

        assert!(world.get_entity(e1).is_ok());
        assert!(world.get_entity([e1, e2]).is_ok());
        assert!(world
            .get_entity(&[e1, e2] /* this is an array not a slice */)
            .is_ok());
        assert!(world.get_entity(&vec![e1, e2][..]).is_ok());
        assert!(world
            .get_entity(&EntityHashSet::from_iter([e1, e2]))
            .is_ok());

        world.entity_mut(e1).despawn();

        assert_eq!(
            Err(e1),
            world.get_entity(e1).map(|_| {}).map_err(|e| e.entity)
        );
        assert_eq!(
            Err(e1),
            world.get_entity([e1, e2]).map(|_| {}).map_err(|e| e.entity)
        );
        assert_eq!(
            Err(e1),
            world
                .get_entity(&[e1, e2] /* this is an array not a slice */)
                .map(|_| {})
                .map_err(|e| e.entity)
        );
        assert_eq!(
            Err(e1),
            world
                .get_entity(&vec![e1, e2][..])
                .map(|_| {})
                .map_err(|e| e.entity)
        );
        assert_eq!(
            Err(e1),
            world
                .get_entity(&EntityHashSet::from_iter([e1, e2]))
                .map(|_| {})
                .map_err(|e| e.entity)
        );
    }

    #[test]
    fn get_entity_mut() {
        let mut world = World::new();

        let e1 = world.spawn_empty().id();
        let e2 = world.spawn_empty().id();

        assert!(world.get_entity_mut(e1).is_ok());
        assert!(world.get_entity_mut([e1, e2]).is_ok());
        assert!(world
            .get_entity_mut(&[e1, e2] /* this is an array not a slice */)
            .is_ok());
        assert!(world.get_entity_mut(&vec![e1, e2][..]).is_ok());
        assert!(world
            .get_entity_mut(&EntityHashSet::from_iter([e1, e2]))
            .is_ok());

        assert_eq!(
            Err(EntityMutableFetchError::AliasedMutability(e1)),
            world.get_entity_mut([e1, e2, e1]).map(|_| {})
        );
        assert_eq!(
            Err(EntityMutableFetchError::AliasedMutability(e1)),
            world
                .get_entity_mut(&[e1, e2, e1] /* this is an array not a slice */)
                .map(|_| {})
        );
        assert_eq!(
            Err(EntityMutableFetchError::AliasedMutability(e1)),
            world.get_entity_mut(&vec![e1, e2, e1][..]).map(|_| {})
        );
        // Aliased mutability isn't allowed by HashSets
        assert!(world
            .get_entity_mut(&EntityHashSet::from_iter([e1, e2, e1]))
            .is_ok());

        world.entity_mut(e1).despawn();

        assert!(matches!(
            world.get_entity_mut(e1).map(|_| {}),
            Err(EntityMutableFetchError::EntityDoesNotExist(e)) if e.entity == e1
        ));
        assert!(matches!(
            world.get_entity_mut([e1, e2]).map(|_| {}),
            Err(EntityMutableFetchError::EntityDoesNotExist(e)) if e.entity == e1));
        assert!(matches!(
            world
                .get_entity_mut(&[e1, e2] /* this is an array not a slice */)
                .map(|_| {}),
            Err(EntityMutableFetchError::EntityDoesNotExist(e)) if e.entity == e1));
        assert!(matches!(
            world.get_entity_mut(&vec![e1, e2][..]).map(|_| {}),
            Err(EntityMutableFetchError::EntityDoesNotExist(e)) if e.entity == e1,
        ));
        assert!(matches!(
            world
                .get_entity_mut(&EntityHashSet::from_iter([e1, e2]))
                .map(|_| {}),
            Err(EntityMutableFetchError::EntityDoesNotExist(e)) if e.entity == e1));
    }

    #[test]
    #[track_caller]
    fn entity_spawn_despawn_tracking() {
        use core::panic::Location;

        let mut world = World::new();
        let entity = world.spawn_empty().id();
        assert_eq!(
            world.entities.entity_get_spawned_or_despawned_by(entity),
            MaybeLocation::new(Some(Location::caller()))
        );
        assert_eq!(
            world.entities.entity_get_spawned_or_despawned_at(entity),
            Some(world.change_tick())
        );
        world.despawn(entity);
        assert_eq!(
            world.entities.entity_get_spawned_or_despawned_by(entity),
            MaybeLocation::new(Some(Location::caller()))
        );
        assert_eq!(
            world.entities.entity_get_spawned_or_despawned_at(entity),
            Some(world.change_tick())
        );
        let new = world.spawn_empty().id();
        assert_eq!(entity.index(), new.index());
        assert_eq!(
            world.entities.entity_get_spawned_or_despawned_by(entity),
            MaybeLocation::new(None)
        );
        assert_eq!(
            world.entities.entity_get_spawned_or_despawned_at(entity),
            None
        );
        world.despawn(new);
        assert_eq!(
            world.entities.entity_get_spawned_or_despawned_by(entity),
            MaybeLocation::new(None)
        );
        assert_eq!(
            world.entities.entity_get_spawned_or_despawned_at(entity),
            None
        );
    }

    #[test]
    fn new_world_has_disabling() {
        let mut world = World::new();
        world.spawn(Foo);
        world.spawn((Foo, Disabled));
        assert_eq!(1, world.query::<&Foo>().iter(&world).count());

        // If we explicitly remove the resource, no entities should be filtered anymore
        world.remove_resource::<DefaultQueryFilters>();
        assert_eq!(2, world.query::<&Foo>().iter(&world).count());
    }

    #[test]
    fn entities_and_commands() {
        #[derive(Component, PartialEq, Debug)]
        struct Foo(u32);

        let mut world = World::new();

        let eid = world.spawn(Foo(35)).id();

        let (mut fetcher, mut commands) = world.entities_and_commands();
        let emut = fetcher.get_mut(eid).unwrap();
        commands.entity(eid).despawn();
        assert_eq!(emut.get::<Foo>().unwrap(), &Foo(35));

        world.flush();

        assert!(world.get_entity(eid).is_err());
    }

    #[test]
    fn entities_and_commands_deferred() {
        #[derive(Component, PartialEq, Debug)]
        struct Foo(u32);

        let mut world = World::new();

        let eid = world.spawn(Foo(1)).id();

        let mut dworld = DeferredWorld::from(&mut world);

        let (mut fetcher, mut commands) = dworld.entities_and_commands();
        let emut = fetcher.get_mut(eid).unwrap();
        commands.entity(eid).despawn();
        assert_eq!(emut.get::<Foo>().unwrap(), &Foo(1));

        world.flush();

        assert!(world.get_entity(eid).is_err());
    }
}<|MERGE_RESOLUTION|>--- conflicted
+++ resolved
@@ -17,14 +17,8 @@
     bundle::StaticBundle,
     change_detection::{Mut, Ref, CHECK_TICK_THRESHOLD},
     error::{DefaultErrorHandler, ErrorHandler},
-<<<<<<< HEAD
-    lifecycle::{ComponentHooks, ON_ADD, ON_DESPAWN, ON_INSERT, ON_REMOVE, ON_REPLACE},
-    prelude::{OnAdd, OnDespawn, OnInsert, OnRemove, OnReplace},
-    world::command_queue::CommandQueue,
-=======
     lifecycle::{ComponentHooks, ADD, DESPAWN, INSERT, REMOVE, REPLACE},
     prelude::{Add, Despawn, Insert, Remove, Replace},
->>>>>>> e5dc177b
 };
 pub use bevy_ecs_macros::FromWorld;
 pub use deferred_world::DeferredWorld;
