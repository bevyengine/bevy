--- conflicted
+++ resolved
@@ -1641,23 +1641,12 @@
                             unsafe { inserter.insert(entity, location, bundle) };
                         }
                         _ => {
-<<<<<<< HEAD
-                            // SAFETY: `location.archetype_id` is guarenteed to be valid.
-                            let mut inserter = unsafe {
-                                bundle_info.get_bundle_inserter(
-                                    &mut self.entities,
-                                    &mut self.archetypes,
-                                    &self.components,
-                                    &mut self.storages,
-                                    location.archetype_id,
-=======
                             // SAFETY: we initialized this bundle_id in `init_info`
                             let mut inserter = unsafe {
                                 BundleInserter::new_with_id(
                                     self,
                                     location.archetype_id,
                                     bundle_id,
->>>>>>> e9dc270d
                                     change_tick,
                                 )
                             };
