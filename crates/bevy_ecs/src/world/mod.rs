//! Defines the [`World`] and APIs for accessing it directly.

pub(crate) mod command_queue;
mod component_constants;
mod deferred_world;
mod entity_fetch;
mod entity_ref;
pub mod error;
mod filtered_resource;
mod identifier;
mod spawn_batch;
pub mod unsafe_world_cell;

#[cfg(feature = "bevy_reflect")]
pub mod reflect;

pub use crate::{
    change_detection::{Mut, Ref, CHECK_TICK_THRESHOLD},
    world::command_queue::CommandQueue,
};
pub use component_constants::*;
pub use deferred_world::DeferredWorld;
pub use entity_fetch::WorldEntityFetch;
pub use entity_ref::{
    DynamicComponentFetch, EntityMut, EntityMutExcept, EntityRef, EntityRefExcept, EntityWorldMut,
    Entry, FilteredEntityMut, FilteredEntityRef, OccupiedEntry, TryFromFilteredError, VacantEntry,
};
pub use filtered_resource::*;
pub use identifier::WorldId;
pub use spawn_batch::*;

use crate::{
    archetype::{ArchetypeId, ArchetypeRow, Archetypes},
    bundle::{Bundle, BundleInfo, BundleInserter, BundleSpawner, Bundles, InsertMode},
    change_detection::{MutUntyped, TicksMut},
    component::{
        Component, ComponentCloneHandlers, ComponentDescriptor, ComponentHooks, ComponentId,
        ComponentInfo, ComponentTicks, Components, Mutable, RequiredComponents,
        RequiredComponentsError, Tick,
    },
    entity::{AllocAtWithoutReplacement, Entities, Entity, EntityLocation},
    event::{Event, EventId, Events, SendBatchIds},
    observer::Observers,
    query::{DebugCheckedUnwrap, QueryData, QueryFilter, QueryState},
    removal_detection::RemovedComponentEvents,
    schedule::{Schedule, ScheduleLabel, Schedules},
    storage::{ResourceData, Storages},
    system::{Commands, Resource},
    world::{
        command_queue::RawCommandQueue,
        error::{EntityFetchError, TryRunScheduleError},
    },
};
use alloc::{boxed::Box, vec::Vec};
use bevy_ptr::{OwningPtr, Ptr};
use core::{any::TypeId, fmt};
use log::warn;

#[cfg(not(feature = "portable-atomic"))]
use core::sync::atomic::{AtomicU32, Ordering};

#[cfg(feature = "portable-atomic")]
use portable_atomic::{AtomicU32, Ordering};

#[cfg(feature = "track_change_detection")]
use bevy_ptr::UnsafeCellDeref;

use core::panic::Location;

use unsafe_world_cell::{UnsafeEntityCell, UnsafeWorldCell};

/// A [`World`] mutation.
///
/// Should be used with [`Commands::queue`].
///
/// # Usage
///
/// ```
/// # use bevy_ecs::prelude::*;
/// # use bevy_ecs::world::Command;
/// // Our world resource
/// #[derive(Resource, Default)]
/// struct Counter(u64);
///
/// // Our custom command
/// struct AddToCounter(u64);
///
/// impl Command for AddToCounter {
///     fn apply(self, world: &mut World) {
///         let mut counter = world.get_resource_or_insert_with(Counter::default);
///         counter.0 += self.0;
///     }
/// }
///
/// fn some_system(mut commands: Commands) {
///     commands.queue(AddToCounter(42));
/// }
/// ```
pub trait Command: Send + 'static {
    /// Applies this command, causing it to mutate the provided `world`.
    ///
    /// This method is used to define what a command "does" when it is ultimately applied.
    /// Because this method takes `self`, you can store data or settings on the type that implements this trait.
    /// This data is set by the system or other source of the command, and then ultimately read in this method.
    fn apply(self, world: &mut World);
}

/// Stores and exposes operations on [entities](Entity), [components](Component), resources,
/// and their associated metadata.
///
/// Each [`Entity`] has a set of components. Each component can have up to one instance of each
/// component type. Entity components can be created, updated, removed, and queried using a given
/// [`World`].
///
/// For complex access patterns involving [`SystemParam`](crate::system::SystemParam),
/// consider using [`SystemState`](crate::system::SystemState).
///
/// To mutate different parts of the world simultaneously,
/// use [`World::resource_scope`] or [`SystemState`](crate::system::SystemState).
///
/// ## Resources
///
/// Worlds can also store [`Resource`]s,
/// which are unique instances of a given type that don't belong to a specific Entity.
/// There are also *non send resources*, which can only be accessed on the main thread.
/// See [`Resource`] for usage.
pub struct World {
    id: WorldId,
    pub(crate) entities: Entities,
    pub(crate) components: Components,
    pub(crate) archetypes: Archetypes,
    pub(crate) storages: Storages,
    pub(crate) bundles: Bundles,
    pub(crate) observers: Observers,
    pub(crate) removed_components: RemovedComponentEvents,
    pub(crate) change_tick: AtomicU32,
    pub(crate) last_change_tick: Tick,
    pub(crate) last_check_tick: Tick,
    pub(crate) last_trigger_id: u32,
    pub(crate) command_queue: RawCommandQueue,
}

impl Default for World {
    fn default() -> Self {
        let mut world = Self {
            id: WorldId::new().expect("More `bevy` `World`s have been created than is supported"),
            entities: Entities::new(),
            components: Default::default(),
            archetypes: Archetypes::new(),
            storages: Default::default(),
            bundles: Default::default(),
            observers: Observers::default(),
            removed_components: Default::default(),
            // Default value is `1`, and `last_change_tick`s default to `0`, such that changes
            // are detected on first system runs and for direct world queries.
            change_tick: AtomicU32::new(1),
            last_change_tick: Tick::new(0),
            last_check_tick: Tick::new(0),
            last_trigger_id: 0,
            command_queue: RawCommandQueue::new(),
        };
        world.bootstrap();
        world
    }
}

impl Drop for World {
    fn drop(&mut self) {
        // SAFETY: Not passing a pointer so the argument is always valid
        unsafe { self.command_queue.apply_or_drop_queued(None) };
        // SAFETY: Pointers in internal command queue are only invalidated here
        drop(unsafe { Box::from_raw(self.command_queue.bytes.as_ptr()) });
        // SAFETY: Pointers in internal command queue are only invalidated here
        drop(unsafe { Box::from_raw(self.command_queue.cursor.as_ptr()) });
        // SAFETY: Pointers in internal command queue are only invalidated here
        drop(unsafe { Box::from_raw(self.command_queue.panic_recovery.as_ptr()) });
    }
}

impl World {
    /// This performs initialization that _must_ happen for every [`World`] immediately upon creation (such as claiming specific component ids).
    /// This _must_ be run as part of constructing a [`World`], before it is returned to the caller.
    #[inline]
    fn bootstrap(&mut self) {
        assert_eq!(ON_ADD, self.register_component::<OnAdd>());
        assert_eq!(ON_INSERT, self.register_component::<OnInsert>());
        assert_eq!(ON_REPLACE, self.register_component::<OnReplace>());
        assert_eq!(ON_REMOVE, self.register_component::<OnRemove>());
    }
    /// Creates a new empty [`World`].
    ///
    /// # Panics
    ///
    /// If [`usize::MAX`] [`World`]s have been created.
    /// This guarantee allows System Parameters to safely uniquely identify a [`World`],
    /// since its [`WorldId`] is unique
    #[inline]
    pub fn new() -> World {
        World::default()
    }

    /// Retrieves this [`World`]'s unique ID
    #[inline]
    pub fn id(&self) -> WorldId {
        self.id
    }

    /// Creates a new [`UnsafeWorldCell`] view with complete read+write access.
    #[inline]
    pub fn as_unsafe_world_cell(&mut self) -> UnsafeWorldCell<'_> {
        UnsafeWorldCell::new_mutable(self)
    }

    /// Creates a new [`UnsafeWorldCell`] view with only read access to everything.
    #[inline]
    pub fn as_unsafe_world_cell_readonly(&self) -> UnsafeWorldCell<'_> {
        UnsafeWorldCell::new_readonly(self)
    }

    /// Retrieves this world's [`Entities`] collection.
    #[inline]
    pub fn entities(&self) -> &Entities {
        &self.entities
    }

    /// Retrieves this world's [`Entities`] collection mutably.
    ///
    /// # Safety
    /// Mutable reference must not be used to put the [`Entities`] data
    /// in an invalid state for this [`World`]
    #[inline]
    pub unsafe fn entities_mut(&mut self) -> &mut Entities {
        &mut self.entities
    }

    /// Retrieves this world's [`Archetypes`] collection.
    #[inline]
    pub fn archetypes(&self) -> &Archetypes {
        &self.archetypes
    }

    /// Retrieves this world's [`Components`] collection.
    #[inline]
    pub fn components(&self) -> &Components {
        &self.components
    }

    /// Retrieves this world's [`Storages`] collection.
    #[inline]
    pub fn storages(&self) -> &Storages {
        &self.storages
    }

    /// Retrieves this world's [`Bundles`] collection.
    #[inline]
    pub fn bundles(&self) -> &Bundles {
        &self.bundles
    }

    /// Retrieves this world's [`RemovedComponentEvents`] collection
    #[inline]
    pub fn removed_components(&self) -> &RemovedComponentEvents {
        &self.removed_components
    }

    /// Creates a new [`Commands`] instance that writes to the world's command queue
    /// Use [`World::flush`] to apply all queued commands
    #[inline]
    pub fn commands(&mut self) -> Commands {
        // SAFETY: command_queue is stored on world and always valid while the world exists
        unsafe { Commands::new_raw_from_entities(self.command_queue.clone(), &self.entities) }
    }

    /// Registers a new [`Component`] type and returns the [`ComponentId`] created for it.
    pub fn register_component<T: Component>(&mut self) -> ComponentId {
        self.components.register_component::<T>(&mut self.storages)
    }

    /// Returns a mutable reference to the [`ComponentHooks`] for a [`Component`] type.
    ///
    /// Will panic if `T` exists in any archetypes.
    pub fn register_component_hooks<T: Component>(&mut self) -> &mut ComponentHooks {
        let index = self.register_component::<T>();
        assert!(!self.archetypes.archetypes.iter().any(|a| a.contains(index)), "Components hooks cannot be modified if the component already exists in an archetype, use register_component if {} may already be in use", core::any::type_name::<T>());
        // SAFETY: We just created this component
        unsafe { self.components.get_hooks_mut(index).debug_checked_unwrap() }
    }

    /// Returns a mutable reference to the [`ComponentHooks`] for a [`Component`] with the given id if it exists.
    ///
    /// Will panic if `id` exists in any archetypes.
    pub fn register_component_hooks_by_id(
        &mut self,
        id: ComponentId,
    ) -> Option<&mut ComponentHooks> {
        assert!(!self.archetypes.archetypes.iter().any(|a| a.contains(id)), "Components hooks cannot be modified if the component already exists in an archetype, use register_component if the component with id {:?} may already be in use", id);
        self.components.get_hooks_mut(id)
    }

    /// Registers the given component `R` as a [required component] for `T`.
    ///
    /// When `T` is added to an entity, `R` and its own required components will also be added
    /// if `R` was not already provided. The [`Default`] `constructor` will be used for the creation of `R`.
    /// If a custom constructor is desired, use [`World::register_required_components_with`] instead.
    ///
    /// For the non-panicking version, see [`World::try_register_required_components`].
    ///
    /// Note that requirements must currently be registered before `T` is inserted into the world
    /// for the first time. This limitation may be fixed in the future.
    ///
    /// [required component]: Component#required-components
    ///
    /// # Panics
    ///
    /// Panics if `R` is already a directly required component for `T`, or if `T` has ever been added
    /// on an entity before the registration.
    ///
    /// Indirect requirements through other components are allowed. In those cases, any existing requirements
    /// will only be overwritten if the new requirement is more specific.
    ///
    /// # Example
    ///
    /// ```
    /// # use bevy_ecs::prelude::*;
    /// #[derive(Component)]
    /// struct A;
    ///
    /// #[derive(Component, Default, PartialEq, Eq, Debug)]
    /// struct B(usize);
    ///
    /// #[derive(Component, Default, PartialEq, Eq, Debug)]
    /// struct C(u32);
    ///
    /// # let mut world = World::default();
    /// // Register B as required by A and C as required by B.
    /// world.register_required_components::<A, B>();
    /// world.register_required_components::<B, C>();
    ///
    /// // This will implicitly also insert B and C with their Default constructors.
    /// let id = world.spawn(A).id();
    /// assert_eq!(&B(0), world.entity(id).get::<B>().unwrap());
    /// assert_eq!(&C(0), world.entity(id).get::<C>().unwrap());
    /// ```
    pub fn register_required_components<T: Component, R: Component + Default>(&mut self) {
        self.try_register_required_components::<T, R>().unwrap();
    }

    /// Registers the given component `R` as a [required component] for `T`.
    ///
    /// When `T` is added to an entity, `R` and its own required components will also be added
    /// if `R` was not already provided. The given `constructor` will be used for the creation of `R`.
    /// If a [`Default`] constructor is desired, use [`World::register_required_components`] instead.
    ///
    /// For the non-panicking version, see [`World::try_register_required_components_with`].
    ///
    /// Note that requirements must currently be registered before `T` is inserted into the world
    /// for the first time. This limitation may be fixed in the future.
    ///
    /// [required component]: Component#required-components
    ///
    /// # Panics
    ///
    /// Panics if `R` is already a directly required component for `T`, or if `T` has ever been added
    /// on an entity before the registration.
    ///
    /// Indirect requirements through other components are allowed. In those cases, any existing requirements
    /// will only be overwritten if the new requirement is more specific.
    ///
    /// # Example
    ///
    /// ```
    /// # use bevy_ecs::prelude::*;
    /// #[derive(Component)]
    /// struct A;
    ///
    /// #[derive(Component, Default, PartialEq, Eq, Debug)]
    /// struct B(usize);
    ///
    /// #[derive(Component, PartialEq, Eq, Debug)]
    /// struct C(u32);
    ///
    /// # let mut world = World::default();
    /// // Register B and C as required by A and C as required by B.
    /// // A requiring C directly will overwrite the indirect requirement through B.
    /// world.register_required_components::<A, B>();
    /// world.register_required_components_with::<B, C>(|| C(1));
    /// world.register_required_components_with::<A, C>(|| C(2));
    ///
    /// // This will implicitly also insert B with its Default constructor and C
    /// // with the custom constructor defined by A.
    /// let id = world.spawn(A).id();
    /// assert_eq!(&B(0), world.entity(id).get::<B>().unwrap());
    /// assert_eq!(&C(2), world.entity(id).get::<C>().unwrap());
    /// ```
    pub fn register_required_components_with<T: Component, R: Component>(
        &mut self,
        constructor: fn() -> R,
    ) {
        self.try_register_required_components_with::<T, R>(constructor)
            .unwrap();
    }

    /// Tries to register the given component `R` as a [required component] for `T`.
    ///
    /// When `T` is added to an entity, `R` and its own required components will also be added
    /// if `R` was not already provided. The [`Default`] `constructor` will be used for the creation of `R`.
    /// If a custom constructor is desired, use [`World::register_required_components_with`] instead.
    ///
    /// For the panicking version, see [`World::register_required_components`].
    ///
    /// Note that requirements must currently be registered before `T` is inserted into the world
    /// for the first time. This limitation may be fixed in the future.
    ///
    /// [required component]: Component#required-components
    ///
    /// # Errors
    ///
    /// Returns a [`RequiredComponentsError`] if `R` is already a directly required component for `T`, or if `T` has ever been added
    /// on an entity before the registration.
    ///
    /// Indirect requirements through other components are allowed. In those cases, any existing requirements
    /// will only be overwritten if the new requirement is more specific.
    ///
    /// # Example
    ///
    /// ```
    /// # use bevy_ecs::prelude::*;
    /// #[derive(Component)]
    /// struct A;
    ///
    /// #[derive(Component, Default, PartialEq, Eq, Debug)]
    /// struct B(usize);
    ///
    /// #[derive(Component, Default, PartialEq, Eq, Debug)]
    /// struct C(u32);
    ///
    /// # let mut world = World::default();
    /// // Register B as required by A and C as required by B.
    /// world.register_required_components::<A, B>();
    /// world.register_required_components::<B, C>();
    ///
    /// // Duplicate registration! This will fail.
    /// assert!(world.try_register_required_components::<A, B>().is_err());
    ///
    /// // This will implicitly also insert B and C with their Default constructors.
    /// let id = world.spawn(A).id();
    /// assert_eq!(&B(0), world.entity(id).get::<B>().unwrap());
    /// assert_eq!(&C(0), world.entity(id).get::<C>().unwrap());
    /// ```
    pub fn try_register_required_components<T: Component, R: Component + Default>(
        &mut self,
    ) -> Result<(), RequiredComponentsError> {
        self.try_register_required_components_with::<T, R>(R::default)
    }

    /// Tries to register the given component `R` as a [required component] for `T`.
    ///
    /// When `T` is added to an entity, `R` and its own required components will also be added
    /// if `R` was not already provided. The given `constructor` will be used for the creation of `R`.
    /// If a [`Default`] constructor is desired, use [`World::register_required_components`] instead.
    ///
    /// For the panicking version, see [`World::register_required_components_with`].
    ///
    /// Note that requirements must currently be registered before `T` is inserted into the world
    /// for the first time. This limitation may be fixed in the future.
    ///
    /// [required component]: Component#required-components
    ///
    /// # Errors
    ///
    /// Returns a [`RequiredComponentsError`] if `R` is already a directly required component for `T`, or if `T` has ever been added
    /// on an entity before the registration.
    ///
    /// Indirect requirements through other components are allowed. In those cases, any existing requirements
    /// will only be overwritten if the new requirement is more specific.
    ///
    /// # Example
    ///
    /// ```
    /// # use bevy_ecs::prelude::*;
    /// #[derive(Component)]
    /// struct A;
    ///
    /// #[derive(Component, Default, PartialEq, Eq, Debug)]
    /// struct B(usize);
    ///
    /// #[derive(Component, PartialEq, Eq, Debug)]
    /// struct C(u32);
    ///
    /// # let mut world = World::default();
    /// // Register B and C as required by A and C as required by B.
    /// // A requiring C directly will overwrite the indirect requirement through B.
    /// world.register_required_components::<A, B>();
    /// world.register_required_components_with::<B, C>(|| C(1));
    /// world.register_required_components_with::<A, C>(|| C(2));
    ///
    /// // Duplicate registration! Even if the constructors were different, this would fail.
    /// assert!(world.try_register_required_components_with::<B, C>(|| C(1)).is_err());
    ///
    /// // This will implicitly also insert B with its Default constructor and C
    /// // with the custom constructor defined by A.
    /// let id = world.spawn(A).id();
    /// assert_eq!(&B(0), world.entity(id).get::<B>().unwrap());
    /// assert_eq!(&C(2), world.entity(id).get::<C>().unwrap());
    /// ```
    pub fn try_register_required_components_with<T: Component, R: Component>(
        &mut self,
        constructor: fn() -> R,
    ) -> Result<(), RequiredComponentsError> {
        let requiree = self.register_component::<T>();

        // TODO: Remove this panic and update archetype edges accordingly when required components are added
        if self.archetypes().component_index().contains_key(&requiree) {
            return Err(RequiredComponentsError::ArchetypeExists(requiree));
        }

        let required = self.register_component::<R>();

        // SAFETY: We just created the `required` and `requiree` components.
        unsafe {
            self.components
                .register_required_components::<R>(requiree, required, constructor)
        }
    }

    /// Retrieves the [required components](RequiredComponents) for the given component type, if it exists.
    pub fn get_required_components<C: Component>(&self) -> Option<&RequiredComponents> {
        let id = self.components().component_id::<C>()?;
        let component_info = self.components().get_info(id)?;
        Some(component_info.required_components())
    }

    /// Retrieves the [required components](RequiredComponents) for the component of the given [`ComponentId`], if it exists.
    pub fn get_required_components_by_id(&self, id: ComponentId) -> Option<&RequiredComponents> {
        let component_info = self.components().get_info(id)?;
        Some(component_info.required_components())
    }

    /// Registers a new [`Component`] type and returns the [`ComponentId`] created for it.
    ///
    /// This method differs from [`World::register_component`] in that it uses a [`ComponentDescriptor`]
    /// to register the new component type instead of statically available type information. This
    /// enables the dynamic registration of new component definitions at runtime for advanced use cases.
    ///
    /// While the option to register a component from a descriptor is useful in type-erased
    /// contexts, the standard [`World::register_component`] function should always be used instead
    /// when type information is available at compile time.
    pub fn register_component_with_descriptor(
        &mut self,
        descriptor: ComponentDescriptor,
    ) -> ComponentId {
        self.components
            .register_component_with_descriptor(&mut self.storages, descriptor)
    }

    /// Returns the [`ComponentId`] of the given [`Component`] type `T`.
    ///
    /// The returned `ComponentId` is specific to the `World` instance
    /// it was retrieved from and should not be used with another `World` instance.
    ///
    /// Returns [`None`] if the `Component` type has not yet been initialized within
    /// the `World` using [`World::register_component`].
    ///
    /// ```
    /// use bevy_ecs::prelude::*;
    ///
    /// let mut world = World::new();
    ///
    /// #[derive(Component)]
    /// struct ComponentA;
    ///
    /// let component_a_id = world.register_component::<ComponentA>();
    ///
    /// assert_eq!(component_a_id, world.component_id::<ComponentA>().unwrap())
    /// ```
    ///
    /// # See also
    ///
    /// * [`Components::component_id()`]
    /// * [`Components::get_id()`]
    #[inline]
    pub fn component_id<T: Component>(&self) -> Option<ComponentId> {
        self.components.component_id::<T>()
    }

    /// Registers a new [`Resource`] type and returns the [`ComponentId`] created for it.
    ///
    /// The [`Resource`] doesn't have a value in the [`World`], it's only registered. If you want
    /// to insert the [`Resource`] in the [`World`], use [`World::init_resource`] or
    /// [`World::insert_resource`] instead.
    pub fn register_resource<R: Resource>(&mut self) -> ComponentId {
        self.components.register_resource::<R>()
    }

    /// Returns the [`ComponentId`] of the given [`Resource`] type `T`.
    ///
    /// The returned [`ComponentId`] is specific to the [`World`] instance it was retrieved from
    /// and should not be used with another [`World`] instance.
    ///
    /// Returns [`None`] if the [`Resource`] type has not yet been initialized within the
    /// [`World`] using [`World::register_resource`], [`World::init_resource`] or [`World::insert_resource`].
    pub fn resource_id<T: Resource>(&self) -> Option<ComponentId> {
        self.components.get_resource_id(TypeId::of::<T>())
    }

    /// Returns [`EntityRef`]s that expose read-only operations for the given
    /// `entities`. This will panic if any of the given entities do not exist. Use
    /// [`World::get_entity`] if you want to check for entity existence instead
    /// of implicitly panicking.
    ///
    /// This function supports fetching a single entity or multiple entities:
    /// - Pass an [`Entity`] to receive a single [`EntityRef`].
    /// - Pass a slice of [`Entity`]s to receive a [`Vec<EntityRef>`].
    /// - Pass an array of [`Entity`]s to receive an equally-sized array of [`EntityRef`]s.
    /// - Pass a reference to a [`EntityHashSet`] to receive an
    ///   [`EntityHashMap<EntityRef>`](crate::entity::EntityHashMap).
    ///
    /// # Panics
    ///
    /// If any of the given `entities` do not exist in the world.
    ///
    /// # Examples
    ///
    /// ## Single [`Entity`]
    ///
    /// ```
    /// # use bevy_ecs::prelude::*;
    /// #[derive(Component)]
    /// struct Position {
    ///   x: f32,
    ///   y: f32,
    /// }
    ///
    /// let mut world = World::new();
    /// let entity = world.spawn(Position { x: 0.0, y: 0.0 }).id();
    ///
    /// let position = world.entity(entity).get::<Position>().unwrap();
    /// assert_eq!(position.x, 0.0);
    /// ```
    ///
    /// ## Array of [`Entity`]s
    ///
    /// ```
    /// # use bevy_ecs::prelude::*;
    /// #[derive(Component)]
    /// struct Position {
    ///   x: f32,
    ///   y: f32,
    /// }
    ///
    /// let mut world = World::new();
    /// let e1 = world.spawn(Position { x: 0.0, y: 0.0 }).id();
    /// let e2 = world.spawn(Position { x: 1.0, y: 1.0 }).id();
    ///
    /// let [e1_ref, e2_ref] = world.entity([e1, e2]);
    /// let e1_position = e1_ref.get::<Position>().unwrap();
    /// assert_eq!(e1_position.x, 0.0);
    /// let e2_position = e2_ref.get::<Position>().unwrap();
    /// assert_eq!(e2_position.x, 1.0);
    /// ```
    ///
    /// ## Slice of [`Entity`]s
    ///
    /// ```
    /// # use bevy_ecs::prelude::*;
    /// #[derive(Component)]
    /// struct Position {
    ///   x: f32,
    ///   y: f32,
    /// }
    ///
    /// let mut world = World::new();
    /// let e1 = world.spawn(Position { x: 0.0, y: 1.0 }).id();
    /// let e2 = world.spawn(Position { x: 0.0, y: 1.0 }).id();
    /// let e3 = world.spawn(Position { x: 0.0, y: 1.0 }).id();
    ///
    /// let ids = vec![e1, e2, e3];
    /// for eref in world.entity(&ids[..]) {
    ///     assert_eq!(eref.get::<Position>().unwrap().y, 1.0);
    /// }
    /// ```
    ///
    /// ## [`EntityHashSet`](crate::entity::EntityHashMap)
    ///
    /// ```
    /// # use bevy_ecs::{prelude::*, entity::EntityHashSet};
    /// #[derive(Component)]
    /// struct Position {
    ///   x: f32,
    ///   y: f32,
    /// }
    ///
    /// let mut world = World::new();
    /// let e1 = world.spawn(Position { x: 0.0, y: 1.0 }).id();
    /// let e2 = world.spawn(Position { x: 0.0, y: 1.0 }).id();
    /// let e3 = world.spawn(Position { x: 0.0, y: 1.0 }).id();
    ///
    /// let ids = EntityHashSet::from_iter([e1, e2, e3]);
    /// for (_id, eref) in world.entity(&ids) {
    ///     assert_eq!(eref.get::<Position>().unwrap().y, 1.0);
    /// }
    /// ```
    ///
    /// [`EntityHashSet`]: crate::entity::EntityHashSet
    #[inline]
    #[track_caller]
    pub fn entity<F: WorldEntityFetch>(&self, entities: F) -> F::Ref<'_> {
        #[inline(never)]
        #[cold]
        #[track_caller]
        fn panic_no_entity(world: &World, entity: Entity) -> ! {
            panic!(
                "Entity {entity:?} {}",
                world
                    .entities
                    .entity_does_not_exist_error_details_message(entity)
            );
        }

        match self.get_entity(entities) {
            Ok(fetched) => fetched,
            Err(entity) => panic_no_entity(self, entity),
        }
    }

    /// Returns [`EntityMut`]s that expose read and write operations for the
    /// given `entities`. This will panic if any of the given entities do not
    /// exist. Use [`World::get_entity_mut`] if you want to check for entity
    /// existence instead of implicitly panicking.
    ///
    /// This function supports fetching a single entity or multiple entities:
    /// - Pass an [`Entity`] to receive a single [`EntityWorldMut`].
    ///    - This reference type allows for structural changes to the entity,
    ///      such as adding or removing components, or despawning the entity.
    /// - Pass a slice of [`Entity`]s to receive a [`Vec<EntityMut>`].
    /// - Pass an array of [`Entity`]s to receive an equally-sized array of [`EntityMut`]s.
    /// - Pass a reference to a [`EntityHashSet`](crate::entity::EntityHashMap) to receive an
    ///   [`EntityHashMap<EntityMut>`](crate::entity::EntityHashMap).
    ///
    /// In order to perform structural changes on the returned entity reference,
    /// such as adding or removing components, or despawning the entity, only a
    /// single [`Entity`] can be passed to this function. Allowing multiple
    /// entities at the same time with structural access would lead to undefined
    /// behavior, so [`EntityMut`] is returned when requesting multiple entities.
    ///
    /// # Panics
    ///
    /// If any of the given `entities` do not exist in the world.
    ///
    /// # Examples
    ///
    /// ## Single [`Entity`]
    ///
    /// ```
    /// # use bevy_ecs::prelude::*;
    /// #[derive(Component)]
    /// struct Position {
    ///   x: f32,
    ///   y: f32,
    /// }
    ///
    /// let mut world = World::new();
    /// let entity = world.spawn(Position { x: 0.0, y: 0.0 }).id();
    ///
    /// let mut entity_mut = world.entity_mut(entity);
    /// let mut position = entity_mut.get_mut::<Position>().unwrap();
    /// position.y = 1.0;
    /// assert_eq!(position.x, 0.0);
    /// entity_mut.despawn();
    /// # assert!(world.get_entity_mut(entity).is_err());
    /// ```
    ///
    /// ## Array of [`Entity`]s
    ///
    /// ```
    /// # use bevy_ecs::prelude::*;
    /// #[derive(Component)]
    /// struct Position {
    ///   x: f32,
    ///   y: f32,
    /// }
    ///
    /// let mut world = World::new();
    /// let e1 = world.spawn(Position { x: 0.0, y: 0.0 }).id();
    /// let e2 = world.spawn(Position { x: 1.0, y: 1.0 }).id();
    ///
    /// let [mut e1_ref, mut e2_ref] = world.entity_mut([e1, e2]);
    /// let mut e1_position = e1_ref.get_mut::<Position>().unwrap();
    /// e1_position.x = 1.0;
    /// assert_eq!(e1_position.x, 1.0);
    /// let mut e2_position = e2_ref.get_mut::<Position>().unwrap();
    /// e2_position.x = 2.0;
    /// assert_eq!(e2_position.x, 2.0);
    /// ```
    ///
    /// ## Slice of [`Entity`]s
    ///
    /// ```
    /// # use bevy_ecs::prelude::*;
    /// #[derive(Component)]
    /// struct Position {
    ///   x: f32,
    ///   y: f32,
    /// }
    ///
    /// let mut world = World::new();
    /// let e1 = world.spawn(Position { x: 0.0, y: 1.0 }).id();
    /// let e2 = world.spawn(Position { x: 0.0, y: 1.0 }).id();
    /// let e3 = world.spawn(Position { x: 0.0, y: 1.0 }).id();
    ///
    /// let ids = vec![e1, e2, e3];
    /// for mut eref in world.entity_mut(&ids[..]) {
    ///     let mut pos = eref.get_mut::<Position>().unwrap();
    ///     pos.y = 2.0;
    ///     assert_eq!(pos.y, 2.0);
    /// }
    /// ```
    ///
    /// ## [`EntityHashSet`](crate::entity::EntityHashMap)
    ///
    /// ```
    /// # use bevy_ecs::{prelude::*, entity::EntityHashSet};
    /// #[derive(Component)]
    /// struct Position {
    ///   x: f32,
    ///   y: f32,
    /// }
    ///
    /// let mut world = World::new();
    /// let e1 = world.spawn(Position { x: 0.0, y: 1.0 }).id();
    /// let e2 = world.spawn(Position { x: 0.0, y: 1.0 }).id();
    /// let e3 = world.spawn(Position { x: 0.0, y: 1.0 }).id();
    ///
    /// let ids = EntityHashSet::from_iter([e1, e2, e3]);
    /// for (_id, mut eref) in world.entity_mut(&ids) {
    ///     let mut pos = eref.get_mut::<Position>().unwrap();
    ///     pos.y = 2.0;
    ///     assert_eq!(pos.y, 2.0);
    /// }
    /// ```
    ///
    /// [`EntityHashSet`]: crate::entity::EntityHashSet
    #[inline]
    #[track_caller]
    pub fn entity_mut<F: WorldEntityFetch>(&mut self, entities: F) -> F::Mut<'_> {
        #[inline(never)]
        #[cold]
        #[track_caller]
        fn panic_on_err(e: EntityFetchError) -> ! {
            panic!("{e}");
        }

        match self.get_entity_mut(entities) {
            Ok(fetched) => fetched,
            Err(e) => panic_on_err(e),
        }
    }

    /// Returns the components of an [`Entity`] through [`ComponentInfo`].
    #[inline]
    pub fn inspect_entity(&self, entity: Entity) -> impl Iterator<Item = &ComponentInfo> {
        let entity_location = self
            .entities()
            .get(entity)
            .unwrap_or_else(|| panic!("Entity {entity:?} does not exist"));

        let archetype = self
            .archetypes()
            .get(entity_location.archetype_id)
            .unwrap_or_else(|| {
                panic!(
                    "Archetype {:?} does not exist",
                    entity_location.archetype_id
                )
            });

        archetype
            .components()
            .filter_map(|id| self.components().get_info(id))
    }

    /// Returns an [`EntityWorldMut`] for the given `entity` (if it exists) or spawns one if it doesn't exist.
    /// This will return [`None`] if the `entity` exists with a different generation.
    ///
    /// # Note
    /// Spawning a specific `entity` value is rarely the right choice. Most apps should favor [`World::spawn`].
    /// This method should generally only be used for sharing entities across apps, and only when they have a
    /// scheme worked out to share an ID space (which doesn't happen by default).
    #[inline]
    #[deprecated(since = "0.15.0", note = "use `World::spawn` instead")]
    pub fn get_or_spawn(&mut self, entity: Entity) -> Option<EntityWorldMut> {
        self.get_or_spawn_with_caller(
            entity,
            #[cfg(feature = "track_change_detection")]
            Location::caller(),
        )
    }

    #[inline]
    pub(crate) fn get_or_spawn_with_caller(
        &mut self,
        entity: Entity,
        #[cfg(feature = "track_change_detection")] caller: &'static Location,
    ) -> Option<EntityWorldMut> {
        self.flush();
        match self.entities.alloc_at_without_replacement(entity) {
            AllocAtWithoutReplacement::Exists(location) => {
                // SAFETY: `entity` exists and `location` is that entity's location
                Some(unsafe { EntityWorldMut::new(self, entity, location) })
            }
            AllocAtWithoutReplacement::DidNotExist => {
                // SAFETY: entity was just allocated
                Some(unsafe {
                    self.spawn_at_empty_internal(
                        entity,
                        #[cfg(feature = "track_change_detection")]
                        caller,
                    )
                })
            }
            AllocAtWithoutReplacement::ExistsWithWrongGeneration => None,
        }
    }

    /// Returns [`EntityRef`]s that expose read-only operations for the given
    /// `entities`, returning [`Err`] if any of the given entities do not exist.
    /// Instead of immediately unwrapping the value returned from this function,
    /// prefer [`World::entity`].
    ///
    /// This function supports fetching a single entity or multiple entities:
    /// - Pass an [`Entity`] to receive a single [`EntityRef`].
    /// - Pass a slice of [`Entity`]s to receive a [`Vec<EntityRef>`].
    /// - Pass an array of [`Entity`]s to receive an equally-sized array of [`EntityRef`]s.
    /// - Pass a reference to a [`EntityHashSet`](crate::entity::EntityHashMap) to receive an
    ///   [`EntityHashMap<EntityRef>`](crate::entity::EntityHashMap).
    ///
    /// # Errors
    ///
    /// If any of the given `entities` do not exist in the world, the first
    /// [`Entity`] found to be missing will be returned in the [`Err`].
    ///
    /// # Examples
    ///
    /// For examples, see [`World::entity`].
    ///
    /// [`EntityHashSet`]: crate::entity::EntityHashSet
    #[inline]
    pub fn get_entity<F: WorldEntityFetch>(&self, entities: F) -> Result<F::Ref<'_>, Entity> {
        let cell = self.as_unsafe_world_cell_readonly();
        // SAFETY: `&self` gives read access to the entire world, and prevents mutable access.
        unsafe { entities.fetch_ref(cell) }
    }

    /// Returns [`EntityMut`]s that expose read and write operations for the
    /// given `entities`, returning [`Err`] if any of the given entities do not
    /// exist. Instead of immediately unwrapping the value returned from this
    /// function, prefer [`World::entity_mut`].
    ///
    /// This function supports fetching a single entity or multiple entities:
    /// - Pass an [`Entity`] to receive a single [`EntityWorldMut`].
    ///    - This reference type allows for structural changes to the entity,
    ///      such as adding or removing components, or despawning the entity.
    /// - Pass a slice of [`Entity`]s to receive a [`Vec<EntityMut>`].
    /// - Pass an array of [`Entity`]s to receive an equally-sized array of [`EntityMut`]s.
    /// - Pass a reference to a [`EntityHashSet`](crate::entity::EntityHashMap) to receive an
    ///   [`EntityHashMap<EntityMut>`](crate::entity::EntityHashMap).
    ///
    /// In order to perform structural changes on the returned entity reference,
    /// such as adding or removing components, or despawning the entity, only a
    /// single [`Entity`] can be passed to this function. Allowing multiple
    /// entities at the same time with structural access would lead to undefined
    /// behavior, so [`EntityMut`] is returned when requesting multiple entities.
    ///
    /// # Errors
    ///
    /// - Returns [`EntityFetchError::NoSuchEntity`] if any of the given `entities` do not exist in the world.
    ///     - Only the first entity found to be missing will be returned.
    /// - Returns [`EntityFetchError::AliasedMutability`] if the same entity is requested multiple times.
    ///
    /// # Examples
    ///
    /// For examples, see [`World::entity_mut`].
    ///
    /// [`EntityHashSet`]: crate::entity::EntityHashSet
    #[inline]
    pub fn get_entity_mut<F: WorldEntityFetch>(
        &mut self,
        entities: F,
    ) -> Result<F::Mut<'_>, EntityFetchError> {
        let cell = self.as_unsafe_world_cell();
        // SAFETY: `&mut self` gives mutable access to the entire world,
        // and prevents any other access to the world.
        unsafe { entities.fetch_mut(cell) }
    }

    /// Returns an [`Entity`] iterator of current entities.
    ///
    /// This is useful in contexts where you only have read-only access to the [`World`].
    #[inline]
    pub fn iter_entities(&self) -> impl Iterator<Item = EntityRef<'_>> + '_ {
        self.archetypes.iter().flat_map(|archetype| {
            archetype
                .entities()
                .iter()
                .enumerate()
                .map(|(archetype_row, archetype_entity)| {
                    let entity = archetype_entity.id();
                    let location = EntityLocation {
                        archetype_id: archetype.id(),
                        archetype_row: ArchetypeRow::new(archetype_row),
                        table_id: archetype.table_id(),
                        table_row: archetype_entity.table_row(),
                    };

                    // SAFETY: entity exists and location accurately specifies the archetype where the entity is stored.
                    let cell = UnsafeEntityCell::new(
                        self.as_unsafe_world_cell_readonly(),
                        entity,
                        location,
                    );
                    // SAFETY: `&self` gives read access to the entire world.
                    unsafe { EntityRef::new(cell) }
                })
        })
    }

    /// Returns a mutable iterator over all entities in the `World`.
    pub fn iter_entities_mut(&mut self) -> impl Iterator<Item = EntityMut<'_>> + '_ {
        let world_cell = self.as_unsafe_world_cell();
        world_cell.archetypes().iter().flat_map(move |archetype| {
            archetype
                .entities()
                .iter()
                .enumerate()
                .map(move |(archetype_row, archetype_entity)| {
                    let entity = archetype_entity.id();
                    let location = EntityLocation {
                        archetype_id: archetype.id(),
                        archetype_row: ArchetypeRow::new(archetype_row),
                        table_id: archetype.table_id(),
                        table_row: archetype_entity.table_row(),
                    };

                    // SAFETY: entity exists and location accurately specifies the archetype where the entity is stored.
                    let cell = UnsafeEntityCell::new(world_cell, entity, location);
                    // SAFETY: We have exclusive access to the entire world. We only create one borrow for each entity,
                    // so none will conflict with one another.
                    unsafe { EntityMut::new(cell) }
                })
        })
    }

    /// Spawns a new [`Entity`] and returns a corresponding [`EntityWorldMut`], which can be used
    /// to add components to the entity or retrieve its id.
    ///
    /// ```
    /// use bevy_ecs::{component::Component, world::World};
    ///
    /// #[derive(Component)]
    /// struct Position {
    ///   x: f32,
    ///   y: f32,
    /// }
    /// #[derive(Component)]
    /// struct Label(&'static str);
    /// #[derive(Component)]
    /// struct Num(u32);
    ///
    /// let mut world = World::new();
    /// let entity = world.spawn_empty()
    ///     .insert(Position { x: 0.0, y: 0.0 }) // add a single component
    ///     .insert((Num(1), Label("hello"))) // add a bundle of components
    ///     .id();
    ///
    /// let position = world.entity(entity).get::<Position>().unwrap();
    /// assert_eq!(position.x, 0.0);
    /// ```
    #[track_caller]
    pub fn spawn_empty(&mut self) -> EntityWorldMut {
        self.flush();
        let entity = self.entities.alloc();
        // SAFETY: entity was just allocated
        unsafe {
            self.spawn_at_empty_internal(
                entity,
                #[cfg(feature = "track_change_detection")]
                Location::caller(),
            )
        }
    }

    /// Spawns a new [`Entity`] with a given [`Bundle`] of [components](`Component`) and returns
    /// a corresponding [`EntityWorldMut`], which can be used to add components to the entity or
    /// retrieve its id. In case large batches of entities need to be spawned, consider using
    /// [`World::spawn_batch`] instead.
    ///
    /// ```
    /// use bevy_ecs::{bundle::Bundle, component::Component, world::World};
    ///
    /// #[derive(Component)]
    /// struct Position {
    ///   x: f32,
    ///   y: f32,
    /// }
    ///
    /// #[derive(Component)]
    /// struct Velocity {
    ///     x: f32,
    ///     y: f32,
    /// };
    ///
    /// #[derive(Component)]
    /// struct Name(&'static str);
    ///
    /// #[derive(Bundle)]
    /// struct PhysicsBundle {
    ///     position: Position,
    ///     velocity: Velocity,
    /// }
    ///
    /// let mut world = World::new();
    ///
    /// // `spawn` can accept a single component:
    /// world.spawn(Position { x: 0.0, y: 0.0 });
    ///
    /// // It can also accept a tuple of components:
    /// world.spawn((
    ///     Position { x: 0.0, y: 0.0 },
    ///     Velocity { x: 1.0, y: 1.0 },
    /// ));
    ///
    /// // Or it can accept a pre-defined Bundle of components:
    /// world.spawn(PhysicsBundle {
    ///     position: Position { x: 2.0, y: 2.0 },
    ///     velocity: Velocity { x: 0.0, y: 4.0 },
    /// });
    ///
    /// let entity = world
    ///     // Tuples can also mix Bundles and Components
    ///     .spawn((
    ///         PhysicsBundle {
    ///             position: Position { x: 2.0, y: 2.0 },
    ///             velocity: Velocity { x: 0.0, y: 4.0 },
    ///         },
    ///         Name("Elaina Proctor"),
    ///     ))
    ///     // Calling id() will return the unique identifier for the spawned entity
    ///     .id();
    /// let position = world.entity(entity).get::<Position>().unwrap();
    /// assert_eq!(position.x, 2.0);
    /// ```
    #[track_caller]
    pub fn spawn<B: Bundle>(&mut self, bundle: B) -> EntityWorldMut {
        self.flush();
        let change_tick = self.change_tick();
        let entity = self.entities.alloc();
        let entity_location = {
            let mut bundle_spawner = BundleSpawner::new::<B>(self, change_tick);
            // SAFETY: bundle's type matches `bundle_info`, entity is allocated but non-existent
            unsafe {
                bundle_spawner.spawn_non_existent(
                    entity,
                    bundle,
                    #[cfg(feature = "track_change_detection")]
                    Location::caller(),
                )
            }
        };

        #[cfg(feature = "track_change_detection")]
        self.entities
            .set_spawned_or_despawned_by(entity.index(), Location::caller());

        // SAFETY: entity and location are valid, as they were just created above
        unsafe { EntityWorldMut::new(self, entity, entity_location) }
    }

    /// # Safety
    /// must be called on an entity that was just allocated
    unsafe fn spawn_at_empty_internal(
        &mut self,
        entity: Entity,
        #[cfg(feature = "track_change_detection")] caller: &'static Location,
    ) -> EntityWorldMut {
        let archetype = self.archetypes.empty_mut();
        // PERF: consider avoiding allocating entities in the empty archetype unless needed
        let table_row = self.storages.tables[archetype.table_id()].allocate(entity);
        // SAFETY: no components are allocated by archetype.allocate() because the archetype is
        // empty
        let location = unsafe { archetype.allocate(entity, table_row) };
        self.entities.set(entity.index(), location);

        #[cfg(feature = "track_change_detection")]
        self.entities
            .set_spawned_or_despawned_by(entity.index(), caller);

        EntityWorldMut::new(self, entity, location)
    }

    /// Spawns a batch of entities with the same component [`Bundle`] type. Takes a given
    /// [`Bundle`] iterator and returns a corresponding [`Entity`] iterator.
    /// This is more efficient than spawning entities and adding components to them individually
    /// using [`World::spawn`], but it is limited to spawning entities with the same [`Bundle`]
    /// type, whereas spawning individually is more flexible.
    ///
    /// ```
    /// use bevy_ecs::{component::Component, entity::Entity, world::World};
    ///
    /// #[derive(Component)]
    /// struct Str(&'static str);
    /// #[derive(Component)]
    /// struct Num(u32);
    ///
    /// let mut world = World::new();
    /// let entities = world.spawn_batch(vec![
    ///   (Str("a"), Num(0)), // the first entity
    ///   (Str("b"), Num(1)), // the second entity
    /// ]).collect::<Vec<Entity>>();
    ///
    /// assert_eq!(entities.len(), 2);
    /// ```
    #[track_caller]
    pub fn spawn_batch<I>(&mut self, iter: I) -> SpawnBatchIter<'_, I::IntoIter>
    where
        I: IntoIterator,
        I::Item: Bundle,
    {
        SpawnBatchIter::new(
            self,
            iter.into_iter(),
            #[cfg(feature = "track_change_detection")]
            Location::caller(),
        )
    }

    /// Retrieves a reference to the given `entity`'s [`Component`] of the given type.
    /// Returns `None` if the `entity` does not have a [`Component`] of the given type.
    /// ```
    /// use bevy_ecs::{component::Component, world::World};
    ///
    /// #[derive(Component)]
    /// struct Position {
    ///   x: f32,
    ///   y: f32,
    /// }
    ///
    /// let mut world = World::new();
    /// let entity = world.spawn(Position { x: 0.0, y: 0.0 }).id();
    /// let position = world.get::<Position>(entity).unwrap();
    /// assert_eq!(position.x, 0.0);
    /// ```
    #[inline]
    pub fn get<T: Component>(&self, entity: Entity) -> Option<&T> {
        self.get_entity(entity).ok()?.get()
    }

    /// Retrieves a mutable reference to the given `entity`'s [`Component`] of the given type.
    /// Returns `None` if the `entity` does not have a [`Component`] of the given type.
    /// ```
    /// use bevy_ecs::{component::Component, world::World};
    ///
    /// #[derive(Component)]
    /// struct Position {
    ///   x: f32,
    ///   y: f32,
    /// }
    ///
    /// let mut world = World::new();
    /// let entity = world.spawn(Position { x: 0.0, y: 0.0 }).id();
    /// let mut position = world.get_mut::<Position>(entity).unwrap();
    /// position.x = 1.0;
    /// ```
    #[inline]
    pub fn get_mut<T: Component<Mutability = Mutable>>(
        &mut self,
        entity: Entity,
    ) -> Option<Mut<T>> {
        // SAFETY:
        // - `as_unsafe_world_cell` is the only thing that is borrowing world
        // - `as_unsafe_world_cell` provides mutable permission to everything
        // - `&mut self` ensures no other borrows on world data
        unsafe { self.as_unsafe_world_cell().get_entity(entity)?.get_mut() }
    }

    /// Despawns the given `entity`, if it exists. This will also remove all of the entity's
    /// [`Component`]s. Returns `true` if the `entity` is successfully despawned and `false` if
    /// the `entity` does not exist.
    ///
    /// # Note
    ///
    /// This won't clean up external references to the entity (such as parent-child relationships
    /// if you're using `bevy_hierarchy`), which may leave the world in an invalid state.
    ///
    /// ```
    /// use bevy_ecs::{component::Component, world::World};
    ///
    /// #[derive(Component)]
    /// struct Position {
    ///   x: f32,
    ///   y: f32,
    /// }
    ///
    /// let mut world = World::new();
    /// let entity = world.spawn(Position { x: 0.0, y: 0.0 }).id();
    /// assert!(world.despawn(entity));
    /// assert!(world.get_entity(entity).is_err());
    /// assert!(world.get::<Position>(entity).is_none());
    /// ```
    #[track_caller]
    #[inline]
    pub fn despawn(&mut self, entity: Entity) -> bool {
        self.despawn_with_caller(entity, Location::caller(), true)
    }

    /// Performs the same function as [`Self::despawn`] but does not emit a warning if
    /// the entity does not exist.
    #[track_caller]
    #[inline]
    pub fn try_despawn(&mut self, entity: Entity) -> bool {
        self.despawn_with_caller(entity, Location::caller(), false)
    }

    #[inline]
    pub(crate) fn despawn_with_caller(
        &mut self,
        entity: Entity,
        caller: &'static Location,
        log_warning: bool,
    ) -> bool {
        self.flush();
        if let Ok(entity) = self.get_entity_mut(entity) {
            entity.despawn_with_caller(
                #[cfg(feature = "track_change_detection")]
                caller,
            );
            true
        } else {
            if log_warning {
<<<<<<< HEAD
                warn!("error[B0003]: {caller}: Could not despawn entity {} because it doesn't exist in this World. See: https://bevyengine.org/learn/errors/b0003", entity);
=======
                warn!("error[B0003]: {caller}: Could not despawn entity {entity:?}, which {}. See: https://bevyengine.org/learn/errors/b0003", self.entities.entity_does_not_exist_error_details_message(entity));
>>>>>>> e8fc2797
            }
            false
        }
    }

    /// Clears the internal component tracker state.
    ///
    /// The world maintains some internal state about changed and removed components. This state
    /// is used by [`RemovedComponents`] to provide access to the entities that had a specific type
    /// of component removed since last tick.
    ///
    /// The state is also used for change detection when accessing components and resources outside
    /// of a system, for example via [`World::get_mut()`] or [`World::get_resource_mut()`].
    ///
    /// By clearing this internal state, the world "forgets" about those changes, allowing a new round
    /// of detection to be recorded.
    ///
    /// When using `bevy_ecs` as part of the full Bevy engine, this method is called automatically
    /// by `bevy_app::App::update` and `bevy_app::SubApp::update`, so you don't need to call it manually.
    /// When using `bevy_ecs` as a separate standalone crate however, you do need to call this manually.
    ///
    /// ```
    /// # use bevy_ecs::prelude::*;
    /// # #[derive(Component, Default)]
    /// # struct Transform;
    /// // a whole new world
    /// let mut world = World::new();
    ///
    /// // you changed it
    /// let entity = world.spawn(Transform::default()).id();
    ///
    /// // change is detected
    /// let transform = world.get_mut::<Transform>(entity).unwrap();
    /// assert!(transform.is_changed());
    ///
    /// // update the last change tick
    /// world.clear_trackers();
    ///
    /// // change is no longer detected
    /// let transform = world.get_mut::<Transform>(entity).unwrap();
    /// assert!(!transform.is_changed());
    /// ```
    ///
    /// [`RemovedComponents`]: crate::removal_detection::RemovedComponents
    pub fn clear_trackers(&mut self) {
        self.removed_components.update();
        self.last_change_tick = self.increment_change_tick();
    }

    /// Returns [`QueryState`] for the given [`QueryData`], which is used to efficiently
    /// run queries on the [`World`] by storing and reusing the [`QueryState`].
    /// ```
    /// use bevy_ecs::{component::Component, entity::Entity, world::World};
    ///
    /// #[derive(Component, Debug, PartialEq)]
    /// struct Position {
    ///   x: f32,
    ///   y: f32,
    /// }
    ///
    /// #[derive(Component)]
    /// struct Velocity {
    ///   x: f32,
    ///   y: f32,
    /// }
    ///
    /// let mut world = World::new();
    /// let entities = world.spawn_batch(vec![
    ///     (Position { x: 0.0, y: 0.0}, Velocity { x: 1.0, y: 0.0 }),
    ///     (Position { x: 0.0, y: 0.0}, Velocity { x: 0.0, y: 1.0 }),
    /// ]).collect::<Vec<Entity>>();
    ///
    /// let mut query = world.query::<(&mut Position, &Velocity)>();
    /// for (mut position, velocity) in query.iter_mut(&mut world) {
    ///    position.x += velocity.x;
    ///    position.y += velocity.y;
    /// }
    ///
    /// assert_eq!(world.get::<Position>(entities[0]).unwrap(), &Position { x: 1.0, y: 0.0 });
    /// assert_eq!(world.get::<Position>(entities[1]).unwrap(), &Position { x: 0.0, y: 1.0 });
    /// ```
    ///
    /// To iterate over entities in a deterministic order,
    /// sort the results of the query using the desired component as a key.
    /// Note that this requires fetching the whole result set from the query
    /// and allocation of a [`Vec`] to store it.
    ///
    /// ```
    /// use bevy_ecs::{component::Component, entity::Entity, world::World};
    ///
    /// #[derive(Component, PartialEq, Eq, PartialOrd, Ord, Debug)]
    /// struct Order(i32);
    /// #[derive(Component, PartialEq, Debug)]
    /// struct Label(&'static str);
    ///
    /// let mut world = World::new();
    /// let a = world.spawn((Order(2), Label("second"))).id();
    /// let b = world.spawn((Order(3), Label("third"))).id();
    /// let c = world.spawn((Order(1), Label("first"))).id();
    /// let mut entities = world.query::<(Entity, &Order, &Label)>()
    ///     .iter(&world)
    ///     .collect::<Vec<_>>();
    /// // Sort the query results by their `Order` component before comparing
    /// // to expected results. Query iteration order should not be relied on.
    /// entities.sort_by_key(|e| e.1);
    /// assert_eq!(entities, vec![
    ///     (c, &Order(1), &Label("first")),
    ///     (a, &Order(2), &Label("second")),
    ///     (b, &Order(3), &Label("third")),
    /// ]);
    /// ```
    #[inline]
    pub fn query<D: QueryData>(&mut self) -> QueryState<D, ()> {
        self.query_filtered::<D, ()>()
    }

    /// Returns [`QueryState`] for the given filtered [`QueryData`], which is used to efficiently
    /// run queries on the [`World`] by storing and reusing the [`QueryState`].
    /// ```
    /// use bevy_ecs::{component::Component, entity::Entity, world::World, query::With};
    ///
    /// #[derive(Component)]
    /// struct A;
    /// #[derive(Component)]
    /// struct B;
    ///
    /// let mut world = World::new();
    /// let e1 = world.spawn(A).id();
    /// let e2 = world.spawn((A, B)).id();
    ///
    /// let mut query = world.query_filtered::<Entity, With<B>>();
    /// let matching_entities = query.iter(&world).collect::<Vec<Entity>>();
    ///
    /// assert_eq!(matching_entities, vec![e2]);
    /// ```
    #[inline]
    pub fn query_filtered<D: QueryData, F: QueryFilter>(&mut self) -> QueryState<D, F> {
        QueryState::new(self)
    }

    /// Returns [`QueryState`] for the given [`QueryData`], which is used to efficiently
    /// run queries on the [`World`] by storing and reusing the [`QueryState`].
    /// ```
    /// use bevy_ecs::{component::Component, entity::Entity, world::World};
    ///
    /// #[derive(Component, Debug, PartialEq)]
    /// struct Position {
    ///   x: f32,
    ///   y: f32,
    /// }
    ///
    /// let mut world = World::new();
    /// world.spawn_batch(vec![
    ///     Position { x: 0.0, y: 0.0 },
    ///     Position { x: 1.0, y: 1.0 },
    /// ]);
    ///
    /// fn get_positions(world: &World) -> Vec<(Entity, &Position)> {
    ///     let mut query = world.try_query::<(Entity, &Position)>().unwrap();
    ///     query.iter(world).collect()
    /// }
    ///
    /// let positions = get_positions(&world);
    ///
    /// assert_eq!(world.get::<Position>(positions[0].0).unwrap(), positions[0].1);
    /// assert_eq!(world.get::<Position>(positions[1].0).unwrap(), positions[1].1);
    /// ```
    ///
    /// Requires only an immutable world reference, but may fail if, for example,
    /// the components that make up this query have not been registered into the world.
    /// ```
    /// use bevy_ecs::{component::Component, entity::Entity, world::World};
    ///
    /// #[derive(Component)]
    /// struct A;
    ///
    /// let mut world = World::new();
    ///
    /// let none_query = world.try_query::<&A>();
    /// assert!(none_query.is_none());
    ///
    /// world.register_component::<A>();
    ///
    /// let some_query = world.try_query::<&A>();
    /// assert!(some_query.is_some());
    /// ```
    #[inline]
    pub fn try_query<D: QueryData>(&self) -> Option<QueryState<D, ()>> {
        self.try_query_filtered::<D, ()>()
    }

    /// Returns [`QueryState`] for the given filtered [`QueryData`], which is used to efficiently
    /// run queries on the [`World`] by storing and reusing the [`QueryState`].
    /// ```
    /// use bevy_ecs::{component::Component, entity::Entity, world::World, query::With};
    ///
    /// #[derive(Component)]
    /// struct A;
    /// #[derive(Component)]
    /// struct B;
    ///
    /// let mut world = World::new();
    /// let e1 = world.spawn(A).id();
    /// let e2 = world.spawn((A, B)).id();
    ///
    /// let mut query = world.try_query_filtered::<Entity, With<B>>().unwrap();
    /// let matching_entities = query.iter(&world).collect::<Vec<Entity>>();
    ///
    /// assert_eq!(matching_entities, vec![e2]);
    /// ```
    ///
    /// Requires only an immutable world reference, but may fail if, for example,
    /// the components that make up this query have not been registered into the world.
    #[inline]
    pub fn try_query_filtered<D: QueryData, F: QueryFilter>(&self) -> Option<QueryState<D, F>> {
        QueryState::try_new(self)
    }

    /// Returns an iterator of entities that had components of type `T` removed
    /// since the last call to [`World::clear_trackers`].
    pub fn removed<T: Component>(&self) -> impl Iterator<Item = Entity> + '_ {
        self.components
            .get_id(TypeId::of::<T>())
            .map(|component_id| self.removed_with_id(component_id))
            .into_iter()
            .flatten()
    }

    /// Returns an iterator of entities that had components with the given `component_id` removed
    /// since the last call to [`World::clear_trackers`].
    pub fn removed_with_id(&self, component_id: ComponentId) -> impl Iterator<Item = Entity> + '_ {
        self.removed_components
            .get(component_id)
            .map(|removed| removed.iter_current_update_events().cloned())
            .into_iter()
            .flatten()
            .map(Into::into)
    }

    /// Registers a new [`Resource`] type and returns the [`ComponentId`] created for it.
    ///
    /// This enables the dynamic registration of new [`Resource`] definitions at runtime for
    /// advanced use cases.
    ///
    /// # Note
    ///
    /// Registering a [`Resource`] does not insert it into [`World`]. For insertion, you could use
    /// [`World::insert_resource_by_id`].
    pub fn register_resource_with_descriptor(
        &mut self,
        descriptor: ComponentDescriptor,
    ) -> ComponentId {
        self.components
            .register_resource_with_descriptor(descriptor)
    }

    /// Initializes a new resource and returns the [`ComponentId`] created for it.
    ///
    /// If the resource already exists, nothing happens.
    ///
    /// The value given by the [`FromWorld::from_world`] method will be used.
    /// Note that any resource with the [`Default`] trait automatically implements [`FromWorld`],
    /// and those default values will be here instead.
    #[inline]
    #[track_caller]
    pub fn init_resource<R: Resource + FromWorld>(&mut self) -> ComponentId {
        #[cfg(feature = "track_change_detection")]
        let caller = Location::caller();
        let component_id = self.components.register_resource::<R>();
        if self
            .storages
            .resources
            .get(component_id)
            .map_or(true, |data| !data.is_present())
        {
            let value = R::from_world(self);
            OwningPtr::make(value, |ptr| {
                // SAFETY: component_id was just initialized and corresponds to resource of type R.
                unsafe {
                    self.insert_resource_by_id(
                        component_id,
                        ptr,
                        #[cfg(feature = "track_change_detection")]
                        caller,
                    );
                }
            });
        }
        component_id
    }

    /// Inserts a new resource with the given `value`.
    ///
    /// Resources are "unique" data of a given type.
    /// If you insert a resource of a type that already exists,
    /// you will overwrite any existing data.
    #[inline]
    #[track_caller]
    pub fn insert_resource<R: Resource>(&mut self, value: R) {
        self.insert_resource_with_caller(
            value,
            #[cfg(feature = "track_change_detection")]
            Location::caller(),
        );
    }

    /// Split into a new function so we can pass the calling location into the function when using
    /// as a command.
    #[inline]
    pub(crate) fn insert_resource_with_caller<R: Resource>(
        &mut self,
        value: R,
        #[cfg(feature = "track_change_detection")] caller: &'static Location,
    ) {
        let component_id = self.components.register_resource::<R>();
        OwningPtr::make(value, |ptr| {
            // SAFETY: component_id was just initialized and corresponds to resource of type R.
            unsafe {
                self.insert_resource_by_id(
                    component_id,
                    ptr,
                    #[cfg(feature = "track_change_detection")]
                    caller,
                );
            }
        });
    }

    /// Initializes a new non-send resource and returns the [`ComponentId`] created for it.
    ///
    /// If the resource already exists, nothing happens.
    ///
    /// The value given by the [`FromWorld::from_world`] method will be used.
    /// Note that any resource with the `Default` trait automatically implements `FromWorld`,
    /// and those default values will be here instead.
    ///
    /// # Panics
    ///
    /// Panics if called from a thread other than the main thread.
    #[inline]
    #[track_caller]
    pub fn init_non_send_resource<R: 'static + FromWorld>(&mut self) -> ComponentId {
        #[cfg(feature = "track_change_detection")]
        let caller = Location::caller();
        let component_id = self.components.register_non_send::<R>();
        if self
            .storages
            .non_send_resources
            .get(component_id)
            .map_or(true, |data| !data.is_present())
        {
            let value = R::from_world(self);
            OwningPtr::make(value, |ptr| {
                // SAFETY: component_id was just initialized and corresponds to resource of type R.
                unsafe {
                    self.insert_non_send_by_id(
                        component_id,
                        ptr,
                        #[cfg(feature = "track_change_detection")]
                        caller,
                    );
                }
            });
        }
        component_id
    }

    /// Inserts a new non-send resource with the given `value`.
    ///
    /// `NonSend` resources cannot be sent across threads,
    /// and do not need the `Send + Sync` bounds.
    /// Systems with `NonSend` resources are always scheduled on the main thread.
    ///
    /// # Panics
    /// If a value is already present, this function will panic if called
    /// from a different thread than where the original value was inserted from.
    #[inline]
    #[track_caller]
    pub fn insert_non_send_resource<R: 'static>(&mut self, value: R) {
        #[cfg(feature = "track_change_detection")]
        let caller = Location::caller();
        let component_id = self.components.register_non_send::<R>();
        OwningPtr::make(value, |ptr| {
            // SAFETY: component_id was just initialized and corresponds to resource of type R.
            unsafe {
                self.insert_non_send_by_id(
                    component_id,
                    ptr,
                    #[cfg(feature = "track_change_detection")]
                    caller,
                );
            }
        });
    }

    /// Removes the resource of a given type and returns it, if it exists. Otherwise returns `None`.
    #[inline]
    pub fn remove_resource<R: Resource>(&mut self) -> Option<R> {
        let component_id = self.components.get_resource_id(TypeId::of::<R>())?;
        let (ptr, _, _) = self.storages.resources.get_mut(component_id)?.remove()?;
        // SAFETY: `component_id` was gotten via looking up the `R` type
        unsafe { Some(ptr.read::<R>()) }
    }

    /// Removes a `!Send` resource from the world and returns it, if present.
    ///
    /// `NonSend` resources cannot be sent across threads,
    /// and do not need the `Send + Sync` bounds.
    /// Systems with `NonSend` resources are always scheduled on the main thread.
    ///
    /// Returns `None` if a value was not previously present.
    ///
    /// # Panics
    /// If a value is present, this function will panic if called from a different
    /// thread than where the value was inserted from.
    #[inline]
    pub fn remove_non_send_resource<R: 'static>(&mut self) -> Option<R> {
        let component_id = self.components.get_resource_id(TypeId::of::<R>())?;
        let (ptr, _, _) = self
            .storages
            .non_send_resources
            .get_mut(component_id)?
            .remove()?;
        // SAFETY: `component_id` was gotten via looking up the `R` type
        unsafe { Some(ptr.read::<R>()) }
    }

    /// Returns `true` if a resource of type `R` exists. Otherwise returns `false`.
    #[inline]
    pub fn contains_resource<R: Resource>(&self) -> bool {
        self.components
            .get_resource_id(TypeId::of::<R>())
            .and_then(|component_id| self.storages.resources.get(component_id))
            .is_some_and(ResourceData::is_present)
    }

    /// Returns `true` if a resource with provided `component_id` exists. Otherwise returns `false`.
    #[inline]
    pub fn contains_resource_by_id(&self, component_id: ComponentId) -> bool {
        self.storages
            .resources
            .get(component_id)
            .is_some_and(ResourceData::is_present)
    }

    /// Returns `true` if a resource of type `R` exists. Otherwise returns `false`.
    #[inline]
    pub fn contains_non_send<R: 'static>(&self) -> bool {
        self.components
            .get_resource_id(TypeId::of::<R>())
            .and_then(|component_id| self.storages.non_send_resources.get(component_id))
            .is_some_and(ResourceData::is_present)
    }

    /// Returns `true` if a resource with provided `component_id` exists. Otherwise returns `false`.
    #[inline]
    pub fn contains_non_send_by_id(&self, component_id: ComponentId) -> bool {
        self.storages
            .non_send_resources
            .get(component_id)
            .is_some_and(ResourceData::is_present)
    }

    /// Returns `true` if a resource of type `R` exists and was added since the world's
    /// [`last_change_tick`](World::last_change_tick()). Otherwise, this returns `false`.
    ///
    /// This means that:
    /// - When called from an exclusive system, this will check for additions since the system last ran.
    /// - When called elsewhere, this will check for additions since the last time that [`World::clear_trackers`]
    ///   was called.
    pub fn is_resource_added<R: Resource>(&self) -> bool {
        self.components
            .get_resource_id(TypeId::of::<R>())
            .is_some_and(|component_id| self.is_resource_added_by_id(component_id))
    }

    /// Returns `true` if a resource with id `component_id` exists and was added since the world's
    /// [`last_change_tick`](World::last_change_tick()). Otherwise, this returns `false`.
    ///
    /// This means that:
    /// - When called from an exclusive system, this will check for additions since the system last ran.
    /// - When called elsewhere, this will check for additions since the last time that [`World::clear_trackers`]
    ///   was called.
    pub fn is_resource_added_by_id(&self, component_id: ComponentId) -> bool {
        self.storages
            .resources
            .get(component_id)
            .and_then(|resource| {
                resource
                    .get_ticks()
                    .map(|ticks| ticks.is_added(self.last_change_tick(), self.read_change_tick()))
            })
            .unwrap_or(false)
    }

    /// Returns `true` if a resource of type `R` exists and was modified since the world's
    /// [`last_change_tick`](World::last_change_tick()). Otherwise, this returns `false`.
    ///
    /// This means that:
    /// - When called from an exclusive system, this will check for changes since the system last ran.
    /// - When called elsewhere, this will check for changes since the last time that [`World::clear_trackers`]
    ///   was called.
    pub fn is_resource_changed<R: Resource>(&self) -> bool {
        self.components
            .get_resource_id(TypeId::of::<R>())
            .map(|component_id| self.is_resource_changed_by_id(component_id))
            .unwrap_or(false)
    }

    /// Returns `true` if a resource with id `component_id` exists and was modified since the world's
    /// [`last_change_tick`](World::last_change_tick()). Otherwise, this returns `false`.
    ///
    /// This means that:
    /// - When called from an exclusive system, this will check for changes since the system last ran.
    /// - When called elsewhere, this will check for changes since the last time that [`World::clear_trackers`]
    ///   was called.
    pub fn is_resource_changed_by_id(&self, component_id: ComponentId) -> bool {
        self.storages
            .resources
            .get(component_id)
            .and_then(|resource| {
                resource
                    .get_ticks()
                    .map(|ticks| ticks.is_changed(self.last_change_tick(), self.read_change_tick()))
            })
            .unwrap_or(false)
    }

    /// Retrieves the change ticks for the given resource.
    pub fn get_resource_change_ticks<R: Resource>(&self) -> Option<ComponentTicks> {
        self.components
            .get_resource_id(TypeId::of::<R>())
            .and_then(|component_id| self.get_resource_change_ticks_by_id(component_id))
    }

    /// Retrieves the change ticks for the given [`ComponentId`].
    ///
    /// **You should prefer to use the typed API [`World::get_resource_change_ticks`] where possible.**
    pub fn get_resource_change_ticks_by_id(
        &self,
        component_id: ComponentId,
    ) -> Option<ComponentTicks> {
        self.storages
            .resources
            .get(component_id)
            .and_then(ResourceData::get_ticks)
    }

    /// Gets a reference to the resource of the given type
    ///
    /// # Panics
    ///
    /// Panics if the resource does not exist.
    /// Use [`get_resource`](World::get_resource) instead if you want to handle this case.
    ///
    /// If you want to instead insert a value if the resource does not exist,
    /// use [`get_resource_or_insert_with`](World::get_resource_or_insert_with).
    #[inline]
    #[track_caller]
    pub fn resource<R: Resource>(&self) -> &R {
        match self.get_resource() {
            Some(x) => x,
            None => panic!(
                "Requested resource {} does not exist in the `World`.
                Did you forget to add it using `app.insert_resource` / `app.init_resource`?
                Resources are also implicitly added via `app.add_event`,
                and can be added by plugins.",
                core::any::type_name::<R>()
            ),
        }
    }

    /// Gets a reference to the resource of the given type
    ///
    /// # Panics
    ///
    /// Panics if the resource does not exist.
    /// Use [`get_resource_ref`](World::get_resource_ref) instead if you want to handle this case.
    ///
    /// If you want to instead insert a value if the resource does not exist,
    /// use [`get_resource_or_insert_with`](World::get_resource_or_insert_with).
    #[inline]
    #[track_caller]
    pub fn resource_ref<R: Resource>(&self) -> Ref<R> {
        match self.get_resource_ref() {
            Some(x) => x,
            None => panic!(
                "Requested resource {} does not exist in the `World`.
                Did you forget to add it using `app.insert_resource` / `app.init_resource`?
                Resources are also implicitly added via `app.add_event`,
                and can be added by plugins.",
                core::any::type_name::<R>()
            ),
        }
    }

    /// Gets a mutable reference to the resource of the given type
    ///
    /// # Panics
    ///
    /// Panics if the resource does not exist.
    /// Use [`get_resource_mut`](World::get_resource_mut) instead if you want to handle this case.
    ///
    /// If you want to instead insert a value if the resource does not exist,
    /// use [`get_resource_or_insert_with`](World::get_resource_or_insert_with).
    #[inline]
    #[track_caller]
    pub fn resource_mut<R: Resource>(&mut self) -> Mut<'_, R> {
        match self.get_resource_mut() {
            Some(x) => x,
            None => panic!(
                "Requested resource {} does not exist in the `World`.
                Did you forget to add it using `app.insert_resource` / `app.init_resource`?
                Resources are also implicitly added via `app.add_event`,
                and can be added by plugins.",
                core::any::type_name::<R>()
            ),
        }
    }

    /// Gets a reference to the resource of the given type if it exists
    #[inline]
    pub fn get_resource<R: Resource>(&self) -> Option<&R> {
        // SAFETY:
        // - `as_unsafe_world_cell_readonly` gives permission to access everything immutably
        // - `&self` ensures nothing in world is borrowed mutably
        unsafe { self.as_unsafe_world_cell_readonly().get_resource() }
    }

    /// Gets a reference including change detection to the resource of the given type if it exists.
    #[inline]
    pub fn get_resource_ref<R: Resource>(&self) -> Option<Ref<R>> {
        // SAFETY:
        // - `as_unsafe_world_cell_readonly` gives permission to access everything immutably
        // - `&self` ensures nothing in world is borrowed mutably
        unsafe { self.as_unsafe_world_cell_readonly().get_resource_ref() }
    }

    /// Gets a mutable reference to the resource of the given type if it exists
    #[inline]
    pub fn get_resource_mut<R: Resource>(&mut self) -> Option<Mut<'_, R>> {
        // SAFETY:
        // - `as_unsafe_world_cell` gives permission to access everything mutably
        // - `&mut self` ensures nothing in world is borrowed
        unsafe { self.as_unsafe_world_cell().get_resource_mut() }
    }

    /// Gets a mutable reference to the resource of type `T` if it exists,
    /// otherwise inserts the resource using the result of calling `func`.
    ///
    /// # Example
    ///
    /// ```
    /// # use bevy_ecs::prelude::*;
    /// #
    /// #[derive(Resource)]
    /// struct MyResource(i32);
    ///
    /// # let mut world = World::new();
    /// let my_res = world.get_resource_or_insert_with(|| MyResource(10));
    /// assert_eq!(my_res.0, 10);
    /// ```
    #[inline]
    #[track_caller]
    pub fn get_resource_or_insert_with<R: Resource>(
        &mut self,
        func: impl FnOnce() -> R,
    ) -> Mut<'_, R> {
        #[cfg(feature = "track_change_detection")]
        let caller = Location::caller();
        let change_tick = self.change_tick();
        let last_change_tick = self.last_change_tick();

        let component_id = self.components.register_resource::<R>();
        let data = self.initialize_resource_internal(component_id);
        if !data.is_present() {
            OwningPtr::make(func(), |ptr| {
                // SAFETY: component_id was just initialized and corresponds to resource of type R.
                unsafe {
                    data.insert(
                        ptr,
                        change_tick,
                        #[cfg(feature = "track_change_detection")]
                        caller,
                    );
                }
            });
        }

        // SAFETY: The resource must be present, as we would have inserted it if it was empty.
        let data = unsafe {
            data.get_mut(last_change_tick, change_tick)
                .debug_checked_unwrap()
        };
        // SAFETY: The underlying type of the resource is `R`.
        unsafe { data.with_type::<R>() }
    }

    /// Gets a mutable reference to the resource of type `T` if it exists,
    /// otherwise initializes the resource by calling its [`FromWorld`]
    /// implementation.
    ///
    /// # Example
    ///
    /// ```
    /// # use bevy_ecs::prelude::*;
    /// #
    /// #[derive(Resource)]
    /// struct Foo(i32);
    ///
    /// impl Default for Foo {
    ///     fn default() -> Self {
    ///         Self(15)
    ///     }
    /// }
    ///
    /// #[derive(Resource)]
    /// struct MyResource(i32);
    ///
    /// impl FromWorld for MyResource {
    ///     fn from_world(world: &mut World) -> Self {
    ///         let foo = world.get_resource_or_init::<Foo>();
    ///         Self(foo.0 * 2)
    ///     }
    /// }
    ///
    /// # let mut world = World::new();
    /// let my_res = world.get_resource_or_init::<MyResource>();
    /// assert_eq!(my_res.0, 30);
    /// ```
    #[track_caller]
    pub fn get_resource_or_init<R: Resource + FromWorld>(&mut self) -> Mut<'_, R> {
        #[cfg(feature = "track_change_detection")]
        let caller = Location::caller();
        let change_tick = self.change_tick();
        let last_change_tick = self.last_change_tick();

        let component_id = self.components.register_resource::<R>();
        if self
            .storages
            .resources
            .get(component_id)
            .map_or(true, |data| !data.is_present())
        {
            let value = R::from_world(self);
            OwningPtr::make(value, |ptr| {
                // SAFETY: component_id was just initialized and corresponds to resource of type R.
                unsafe {
                    self.insert_resource_by_id(
                        component_id,
                        ptr,
                        #[cfg(feature = "track_change_detection")]
                        caller,
                    );
                }
            });
        }

        // SAFETY: The resource was just initialized if it was empty.
        let data = unsafe {
            self.storages
                .resources
                .get_mut(component_id)
                .debug_checked_unwrap()
        };
        // SAFETY: The resource must be present, as we would have inserted it if it was empty.
        let data = unsafe {
            data.get_mut(last_change_tick, change_tick)
                .debug_checked_unwrap()
        };
        // SAFETY: The underlying type of the resource is `R`.
        unsafe { data.with_type::<R>() }
    }

    /// Gets an immutable reference to the non-send resource of the given type, if it exists.
    ///
    /// # Panics
    ///
    /// Panics if the resource does not exist.
    /// Use [`get_non_send_resource`](World::get_non_send_resource) instead if you want to handle this case.
    ///
    /// This function will panic if it isn't called from the same thread that the resource was inserted from.
    #[inline]
    #[track_caller]
    pub fn non_send_resource<R: 'static>(&self) -> &R {
        match self.get_non_send_resource() {
            Some(x) => x,
            None => panic!(
                "Requested non-send resource {} does not exist in the `World`.
                Did you forget to add it using `app.insert_non_send_resource` / `app.init_non_send_resource`?
                Non-send resources can also be added by plugins.",
                core::any::type_name::<R>()
            ),
        }
    }

    /// Gets a mutable reference to the non-send resource of the given type, if it exists.
    ///
    /// # Panics
    ///
    /// Panics if the resource does not exist.
    /// Use [`get_non_send_resource_mut`](World::get_non_send_resource_mut) instead if you want to handle this case.
    ///
    /// This function will panic if it isn't called from the same thread that the resource was inserted from.
    #[inline]
    #[track_caller]
    pub fn non_send_resource_mut<R: 'static>(&mut self) -> Mut<'_, R> {
        match self.get_non_send_resource_mut() {
            Some(x) => x,
            None => panic!(
                "Requested non-send resource {} does not exist in the `World`.
                Did you forget to add it using `app.insert_non_send_resource` / `app.init_non_send_resource`?
                Non-send resources can also be added by plugins.",
                core::any::type_name::<R>()
            ),
        }
    }

    /// Gets a reference to the non-send resource of the given type, if it exists.
    /// Otherwise returns `None`.
    ///
    /// # Panics
    /// This function will panic if it isn't called from the same thread that the resource was inserted from.
    #[inline]
    pub fn get_non_send_resource<R: 'static>(&self) -> Option<&R> {
        // SAFETY:
        // - `as_unsafe_world_cell_readonly` gives permission to access the entire world immutably
        // - `&self` ensures that there are no mutable borrows of world data
        unsafe { self.as_unsafe_world_cell_readonly().get_non_send_resource() }
    }

    /// Gets a mutable reference to the non-send resource of the given type, if it exists.
    /// Otherwise returns `None`.
    ///
    /// # Panics
    /// This function will panic if it isn't called from the same thread that the resource was inserted from.
    #[inline]
    pub fn get_non_send_resource_mut<R: 'static>(&mut self) -> Option<Mut<'_, R>> {
        // SAFETY:
        // - `as_unsafe_world_cell` gives permission to access the entire world mutably
        // - `&mut self` ensures that there are no borrows of world data
        unsafe { self.as_unsafe_world_cell().get_non_send_resource_mut() }
    }

    /// For a given batch of ([`Entity`], [`Bundle`]) pairs, either spawns each [`Entity`] with the given
    /// bundle (if the entity does not exist), or inserts the [`Bundle`] (if the entity already exists).
    /// This is faster than doing equivalent operations one-by-one.
    /// Returns `Ok` if all entities were successfully inserted into or spawned. Otherwise it returns an `Err`
    /// with a list of entities that could not be spawned or inserted into. A "spawn or insert" operation can
    /// only fail if an [`Entity`] is passed in with an "invalid generation" that conflicts with an existing [`Entity`].
    ///
    /// # Note
    /// Spawning a specific `entity` value is rarely the right choice. Most apps should use [`World::spawn_batch`].
    /// This method should generally only be used for sharing entities across apps, and only when they have a scheme
    /// worked out to share an ID space (which doesn't happen by default).
    ///
    /// ```
    /// use bevy_ecs::{entity::Entity, world::World, component::Component};
    /// #[derive(Component)]
    /// struct A(&'static str);
    /// #[derive(Component, PartialEq, Debug)]
    /// struct B(f32);
    ///
    /// let mut world = World::new();
    /// let e0 = world.spawn_empty().id();
    /// let e1 = world.spawn_empty().id();
    /// world.insert_or_spawn_batch(vec![
    ///   (e0, (A("a"), B(0.0))), // the first entity
    ///   (e1, (A("b"), B(1.0))), // the second entity
    /// ]);
    ///
    /// assert_eq!(world.get::<B>(e0), Some(&B(0.0)));
    /// ```
    #[track_caller]
    pub fn insert_or_spawn_batch<I, B>(&mut self, iter: I) -> Result<(), Vec<Entity>>
    where
        I: IntoIterator,
        I::IntoIter: Iterator<Item = (Entity, B)>,
        B: Bundle,
    {
        self.insert_or_spawn_batch_with_caller(
            iter,
            #[cfg(feature = "track_change_detection")]
            Location::caller(),
        )
    }

    /// Split into a new function so we can pass the calling location into the function when using
    /// as a command.
    #[inline]
    pub(crate) fn insert_or_spawn_batch_with_caller<I, B>(
        &mut self,
        iter: I,
        #[cfg(feature = "track_change_detection")] caller: &'static Location,
    ) -> Result<(), Vec<Entity>>
    where
        I: IntoIterator,
        I::IntoIter: Iterator<Item = (Entity, B)>,
        B: Bundle,
    {
        self.flush();

        let change_tick = self.change_tick();

        let bundle_id = self
            .bundles
            .register_info::<B>(&mut self.components, &mut self.storages);
        enum SpawnOrInsert<'w> {
            Spawn(BundleSpawner<'w>),
            Insert(BundleInserter<'w>, ArchetypeId),
        }

        impl<'w> SpawnOrInsert<'w> {
            fn entities(&mut self) -> &mut Entities {
                match self {
                    SpawnOrInsert::Spawn(spawner) => spawner.entities(),
                    SpawnOrInsert::Insert(inserter, _) => inserter.entities(),
                }
            }
        }
        // SAFETY: we initialized this bundle_id in `init_info`
        let mut spawn_or_insert = SpawnOrInsert::Spawn(unsafe {
            BundleSpawner::new_with_id(self, bundle_id, change_tick)
        });

        let mut invalid_entities = Vec::new();
        for (entity, bundle) in iter {
            match spawn_or_insert
                .entities()
                .alloc_at_without_replacement(entity)
            {
                AllocAtWithoutReplacement::Exists(location) => {
                    match spawn_or_insert {
                        SpawnOrInsert::Insert(ref mut inserter, archetype)
                            if location.archetype_id == archetype =>
                        {
                            // SAFETY: `entity` is valid, `location` matches entity, bundle matches inserter
                            unsafe {
                                inserter.insert(
                                    entity,
                                    location,
                                    bundle,
                                    InsertMode::Replace,
                                    #[cfg(feature = "track_change_detection")]
                                    caller,
                                )
                            };
                        }
                        _ => {
                            // SAFETY: we initialized this bundle_id in `init_info`
                            let mut inserter = unsafe {
                                BundleInserter::new_with_id(
                                    self,
                                    location.archetype_id,
                                    bundle_id,
                                    change_tick,
                                )
                            };
                            // SAFETY: `entity` is valid, `location` matches entity, bundle matches inserter
                            unsafe {
                                inserter.insert(
                                    entity,
                                    location,
                                    bundle,
                                    InsertMode::Replace,
                                    #[cfg(feature = "track_change_detection")]
                                    caller,
                                )
                            };
                            spawn_or_insert =
                                SpawnOrInsert::Insert(inserter, location.archetype_id);
                        }
                    };
                }
                AllocAtWithoutReplacement::DidNotExist => {
                    if let SpawnOrInsert::Spawn(ref mut spawner) = spawn_or_insert {
                        // SAFETY: `entity` is allocated (but non existent), bundle matches inserter
                        unsafe {
                            spawner.spawn_non_existent(
                                entity,
                                bundle,
                                #[cfg(feature = "track_change_detection")]
                                caller,
                            )
                        };
                    } else {
                        // SAFETY: we initialized this bundle_id in `init_info`
                        let mut spawner =
                            unsafe { BundleSpawner::new_with_id(self, bundle_id, change_tick) };
                        // SAFETY: `entity` is valid, `location` matches entity, bundle matches inserter
                        unsafe {
                            spawner.spawn_non_existent(
                                entity,
                                bundle,
                                #[cfg(feature = "track_change_detection")]
                                caller,
                            )
                        };
                        spawn_or_insert = SpawnOrInsert::Spawn(spawner);
                    }
                }
                AllocAtWithoutReplacement::ExistsWithWrongGeneration => {
                    invalid_entities.push(entity);
                }
            }
        }

        if invalid_entities.is_empty() {
            Ok(())
        } else {
            Err(invalid_entities)
        }
    }

    /// For a given batch of ([`Entity`], [`Bundle`]) pairs,
    /// adds the `Bundle` of components to each `Entity`.
    /// This is faster than doing equivalent operations one-by-one.
    ///
    /// A batch can be any type that implements [`IntoIterator`] containing `(Entity, Bundle)` tuples,
    /// such as a [`Vec<(Entity, Bundle)>`] or an array `[(Entity, Bundle); N]`.
    ///
    /// This will overwrite any previous values of components shared by the `Bundle`.
    /// See [`World::insert_batch_if_new`] to keep the old values instead.
    ///
    /// # Panics
    ///
    /// This function will panic if any of the associated entities do not exist.
    ///
    /// For the non-panicking version, see [`World::try_insert_batch`].
    #[track_caller]
    pub fn insert_batch<I, B>(&mut self, batch: I)
    where
        I: IntoIterator,
        I::IntoIter: Iterator<Item = (Entity, B)>,
        B: Bundle,
    {
        self.insert_batch_with_caller(
            batch,
            InsertMode::Replace,
            #[cfg(feature = "track_change_detection")]
            Location::caller(),
        );
    }

    /// For a given batch of ([`Entity`], [`Bundle`]) pairs,
    /// adds the `Bundle` of components to each `Entity` without overwriting.
    /// This is faster than doing equivalent operations one-by-one.
    ///
    /// A batch can be any type that implements [`IntoIterator`] containing `(Entity, Bundle)` tuples,
    /// such as a [`Vec<(Entity, Bundle)>`] or an array `[(Entity, Bundle); N]`.
    ///
    /// This is the same as [`World::insert_batch`], but in case of duplicate
    /// components it will leave the old values instead of replacing them with new ones.
    ///
    /// # Panics
    ///
    /// This function will panic if any of the associated entities do not exist.
    ///
    /// For the non-panicking version, see [`World::try_insert_batch_if_new`].
    #[track_caller]
    pub fn insert_batch_if_new<I, B>(&mut self, batch: I)
    where
        I: IntoIterator,
        I::IntoIter: Iterator<Item = (Entity, B)>,
        B: Bundle,
    {
        self.insert_batch_with_caller(
            batch,
            InsertMode::Keep,
            #[cfg(feature = "track_change_detection")]
            Location::caller(),
        );
    }

    /// Split into a new function so we can differentiate the calling location.
    ///
    /// This can be called by:
    /// - [`World::insert_batch`]
    /// - [`World::insert_batch_if_new`]
    /// - [`Commands::insert_batch`]
    /// - [`Commands::insert_batch_if_new`]
    #[inline]
    pub(crate) fn insert_batch_with_caller<I, B>(
        &mut self,
        iter: I,
        insert_mode: InsertMode,
        #[cfg(feature = "track_change_detection")] caller: &'static Location,
    ) where
        I: IntoIterator,
        I::IntoIter: Iterator<Item = (Entity, B)>,
        B: Bundle,
    {
        self.flush();

        let change_tick = self.change_tick();

        let bundle_id = self
            .bundles
            .register_info::<B>(&mut self.components, &mut self.storages);

        struct InserterArchetypeCache<'w> {
            inserter: BundleInserter<'w>,
            archetype_id: ArchetypeId,
        }

        let mut batch = iter.into_iter();

        if let Some((first_entity, first_bundle)) = batch.next() {
            if let Some(first_location) = self.entities().get(first_entity) {
                let mut cache = InserterArchetypeCache {
                    // SAFETY: we initialized this bundle_id in `register_info`
                    inserter: unsafe {
                        BundleInserter::new_with_id(
                            self,
                            first_location.archetype_id,
                            bundle_id,
                            change_tick,
                        )
                    },
                    archetype_id: first_location.archetype_id,
                };
                // SAFETY: `entity` is valid, `location` matches entity, bundle matches inserter
                unsafe {
                    cache.inserter.insert(
                        first_entity,
                        first_location,
                        first_bundle,
                        insert_mode,
                        #[cfg(feature = "track_change_detection")]
                        caller,
                    )
                };

                for (entity, bundle) in batch {
                    if let Some(location) = cache.inserter.entities().get(entity) {
                        if location.archetype_id != cache.archetype_id {
                            cache = InserterArchetypeCache {
                                // SAFETY: we initialized this bundle_id in `register_info`
                                inserter: unsafe {
                                    BundleInserter::new_with_id(
                                        self,
                                        location.archetype_id,
                                        bundle_id,
                                        change_tick,
                                    )
                                },
                                archetype_id: location.archetype_id,
                            }
                        }
                        // SAFETY: `entity` is valid, `location` matches entity, bundle matches inserter
                        unsafe {
                            cache.inserter.insert(
                                entity,
                                location,
                                bundle,
                                insert_mode,
                                #[cfg(feature = "track_change_detection")]
                                caller,
                            )
                        };
                    } else {
<<<<<<< HEAD
                        panic!("error[B0003]: Could not insert a bundle (of type `{}`) for entity {} because it doesn't exist in this World. See: https://bevyengine.org/learn/errors/b0003", core::any::type_name::<B>(), entity);
                    }
                }
            } else {
                panic!("error[B0003]: Could not insert a bundle (of type `{}`) for entity {} because it doesn't exist in this World. See: https://bevyengine.org/learn/errors/b0003", core::any::type_name::<B>(), first_entity);
=======
                        panic!("error[B0003]: Could not insert a bundle (of type `{}`) for entity {entity:?}, which {}. See: https://bevyengine.org/learn/errors/b0003", core::any::type_name::<B>(), self.entities.entity_does_not_exist_error_details_message(entity));
                    }
                }
            } else {
                panic!("error[B0003]: Could not insert a bundle (of type `{}`) for entity {first_entity:?}, which {}. See: https://bevyengine.org/learn/errors/b0003", core::any::type_name::<B>(), self.entities.entity_does_not_exist_error_details_message(first_entity));
>>>>>>> e8fc2797
            }
        }
    }

    /// For a given batch of ([`Entity`], [`Bundle`]) pairs,
    /// adds the `Bundle` of components to each `Entity`.
    /// This is faster than doing equivalent operations one-by-one.
    ///
    /// A batch can be any type that implements [`IntoIterator`] containing `(Entity, Bundle)` tuples,
    /// such as a [`Vec<(Entity, Bundle)>`] or an array `[(Entity, Bundle); N]`.
    ///
    /// This will overwrite any previous values of components shared by the `Bundle`.
    /// See [`World::try_insert_batch_if_new`] to keep the old values instead.
    ///
    /// This function silently fails by ignoring any entities that do not exist.
    ///
    /// For the panicking version, see [`World::insert_batch`].
    #[track_caller]
    pub fn try_insert_batch<I, B>(&mut self, batch: I)
    where
        I: IntoIterator,
        I::IntoIter: Iterator<Item = (Entity, B)>,
        B: Bundle,
    {
        self.try_insert_batch_with_caller(
            batch,
            InsertMode::Replace,
            #[cfg(feature = "track_change_detection")]
            Location::caller(),
        );
    }
    /// For a given batch of ([`Entity`], [`Bundle`]) pairs,
    /// adds the `Bundle` of components to each `Entity` without overwriting.
    /// This is faster than doing equivalent operations one-by-one.
    ///
    /// A batch can be any type that implements [`IntoIterator`] containing `(Entity, Bundle)` tuples,
    /// such as a [`Vec<(Entity, Bundle)>`] or an array `[(Entity, Bundle); N]`.
    ///
    /// This is the same as [`World::try_insert_batch`], but in case of duplicate
    /// components it will leave the old values instead of replacing them with new ones.
    ///
    /// This function silently fails by ignoring any entities that do not exist.
    ///
    /// For the panicking version, see [`World::insert_batch_if_new`].
    #[track_caller]
    pub fn try_insert_batch_if_new<I, B>(&mut self, batch: I)
    where
        I: IntoIterator,
        I::IntoIter: Iterator<Item = (Entity, B)>,
        B: Bundle,
    {
        self.try_insert_batch_with_caller(
            batch,
            InsertMode::Keep,
            #[cfg(feature = "track_change_detection")]
            Location::caller(),
        );
    }

    /// Split into a new function so we can differentiate the calling location.
    ///
    /// This can be called by:
    /// - [`World::try_insert_batch`]
    /// - [`World::try_insert_batch_if_new`]
    /// - [`Commands::try_insert_batch`]
    /// - [`Commands::try_insert_batch_if_new`]
    #[inline]
    pub(crate) fn try_insert_batch_with_caller<I, B>(
        &mut self,
        iter: I,
        insert_mode: InsertMode,
        #[cfg(feature = "track_change_detection")] caller: &'static Location,
    ) where
        I: IntoIterator,
        I::IntoIter: Iterator<Item = (Entity, B)>,
        B: Bundle,
    {
        self.flush();

        let change_tick = self.change_tick();

        let bundle_id = self
            .bundles
            .register_info::<B>(&mut self.components, &mut self.storages);

        struct InserterArchetypeCache<'w> {
            inserter: BundleInserter<'w>,
            archetype_id: ArchetypeId,
        }

        let mut batch = iter.into_iter();

        if let Some((first_entity, first_bundle)) = batch.next() {
            if let Some(first_location) = self.entities().get(first_entity) {
                let mut cache = InserterArchetypeCache {
                    // SAFETY: we initialized this bundle_id in `register_info`
                    inserter: unsafe {
                        BundleInserter::new_with_id(
                            self,
                            first_location.archetype_id,
                            bundle_id,
                            change_tick,
                        )
                    },
                    archetype_id: first_location.archetype_id,
                };
                // SAFETY: `entity` is valid, `location` matches entity, bundle matches inserter
                unsafe {
                    cache.inserter.insert(
                        first_entity,
                        first_location,
                        first_bundle,
                        insert_mode,
                        #[cfg(feature = "track_change_detection")]
                        caller,
                    )
                };

                for (entity, bundle) in batch {
                    if let Some(location) = cache.inserter.entities().get(entity) {
                        if location.archetype_id != cache.archetype_id {
                            cache = InserterArchetypeCache {
                                // SAFETY: we initialized this bundle_id in `register_info`
                                inserter: unsafe {
                                    BundleInserter::new_with_id(
                                        self,
                                        location.archetype_id,
                                        bundle_id,
                                        change_tick,
                                    )
                                },
                                archetype_id: location.archetype_id,
                            }
                        }
                        // SAFETY: `entity` is valid, `location` matches entity, bundle matches inserter
                        unsafe {
                            cache.inserter.insert(
                                entity,
                                location,
                                bundle,
                                insert_mode,
                                #[cfg(feature = "track_change_detection")]
                                caller,
                            )
                        };
                    }
                }
            }
        }
    }

    /// Temporarily removes the requested resource from this [`World`], runs custom user code,
    /// then re-adds the resource before returning.
    ///
    /// This enables safe simultaneous mutable access to both a resource and the rest of the [`World`].
    /// For more complex access patterns, consider using [`SystemState`](crate::system::SystemState).
    ///
    /// # Example
    /// ```
    /// use bevy_ecs::prelude::*;
    /// #[derive(Resource)]
    /// struct A(u32);
    /// #[derive(Component)]
    /// struct B(u32);
    /// let mut world = World::new();
    /// world.insert_resource(A(1));
    /// let entity = world.spawn(B(1)).id();
    ///
    /// world.resource_scope(|world, mut a: Mut<A>| {
    ///     let b = world.get_mut::<B>(entity).unwrap();
    ///     a.0 += b.0;
    /// });
    /// assert_eq!(world.get_resource::<A>().unwrap().0, 2);
    /// ```
    ///
    /// See also [`try_resource_scope`](Self::try_resource_scope).
    #[track_caller]
    pub fn resource_scope<R: Resource, U>(&mut self, f: impl FnOnce(&mut World, Mut<R>) -> U) -> U {
        self.try_resource_scope(f)
            .unwrap_or_else(|| panic!("resource does not exist: {}", core::any::type_name::<R>()))
    }

    /// Temporarily removes the requested resource from this [`World`] if it exists, runs custom user code,
    /// then re-adds the resource before returning. Returns `None` if the resource does not exist in this [`World`].
    ///
    /// This enables safe simultaneous mutable access to both a resource and the rest of the [`World`].
    /// For more complex access patterns, consider using [`SystemState`](crate::system::SystemState).
    ///
    /// See also [`resource_scope`](Self::resource_scope).
    pub fn try_resource_scope<R: Resource, U>(
        &mut self,
        f: impl FnOnce(&mut World, Mut<R>) -> U,
    ) -> Option<U> {
        let last_change_tick = self.last_change_tick();
        let change_tick = self.change_tick();

        let component_id = self.components.get_resource_id(TypeId::of::<R>())?;
        let (ptr, mut ticks, mut _caller) = self
            .storages
            .resources
            .get_mut(component_id)
            .and_then(ResourceData::remove)?;
        // Read the value onto the stack to avoid potential mut aliasing.
        // SAFETY: `ptr` was obtained from the TypeId of `R`.
        let mut value = unsafe { ptr.read::<R>() };
        let value_mut = Mut {
            value: &mut value,
            ticks: TicksMut {
                added: &mut ticks.added,
                changed: &mut ticks.changed,
                last_run: last_change_tick,
                this_run: change_tick,
            },
            #[cfg(feature = "track_change_detection")]
            changed_by: &mut _caller,
        };
        let result = f(self, value_mut);
        assert!(!self.contains_resource::<R>(),
            "Resource `{}` was inserted during a call to World::resource_scope.\n\
            This is not allowed as the original resource is reinserted to the world after the closure is invoked.",
            core::any::type_name::<R>());

        OwningPtr::make(value, |ptr| {
            // SAFETY: pointer is of type R
            unsafe {
                self.storages.resources.get_mut(component_id).map(|info| {
                    info.insert_with_ticks(
                        ptr,
                        ticks,
                        #[cfg(feature = "track_change_detection")]
                        _caller,
                    );
                })
            }
        })?;

        Some(result)
    }

    /// Sends an [`Event`].
    /// This method returns the [ID](`EventId`) of the sent `event`,
    /// or [`None`] if the `event` could not be sent.
    #[inline]
    pub fn send_event<E: Event>(&mut self, event: E) -> Option<EventId<E>> {
        self.send_event_batch(core::iter::once(event))?.next()
    }

    /// Sends the default value of the [`Event`] of type `E`.
    /// This method returns the [ID](`EventId`) of the sent `event`,
    /// or [`None`] if the `event` could not be sent.
    #[inline]
    pub fn send_event_default<E: Event + Default>(&mut self) -> Option<EventId<E>> {
        self.send_event(E::default())
    }

    /// Sends a batch of [`Event`]s from an iterator.
    /// This method returns the [IDs](`EventId`) of the sent `events`,
    /// or [`None`] if the `event` could not be sent.
    #[inline]
    pub fn send_event_batch<E: Event>(
        &mut self,
        events: impl IntoIterator<Item = E>,
    ) -> Option<SendBatchIds<E>> {
        let Some(mut events_resource) = self.get_resource_mut::<Events<E>>() else {
            log::error!(
                "Unable to send event `{}`\n\tEvent must be added to the app with `add_event()`\n\thttps://docs.rs/bevy/*/bevy/app/struct.App.html#method.add_event ",
                core::any::type_name::<E>()
            );
            return None;
        };
        Some(events_resource.send_batch(events))
    }

    /// Inserts a new resource with the given `value`. Will replace the value if it already existed.
    ///
    /// **You should prefer to use the typed API [`World::insert_resource`] where possible and only
    /// use this in cases where the actual types are not known at compile time.**
    ///
    /// # Safety
    /// The value referenced by `value` must be valid for the given [`ComponentId`] of this world.
    #[inline]
    #[track_caller]
    pub unsafe fn insert_resource_by_id(
        &mut self,
        component_id: ComponentId,
        value: OwningPtr<'_>,
        #[cfg(feature = "track_change_detection")] caller: &'static Location,
    ) {
        let change_tick = self.change_tick();

        let resource = self.initialize_resource_internal(component_id);
        // SAFETY: `value` is valid for `component_id`, ensured by caller
        unsafe {
            resource.insert(
                value,
                change_tick,
                #[cfg(feature = "track_change_detection")]
                caller,
            );
        }
    }

    /// Inserts a new `!Send` resource with the given `value`. Will replace the value if it already
    /// existed.
    ///
    /// **You should prefer to use the typed API [`World::insert_non_send_resource`] where possible and only
    /// use this in cases where the actual types are not known at compile time.**
    ///
    /// # Panics
    /// If a value is already present, this function will panic if not called from the same
    /// thread that the original value was inserted from.
    ///
    /// # Safety
    /// The value referenced by `value` must be valid for the given [`ComponentId`] of this world.
    #[inline]
    #[track_caller]
    pub unsafe fn insert_non_send_by_id(
        &mut self,
        component_id: ComponentId,
        value: OwningPtr<'_>,
        #[cfg(feature = "track_change_detection")] caller: &'static Location,
    ) {
        let change_tick = self.change_tick();

        let resource = self.initialize_non_send_internal(component_id);
        // SAFETY: `value` is valid for `component_id`, ensured by caller
        unsafe {
            resource.insert(
                value,
                change_tick,
                #[cfg(feature = "track_change_detection")]
                caller,
            );
        }
    }

    /// # Panics
    /// Panics if `component_id` is not registered as a `Send` component type in this `World`
    #[inline]
    pub(crate) fn initialize_resource_internal(
        &mut self,
        component_id: ComponentId,
    ) -> &mut ResourceData<true> {
        let archetypes = &mut self.archetypes;
        self.storages
            .resources
            .initialize_with(component_id, &self.components, || {
                archetypes.new_archetype_component_id()
            })
    }

    /// # Panics
    /// Panics if `component_id` is not registered in this world
    #[inline]
    pub(crate) fn initialize_non_send_internal(
        &mut self,
        component_id: ComponentId,
    ) -> &mut ResourceData<false> {
        let archetypes = &mut self.archetypes;
        self.storages
            .non_send_resources
            .initialize_with(component_id, &self.components, || {
                archetypes.new_archetype_component_id()
            })
    }

    /// Empties queued entities and adds them to the empty [`Archetype`](crate::archetype::Archetype).
    /// This should be called before doing operations that might operate on queued entities,
    /// such as inserting a [`Component`].
    pub(crate) fn flush_entities(&mut self) {
        let empty_archetype = self.archetypes.empty_mut();
        let table = &mut self.storages.tables[empty_archetype.table_id()];
        // PERF: consider pre-allocating space for flushed entities
        // SAFETY: entity is set to a valid location
        unsafe {
            self.entities.flush(|entity, location| {
                // SAFETY: no components are allocated by archetype.allocate() because the archetype
                // is empty
                *location = empty_archetype.allocate(entity, table.allocate(entity));
            });
        }
    }

    /// Applies any commands in the world's internal [`CommandQueue`].
    /// This does not apply commands from any systems, only those stored in the world.
    ///
    /// # Panics
    /// This will panic if any of the queued commands are [`spawn`](Commands::spawn).
    /// If this is possible, you should instead use [`flush`](Self::flush).
    pub(crate) fn flush_commands(&mut self) {
        // SAFETY: `self.command_queue` is only de-allocated in `World`'s `Drop`
        if !unsafe { self.command_queue.is_empty() } {
            // SAFETY: `self.command_queue` is only de-allocated in `World`'s `Drop`
            unsafe {
                self.command_queue
                    .clone()
                    .apply_or_drop_queued(Some(self.into()));
            };
        }
    }

    /// Flushes queued entities and commands.
    ///
    /// Queued entities will be spawned, and then commands will be applied.
    #[inline]
    pub fn flush(&mut self) {
        self.flush_entities();
        self.flush_commands();
    }

    /// Increments the world's current change tick and returns the old value.
    ///
    /// If you need to call this method, but do not have `&mut` access to the world,
    /// consider using [`as_unsafe_world_cell_readonly`](Self::as_unsafe_world_cell_readonly)
    /// to obtain an [`UnsafeWorldCell`] and calling [`increment_change_tick`](UnsafeWorldCell::increment_change_tick) on that.
    /// Note that this *can* be done in safe code, despite the name of the type.
    #[inline]
    pub fn increment_change_tick(&mut self) -> Tick {
        let change_tick = self.change_tick.get_mut();
        let prev_tick = *change_tick;
        *change_tick = change_tick.wrapping_add(1);
        Tick::new(prev_tick)
    }

    /// Reads the current change tick of this world.
    ///
    /// If you have exclusive (`&mut`) access to the world, consider using [`change_tick()`](Self::change_tick),
    /// which is more efficient since it does not require atomic synchronization.
    #[inline]
    pub fn read_change_tick(&self) -> Tick {
        let tick = self.change_tick.load(Ordering::Acquire);
        Tick::new(tick)
    }

    /// Reads the current change tick of this world.
    ///
    /// This does the same thing as [`read_change_tick()`](Self::read_change_tick), only this method
    /// is more efficient since it does not require atomic synchronization.
    #[inline]
    pub fn change_tick(&mut self) -> Tick {
        let tick = *self.change_tick.get_mut();
        Tick::new(tick)
    }

    /// When called from within an exclusive system (a [`System`] that takes `&mut World` as its first
    /// parameter), this method returns the [`Tick`] indicating the last time the exclusive system was run.
    ///
    /// Otherwise, this returns the `Tick` indicating the last time that [`World::clear_trackers`] was called.
    ///
    /// [`System`]: crate::system::System
    #[inline]
    pub fn last_change_tick(&self) -> Tick {
        self.last_change_tick
    }

    /// Returns the id of the last ECS event that was fired.
    /// Used internally to ensure observers don't trigger multiple times for the same event.
    #[inline]
    pub(crate) fn last_trigger_id(&self) -> u32 {
        self.last_trigger_id
    }

    /// Sets [`World::last_change_tick()`] to the specified value during a scope.
    /// When the scope terminates, it will return to its old value.
    ///
    /// This is useful if you need a region of code to be able to react to earlier changes made in the same system.
    ///
    /// # Examples
    ///
    /// ```
    /// # use bevy_ecs::prelude::*;
    /// // This function runs an update loop repeatedly, allowing each iteration of the loop
    /// // to react to changes made in the previous loop iteration.
    /// fn update_loop(
    ///     world: &mut World,
    ///     mut update_fn: impl FnMut(&mut World) -> std::ops::ControlFlow<()>,
    /// ) {
    ///     let mut last_change_tick = world.last_change_tick();
    ///
    ///     // Repeatedly run the update function until it requests a break.
    ///     loop {
    ///         let control_flow = world.last_change_tick_scope(last_change_tick, |world| {
    ///             // Increment the change tick so we can detect changes from the previous update.
    ///             last_change_tick = world.change_tick();
    ///             world.increment_change_tick();
    ///
    ///             // Update once.
    ///             update_fn(world)
    ///         });
    ///
    ///         // End the loop when the closure returns `ControlFlow::Break`.
    ///         if control_flow.is_break() {
    ///             break;
    ///         }
    ///     }
    /// }
    /// #
    /// # #[derive(Resource)] struct Count(u32);
    /// # let mut world = World::new();
    /// # world.insert_resource(Count(0));
    /// # let saved_last_tick = world.last_change_tick();
    /// # let mut num_updates = 0;
    /// # update_loop(&mut world, |world| {
    /// #     let mut c = world.resource_mut::<Count>();
    /// #     match c.0 {
    /// #         0 => {
    /// #             assert_eq!(num_updates, 0);
    /// #             assert!(c.is_added());
    /// #             c.0 = 1;
    /// #         }
    /// #         1 => {
    /// #             assert_eq!(num_updates, 1);
    /// #             assert!(!c.is_added());
    /// #             assert!(c.is_changed());
    /// #             c.0 = 2;
    /// #         }
    /// #         2 if c.is_changed() => {
    /// #             assert_eq!(num_updates, 2);
    /// #             assert!(!c.is_added());
    /// #         }
    /// #         2 => {
    /// #             assert_eq!(num_updates, 3);
    /// #             assert!(!c.is_changed());
    /// #             world.remove_resource::<Count>();
    /// #             world.insert_resource(Count(3));
    /// #         }
    /// #         3 if c.is_changed() => {
    /// #             assert_eq!(num_updates, 4);
    /// #             assert!(c.is_added());
    /// #         }
    /// #         3 => {
    /// #             assert_eq!(num_updates, 5);
    /// #             assert!(!c.is_added());
    /// #             c.0 = 4;
    /// #             return std::ops::ControlFlow::Break(());
    /// #         }
    /// #         _ => unreachable!(),
    /// #     }
    /// #     num_updates += 1;
    /// #     std::ops::ControlFlow::Continue(())
    /// # });
    /// # assert_eq!(num_updates, 5);
    /// # assert_eq!(world.resource::<Count>().0, 4);
    /// # assert_eq!(world.last_change_tick(), saved_last_tick);
    /// ```
    pub fn last_change_tick_scope<T>(
        &mut self,
        last_change_tick: Tick,
        f: impl FnOnce(&mut World) -> T,
    ) -> T {
        struct LastTickGuard<'a> {
            world: &'a mut World,
            last_tick: Tick,
        }

        // By setting the change tick in the drop impl, we ensure that
        // the change tick gets reset even if a panic occurs during the scope.
        impl Drop for LastTickGuard<'_> {
            fn drop(&mut self) {
                self.world.last_change_tick = self.last_tick;
            }
        }

        let guard = LastTickGuard {
            last_tick: self.last_change_tick,
            world: self,
        };

        guard.world.last_change_tick = last_change_tick;

        f(guard.world)
    }

    /// Iterates all component change ticks and clamps any older than [`MAX_CHANGE_AGE`](crate::change_detection::MAX_CHANGE_AGE).
    /// This prevents overflow and thus prevents false positives.
    ///
    /// **Note:** Does nothing if the [`World`] counter has not been incremented at least [`CHECK_TICK_THRESHOLD`]
    /// times since the previous pass.
    // TODO: benchmark and optimize
    pub fn check_change_ticks(&mut self) {
        let change_tick = self.change_tick();
        if change_tick.relative_to(self.last_check_tick).get() < CHECK_TICK_THRESHOLD {
            return;
        }

        let Storages {
            ref mut tables,
            ref mut sparse_sets,
            ref mut resources,
            ref mut non_send_resources,
        } = self.storages;

        #[cfg(feature = "trace")]
        let _span = tracing::info_span!("check component ticks").entered();
        tables.check_change_ticks(change_tick);
        sparse_sets.check_change_ticks(change_tick);
        resources.check_change_ticks(change_tick);
        non_send_resources.check_change_ticks(change_tick);

        if let Some(mut schedules) = self.get_resource_mut::<Schedules>() {
            schedules.check_change_ticks(change_tick);
        }

        self.last_check_tick = change_tick;
    }

    /// Runs both [`clear_entities`](Self::clear_entities) and [`clear_resources`](Self::clear_resources),
    /// invalidating all [`Entity`] and resource fetches such as [`Res`](crate::system::Res), [`ResMut`](crate::system::ResMut)
    pub fn clear_all(&mut self) {
        self.clear_entities();
        self.clear_resources();
    }

    /// Despawns all entities in this [`World`].
    pub fn clear_entities(&mut self) {
        self.storages.tables.clear();
        self.storages.sparse_sets.clear_entities();
        self.archetypes.clear_entities();
        self.entities.clear();
    }

    /// Clears all resources in this [`World`].
    ///
    /// **Note:** Any resource fetch to this [`World`] will fail unless they are re-initialized,
    /// including engine-internal resources that are only initialized on app/world construction.
    ///
    /// This can easily cause systems expecting certain resources to immediately start panicking.
    /// Use with caution.
    pub fn clear_resources(&mut self) {
        self.storages.resources.clear();
        self.storages.non_send_resources.clear();
    }

    /// Registers all of the components in the given [`Bundle`] and returns both the component
    /// ids and the bundle id.
    ///
    /// This is largely equivalent to calling [`register_component`](Self::register_component) on each
    /// component in the bundle.
    #[inline]
    pub fn register_bundle<B: Bundle>(&mut self) -> &BundleInfo {
        let id = self
            .bundles
            .register_info::<B>(&mut self.components, &mut self.storages);
        // SAFETY: We just initialized the bundle so its id should definitely be valid.
        unsafe { self.bundles.get(id).debug_checked_unwrap() }
    }

    /// Retrieves a mutable reference to the [`ComponentCloneHandlers`]. Can be used to set and update clone functions for components.
    ///
    /// ```
    /// # use bevy_ecs::prelude::*;
    /// use bevy_ecs::component::{ComponentId, ComponentCloneHandler};
    /// use bevy_ecs::entity::ComponentCloneCtx;
    /// use bevy_ecs::world::DeferredWorld;
    ///
    /// fn custom_clone_handler(
    ///     _world: &mut DeferredWorld,
    ///     _ctx: &mut ComponentCloneCtx,
    /// ) {
    ///     // Custom cloning logic for component
    /// }
    ///
    /// #[derive(Component)]
    /// struct ComponentA;
    ///
    /// let mut world = World::new();
    ///
    /// let component_id = world.register_component::<ComponentA>();
    ///
    /// world.get_component_clone_handlers_mut()
    ///      .set_component_handler(component_id, ComponentCloneHandler::custom_handler(custom_clone_handler))
    /// ```
    pub fn get_component_clone_handlers_mut(&mut self) -> &mut ComponentCloneHandlers {
        self.components.get_component_clone_handlers_mut()
    }
}

impl World {
    /// Gets a pointer to the resource with the id [`ComponentId`] if it exists.
    /// The returned pointer must not be used to modify the resource, and must not be
    /// dereferenced after the immutable borrow of the [`World`] ends.
    ///
    /// **You should prefer to use the typed API [`World::get_resource`] where possible and only
    /// use this in cases where the actual types are not known at compile time.**
    #[inline]
    pub fn get_resource_by_id(&self, component_id: ComponentId) -> Option<Ptr<'_>> {
        // SAFETY:
        // - `as_unsafe_world_cell_readonly` gives permission to access the whole world immutably
        // - `&self` ensures there are no mutable borrows on world data
        unsafe {
            self.as_unsafe_world_cell_readonly()
                .get_resource_by_id(component_id)
        }
    }

    /// Gets a pointer to the resource with the id [`ComponentId`] if it exists.
    /// The returned pointer may be used to modify the resource, as long as the mutable borrow
    /// of the [`World`] is still valid.
    ///
    /// **You should prefer to use the typed API [`World::get_resource_mut`] where possible and only
    /// use this in cases where the actual types are not known at compile time.**
    #[inline]
    pub fn get_resource_mut_by_id(&mut self, component_id: ComponentId) -> Option<MutUntyped<'_>> {
        // SAFETY:
        // - `&mut self` ensures that all accessed data is unaliased
        // - `as_unsafe_world_cell` provides mutable permission to the whole world
        unsafe {
            self.as_unsafe_world_cell()
                .get_resource_mut_by_id(component_id)
        }
    }

    /// Iterates over all resources in the world.
    ///
    /// The returned iterator provides lifetimed, but type-unsafe pointers. Actually reading the contents
    /// of each resource will require the use of unsafe code.
    ///
    /// # Examples
    ///
    /// ## Printing the size of all resources
    ///
    /// ```
    /// # use bevy_ecs::prelude::*;
    /// # #[derive(Resource)]
    /// # struct A(u32);
    /// # #[derive(Resource)]
    /// # struct B(u32);
    /// #
    /// # let mut world = World::new();
    /// # world.insert_resource(A(1));
    /// # world.insert_resource(B(2));
    /// let mut total = 0;
    /// for (info, _) in world.iter_resources() {
    ///    println!("Resource: {}", info.name());
    ///    println!("Size: {} bytes", info.layout().size());
    ///    total += info.layout().size();
    /// }
    /// println!("Total size: {} bytes", total);
    /// # assert_eq!(total, size_of::<A>() + size_of::<B>());
    /// ```
    ///
    /// ## Dynamically running closures for resources matching specific `TypeId`s
    ///
    /// ```
    /// # use bevy_ecs::prelude::*;
    /// # use std::collections::HashMap;
    /// # use std::any::TypeId;
    /// # use bevy_ptr::Ptr;
    /// # #[derive(Resource)]
    /// # struct A(u32);
    /// # #[derive(Resource)]
    /// # struct B(u32);
    /// #
    /// # let mut world = World::new();
    /// # world.insert_resource(A(1));
    /// # world.insert_resource(B(2));
    /// #
    /// // In this example, `A` and `B` are resources. We deliberately do not use the
    /// // `bevy_reflect` crate here to showcase the low-level [`Ptr`] usage. You should
    /// // probably use something like `ReflectFromPtr` in a real-world scenario.
    ///
    /// // Create the hash map that will store the closures for each resource type
    /// let mut closures: HashMap<TypeId, Box<dyn Fn(&Ptr<'_>)>> = HashMap::default();
    ///
    /// // Add closure for `A`
    /// closures.insert(TypeId::of::<A>(), Box::new(|ptr| {
    ///     // SAFETY: We assert ptr is the same type of A with TypeId of A
    ///     let a = unsafe { &ptr.deref::<A>() };
    /// #   assert_eq!(a.0, 1);
    ///     // ... do something with `a` here
    /// }));
    ///
    /// // Add closure for `B`
    /// closures.insert(TypeId::of::<B>(), Box::new(|ptr| {
    ///     // SAFETY: We assert ptr is the same type of B with TypeId of B
    ///     let b = unsafe { &ptr.deref::<B>() };
    /// #   assert_eq!(b.0, 2);
    ///     // ... do something with `b` here
    /// }));
    ///
    /// // Iterate all resources, in order to run the closures for each matching resource type
    /// for (info, ptr) in world.iter_resources() {
    ///     let Some(type_id) = info.type_id() else {
    ///        // It's possible for resources to not have a `TypeId` (e.g. non-Rust resources
    ///        // dynamically inserted via a scripting language) in which case we can't match them.
    ///        continue;
    ///     };
    ///
    ///     let Some(closure) = closures.get(&type_id) else {
    ///        // No closure for this resource type, skip it.
    ///        continue;
    ///     };
    ///
    ///     // Run the closure for the resource
    ///     closure(&ptr);
    /// }
    /// ```
    #[inline]
    pub fn iter_resources(&self) -> impl Iterator<Item = (&ComponentInfo, Ptr<'_>)> {
        self.storages
            .resources
            .iter()
            .filter_map(|(component_id, data)| {
                // SAFETY: If a resource has been initialized, a corresponding ComponentInfo must exist with its ID.
                let component_info = unsafe {
                    self.components
                        .get_info(component_id)
                        .debug_checked_unwrap()
                };
                Some((component_info, data.get_data()?))
            })
    }

    /// Mutably iterates over all resources in the world.
    ///
    /// The returned iterator provides lifetimed, but type-unsafe pointers. Actually reading from or writing
    /// to the contents of each resource will require the use of unsafe code.
    ///
    /// # Example
    ///
    /// ```
    /// # use bevy_ecs::prelude::*;
    /// # use bevy_ecs::change_detection::MutUntyped;
    /// # use std::collections::HashMap;
    /// # use std::any::TypeId;
    /// # #[derive(Resource)]
    /// # struct A(u32);
    /// # #[derive(Resource)]
    /// # struct B(u32);
    /// #
    /// # let mut world = World::new();
    /// # world.insert_resource(A(1));
    /// # world.insert_resource(B(2));
    /// #
    /// // In this example, `A` and `B` are resources. We deliberately do not use the
    /// // `bevy_reflect` crate here to showcase the low-level `MutUntyped` usage. You should
    /// // probably use something like `ReflectFromPtr` in a real-world scenario.
    ///
    /// // Create the hash map that will store the mutator closures for each resource type
    /// let mut mutators: HashMap<TypeId, Box<dyn Fn(&mut MutUntyped<'_>)>> = HashMap::default();
    ///
    /// // Add mutator closure for `A`
    /// mutators.insert(TypeId::of::<A>(), Box::new(|mut_untyped| {
    ///     // Note: `MutUntyped::as_mut()` automatically marks the resource as changed
    ///     // for ECS change detection, and gives us a `PtrMut` we can use to mutate the resource.
    ///     // SAFETY: We assert ptr is the same type of A with TypeId of A
    ///     let a = unsafe { &mut mut_untyped.as_mut().deref_mut::<A>() };
    /// #   a.0 += 1;
    ///     // ... mutate `a` here
    /// }));
    ///
    /// // Add mutator closure for `B`
    /// mutators.insert(TypeId::of::<B>(), Box::new(|mut_untyped| {
    ///     // SAFETY: We assert ptr is the same type of B with TypeId of B
    ///     let b = unsafe { &mut mut_untyped.as_mut().deref_mut::<B>() };
    /// #   b.0 += 1;
    ///     // ... mutate `b` here
    /// }));
    ///
    /// // Iterate all resources, in order to run the mutator closures for each matching resource type
    /// for (info, mut mut_untyped) in world.iter_resources_mut() {
    ///     let Some(type_id) = info.type_id() else {
    ///        // It's possible for resources to not have a `TypeId` (e.g. non-Rust resources
    ///        // dynamically inserted via a scripting language) in which case we can't match them.
    ///        continue;
    ///     };
    ///
    ///     let Some(mutator) = mutators.get(&type_id) else {
    ///        // No mutator closure for this resource type, skip it.
    ///        continue;
    ///     };
    ///
    ///     // Run the mutator closure for the resource
    ///     mutator(&mut mut_untyped);
    /// }
    /// # assert_eq!(world.resource::<A>().0, 2);
    /// # assert_eq!(world.resource::<B>().0, 3);
    /// ```
    #[inline]
    pub fn iter_resources_mut(&mut self) -> impl Iterator<Item = (&ComponentInfo, MutUntyped<'_>)> {
        self.storages
            .resources
            .iter()
            .filter_map(|(component_id, data)| {
                // SAFETY: If a resource has been initialized, a corresponding ComponentInfo must exist with its ID.
                let component_info = unsafe {
                    self.components
                        .get_info(component_id)
                        .debug_checked_unwrap()
                };
                let (ptr, ticks, _caller) = data.get_with_ticks()?;

                // SAFETY:
                // - We have exclusive access to the world, so no other code can be aliasing the `TickCells`
                // - We only hold one `TicksMut` at a time, and we let go of it before getting the next one
                let ticks = unsafe {
                    TicksMut::from_tick_cells(
                        ticks,
                        self.last_change_tick(),
                        self.read_change_tick(),
                    )
                };

                let mut_untyped = MutUntyped {
                    // SAFETY:
                    // - We have exclusive access to the world, so no other code can be aliasing the `Ptr`
                    // - We iterate one resource at a time, and we let go of each `PtrMut` before getting the next one
                    value: unsafe { ptr.assert_unique() },
                    ticks,
                    #[cfg(feature = "track_change_detection")]
                    // SAFETY:
                    // - We have exclusive access to the world, so no other code can be aliasing the `Ptr`
                    // - We iterate one resource at a time, and we let go of each `PtrMut` before getting the next one
                    changed_by: unsafe { _caller.deref_mut() },
                };

                Some((component_info, mut_untyped))
            })
    }

    /// Gets a `!Send` resource to the resource with the id [`ComponentId`] if it exists.
    /// The returned pointer must not be used to modify the resource, and must not be
    /// dereferenced after the immutable borrow of the [`World`] ends.
    ///
    /// **You should prefer to use the typed API [`World::get_resource`] where possible and only
    /// use this in cases where the actual types are not known at compile time.**
    ///
    /// # Panics
    /// This function will panic if it isn't called from the same thread that the resource was inserted from.
    #[inline]
    pub fn get_non_send_by_id(&self, component_id: ComponentId) -> Option<Ptr<'_>> {
        // SAFETY:
        // - `as_unsafe_world_cell_readonly` gives permission to access the whole world immutably
        // - `&self` ensures there are no mutable borrows on world data
        unsafe {
            self.as_unsafe_world_cell_readonly()
                .get_non_send_resource_by_id(component_id)
        }
    }

    /// Gets a `!Send` resource to the resource with the id [`ComponentId`] if it exists.
    /// The returned pointer may be used to modify the resource, as long as the mutable borrow
    /// of the [`World`] is still valid.
    ///
    /// **You should prefer to use the typed API [`World::get_resource_mut`] where possible and only
    /// use this in cases where the actual types are not known at compile time.**
    ///
    /// # Panics
    /// This function will panic if it isn't called from the same thread that the resource was inserted from.
    #[inline]
    pub fn get_non_send_mut_by_id(&mut self, component_id: ComponentId) -> Option<MutUntyped<'_>> {
        // SAFETY:
        // - `&mut self` ensures that all accessed data is unaliased
        // - `as_unsafe_world_cell` provides mutable permission to the whole world
        unsafe {
            self.as_unsafe_world_cell()
                .get_non_send_resource_mut_by_id(component_id)
        }
    }

    /// Removes the resource of a given type, if it exists. Otherwise returns `None`.
    ///
    /// **You should prefer to use the typed API [`World::remove_resource`] where possible and only
    /// use this in cases where the actual types are not known at compile time.**
    pub fn remove_resource_by_id(&mut self, component_id: ComponentId) -> Option<()> {
        self.storages
            .resources
            .get_mut(component_id)?
            .remove_and_drop();
        Some(())
    }

    /// Removes the resource of a given type, if it exists. Otherwise returns `None`.
    ///
    /// **You should prefer to use the typed API [`World::remove_resource`] where possible and only
    /// use this in cases where the actual types are not known at compile time.**
    ///
    /// # Panics
    /// This function will panic if it isn't called from the same thread that the resource was inserted from.
    pub fn remove_non_send_by_id(&mut self, component_id: ComponentId) -> Option<()> {
        self.storages
            .non_send_resources
            .get_mut(component_id)?
            .remove_and_drop();
        Some(())
    }

    /// Retrieves an immutable untyped reference to the given `entity`'s [`Component`] of the given [`ComponentId`].
    /// Returns `None` if the `entity` does not have a [`Component`] of the given type.
    ///
    /// **You should prefer to use the typed API [`World::get_mut`] where possible and only
    /// use this in cases where the actual types are not known at compile time.**
    ///
    /// # Panics
    /// This function will panic if it isn't called from the same thread that the resource was inserted from.
    #[inline]
    pub fn get_by_id(&self, entity: Entity, component_id: ComponentId) -> Option<Ptr<'_>> {
        // SAFETY:
        // - `&self` ensures that all accessed data is not mutably aliased
        // - `as_unsafe_world_cell_readonly` provides shared/readonly permission to the whole world
        unsafe {
            self.as_unsafe_world_cell_readonly()
                .get_entity(entity)?
                .get_by_id(component_id)
        }
    }

    /// Retrieves a mutable untyped reference to the given `entity`'s [`Component`] of the given [`ComponentId`].
    /// Returns `None` if the `entity` does not have a [`Component`] of the given type.
    ///
    /// **You should prefer to use the typed API [`World::get_mut`] where possible and only
    /// use this in cases where the actual types are not known at compile time.**
    #[inline]
    pub fn get_mut_by_id(
        &mut self,
        entity: Entity,
        component_id: ComponentId,
    ) -> Option<MutUntyped<'_>> {
        // SAFETY:
        // - `&mut self` ensures that all accessed data is unaliased
        // - `as_unsafe_world_cell` provides mutable permission to the whole world
        unsafe {
            self.as_unsafe_world_cell()
                .get_entity(entity)?
                .get_mut_by_id(component_id)
                .ok()
        }
    }
}

// Schedule-related methods
impl World {
    /// Adds the specified [`Schedule`] to the world. The schedule can later be run
    /// by calling [`.run_schedule(label)`](Self::run_schedule) or by directly
    /// accessing the [`Schedules`] resource.
    ///
    /// The `Schedules` resource will be initialized if it does not already exist.
    pub fn add_schedule(&mut self, schedule: Schedule) {
        let mut schedules = self.get_resource_or_init::<Schedules>();
        schedules.insert(schedule);
    }

    /// Temporarily removes the schedule associated with `label` from the world,
    /// runs user code, and finally re-adds the schedule.
    /// This returns a [`TryRunScheduleError`] if there is no schedule
    /// associated with `label`.
    ///
    /// The [`Schedule`] is fetched from the [`Schedules`] resource of the world by its label,
    /// and system state is cached.
    ///
    /// For simple cases where you just need to call the schedule once,
    /// consider using [`World::try_run_schedule`] instead.
    /// For other use cases, see the example on [`World::schedule_scope`].
    pub fn try_schedule_scope<R>(
        &mut self,
        label: impl ScheduleLabel,
        f: impl FnOnce(&mut World, &mut Schedule) -> R,
    ) -> Result<R, TryRunScheduleError> {
        let label = label.intern();
        let Some(mut schedule) = self
            .get_resource_mut::<Schedules>()
            .and_then(|mut s| s.remove(label))
        else {
            return Err(TryRunScheduleError(label));
        };

        let value = f(self, &mut schedule);

        let old = self.resource_mut::<Schedules>().insert(schedule);
        if old.is_some() {
            warn!("Schedule `{label:?}` was inserted during a call to `World::schedule_scope`: its value has been overwritten");
        }

        Ok(value)
    }

    /// Temporarily removes the schedule associated with `label` from the world,
    /// runs user code, and finally re-adds the schedule.
    ///
    /// The [`Schedule`] is fetched from the [`Schedules`] resource of the world by its label,
    /// and system state is cached.
    ///
    /// # Examples
    ///
    /// ```
    /// # use bevy_ecs::{prelude::*, schedule::ScheduleLabel};
    /// # #[derive(ScheduleLabel, Debug, Clone, Copy, PartialEq, Eq, Hash)]
    /// # pub struct MySchedule;
    /// # #[derive(Resource)]
    /// # struct Counter(usize);
    /// #
    /// # let mut world = World::new();
    /// # world.insert_resource(Counter(0));
    /// # let mut schedule = Schedule::new(MySchedule);
    /// # schedule.add_systems(tick_counter);
    /// # world.init_resource::<Schedules>();
    /// # world.add_schedule(schedule);
    /// # fn tick_counter(mut counter: ResMut<Counter>) { counter.0 += 1; }
    /// // Run the schedule five times.
    /// world.schedule_scope(MySchedule, |world, schedule| {
    ///     for _ in 0..5 {
    ///         schedule.run(world);
    ///     }
    /// });
    /// # assert_eq!(world.resource::<Counter>().0, 5);
    /// ```
    ///
    /// For simple cases where you just need to call the schedule once,
    /// consider using [`World::run_schedule`] instead.
    ///
    /// # Panics
    ///
    /// If the requested schedule does not exist.
    pub fn schedule_scope<R>(
        &mut self,
        label: impl ScheduleLabel,
        f: impl FnOnce(&mut World, &mut Schedule) -> R,
    ) -> R {
        self.try_schedule_scope(label, f)
            .unwrap_or_else(|e| panic!("{e}"))
    }

    /// Attempts to run the [`Schedule`] associated with the `label` a single time,
    /// and returns a [`TryRunScheduleError`] if the schedule does not exist.
    ///
    /// The [`Schedule`] is fetched from the [`Schedules`] resource of the world by its label,
    /// and system state is cached.
    ///
    /// For simple testing use cases, call [`Schedule::run(&mut world)`](Schedule::run) instead.
    pub fn try_run_schedule(
        &mut self,
        label: impl ScheduleLabel,
    ) -> Result<(), TryRunScheduleError> {
        self.try_schedule_scope(label, |world, sched| sched.run(world))
    }

    /// Runs the [`Schedule`] associated with the `label` a single time.
    ///
    /// The [`Schedule`] is fetched from the [`Schedules`] resource of the world by its label,
    /// and system state is cached.
    ///
    /// For simple testing use cases, call [`Schedule::run(&mut world)`](Schedule::run) instead.
    ///
    /// # Panics
    ///
    /// If the requested schedule does not exist.
    pub fn run_schedule(&mut self, label: impl ScheduleLabel) {
        self.schedule_scope(label, |world, sched| sched.run(world));
    }

    /// Ignore system order ambiguities caused by conflicts on [`Component`]s of type `T`.
    pub fn allow_ambiguous_component<T: Component>(&mut self) {
        let mut schedules = self.remove_resource::<Schedules>().unwrap_or_default();
        schedules.allow_ambiguous_component::<T>(self);
        self.insert_resource(schedules);
    }

    /// Ignore system order ambiguities caused by conflicts on [`Resource`]s of type `T`.
    pub fn allow_ambiguous_resource<T: Resource>(&mut self) {
        let mut schedules = self.remove_resource::<Schedules>().unwrap_or_default();
        schedules.allow_ambiguous_resource::<T>(self);
        self.insert_resource(schedules);
    }
}

impl fmt::Debug for World {
    fn fmt(&self, f: &mut fmt::Formatter) -> fmt::Result {
        // SAFETY: `UnsafeWorldCell` requires that this must only access metadata.
        // Accessing any data stored in the world would be unsound.
        f.debug_struct("World")
            .field("id", &self.id)
            .field("entity_count", &self.entities.len())
            .field("archetype_count", &self.archetypes.len())
            .field("component_count", &self.components.len())
            .field("resource_count", &self.storages.resources.len())
            .finish()
    }
}

// SAFETY: all methods on the world ensure that non-send resources are only accessible on the main thread
unsafe impl Send for World {}
// SAFETY: all methods on the world ensure that non-send resources are only accessible on the main thread
unsafe impl Sync for World {}

/// Creates an instance of the type this trait is implemented for
/// using data from the supplied [`World`].
///
/// This can be helpful for complex initialization or context-aware defaults.
///
/// [`FromWorld`] is automatically implemented for any type implementing [`Default`].
pub trait FromWorld {
    /// Creates `Self` using data from the given [`World`].
    fn from_world(world: &mut World) -> Self;
}

impl<T: Default> FromWorld for T {
    /// Creates `Self` using [`default()`](`Default::default`).
    fn from_world(_world: &mut World) -> Self {
        T::default()
    }
}

#[cfg(test)]
mod tests {
    use super::{FromWorld, World};
    use crate::{
        change_detection::DetectChangesMut,
        component::{ComponentDescriptor, ComponentInfo, StorageType},
        entity::EntityHashSet,
        ptr::OwningPtr,
        system::Resource,
        world::error::EntityFetchError,
    };
    use alloc::sync::Arc;
    use bevy_ecs_macros::Component;
    use bevy_utils::{HashMap, HashSet};
    use core::{
        any::TypeId,
        panic,
        sync::atomic::{AtomicBool, AtomicU32, Ordering},
    };
    use std::sync::Mutex;

    // For bevy_ecs_macros
    use crate as bevy_ecs;

    type ID = u8;

    #[derive(Clone, Copy, Debug, PartialEq, Eq)]
    enum DropLogItem {
        Create(ID),
        Drop(ID),
    }

    #[derive(Resource, Component)]
    struct MayPanicInDrop {
        drop_log: Arc<Mutex<Vec<DropLogItem>>>,
        expected_panic_flag: Arc<AtomicBool>,
        should_panic: bool,
        id: u8,
    }

    impl MayPanicInDrop {
        fn new(
            drop_log: &Arc<Mutex<Vec<DropLogItem>>>,
            expected_panic_flag: &Arc<AtomicBool>,
            should_panic: bool,
            id: u8,
        ) -> Self {
            println!("creating component with id {id}");
            drop_log.lock().unwrap().push(DropLogItem::Create(id));

            Self {
                drop_log: Arc::clone(drop_log),
                expected_panic_flag: Arc::clone(expected_panic_flag),
                should_panic,
                id,
            }
        }
    }

    impl Drop for MayPanicInDrop {
        fn drop(&mut self) {
            println!("dropping component with id {}", self.id);

            {
                let mut drop_log = self.drop_log.lock().unwrap();
                drop_log.push(DropLogItem::Drop(self.id));
                // Don't keep the mutex while panicking, or we'll poison it.
                drop(drop_log);
            }

            if self.should_panic {
                self.expected_panic_flag.store(true, Ordering::SeqCst);
                panic!("testing what happens on panic inside drop");
            }
        }
    }

    struct DropTestHelper {
        drop_log: Arc<Mutex<Vec<DropLogItem>>>,
        /// Set to `true` right before we intentionally panic, so that if we get
        /// a panic, we know if it was intended or not.
        expected_panic_flag: Arc<AtomicBool>,
    }

    impl DropTestHelper {
        pub fn new() -> Self {
            Self {
                drop_log: Arc::new(Mutex::new(Vec::<DropLogItem>::new())),
                expected_panic_flag: Arc::new(AtomicBool::new(false)),
            }
        }

        pub fn make_component(&self, should_panic: bool, id: ID) -> MayPanicInDrop {
            MayPanicInDrop::new(&self.drop_log, &self.expected_panic_flag, should_panic, id)
        }

        pub fn finish(self, panic_res: std::thread::Result<()>) -> Vec<DropLogItem> {
            let drop_log = self.drop_log.lock().unwrap();
            let expected_panic_flag = self.expected_panic_flag.load(Ordering::SeqCst);

            if !expected_panic_flag {
                match panic_res {
                    Ok(()) => panic!("Expected a panic but it didn't happen"),
                    Err(e) => std::panic::resume_unwind(e),
                }
            }

            drop_log.to_owned()
        }
    }

    #[test]
    fn panic_while_overwriting_component() {
        let helper = DropTestHelper::new();

        let res = std::panic::catch_unwind(|| {
            let mut world = World::new();
            world
                .spawn_empty()
                .insert(helper.make_component(true, 0))
                .insert(helper.make_component(false, 1));

            println!("Done inserting! Dropping world...");
        });

        let drop_log = helper.finish(res);

        assert_eq!(
            &*drop_log,
            [
                DropLogItem::Create(0),
                DropLogItem::Create(1),
                DropLogItem::Drop(0),
                DropLogItem::Drop(1),
            ]
        );
    }

    #[derive(Resource)]
    struct TestResource(u32);

    #[derive(Resource)]
    struct TestResource2(String);

    #[derive(Resource)]
    struct TestResource3;

    #[test]
    fn get_resource_by_id() {
        let mut world = World::new();
        world.insert_resource(TestResource(42));
        let component_id = world
            .components()
            .get_resource_id(TypeId::of::<TestResource>())
            .unwrap();

        let resource = world.get_resource_by_id(component_id).unwrap();
        // SAFETY: `TestResource` is the correct resource type
        let resource = unsafe { resource.deref::<TestResource>() };

        assert_eq!(resource.0, 42);
    }

    #[test]
    fn get_resource_mut_by_id() {
        let mut world = World::new();
        world.insert_resource(TestResource(42));
        let component_id = world
            .components()
            .get_resource_id(TypeId::of::<TestResource>())
            .unwrap();

        {
            let mut resource = world.get_resource_mut_by_id(component_id).unwrap();
            resource.set_changed();
            // SAFETY: `TestResource` is the correct resource type
            let resource = unsafe { resource.into_inner().deref_mut::<TestResource>() };
            resource.0 = 43;
        }

        let resource = world.get_resource_by_id(component_id).unwrap();
        // SAFETY: `TestResource` is the correct resource type
        let resource = unsafe { resource.deref::<TestResource>() };

        assert_eq!(resource.0, 43);
    }

    #[test]
    fn iter_resources() {
        let mut world = World::new();
        world.insert_resource(TestResource(42));
        world.insert_resource(TestResource2("Hello, world!".to_string()));
        world.insert_resource(TestResource3);
        world.remove_resource::<TestResource3>();

        let mut iter = world.iter_resources();

        let (info, ptr) = iter.next().unwrap();
        assert_eq!(info.name(), core::any::type_name::<TestResource>());
        // SAFETY: We know that the resource is of type `TestResource`
        assert_eq!(unsafe { ptr.deref::<TestResource>().0 }, 42);

        let (info, ptr) = iter.next().unwrap();
        assert_eq!(info.name(), core::any::type_name::<TestResource2>());
        assert_eq!(
            // SAFETY: We know that the resource is of type `TestResource2`
            unsafe { &ptr.deref::<TestResource2>().0 },
            &"Hello, world!".to_string()
        );

        assert!(iter.next().is_none());
    }

    #[test]
    fn iter_resources_mut() {
        let mut world = World::new();
        world.insert_resource(TestResource(42));
        world.insert_resource(TestResource2("Hello, world!".to_string()));
        world.insert_resource(TestResource3);
        world.remove_resource::<TestResource3>();

        let mut iter = world.iter_resources_mut();

        let (info, mut mut_untyped) = iter.next().unwrap();
        assert_eq!(info.name(), core::any::type_name::<TestResource>());
        // SAFETY: We know that the resource is of type `TestResource`
        unsafe {
            mut_untyped.as_mut().deref_mut::<TestResource>().0 = 43;
        };

        let (info, mut mut_untyped) = iter.next().unwrap();
        assert_eq!(info.name(), core::any::type_name::<TestResource2>());
        // SAFETY: We know that the resource is of type `TestResource2`
        unsafe {
            mut_untyped.as_mut().deref_mut::<TestResource2>().0 = "Hello, world?".to_string();
        };

        assert!(iter.next().is_none());
        drop(iter);

        assert_eq!(world.resource::<TestResource>().0, 43);
        assert_eq!(
            world.resource::<TestResource2>().0,
            "Hello, world?".to_string()
        );
    }

    #[test]
    fn dynamic_resource() {
        let mut world = World::new();

        let descriptor = ComponentDescriptor::new_resource::<TestResource>();

        let component_id = world.register_resource_with_descriptor(descriptor);

        let value = 0;
        OwningPtr::make(value, |ptr| {
            // SAFETY: value is valid for the layout of `TestResource`
            unsafe {
                world.insert_resource_by_id(
                    component_id,
                    ptr,
                    #[cfg(feature = "track_change_detection")]
                    panic::Location::caller(),
                );
            }
        });

        // SAFETY: We know that the resource is of type `TestResource`
        let resource = unsafe {
            world
                .get_resource_by_id(component_id)
                .unwrap()
                .deref::<TestResource>()
        };
        assert_eq!(resource.0, 0);

        assert!(world.remove_resource_by_id(component_id).is_some());
    }

    #[test]
    fn custom_resource_with_layout() {
        static DROP_COUNT: AtomicU32 = AtomicU32::new(0);

        let mut world = World::new();

        // SAFETY: the drop function is valid for the layout and the data will be safe to access from any thread
        let descriptor = unsafe {
            ComponentDescriptor::new_with_layout(
                "Custom Test Component".to_string(),
                StorageType::Table,
                core::alloc::Layout::new::<[u8; 8]>(),
                Some(|ptr| {
                    let data = ptr.read::<[u8; 8]>();
                    assert_eq!(data, [0, 1, 2, 3, 4, 5, 6, 7]);
                    DROP_COUNT.fetch_add(1, Ordering::SeqCst);
                }),
                true,
            )
        };

        let component_id = world.register_resource_with_descriptor(descriptor);

        let value: [u8; 8] = [0, 1, 2, 3, 4, 5, 6, 7];
        OwningPtr::make(value, |ptr| {
            // SAFETY: value is valid for the component layout
            unsafe {
                world.insert_resource_by_id(
                    component_id,
                    ptr,
                    #[cfg(feature = "track_change_detection")]
                    panic::Location::caller(),
                );
            }
        });

        // SAFETY: [u8; 8] is the correct type for the resource
        let data = unsafe {
            world
                .get_resource_by_id(component_id)
                .unwrap()
                .deref::<[u8; 8]>()
        };
        assert_eq!(*data, [0, 1, 2, 3, 4, 5, 6, 7]);

        assert!(world.remove_resource_by_id(component_id).is_some());

        assert_eq!(DROP_COUNT.load(Ordering::SeqCst), 1);
    }

    #[derive(Resource)]
    struct TestFromWorld(u32);
    impl FromWorld for TestFromWorld {
        fn from_world(world: &mut World) -> Self {
            let b = world.resource::<TestResource>();
            Self(b.0)
        }
    }

    #[test]
    fn init_resource_does_not_overwrite() {
        let mut world = World::new();
        world.insert_resource(TestResource(0));
        world.init_resource::<TestFromWorld>();
        world.insert_resource(TestResource(1));
        world.init_resource::<TestFromWorld>();

        let resource = world.resource::<TestFromWorld>();

        assert_eq!(resource.0, 0);
    }

    #[test]
    fn init_non_send_resource_does_not_overwrite() {
        let mut world = World::new();
        world.insert_resource(TestResource(0));
        world.init_non_send_resource::<TestFromWorld>();
        world.insert_resource(TestResource(1));
        world.init_non_send_resource::<TestFromWorld>();

        let resource = world.non_send_resource::<TestFromWorld>();

        assert_eq!(resource.0, 0);
    }

    #[derive(Component)]
    struct Foo;

    #[derive(Component)]
    struct Bar;

    #[derive(Component)]
    struct Baz;

    #[test]
    fn inspect_entity_components() {
        let mut world = World::new();
        let ent0 = world.spawn((Foo, Bar, Baz)).id();
        let ent1 = world.spawn((Foo, Bar)).id();
        let ent2 = world.spawn((Bar, Baz)).id();
        let ent3 = world.spawn((Foo, Baz)).id();
        let ent4 = world.spawn(Foo).id();
        let ent5 = world.spawn(Bar).id();
        let ent6 = world.spawn(Baz).id();

        fn to_type_ids(component_infos: Vec<&ComponentInfo>) -> HashSet<Option<TypeId>> {
            component_infos
                .into_iter()
                .map(ComponentInfo::type_id)
                .collect()
        }

        let foo_id = TypeId::of::<Foo>();
        let bar_id = TypeId::of::<Bar>();
        let baz_id = TypeId::of::<Baz>();
        assert_eq!(
            to_type_ids(world.inspect_entity(ent0).collect()),
            [Some(foo_id), Some(bar_id), Some(baz_id)]
                .into_iter()
                .collect::<HashSet<_>>()
        );
        assert_eq!(
            to_type_ids(world.inspect_entity(ent1).collect()),
            [Some(foo_id), Some(bar_id)]
                .into_iter()
                .collect::<HashSet<_>>()
        );
        assert_eq!(
            to_type_ids(world.inspect_entity(ent2).collect()),
            [Some(bar_id), Some(baz_id)]
                .into_iter()
                .collect::<HashSet<_>>()
        );
        assert_eq!(
            to_type_ids(world.inspect_entity(ent3).collect()),
            [Some(foo_id), Some(baz_id)]
                .into_iter()
                .collect::<HashSet<_>>()
        );
        assert_eq!(
            to_type_ids(world.inspect_entity(ent4).collect()),
            [Some(foo_id)].into_iter().collect::<HashSet<_>>()
        );
        assert_eq!(
            to_type_ids(world.inspect_entity(ent5).collect()),
            [Some(bar_id)].into_iter().collect::<HashSet<_>>()
        );
        assert_eq!(
            to_type_ids(world.inspect_entity(ent6).collect()),
            [Some(baz_id)].into_iter().collect::<HashSet<_>>()
        );
    }

    #[test]
    fn iterate_entities() {
        let mut world = World::new();
        let mut entity_counters = <HashMap<_, _>>::default();

        let iterate_and_count_entities = |world: &World, entity_counters: &mut HashMap<_, _>| {
            entity_counters.clear();
            for entity in world.iter_entities() {
                let counter = entity_counters.entry(entity.id()).or_insert(0);
                *counter += 1;
            }
        };

        // Adding one entity and validating iteration
        let ent0 = world.spawn((Foo, Bar, Baz)).id();

        iterate_and_count_entities(&world, &mut entity_counters);
        assert_eq!(entity_counters[&ent0], 1);
        assert_eq!(entity_counters.len(), 1);

        // Spawning three more entities and then validating iteration
        let ent1 = world.spawn((Foo, Bar)).id();
        let ent2 = world.spawn((Bar, Baz)).id();
        let ent3 = world.spawn((Foo, Baz)).id();

        iterate_and_count_entities(&world, &mut entity_counters);

        assert_eq!(entity_counters[&ent0], 1);
        assert_eq!(entity_counters[&ent1], 1);
        assert_eq!(entity_counters[&ent2], 1);
        assert_eq!(entity_counters[&ent3], 1);
        assert_eq!(entity_counters.len(), 4);

        // Despawning first entity and then validating the iteration
        assert!(world.despawn(ent0));

        iterate_and_count_entities(&world, &mut entity_counters);

        assert_eq!(entity_counters[&ent1], 1);
        assert_eq!(entity_counters[&ent2], 1);
        assert_eq!(entity_counters[&ent3], 1);
        assert_eq!(entity_counters.len(), 3);

        // Spawning three more entities, despawning three and then validating the iteration
        let ent4 = world.spawn(Foo).id();
        let ent5 = world.spawn(Bar).id();
        let ent6 = world.spawn(Baz).id();

        assert!(world.despawn(ent2));
        assert!(world.despawn(ent3));
        assert!(world.despawn(ent4));

        iterate_and_count_entities(&world, &mut entity_counters);

        assert_eq!(entity_counters[&ent1], 1);
        assert_eq!(entity_counters[&ent5], 1);
        assert_eq!(entity_counters[&ent6], 1);
        assert_eq!(entity_counters.len(), 3);

        // Despawning remaining entities and then validating the iteration
        assert!(world.despawn(ent1));
        assert!(world.despawn(ent5));
        assert!(world.despawn(ent6));

        iterate_and_count_entities(&world, &mut entity_counters);

        assert_eq!(entity_counters.len(), 0);
    }

    #[test]
    fn iterate_entities_mut() {
        #[derive(Component, PartialEq, Debug)]
        struct A(i32);

        #[derive(Component, PartialEq, Debug)]
        struct B(i32);

        let mut world = World::new();

        let a1 = world.spawn(A(1)).id();
        let a2 = world.spawn(A(2)).id();
        let b1 = world.spawn(B(1)).id();
        let b2 = world.spawn(B(2)).id();

        for mut entity in world.iter_entities_mut() {
            if let Some(mut a) = entity.get_mut::<A>() {
                a.0 -= 1;
            }
        }
        assert_eq!(world.entity(a1).get(), Some(&A(0)));
        assert_eq!(world.entity(a2).get(), Some(&A(1)));
        assert_eq!(world.entity(b1).get(), Some(&B(1)));
        assert_eq!(world.entity(b2).get(), Some(&B(2)));

        for mut entity in world.iter_entities_mut() {
            if let Some(mut b) = entity.get_mut::<B>() {
                b.0 *= 2;
            }
        }
        assert_eq!(world.entity(a1).get(), Some(&A(0)));
        assert_eq!(world.entity(a2).get(), Some(&A(1)));
        assert_eq!(world.entity(b1).get(), Some(&B(2)));
        assert_eq!(world.entity(b2).get(), Some(&B(4)));

        let mut entities = world.iter_entities_mut().collect::<Vec<_>>();
        entities.sort_by_key(|e| e.get::<A>().map(|a| a.0).or(e.get::<B>().map(|b| b.0)));
        let (a, b) = entities.split_at_mut(2);
        core::mem::swap(
            &mut a[1].get_mut::<A>().unwrap().0,
            &mut b[0].get_mut::<B>().unwrap().0,
        );
        assert_eq!(world.entity(a1).get(), Some(&A(0)));
        assert_eq!(world.entity(a2).get(), Some(&A(2)));
        assert_eq!(world.entity(b1).get(), Some(&B(1)));
        assert_eq!(world.entity(b2).get(), Some(&B(4)));
    }

    #[test]
    fn spawn_empty_bundle() {
        let mut world = World::new();
        world.spawn(());
    }

    #[test]
    fn get_entity() {
        let mut world = World::new();

        let e1 = world.spawn_empty().id();
        let e2 = world.spawn_empty().id();

        assert!(world.get_entity(e1).is_ok());
        assert!(world.get_entity([e1, e2]).is_ok());
        assert!(world
            .get_entity(&[e1, e2] /* this is an array not a slice */)
            .is_ok());
        assert!(world.get_entity(&vec![e1, e2][..]).is_ok());
        assert!(world
            .get_entity(&EntityHashSet::from_iter([e1, e2]))
            .is_ok());

        world.entity_mut(e1).despawn();

        assert_eq!(Err(e1), world.get_entity(e1).map(|_| {}));
        assert_eq!(Err(e1), world.get_entity([e1, e2]).map(|_| {}));
        assert_eq!(
            Err(e1),
            world
                .get_entity(&[e1, e2] /* this is an array not a slice */)
                .map(|_| {})
        );
        assert_eq!(Err(e1), world.get_entity(&vec![e1, e2][..]).map(|_| {}));
        assert_eq!(
            Err(e1),
            world
                .get_entity(&EntityHashSet::from_iter([e1, e2]))
                .map(|_| {})
        );
    }

    #[test]
    fn get_entity_mut() {
        let mut world = World::new();

        let e1 = world.spawn_empty().id();
        let e2 = world.spawn_empty().id();

        assert!(world.get_entity_mut(e1).is_ok());
        assert!(world.get_entity_mut([e1, e2]).is_ok());
        assert!(world
            .get_entity_mut(&[e1, e2] /* this is an array not a slice */)
            .is_ok());
        assert!(world.get_entity_mut(&vec![e1, e2][..]).is_ok());
        assert!(world
            .get_entity_mut(&EntityHashSet::from_iter([e1, e2]))
            .is_ok());

        assert_eq!(
            Err(EntityFetchError::AliasedMutability(e1)),
            world.get_entity_mut([e1, e2, e1]).map(|_| {})
        );
        assert_eq!(
            Err(EntityFetchError::AliasedMutability(e1)),
            world
                .get_entity_mut(&[e1, e2, e1] /* this is an array not a slice */)
                .map(|_| {})
        );
        assert_eq!(
            Err(EntityFetchError::AliasedMutability(e1)),
            world.get_entity_mut(&vec![e1, e2, e1][..]).map(|_| {})
        );
        // Aliased mutability isn't allowed by HashSets
        assert!(world
            .get_entity_mut(&EntityHashSet::from_iter([e1, e2, e1]))
            .is_ok());

        world.entity_mut(e1).despawn();

        assert!(matches!(
            world.get_entity_mut(e1).map(|_| {}),
            Err(EntityFetchError::NoSuchEntity(e, ..)) if e == e1
        ));
        assert!(matches!(
            world.get_entity_mut([e1, e2]).map(|_| {}),
            Err(EntityFetchError::NoSuchEntity(e,..)) if e == e1));
        assert!(matches!(
            world
                .get_entity_mut(&[e1, e2] /* this is an array not a slice */)
                .map(|_| {}),
            Err(EntityFetchError::NoSuchEntity(e, ..)) if e == e1));
        assert!(matches!(
            world.get_entity_mut(&vec![e1, e2][..]).map(|_| {}),
            Err(EntityFetchError::NoSuchEntity(e, ..)) if e == e1,
        ));
        assert!(matches!(
            world
                .get_entity_mut(&EntityHashSet::from_iter([e1, e2]))
                .map(|_| {}),
            Err(EntityFetchError::NoSuchEntity(e, ..)) if e == e1));
    }
}<|MERGE_RESOLUTION|>--- conflicted
+++ resolved
@@ -1336,11 +1336,7 @@
             true
         } else {
             if log_warning {
-<<<<<<< HEAD
-                warn!("error[B0003]: {caller}: Could not despawn entity {} because it doesn't exist in this World. See: https://bevyengine.org/learn/errors/b0003", entity);
-=======
-                warn!("error[B0003]: {caller}: Could not despawn entity {entity:?}, which {}. See: https://bevyengine.org/learn/errors/b0003", self.entities.entity_does_not_exist_error_details_message(entity));
->>>>>>> e8fc2797
+                warn!("error[B0003]: {caller}: Could not despawn entity {entity}, which {}. See: https://bevyengine.org/learn/errors/b0003", self.entities.entity_does_not_exist_error_details_message(entity));
             }
             false
         }
@@ -2502,19 +2498,11 @@
                             )
                         };
                     } else {
-<<<<<<< HEAD
-                        panic!("error[B0003]: Could not insert a bundle (of type `{}`) for entity {} because it doesn't exist in this World. See: https://bevyengine.org/learn/errors/b0003", core::any::type_name::<B>(), entity);
+                        panic!("error[B0003]: Could not insert a bundle (of type `{}`) for entity {entity}, which {}. See: https://bevyengine.org/learn/errors/b0003", core::any::type_name::<B>(), self.entities.entity_does_not_exist_error_details_message(entity));
                     }
                 }
             } else {
-                panic!("error[B0003]: Could not insert a bundle (of type `{}`) for entity {} because it doesn't exist in this World. See: https://bevyengine.org/learn/errors/b0003", core::any::type_name::<B>(), first_entity);
-=======
-                        panic!("error[B0003]: Could not insert a bundle (of type `{}`) for entity {entity:?}, which {}. See: https://bevyengine.org/learn/errors/b0003", core::any::type_name::<B>(), self.entities.entity_does_not_exist_error_details_message(entity));
-                    }
-                }
-            } else {
-                panic!("error[B0003]: Could not insert a bundle (of type `{}`) for entity {first_entity:?}, which {}. See: https://bevyengine.org/learn/errors/b0003", core::any::type_name::<B>(), self.entities.entity_does_not_exist_error_details_message(first_entity));
->>>>>>> e8fc2797
+                panic!("error[B0003]: Could not insert a bundle (of type `{}`) for entity {first_entity}, which {}. See: https://bevyengine.org/learn/errors/b0003", core::any::type_name::<B>(), self.entities.entity_does_not_exist_error_details_message(first_entity));
             }
         }
     }
