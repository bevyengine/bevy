//! Defines the [`World`] and APIs for accessing it directly.

pub(crate) mod command_queue;
mod component_constants;
mod deferred_world;
mod entity_fetch;
mod entity_ref;
pub mod error;
mod filtered_resource;
mod identifier;
mod spawn_batch;
pub mod unsafe_world_cell;

#[cfg(feature = "bevy_reflect")]
pub mod reflect;

pub use crate::{
    change_detection::{Mut, Ref, CHECK_TICK_THRESHOLD},
    world::command_queue::CommandQueue,
};
pub use component_constants::*;
pub use deferred_world::DeferredWorld;
pub use entity_fetch::WorldEntityFetch;
pub use entity_ref::{
    DynamicComponentFetch, EntityMut, EntityMutExcept, EntityRef, EntityRefExcept, EntityWorldMut,
    Entry, FilteredEntityMut, FilteredEntityRef, OccupiedEntry, TryFromFilteredError, VacantEntry,
};
pub use filtered_resource::*;
pub use identifier::WorldId;
pub use spawn_batch::*;

use crate::{
    archetype::{ArchetypeId, ArchetypeRow, Archetypes},
    bundle::{Bundle, BundleInfo, BundleInserter, BundleSpawner, Bundles, InsertMode},
    change_detection::{MutUntyped, TicksMut},
    component::{
        Component, ComponentCloneHandlers, ComponentDescriptor, ComponentHooks, ComponentId,
        ComponentInfo, ComponentTicks, Components, Mutable, RequiredComponents,
        RequiredComponentsError, Tick,
    },
    entity::{AllocAtWithoutReplacement, Entities, Entity, EntityLocation},
    event::{Event, EventId, Events, SendBatchIds},
    observer::Observers,
    query::{DebugCheckedUnwrap, QueryData, QueryFilter, QueryState},
    removal_detection::RemovedComponentEvents,
    schedule::{Schedule, ScheduleLabel, Schedules},
    storage::{ResourceData, Storages},
    system::{Commands, Resource},
    world::{
        command_queue::RawCommandQueue,
        error::{EntityFetchError, TryRunScheduleError},
    },
};
use bevy_ptr::{OwningPtr, Ptr};
use bevy_utils::tracing::warn;
use core::{
    any::TypeId,
    fmt,
    sync::atomic::{AtomicU32, Ordering},
};

#[cfg(feature = "track_change_detection")]
use bevy_ptr::UnsafeCellDeref;

use core::panic::Location;

use unsafe_world_cell::{UnsafeEntityCell, UnsafeWorldCell};

/// A [`World`] mutation.
///
/// Should be used with [`Commands::queue`].
///
/// # Usage
///
/// ```
/// # use bevy_ecs::prelude::*;
/// # use bevy_ecs::world::Command;
/// // Our world resource
/// #[derive(Resource, Default)]
/// struct Counter(u64);
///
/// // Our custom command
/// struct AddToCounter(u64);
///
/// impl Command for AddToCounter {
///     fn apply(self, world: &mut World) {
///         let mut counter = world.get_resource_or_insert_with(Counter::default);
///         counter.0 += self.0;
///     }
/// }
///
/// fn some_system(mut commands: Commands) {
///     commands.queue(AddToCounter(42));
/// }
/// ```
pub trait Command: Send + 'static {
    /// Applies this command, causing it to mutate the provided `world`.
    ///
    /// This method is used to define what a command "does" when it is ultimately applied.
    /// Because this method takes `self`, you can store data or settings on the type that implements this trait.
    /// This data is set by the system or other source of the command, and then ultimately read in this method.
    fn apply(self, world: &mut World);
}

/// Stores and exposes operations on [entities](Entity), [components](Component), resources,
/// and their associated metadata.
///
/// Each [`Entity`] has a set of components. Each component can have up to one instance of each
/// component type. Entity components can be created, updated, removed, and queried using a given
/// [`World`].
///
/// For complex access patterns involving [`SystemParam`](crate::system::SystemParam),
/// consider using [`SystemState`](crate::system::SystemState).
///
/// To mutate different parts of the world simultaneously,
/// use [`World::resource_scope`] or [`SystemState`](crate::system::SystemState).
///
/// ## Resources
///
/// Worlds can also store [`Resource`]s,
/// which are unique instances of a given type that don't belong to a specific Entity.
/// There are also *non send resources*, which can only be accessed on the main thread.
/// See [`Resource`] for usage.
pub struct World {
    id: WorldId,
    pub(crate) entities: Entities,
    pub(crate) components: Components,
    pub(crate) archetypes: Archetypes,
    pub(crate) storages: Storages,
    pub(crate) bundles: Bundles,
    pub(crate) observers: Observers,
    pub(crate) removed_components: RemovedComponentEvents,
    pub(crate) change_tick: AtomicU32,
    pub(crate) last_change_tick: Tick,
    pub(crate) last_check_tick: Tick,
    pub(crate) last_trigger_id: u32,
    pub(crate) command_queue: RawCommandQueue,
}

impl Default for World {
    fn default() -> Self {
        let mut world = Self {
            id: WorldId::new().expect("More `bevy` `World`s have been created than is supported"),
            entities: Entities::new(),
            components: Default::default(),
            archetypes: Archetypes::new(),
            storages: Default::default(),
            bundles: Default::default(),
            observers: Observers::default(),
            removed_components: Default::default(),
            // Default value is `1`, and `last_change_tick`s default to `0`, such that changes
            // are detected on first system runs and for direct world queries.
            change_tick: AtomicU32::new(1),
            last_change_tick: Tick::new(0),
            last_check_tick: Tick::new(0),
            last_trigger_id: 0,
            command_queue: RawCommandQueue::new(),
        };
        world.bootstrap();
        world
    }
}

impl Drop for World {
    fn drop(&mut self) {
        // SAFETY: Not passing a pointer so the argument is always valid
        unsafe { self.command_queue.apply_or_drop_queued(None) };
        // SAFETY: Pointers in internal command queue are only invalidated here
        drop(unsafe { Box::from_raw(self.command_queue.bytes.as_ptr()) });
        // SAFETY: Pointers in internal command queue are only invalidated here
        drop(unsafe { Box::from_raw(self.command_queue.cursor.as_ptr()) });
        // SAFETY: Pointers in internal command queue are only invalidated here
        drop(unsafe { Box::from_raw(self.command_queue.panic_recovery.as_ptr()) });
    }
}

impl World {
    /// This performs initialization that _must_ happen for every [`World`] immediately upon creation (such as claiming specific component ids).
    /// This _must_ be run as part of constructing a [`World`], before it is returned to the caller.
    #[inline]
    fn bootstrap(&mut self) {
        assert_eq!(ON_ADD, self.register_component::<OnAdd>());
        assert_eq!(ON_INSERT, self.register_component::<OnInsert>());
        assert_eq!(ON_REPLACE, self.register_component::<OnReplace>());
        assert_eq!(ON_REMOVE, self.register_component::<OnRemove>());
    }
    /// Creates a new empty [`World`].
    ///
    /// # Panics
    ///
    /// If [`usize::MAX`] [`World`]s have been created.
    /// This guarantee allows System Parameters to safely uniquely identify a [`World`],
    /// since its [`WorldId`] is unique
    #[inline]
    pub fn new() -> World {
        World::default()
    }

    /// Retrieves this [`World`]'s unique ID
    #[inline]
    pub fn id(&self) -> WorldId {
        self.id
    }

    /// Creates a new [`UnsafeWorldCell`] view with complete read+write access.
    #[inline]
    pub fn as_unsafe_world_cell(&mut self) -> UnsafeWorldCell<'_> {
        UnsafeWorldCell::new_mutable(self)
    }

    /// Creates a new [`UnsafeWorldCell`] view with only read access to everything.
    #[inline]
    pub fn as_unsafe_world_cell_readonly(&self) -> UnsafeWorldCell<'_> {
        UnsafeWorldCell::new_readonly(self)
    }

    /// Retrieves this world's [`Entities`] collection.
    #[inline]
    pub fn entities(&self) -> &Entities {
        &self.entities
    }

    /// Retrieves this world's [`Entities`] collection mutably.
    ///
    /// # Safety
    /// Mutable reference must not be used to put the [`Entities`] data
    /// in an invalid state for this [`World`]
    #[inline]
    pub unsafe fn entities_mut(&mut self) -> &mut Entities {
        &mut self.entities
    }

    /// Retrieves this world's [`Archetypes`] collection.
    #[inline]
    pub fn archetypes(&self) -> &Archetypes {
        &self.archetypes
    }

    /// Retrieves this world's [`Components`] collection.
    #[inline]
    pub fn components(&self) -> &Components {
        &self.components
    }

    /// Retrieves this world's [`Storages`] collection.
    #[inline]
    pub fn storages(&self) -> &Storages {
        &self.storages
    }

    /// Retrieves this world's [`Bundles`] collection.
    #[inline]
    pub fn bundles(&self) -> &Bundles {
        &self.bundles
    }

    /// Retrieves this world's [`RemovedComponentEvents`] collection
    #[inline]
    pub fn removed_components(&self) -> &RemovedComponentEvents {
        &self.removed_components
    }

    /// Creates a new [`Commands`] instance that writes to the world's command queue
    /// Use [`World::flush`] to apply all queued commands
    #[inline]
    pub fn commands(&mut self) -> Commands {
        // SAFETY: command_queue is stored on world and always valid while the world exists
        unsafe { Commands::new_raw_from_entities(self.command_queue.clone(), &self.entities) }
    }

    /// Registers a new [`Component`] type and returns the [`ComponentId`] created for it.
    pub fn register_component<T: Component>(&mut self) -> ComponentId {
        self.components.register_component::<T>(&mut self.storages)
    }

    /// Returns a mutable reference to the [`ComponentHooks`] for a [`Component`] type.
    ///
    /// Will panic if `T` exists in any archetypes.
    pub fn register_component_hooks<T: Component>(&mut self) -> &mut ComponentHooks {
        let index = self.register_component::<T>();
        assert!(!self.archetypes.archetypes.iter().any(|a| a.contains(index)), "Components hooks cannot be modified if the component already exists in an archetype, use register_component if {} may already be in use", core::any::type_name::<T>());
        // SAFETY: We just created this component
        unsafe { self.components.get_hooks_mut(index).debug_checked_unwrap() }
    }

    /// Returns a mutable reference to the [`ComponentHooks`] for a [`Component`] with the given id if it exists.
    ///
    /// Will panic if `id` exists in any archetypes.
    pub fn register_component_hooks_by_id(
        &mut self,
        id: ComponentId,
    ) -> Option<&mut ComponentHooks> {
        assert!(!self.archetypes.archetypes.iter().any(|a| a.contains(id)), "Components hooks cannot be modified if the component already exists in an archetype, use register_component if the component with id {:?} may already be in use", id);
        self.components.get_hooks_mut(id)
    }

    /// Registers the given component `R` as a [required component] for `T`.
    ///
    /// When `T` is added to an entity, `R` and its own required components will also be added
    /// if `R` was not already provided. The [`Default`] `constructor` will be used for the creation of `R`.
    /// If a custom constructor is desired, use [`World::register_required_components_with`] instead.
    ///
    /// For the non-panicking version, see [`World::try_register_required_components`].
    ///
    /// Note that requirements must currently be registered before `T` is inserted into the world
    /// for the first time. This limitation may be fixed in the future.
    ///
    /// [required component]: Component#required-components
    ///
    /// # Panics
    ///
    /// Panics if `R` is already a directly required component for `T`, or if `T` has ever been added
    /// on an entity before the registration.
    ///
    /// Indirect requirements through other components are allowed. In those cases, any existing requirements
    /// will only be overwritten if the new requirement is more specific.
    ///
    /// # Example
    ///
    /// ```
    /// # use bevy_ecs::prelude::*;
    /// #[derive(Component)]
    /// struct A;
    ///
    /// #[derive(Component, Default, PartialEq, Eq, Debug)]
    /// struct B(usize);
    ///
    /// #[derive(Component, Default, PartialEq, Eq, Debug)]
    /// struct C(u32);
    ///
    /// # let mut world = World::default();
    /// // Register B as required by A and C as required by B.
    /// world.register_required_components::<A, B>();
    /// world.register_required_components::<B, C>();
    ///
    /// // This will implicitly also insert B and C with their Default constructors.
    /// let id = world.spawn(A).id();
    /// assert_eq!(&B(0), world.entity(id).get::<B>().unwrap());
    /// assert_eq!(&C(0), world.entity(id).get::<C>().unwrap());
    /// ```
    pub fn register_required_components<T: Component, R: Component + Default>(&mut self) {
        self.try_register_required_components::<T, R>().unwrap();
    }

    /// Registers the given component `R` as a [required component] for `T`.
    ///
    /// When `T` is added to an entity, `R` and its own required components will also be added
    /// if `R` was not already provided. The given `constructor` will be used for the creation of `R`.
    /// If a [`Default`] constructor is desired, use [`World::register_required_components`] instead.
    ///
    /// For the non-panicking version, see [`World::try_register_required_components_with`].
    ///
    /// Note that requirements must currently be registered before `T` is inserted into the world
    /// for the first time. This limitation may be fixed in the future.
    ///
    /// [required component]: Component#required-components
    ///
    /// # Panics
    ///
    /// Panics if `R` is already a directly required component for `T`, or if `T` has ever been added
    /// on an entity before the registration.
    ///
    /// Indirect requirements through other components are allowed. In those cases, any existing requirements
    /// will only be overwritten if the new requirement is more specific.
    ///
    /// # Example
    ///
    /// ```
    /// # use bevy_ecs::prelude::*;
    /// #[derive(Component)]
    /// struct A;
    ///
    /// #[derive(Component, Default, PartialEq, Eq, Debug)]
    /// struct B(usize);
    ///
    /// #[derive(Component, PartialEq, Eq, Debug)]
    /// struct C(u32);
    ///
    /// # let mut world = World::default();
    /// // Register B and C as required by A and C as required by B.
    /// // A requiring C directly will overwrite the indirect requirement through B.
    /// world.register_required_components::<A, B>();
    /// world.register_required_components_with::<B, C>(|| C(1));
    /// world.register_required_components_with::<A, C>(|| C(2));
    ///
    /// // This will implicitly also insert B with its Default constructor and C
    /// // with the custom constructor defined by A.
    /// let id = world.spawn(A).id();
    /// assert_eq!(&B(0), world.entity(id).get::<B>().unwrap());
    /// assert_eq!(&C(2), world.entity(id).get::<C>().unwrap());
    /// ```
    pub fn register_required_components_with<T: Component, R: Component>(
        &mut self,
        constructor: fn() -> R,
    ) {
        self.try_register_required_components_with::<T, R>(constructor)
            .unwrap();
    }

    /// Tries to register the given component `R` as a [required component] for `T`.
    ///
    /// When `T` is added to an entity, `R` and its own required components will also be added
    /// if `R` was not already provided. The [`Default`] `constructor` will be used for the creation of `R`.
    /// If a custom constructor is desired, use [`World::register_required_components_with`] instead.
    ///
    /// For the panicking version, see [`World::register_required_components`].
    ///
    /// Note that requirements must currently be registered before `T` is inserted into the world
    /// for the first time. This limitation may be fixed in the future.
    ///
    /// [required component]: Component#required-components
    ///
    /// # Errors
    ///
    /// Returns a [`RequiredComponentsError`] if `R` is already a directly required component for `T`, or if `T` has ever been added
    /// on an entity before the registration.
    ///
    /// Indirect requirements through other components are allowed. In those cases, any existing requirements
    /// will only be overwritten if the new requirement is more specific.
    ///
    /// # Example
    ///
    /// ```
    /// # use bevy_ecs::prelude::*;
    /// #[derive(Component)]
    /// struct A;
    ///
    /// #[derive(Component, Default, PartialEq, Eq, Debug)]
    /// struct B(usize);
    ///
    /// #[derive(Component, Default, PartialEq, Eq, Debug)]
    /// struct C(u32);
    ///
    /// # let mut world = World::default();
    /// // Register B as required by A and C as required by B.
    /// world.register_required_components::<A, B>();
    /// world.register_required_components::<B, C>();
    ///
    /// // Duplicate registration! This will fail.
    /// assert!(world.try_register_required_components::<A, B>().is_err());
    ///
    /// // This will implicitly also insert B and C with their Default constructors.
    /// let id = world.spawn(A).id();
    /// assert_eq!(&B(0), world.entity(id).get::<B>().unwrap());
    /// assert_eq!(&C(0), world.entity(id).get::<C>().unwrap());
    /// ```
    pub fn try_register_required_components<T: Component, R: Component + Default>(
        &mut self,
    ) -> Result<(), RequiredComponentsError> {
        self.try_register_required_components_with::<T, R>(R::default)
    }

    /// Tries to register the given component `R` as a [required component] for `T`.
    ///
    /// When `T` is added to an entity, `R` and its own required components will also be added
    /// if `R` was not already provided. The given `constructor` will be used for the creation of `R`.
    /// If a [`Default`] constructor is desired, use [`World::register_required_components`] instead.
    ///
    /// For the panicking version, see [`World::register_required_components_with`].
    ///
    /// Note that requirements must currently be registered before `T` is inserted into the world
    /// for the first time. This limitation may be fixed in the future.
    ///
    /// [required component]: Component#required-components
    ///
    /// # Errors
    ///
    /// Returns a [`RequiredComponentsError`] if `R` is already a directly required component for `T`, or if `T` has ever been added
    /// on an entity before the registration.
    ///
    /// Indirect requirements through other components are allowed. In those cases, any existing requirements
    /// will only be overwritten if the new requirement is more specific.
    ///
    /// # Example
    ///
    /// ```
    /// # use bevy_ecs::prelude::*;
    /// #[derive(Component)]
    /// struct A;
    ///
    /// #[derive(Component, Default, PartialEq, Eq, Debug)]
    /// struct B(usize);
    ///
    /// #[derive(Component, PartialEq, Eq, Debug)]
    /// struct C(u32);
    ///
    /// # let mut world = World::default();
    /// // Register B and C as required by A and C as required by B.
    /// // A requiring C directly will overwrite the indirect requirement through B.
    /// world.register_required_components::<A, B>();
    /// world.register_required_components_with::<B, C>(|| C(1));
    /// world.register_required_components_with::<A, C>(|| C(2));
    ///
    /// // Duplicate registration! Even if the constructors were different, this would fail.
    /// assert!(world.try_register_required_components_with::<B, C>(|| C(1)).is_err());
    ///
    /// // This will implicitly also insert B with its Default constructor and C
    /// // with the custom constructor defined by A.
    /// let id = world.spawn(A).id();
    /// assert_eq!(&B(0), world.entity(id).get::<B>().unwrap());
    /// assert_eq!(&C(2), world.entity(id).get::<C>().unwrap());
    /// ```
    pub fn try_register_required_components_with<T: Component, R: Component>(
        &mut self,
        constructor: fn() -> R,
    ) -> Result<(), RequiredComponentsError> {
        let requiree = self.register_component::<T>();

        // TODO: Remove this panic and update archetype edges accordingly when required components are added
        if self.archetypes().component_index().contains_key(&requiree) {
            return Err(RequiredComponentsError::ArchetypeExists(requiree));
        }

        let required = self.register_component::<R>();

        // SAFETY: We just created the `required` and `requiree` components.
        unsafe {
            self.components
                .register_required_components::<R>(requiree, required, constructor)
        }
    }

    /// Retrieves the [required components](RequiredComponents) for the given component type, if it exists.
    pub fn get_required_components<C: Component>(&self) -> Option<&RequiredComponents> {
        let id = self.components().component_id::<C>()?;
        let component_info = self.components().get_info(id)?;
        Some(component_info.required_components())
    }

    /// Retrieves the [required components](RequiredComponents) for the component of the given [`ComponentId`], if it exists.
    pub fn get_required_components_by_id(&self, id: ComponentId) -> Option<&RequiredComponents> {
        let component_info = self.components().get_info(id)?;
        Some(component_info.required_components())
    }

    /// Registers a new [`Component`] type and returns the [`ComponentId`] created for it.
    ///
    /// This method differs from [`World::register_component`] in that it uses a [`ComponentDescriptor`]
    /// to register the new component type instead of statically available type information. This
    /// enables the dynamic registration of new component definitions at runtime for advanced use cases.
    ///
    /// While the option to register a component from a descriptor is useful in type-erased
    /// contexts, the standard [`World::register_component`] function should always be used instead
    /// when type information is available at compile time.
    pub fn register_component_with_descriptor(
        &mut self,
        descriptor: ComponentDescriptor,
    ) -> ComponentId {
        self.components
            .register_component_with_descriptor(&mut self.storages, descriptor)
    }

    /// Returns the [`ComponentId`] of the given [`Component`] type `T`.
    ///
    /// The returned `ComponentId` is specific to the `World` instance
    /// it was retrieved from and should not be used with another `World` instance.
    ///
    /// Returns [`None`] if the `Component` type has not yet been initialized within
    /// the `World` using [`World::register_component`].
    ///
    /// ```
    /// use bevy_ecs::prelude::*;
    ///
    /// let mut world = World::new();
    ///
    /// #[derive(Component)]
    /// struct ComponentA;
    ///
    /// let component_a_id = world.register_component::<ComponentA>();
    ///
    /// assert_eq!(component_a_id, world.component_id::<ComponentA>().unwrap())
    /// ```
    ///
    /// # See also
    ///
    /// * [`Components::component_id()`]
    /// * [`Components::get_id()`]
    #[inline]
    pub fn component_id<T: Component>(&self) -> Option<ComponentId> {
        self.components.component_id::<T>()
    }

    /// Registers a new [`Resource`] type and returns the [`ComponentId`] created for it.
    ///
    /// The [`Resource`] doesn't have a value in the [`World`], it's only registered. If you want
    /// to insert the [`Resource`] in the [`World`], use [`World::init_resource`] or
    /// [`World::insert_resource`] instead.
    pub fn register_resource<R: Resource>(&mut self) -> ComponentId {
        self.components.register_resource::<R>()
    }

    /// Returns the [`ComponentId`] of the given [`Resource`] type `T`.
    ///
    /// The returned [`ComponentId`] is specific to the [`World`] instance it was retrieved from
    /// and should not be used with another [`World`] instance.
    ///
    /// Returns [`None`] if the [`Resource`] type has not yet been initialized within the
    /// [`World`] using [`World::register_resource`], [`World::init_resource`] or [`World::insert_resource`].
    pub fn resource_id<T: Resource>(&self) -> Option<ComponentId> {
        self.components.get_resource_id(TypeId::of::<T>())
    }

    /// Returns [`EntityRef`]s that expose read-only operations for the given
    /// `entities`. This will panic if any of the given entities do not exist. Use
    /// [`World::get_entity`] if you want to check for entity existence instead
    /// of implicitly panicking.
    ///
    /// This function supports fetching a single entity or multiple entities:
    /// - Pass an [`Entity`] to receive a single [`EntityRef`].
    /// - Pass a slice of [`Entity`]s to receive a [`Vec<EntityRef>`].
    /// - Pass an array of [`Entity`]s to receive an equally-sized array of [`EntityRef`]s.
    /// - Pass a reference to a [`EntityHashSet`](crate::entity::EntityHashSet) to receive an
    ///   [`EntityHashMap<EntityRef>`](crate::entity::EntityHashMap).
    ///
    /// # Panics
    ///
    /// If any of the given `entities` do not exist in the world.
    ///
    /// # Examples
    ///
    /// ## Single [`Entity`]
    ///
    /// ```
    /// # use bevy_ecs::prelude::*;
    /// #[derive(Component)]
    /// struct Position {
    ///   x: f32,
    ///   y: f32,
    /// }
    ///
    /// let mut world = World::new();
    /// let entity = world.spawn(Position { x: 0.0, y: 0.0 }).id();
    ///
    /// let position = world.entity(entity).get::<Position>().unwrap();
    /// assert_eq!(position.x, 0.0);
    /// ```
    ///
    /// ## Array of [`Entity`]s
    ///
    /// ```
    /// # use bevy_ecs::prelude::*;
    /// #[derive(Component)]
    /// struct Position {
    ///   x: f32,
    ///   y: f32,
    /// }
    ///
    /// let mut world = World::new();
    /// let e1 = world.spawn(Position { x: 0.0, y: 0.0 }).id();
    /// let e2 = world.spawn(Position { x: 1.0, y: 1.0 }).id();
    ///
    /// let [e1_ref, e2_ref] = world.entity([e1, e2]);
    /// let e1_position = e1_ref.get::<Position>().unwrap();
    /// assert_eq!(e1_position.x, 0.0);
    /// let e2_position = e2_ref.get::<Position>().unwrap();
    /// assert_eq!(e2_position.x, 1.0);
    /// ```
    ///
    /// ## Slice of [`Entity`]s
    ///
    /// ```
    /// # use bevy_ecs::prelude::*;
    /// #[derive(Component)]
    /// struct Position {
    ///   x: f32,
    ///   y: f32,
    /// }
    ///
    /// let mut world = World::new();
    /// let e1 = world.spawn(Position { x: 0.0, y: 1.0 }).id();
    /// let e2 = world.spawn(Position { x: 0.0, y: 1.0 }).id();
    /// let e3 = world.spawn(Position { x: 0.0, y: 1.0 }).id();
    ///
    /// let ids = vec![e1, e2, e3];
    /// for eref in world.entity(&ids[..]) {
    ///     assert_eq!(eref.get::<Position>().unwrap().y, 1.0);
    /// }
    /// ```
    ///
    /// ## [`EntityHashSet`](crate::entity::EntityHashMap)
    ///
    /// ```
    /// # use bevy_ecs::{prelude::*, entity::EntityHashSet};
    /// #[derive(Component)]
    /// struct Position {
    ///   x: f32,
    ///   y: f32,
    /// }
    ///
    /// let mut world = World::new();
    /// let e1 = world.spawn(Position { x: 0.0, y: 1.0 }).id();
    /// let e2 = world.spawn(Position { x: 0.0, y: 1.0 }).id();
    /// let e3 = world.spawn(Position { x: 0.0, y: 1.0 }).id();
    ///
    /// let ids = EntityHashSet::from_iter([e1, e2, e3]);
    /// for (_id, eref) in world.entity(&ids) {
    ///     assert_eq!(eref.get::<Position>().unwrap().y, 1.0);
    /// }
    /// ```
    #[inline]
    #[track_caller]
    pub fn entity<F: WorldEntityFetch>(&self, entities: F) -> F::Ref<'_> {
        #[inline(never)]
        #[cold]
        #[track_caller]
        fn panic_no_entity(world: &World, entity: Entity) -> ! {
            panic!(
                "Entity {entity:?} {}",
                world
                    .entities
                    .entity_does_not_exist_error_details_message(entity)
            );
        }

        match self.get_entity(entities) {
            Ok(fetched) => fetched,
            Err(entity) => panic_no_entity(self, entity),
        }
    }

    /// Returns [`EntityMut`]s that expose read and write operations for the
    /// given `entities`. This will panic if any of the given entities do not
    /// exist. Use [`World::get_entity_mut`] if you want to check for entity
    /// existence instead of implicitly panicking.
    ///
    /// This function supports fetching a single entity or multiple entities:
    /// - Pass an [`Entity`] to receive a single [`EntityWorldMut`].
    ///    - This reference type allows for structural changes to the entity,
    ///      such as adding or removing components, or despawning the entity.
    /// - Pass a slice of [`Entity`]s to receive a [`Vec<EntityMut>`].
    /// - Pass an array of [`Entity`]s to receive an equally-sized array of [`EntityMut`]s.
    /// - Pass a reference to a [`EntityHashSet`](crate::entity::EntityHashMap) to receive an
    ///   [`EntityHashMap<EntityMut>`](crate::entity::EntityHashMap).
    ///
    /// In order to perform structural changes on the returned entity reference,
    /// such as adding or removing components, or despawning the entity, only a
    /// single [`Entity`] can be passed to this function. Allowing multiple
    /// entities at the same time with structural access would lead to undefined
    /// behavior, so [`EntityMut`] is returned when requesting multiple entities.
    ///
    /// # Panics
    ///
    /// If any of the given `entities` do not exist in the world.
    ///
    /// # Examples
    ///
    /// ## Single [`Entity`]
    ///
    /// ```
    /// # use bevy_ecs::prelude::*;
    /// #[derive(Component)]
    /// struct Position {
    ///   x: f32,
    ///   y: f32,
    /// }
    ///
    /// let mut world = World::new();
    /// let entity = world.spawn(Position { x: 0.0, y: 0.0 }).id();
    ///
    /// let mut entity_mut = world.entity_mut(entity);
    /// let mut position = entity_mut.get_mut::<Position>().unwrap();
    /// position.y = 1.0;
    /// assert_eq!(position.x, 0.0);
    /// entity_mut.despawn();
    /// # assert!(world.get_entity_mut(entity).is_err());
    /// ```
    ///
    /// ## Array of [`Entity`]s
    ///
    /// ```
    /// # use bevy_ecs::prelude::*;
    /// #[derive(Component)]
    /// struct Position {
    ///   x: f32,
    ///   y: f32,
    /// }
    ///
    /// let mut world = World::new();
    /// let e1 = world.spawn(Position { x: 0.0, y: 0.0 }).id();
    /// let e2 = world.spawn(Position { x: 1.0, y: 1.0 }).id();
    ///
    /// let [mut e1_ref, mut e2_ref] = world.entity_mut([e1, e2]);
    /// let mut e1_position = e1_ref.get_mut::<Position>().unwrap();
    /// e1_position.x = 1.0;
    /// assert_eq!(e1_position.x, 1.0);
    /// let mut e2_position = e2_ref.get_mut::<Position>().unwrap();
    /// e2_position.x = 2.0;
    /// assert_eq!(e2_position.x, 2.0);
    /// ```
    ///
    /// ## Slice of [`Entity`]s
    ///
    /// ```
    /// # use bevy_ecs::prelude::*;
    /// #[derive(Component)]
    /// struct Position {
    ///   x: f32,
    ///   y: f32,
    /// }
    ///
    /// let mut world = World::new();
    /// let e1 = world.spawn(Position { x: 0.0, y: 1.0 }).id();
    /// let e2 = world.spawn(Position { x: 0.0, y: 1.0 }).id();
    /// let e3 = world.spawn(Position { x: 0.0, y: 1.0 }).id();
    ///
    /// let ids = vec![e1, e2, e3];
    /// for mut eref in world.entity_mut(&ids[..]) {
    ///     let mut pos = eref.get_mut::<Position>().unwrap();
    ///     pos.y = 2.0;
    ///     assert_eq!(pos.y, 2.0);
    /// }
    /// ```
    ///
    /// ## [`EntityHashSet`](crate::entity::EntityHashMap)
    ///
    /// ```
    /// # use bevy_ecs::{prelude::*, entity::EntityHashSet};
    /// #[derive(Component)]
    /// struct Position {
    ///   x: f32,
    ///   y: f32,
    /// }
    ///
    /// let mut world = World::new();
    /// let e1 = world.spawn(Position { x: 0.0, y: 1.0 }).id();
    /// let e2 = world.spawn(Position { x: 0.0, y: 1.0 }).id();
    /// let e3 = world.spawn(Position { x: 0.0, y: 1.0 }).id();
    ///
    /// let ids = EntityHashSet::from_iter([e1, e2, e3]);
    /// for (_id, mut eref) in world.entity_mut(&ids) {
    ///     let mut pos = eref.get_mut::<Position>().unwrap();
    ///     pos.y = 2.0;
    ///     assert_eq!(pos.y, 2.0);
    /// }
    /// ```
    #[inline]
    #[track_caller]
    pub fn entity_mut<F: WorldEntityFetch>(&mut self, entities: F) -> F::Mut<'_> {
        #[inline(never)]
        #[cold]
        #[track_caller]
        fn panic_on_err(e: EntityFetchError) -> ! {
            panic!("{e}");
        }

        match self.get_entity_mut(entities) {
            Ok(fetched) => fetched,
            Err(e) => panic_on_err(e),
        }
    }

    /// Gets an [`EntityRef`] for multiple entities at once.
    ///
    /// # Panics
    ///
    /// If any entity does not exist in the world.
    ///
    /// # Examples
    ///
    /// ```
    /// # use bevy_ecs::prelude::*;
    /// # let mut world = World::new();
    /// # let id1 = world.spawn_empty().id();
    /// # let id2 = world.spawn_empty().id();
    /// // Getting multiple entities.
    /// let [entity1, entity2] = world.many_entities([id1, id2]);
    /// ```
    ///
    /// ```should_panic
    /// # use bevy_ecs::prelude::*;
    /// # let mut world = World::new();
    /// # let id1 = world.spawn_empty().id();
    /// # let id2 = world.spawn_empty().id();
    /// // Trying to get a despawned entity will fail.
    /// world.despawn(id2);
    /// world.many_entities([id1, id2]);
    /// ```
    #[deprecated(since = "0.15.0", note = "Use `World::entity::<[Entity; N]>` instead")]
    pub fn many_entities<const N: usize>(&mut self, entities: [Entity; N]) -> [EntityRef<'_>; N] {
        self.entity(entities)
    }

    /// Gets mutable access to multiple entities at once.
    ///
    /// # Panics
    ///
    /// If any entities do not exist in the world,
    /// or if the same entity is specified multiple times.
    ///
    /// # Examples
    ///
    /// Disjoint mutable access.
    ///
    /// ```
    /// # use bevy_ecs::prelude::*;
    /// # let mut world = World::new();
    /// # let id1 = world.spawn_empty().id();
    /// # let id2 = world.spawn_empty().id();
    /// // Disjoint mutable access.
    /// let [entity1, entity2] = world.many_entities_mut([id1, id2]);
    /// ```
    ///
    /// Trying to access the same entity multiple times will fail.
    ///
    /// ```should_panic
    /// # use bevy_ecs::prelude::*;
    /// # let mut world = World::new();
    /// # let id = world.spawn_empty().id();
    /// world.many_entities_mut([id, id]);
    /// ```
    #[deprecated(
        since = "0.15.0",
        note = "Use `World::entity_mut::<[Entity; N]>` instead"
    )]
    pub fn many_entities_mut<const N: usize>(
        &mut self,
        entities: [Entity; N],
    ) -> [EntityMut<'_>; N] {
        self.entity_mut(entities)
    }

    /// Returns the components of an [`Entity`] through [`ComponentInfo`].
    #[inline]
    pub fn inspect_entity(&self, entity: Entity) -> impl Iterator<Item = &ComponentInfo> {
        let entity_location = self
            .entities()
            .get(entity)
            .unwrap_or_else(|| panic!("Entity {entity:?} does not exist"));

        let archetype = self
            .archetypes()
            .get(entity_location.archetype_id)
            .unwrap_or_else(|| {
                panic!(
                    "Archetype {:?} does not exist",
                    entity_location.archetype_id
                )
            });

        archetype
            .components()
            .filter_map(|id| self.components().get_info(id))
    }

    /// Returns an [`EntityWorldMut`] for the given `entity` (if it exists) or spawns one if it doesn't exist.
    /// This will return [`None`] if the `entity` exists with a different generation.
    ///
    /// # Note
    /// Spawning a specific `entity` value is rarely the right choice. Most apps should favor [`World::spawn`].
    /// This method should generally only be used for sharing entities across apps, and only when they have a
    /// scheme worked out to share an ID space (which doesn't happen by default).
    #[inline]
    #[deprecated(since = "0.15.0", note = "use `World::spawn` instead")]
    pub fn get_or_spawn(&mut self, entity: Entity) -> Option<EntityWorldMut> {
        self.get_or_spawn_with_caller(
            entity,
            #[cfg(feature = "track_change_detection")]
            Location::caller(),
        )
    }

    #[inline]
    pub(crate) fn get_or_spawn_with_caller(
        &mut self,
        entity: Entity,
        #[cfg(feature = "track_change_detection")] caller: &'static Location,
    ) -> Option<EntityWorldMut> {
        self.flush();
        match self.entities.alloc_at_without_replacement(entity) {
            AllocAtWithoutReplacement::Exists(location) => {
                // SAFETY: `entity` exists and `location` is that entity's location
                Some(unsafe { EntityWorldMut::new(self, entity, location) })
            }
            AllocAtWithoutReplacement::DidNotExist => {
                // SAFETY: entity was just allocated
                Some(unsafe {
                    self.spawn_at_empty_internal(
                        entity,
                        #[cfg(feature = "track_change_detection")]
                        caller,
                    )
                })
            }
            AllocAtWithoutReplacement::ExistsWithWrongGeneration => None,
        }
    }

    /// Returns [`EntityRef`]s that expose read-only operations for the given
    /// `entities`, returning [`Err`] if any of the given entities do not exist.
    /// Instead of immediately unwrapping the value returned from this function,
    /// prefer [`World::entity`].
    ///
    /// This function supports fetching a single entity or multiple entities:
    /// - Pass an [`Entity`] to receive a single [`EntityRef`].
    /// - Pass a slice of [`Entity`]s to receive a [`Vec<EntityRef>`].
    /// - Pass an array of [`Entity`]s to receive an equally-sized array of [`EntityRef`]s.
    /// - Pass a reference to a [`EntityHashSet`](crate::entity::EntityHashMap) to receive an
    ///   [`EntityHashMap<EntityRef>`](crate::entity::EntityHashMap).
    ///
    /// # Errors
    ///
    /// If any of the given `entities` do not exist in the world, the first
    /// [`Entity`] found to be missing will be returned in the [`Err`].
    ///
    /// # Examples
    ///
    /// For examples, see [`World::entity`].
    #[inline]
    pub fn get_entity<F: WorldEntityFetch>(&self, entities: F) -> Result<F::Ref<'_>, Entity> {
        let cell = self.as_unsafe_world_cell_readonly();
        // SAFETY: `&self` gives read access to the entire world, and prevents mutable access.
        unsafe { entities.fetch_ref(cell) }
    }

    /// Gets an [`EntityRef`] for multiple entities at once.
    ///
    /// # Errors
    ///
    /// If any entity does not exist in the world.
    ///
    /// # Examples
    ///
    /// ```
    /// # use bevy_ecs::prelude::*;
    /// # let mut world = World::new();
    /// # let id1 = world.spawn_empty().id();
    /// # let id2 = world.spawn_empty().id();
    /// // Getting multiple entities.
    /// let [entity1, entity2] = world.get_many_entities([id1, id2]).unwrap();
    ///
    /// // Trying to get a despawned entity will fail.
    /// world.despawn(id2);
    /// assert!(world.get_many_entities([id1, id2]).is_err());
    /// ```
    #[deprecated(
        since = "0.15.0",
        note = "Use `World::get_entity::<[Entity; N]>` instead"
    )]
    pub fn get_many_entities<const N: usize>(
        &self,
        entities: [Entity; N],
    ) -> Result<[EntityRef<'_>; N], Entity> {
        self.get_entity(entities)
    }

    /// Gets an [`EntityRef`] for multiple entities at once, whose number is determined at runtime.
    ///
    /// # Errors
    ///
    /// If any entity does not exist in the world.
    ///
    /// # Examples
    ///
    /// ```
    /// # use bevy_ecs::prelude::*;
    /// # let mut world = World::new();
    /// # let id1 = world.spawn_empty().id();
    /// # let id2 = world.spawn_empty().id();
    /// // Getting multiple entities.
    /// let entities = world.get_many_entities_dynamic(&[id1, id2]).unwrap();
    /// let entity1 = entities.get(0).unwrap();
    /// let entity2 = entities.get(1).unwrap();
    ///
    /// // Trying to get a despawned entity will fail.
    /// world.despawn(id2);
    /// assert!(world.get_many_entities_dynamic(&[id1, id2]).is_err());
    /// ```
    #[deprecated(
        since = "0.15.0",
        note = "Use `World::get_entity::<&[Entity]>` instead"
    )]
    pub fn get_many_entities_dynamic<'w>(
        &'w self,
        entities: &[Entity],
    ) -> Result<Vec<EntityRef<'w>>, Entity> {
        self.get_entity(entities)
    }

    /// Returns [`EntityMut`]s that expose read and write operations for the
    /// given `entities`, returning [`Err`] if any of the given entities do not
    /// exist. Instead of immediately unwrapping the value returned from this
    /// function, prefer [`World::entity_mut`].
    ///
    /// This function supports fetching a single entity or multiple entities:
    /// - Pass an [`Entity`] to receive a single [`EntityWorldMut`].
    ///    - This reference type allows for structural changes to the entity,
    ///      such as adding or removing components, or despawning the entity.
    /// - Pass a slice of [`Entity`]s to receive a [`Vec<EntityMut>`].
    /// - Pass an array of [`Entity`]s to receive an equally-sized array of [`EntityMut`]s.
    /// - Pass a reference to a [`EntityHashSet`](crate::entity::EntityHashMap) to receive an
    ///   [`EntityHashMap<EntityMut>`](crate::entity::EntityHashMap).
    ///
    /// In order to perform structural changes on the returned entity reference,
    /// such as adding or removing components, or despawning the entity, only a
    /// single [`Entity`] can be passed to this function. Allowing multiple
    /// entities at the same time with structural access would lead to undefined
    /// behavior, so [`EntityMut`] is returned when requesting multiple entities.
    ///
    /// # Errors
    ///
    /// - Returns [`EntityFetchError::NoSuchEntity`] if any of the given `entities` do not exist in the world.
    ///     - Only the first entity found to be missing will be returned.
    /// - Returns [`EntityFetchError::AliasedMutability`] if the same entity is requested multiple times.
    ///
    /// # Examples
    ///
    /// For examples, see [`World::entity_mut`].
    #[inline]
    pub fn get_entity_mut<F: WorldEntityFetch>(
        &mut self,
        entities: F,
    ) -> Result<F::Mut<'_>, EntityFetchError> {
        let cell = self.as_unsafe_world_cell();
        // SAFETY: `&mut self` gives mutable access to the entire world,
        // and prevents any other access to the world.
        unsafe { entities.fetch_mut(cell) }
    }

    /// Returns an [`Entity`] iterator of current entities.
    ///
    /// This is useful in contexts where you only have read-only access to the [`World`].
    #[inline]
    pub fn iter_entities(&self) -> impl Iterator<Item = EntityRef<'_>> + '_ {
        self.archetypes.iter().flat_map(|archetype| {
            archetype
                .entities()
                .iter()
                .enumerate()
                .map(|(archetype_row, archetype_entity)| {
                    let entity = archetype_entity.id();
                    let location = EntityLocation {
                        archetype_id: archetype.id(),
                        archetype_row: ArchetypeRow::new(archetype_row),
                        table_id: archetype.table_id(),
                        table_row: archetype_entity.table_row(),
                    };

                    // SAFETY: entity exists and location accurately specifies the archetype where the entity is stored.
                    let cell = UnsafeEntityCell::new(
                        self.as_unsafe_world_cell_readonly(),
                        entity,
                        location,
                    );
                    // SAFETY: `&self` gives read access to the entire world.
                    unsafe { EntityRef::new(cell) }
                })
        })
    }

    /// Returns a mutable iterator over all entities in the `World`.
    pub fn iter_entities_mut(&mut self) -> impl Iterator<Item = EntityMut<'_>> + '_ {
        let world_cell = self.as_unsafe_world_cell();
        world_cell.archetypes().iter().flat_map(move |archetype| {
            archetype
                .entities()
                .iter()
                .enumerate()
                .map(move |(archetype_row, archetype_entity)| {
                    let entity = archetype_entity.id();
                    let location = EntityLocation {
                        archetype_id: archetype.id(),
                        archetype_row: ArchetypeRow::new(archetype_row),
                        table_id: archetype.table_id(),
                        table_row: archetype_entity.table_row(),
                    };

                    // SAFETY: entity exists and location accurately specifies the archetype where the entity is stored.
                    let cell = UnsafeEntityCell::new(world_cell, entity, location);
                    // SAFETY: We have exclusive access to the entire world. We only create one borrow for each entity,
                    // so none will conflict with one another.
                    unsafe { EntityMut::new(cell) }
                })
        })
    }

<<<<<<< HEAD
    /// Gets mutable access to multiple entities.
    ///
    /// # Errors
    ///
    /// If any entities do not exist in the world,
    /// or if the same entity is specified multiple times.
    ///
    /// # Examples
    ///
    /// ```
    /// # use bevy_ecs::prelude::*;
    /// # let mut world = World::new();
    /// # let id1 = world.spawn_empty().id();
    /// # let id2 = world.spawn_empty().id();
    /// // Disjoint mutable access.
    /// let [entity1, entity2] = world.get_many_entities_mut([id1, id2]).unwrap();
    ///
    /// // Trying to access the same entity multiple times will fail.
    /// assert!(world.get_many_entities_mut([id1, id1]).is_err());
    /// ```
    #[deprecated(
        since = "0.15.0",
        note = "Use `World::get_entity_mut::<[Entity; N]>` instead"
    )]
    pub fn get_many_entities_mut<const N: usize>(
        &mut self,
        entities: [Entity; N],
    ) -> Result<[EntityMut<'_>; N], QueryEntityError<'_>> {
        self.get_entity_mut(entities).map_err(|e| match e {
            EntityFetchError::NoSuchEntity(entity) => QueryEntityError::NoSuchEntity(entity),
            EntityFetchError::AliasedMutability(entity) => {
                QueryEntityError::AliasedMutability(entity)
            }
        })
    }

    /// Gets mutable access to multiple entities, whose number is determined at runtime.
    ///
    /// # Errors
    ///
    /// If any entities do not exist in the world,
    /// or if the same entity is specified multiple times.
    ///
    /// # Examples
    ///
    /// ```
    /// # use bevy_ecs::prelude::*;
    /// # let mut world = World::new();
    /// # let id1 = world.spawn_empty().id();
    /// # let id2 = world.spawn_empty().id();
    /// // Disjoint mutable access.
    /// let mut entities = world.get_many_entities_dynamic_mut(&[id1, id2]).unwrap();
    /// let entity1 = entities.get_mut(0).unwrap();
    ///
    /// // Trying to access the same entity multiple times will fail.
    /// assert!(world.get_many_entities_dynamic_mut(&[id1, id1]).is_err());
    /// ```
    #[deprecated(
        since = "0.15.0",
        note = "Use `World::get_entity_mut::<&[Entity]>` instead"
    )]
    pub fn get_many_entities_dynamic_mut<'w>(
        &'w mut self,
        entities: &[Entity],
    ) -> Result<Vec<EntityMut<'w>>, QueryEntityError<'w>> {
        self.get_entity_mut(entities).map_err(|e| match e {
            EntityFetchError::NoSuchEntity(entity) => QueryEntityError::NoSuchEntity(entity),
            EntityFetchError::AliasedMutability(entity) => {
                QueryEntityError::AliasedMutability(entity)
            }
        })
    }

    /// Gets mutable access to multiple entities, contained in a [`EntityHashSet`].
    /// The uniqueness of items in a [`EntityHashSet`] allows us to avoid checking for duplicates.
    ///
    /// # Errors
    ///
    /// If any entities do not exist in the world.
    ///
    /// # Examples
    ///
    /// ```
    /// # use bevy_ecs::prelude::*;
    /// # use bevy_ecs::entity::EntityHash;
    /// # use bevy_ecs::entity::EntityHashSet;
    /// # use bevy_utils::HashSet;
    /// # let mut world = World::new();
    /// # let id1 = world.spawn_empty().id();
    /// # let id2 = world.spawn_empty().id();
    /// let s = EntityHash::default();
    /// let mut set = EntityHashSet::with_hasher(s);
    /// set.insert(id1);
    /// set.insert(id2);
    ///
    /// // Disjoint mutable access.
    /// let mut entities = world.get_many_entities_from_set_mut(&set).unwrap();
    /// let entity1 = entities.get_mut(0).unwrap();
    /// ```
    #[deprecated(
        since = "0.15.0",
        note = "Use `World::get_entity_mut::<&EntityHashSet>` instead."
    )]
    pub fn get_many_entities_from_set_mut<'w>(
        &'w mut self,
        entities: &EntityHashSet,
    ) -> Result<Vec<EntityMut<'w>>, QueryEntityError<'w>> {
        self.get_entity_mut(entities)
            .map(|fetched| fetched.into_values().collect())
            .map_err(|e| match e {
                EntityFetchError::NoSuchEntity(entity) => QueryEntityError::NoSuchEntity(entity),
                EntityFetchError::AliasedMutability(entity) => {
                    QueryEntityError::AliasedMutability(entity)
                }
            })
    }

=======
>>>>>>> 85dc8ca2
    /// Spawns a new [`Entity`] and returns a corresponding [`EntityWorldMut`], which can be used
    /// to add components to the entity or retrieve its id.
    ///
    /// ```
    /// use bevy_ecs::{component::Component, world::World};
    ///
    /// #[derive(Component)]
    /// struct Position {
    ///   x: f32,
    ///   y: f32,
    /// }
    /// #[derive(Component)]
    /// struct Label(&'static str);
    /// #[derive(Component)]
    /// struct Num(u32);
    ///
    /// let mut world = World::new();
    /// let entity = world.spawn_empty()
    ///     .insert(Position { x: 0.0, y: 0.0 }) // add a single component
    ///     .insert((Num(1), Label("hello"))) // add a bundle of components
    ///     .id();
    ///
    /// let position = world.entity(entity).get::<Position>().unwrap();
    /// assert_eq!(position.x, 0.0);
    /// ```
    #[track_caller]
    pub fn spawn_empty(&mut self) -> EntityWorldMut {
        self.flush();
        let entity = self.entities.alloc();
        // SAFETY: entity was just allocated
        unsafe {
            self.spawn_at_empty_internal(
                entity,
                #[cfg(feature = "track_change_detection")]
                Location::caller(),
            )
        }
    }

    /// Spawns a new [`Entity`] with a given [`Bundle`] of [components](`Component`) and returns
    /// a corresponding [`EntityWorldMut`], which can be used to add components to the entity or
    /// retrieve its id. In case large batches of entities need to be spawned, consider using
    /// [`World::spawn_batch`] instead.
    ///
    /// ```
    /// use bevy_ecs::{bundle::Bundle, component::Component, world::World};
    ///
    /// #[derive(Component)]
    /// struct Position {
    ///   x: f32,
    ///   y: f32,
    /// }
    ///
    /// #[derive(Component)]
    /// struct Velocity {
    ///     x: f32,
    ///     y: f32,
    /// };
    ///
    /// #[derive(Component)]
    /// struct Name(&'static str);
    ///
    /// #[derive(Bundle)]
    /// struct PhysicsBundle {
    ///     position: Position,
    ///     velocity: Velocity,
    /// }
    ///
    /// let mut world = World::new();
    ///
    /// // `spawn` can accept a single component:
    /// world.spawn(Position { x: 0.0, y: 0.0 });
    ///
    /// // It can also accept a tuple of components:
    /// world.spawn((
    ///     Position { x: 0.0, y: 0.0 },
    ///     Velocity { x: 1.0, y: 1.0 },
    /// ));
    ///
    /// // Or it can accept a pre-defined Bundle of components:
    /// world.spawn(PhysicsBundle {
    ///     position: Position { x: 2.0, y: 2.0 },
    ///     velocity: Velocity { x: 0.0, y: 4.0 },
    /// });
    ///
    /// let entity = world
    ///     // Tuples can also mix Bundles and Components
    ///     .spawn((
    ///         PhysicsBundle {
    ///             position: Position { x: 2.0, y: 2.0 },
    ///             velocity: Velocity { x: 0.0, y: 4.0 },
    ///         },
    ///         Name("Elaina Proctor"),
    ///     ))
    ///     // Calling id() will return the unique identifier for the spawned entity
    ///     .id();
    /// let position = world.entity(entity).get::<Position>().unwrap();
    /// assert_eq!(position.x, 2.0);
    /// ```
    #[track_caller]
    pub fn spawn<B: Bundle>(&mut self, bundle: B) -> EntityWorldMut {
        self.flush();
        let change_tick = self.change_tick();
        let entity = self.entities.alloc();
        let entity_location = {
            let mut bundle_spawner = BundleSpawner::new::<B>(self, change_tick);
            // SAFETY: bundle's type matches `bundle_info`, entity is allocated but non-existent
            unsafe {
                bundle_spawner.spawn_non_existent(
                    entity,
                    bundle,
                    #[cfg(feature = "track_change_detection")]
                    Location::caller(),
                )
            }
        };

        #[cfg(feature = "track_change_detection")]
        self.entities
            .set_spawned_or_despawned_by(entity.index(), Location::caller());

        // SAFETY: entity and location are valid, as they were just created above
        unsafe { EntityWorldMut::new(self, entity, entity_location) }
    }

    /// # Safety
    /// must be called on an entity that was just allocated
    unsafe fn spawn_at_empty_internal(
        &mut self,
        entity: Entity,
        #[cfg(feature = "track_change_detection")] caller: &'static Location,
    ) -> EntityWorldMut {
        let archetype = self.archetypes.empty_mut();
        // PERF: consider avoiding allocating entities in the empty archetype unless needed
        let table_row = self.storages.tables[archetype.table_id()].allocate(entity);
        // SAFETY: no components are allocated by archetype.allocate() because the archetype is
        // empty
        let location = unsafe { archetype.allocate(entity, table_row) };
        self.entities.set(entity.index(), location);

        #[cfg(feature = "track_change_detection")]
        self.entities
            .set_spawned_or_despawned_by(entity.index(), caller);

        EntityWorldMut::new(self, entity, location)
    }

    /// Spawns a batch of entities with the same component [`Bundle`] type. Takes a given
    /// [`Bundle`] iterator and returns a corresponding [`Entity`] iterator.
    /// This is more efficient than spawning entities and adding components to them individually
    /// using [`World::spawn`], but it is limited to spawning entities with the same [`Bundle`]
    /// type, whereas spawning individually is more flexible.
    ///
    /// ```
    /// use bevy_ecs::{component::Component, entity::Entity, world::World};
    ///
    /// #[derive(Component)]
    /// struct Str(&'static str);
    /// #[derive(Component)]
    /// struct Num(u32);
    ///
    /// let mut world = World::new();
    /// let entities = world.spawn_batch(vec![
    ///   (Str("a"), Num(0)), // the first entity
    ///   (Str("b"), Num(1)), // the second entity
    /// ]).collect::<Vec<Entity>>();
    ///
    /// assert_eq!(entities.len(), 2);
    /// ```
    #[track_caller]
    pub fn spawn_batch<I>(&mut self, iter: I) -> SpawnBatchIter<'_, I::IntoIter>
    where
        I: IntoIterator,
        I::Item: Bundle,
    {
        SpawnBatchIter::new(
            self,
            iter.into_iter(),
            #[cfg(feature = "track_change_detection")]
            Location::caller(),
        )
    }

    /// Retrieves a reference to the given `entity`'s [`Component`] of the given type.
    /// Returns `None` if the `entity` does not have a [`Component`] of the given type.
    /// ```
    /// use bevy_ecs::{component::Component, world::World};
    ///
    /// #[derive(Component)]
    /// struct Position {
    ///   x: f32,
    ///   y: f32,
    /// }
    ///
    /// let mut world = World::new();
    /// let entity = world.spawn(Position { x: 0.0, y: 0.0 }).id();
    /// let position = world.get::<Position>(entity).unwrap();
    /// assert_eq!(position.x, 0.0);
    /// ```
    #[inline]
    pub fn get<T: Component>(&self, entity: Entity) -> Option<&T> {
        self.get_entity(entity).ok()?.get()
    }

    /// Retrieves a mutable reference to the given `entity`'s [`Component`] of the given type.
    /// Returns `None` if the `entity` does not have a [`Component`] of the given type.
    /// ```
    /// use bevy_ecs::{component::Component, world::World};
    ///
    /// #[derive(Component)]
    /// struct Position {
    ///   x: f32,
    ///   y: f32,
    /// }
    ///
    /// let mut world = World::new();
    /// let entity = world.spawn(Position { x: 0.0, y: 0.0 }).id();
    /// let mut position = world.get_mut::<Position>(entity).unwrap();
    /// position.x = 1.0;
    /// ```
    #[inline]
    pub fn get_mut<T: Component<Mutability = Mutable>>(
        &mut self,
        entity: Entity,
    ) -> Option<Mut<T>> {
        // SAFETY:
        // - `as_unsafe_world_cell` is the only thing that is borrowing world
        // - `as_unsafe_world_cell` provides mutable permission to everything
        // - `&mut self` ensures no other borrows on world data
        unsafe { self.as_unsafe_world_cell().get_entity(entity)?.get_mut() }
    }

    /// Despawns the given `entity`, if it exists. This will also remove all of the entity's
    /// [`Component`]s. Returns `true` if the `entity` is successfully despawned and `false` if
    /// the `entity` does not exist.
    ///
    /// # Note
    ///
    /// This won't clean up external references to the entity (such as parent-child relationships
    /// if you're using `bevy_hierarchy`), which may leave the world in an invalid state.
    ///
    /// ```
    /// use bevy_ecs::{component::Component, world::World};
    ///
    /// #[derive(Component)]
    /// struct Position {
    ///   x: f32,
    ///   y: f32,
    /// }
    ///
    /// let mut world = World::new();
    /// let entity = world.spawn(Position { x: 0.0, y: 0.0 }).id();
    /// assert!(world.despawn(entity));
    /// assert!(world.get_entity(entity).is_err());
    /// assert!(world.get::<Position>(entity).is_none());
    /// ```
    #[track_caller]
    #[inline]
    pub fn despawn(&mut self, entity: Entity) -> bool {
        self.despawn_with_caller(entity, Location::caller(), true)
    }

    /// Performs the same function as [`Self::despawn`] but does not emit a warning if
    /// the entity does not exist.
    #[track_caller]
    #[inline]
    pub fn try_despawn(&mut self, entity: Entity) -> bool {
        self.despawn_with_caller(entity, Location::caller(), false)
    }

    #[inline]
    pub(crate) fn despawn_with_caller(
        &mut self,
        entity: Entity,
        caller: &'static Location,
        log_warning: bool,
    ) -> bool {
        self.flush();
        if let Ok(entity) = self.get_entity_mut(entity) {
            entity.despawn_with_caller(
                #[cfg(feature = "track_change_detection")]
                caller,
            );
            true
        } else {
            if log_warning {
                warn!("error[B0003]: {caller}: Could not despawn entity {entity:?}, which {}. See: https://bevyengine.org/learn/errors/b0003", self.entities.entity_does_not_exist_error_details_message(entity));
            }
            false
        }
    }

    /// Clears the internal component tracker state.
    ///
    /// The world maintains some internal state about changed and removed components. This state
    /// is used by [`RemovedComponents`] to provide access to the entities that had a specific type
    /// of component removed since last tick.
    ///
    /// The state is also used for change detection when accessing components and resources outside
    /// of a system, for example via [`World::get_mut()`] or [`World::get_resource_mut()`].
    ///
    /// By clearing this internal state, the world "forgets" about those changes, allowing a new round
    /// of detection to be recorded.
    ///
    /// When using `bevy_ecs` as part of the full Bevy engine, this method is called automatically
    /// by `bevy_app::App::update` and `bevy_app::SubApp::update`, so you don't need to call it manually.
    /// When using `bevy_ecs` as a separate standalone crate however, you do need to call this manually.
    ///
    /// ```
    /// # use bevy_ecs::prelude::*;
    /// # #[derive(Component, Default)]
    /// # struct Transform;
    /// // a whole new world
    /// let mut world = World::new();
    ///
    /// // you changed it
    /// let entity = world.spawn(Transform::default()).id();
    ///
    /// // change is detected
    /// let transform = world.get_mut::<Transform>(entity).unwrap();
    /// assert!(transform.is_changed());
    ///
    /// // update the last change tick
    /// world.clear_trackers();
    ///
    /// // change is no longer detected
    /// let transform = world.get_mut::<Transform>(entity).unwrap();
    /// assert!(!transform.is_changed());
    /// ```
    ///
    /// [`RemovedComponents`]: crate::removal_detection::RemovedComponents
    pub fn clear_trackers(&mut self) {
        self.removed_components.update();
        self.last_change_tick = self.increment_change_tick();
    }

    /// Returns [`QueryState`] for the given [`QueryData`], which is used to efficiently
    /// run queries on the [`World`] by storing and reusing the [`QueryState`].
    /// ```
    /// use bevy_ecs::{component::Component, entity::Entity, world::World};
    ///
    /// #[derive(Component, Debug, PartialEq)]
    /// struct Position {
    ///   x: f32,
    ///   y: f32,
    /// }
    ///
    /// #[derive(Component)]
    /// struct Velocity {
    ///   x: f32,
    ///   y: f32,
    /// }
    ///
    /// let mut world = World::new();
    /// let entities = world.spawn_batch(vec![
    ///     (Position { x: 0.0, y: 0.0}, Velocity { x: 1.0, y: 0.0 }),
    ///     (Position { x: 0.0, y: 0.0}, Velocity { x: 0.0, y: 1.0 }),
    /// ]).collect::<Vec<Entity>>();
    ///
    /// let mut query = world.query::<(&mut Position, &Velocity)>();
    /// for (mut position, velocity) in query.iter_mut(&mut world) {
    ///    position.x += velocity.x;
    ///    position.y += velocity.y;
    /// }
    ///
    /// assert_eq!(world.get::<Position>(entities[0]).unwrap(), &Position { x: 1.0, y: 0.0 });
    /// assert_eq!(world.get::<Position>(entities[1]).unwrap(), &Position { x: 0.0, y: 1.0 });
    /// ```
    ///
    /// To iterate over entities in a deterministic order,
    /// sort the results of the query using the desired component as a key.
    /// Note that this requires fetching the whole result set from the query
    /// and allocation of a [`Vec`] to store it.
    ///
    /// ```
    /// use bevy_ecs::{component::Component, entity::Entity, world::World};
    ///
    /// #[derive(Component, PartialEq, Eq, PartialOrd, Ord, Debug)]
    /// struct Order(i32);
    /// #[derive(Component, PartialEq, Debug)]
    /// struct Label(&'static str);
    ///
    /// let mut world = World::new();
    /// let a = world.spawn((Order(2), Label("second"))).id();
    /// let b = world.spawn((Order(3), Label("third"))).id();
    /// let c = world.spawn((Order(1), Label("first"))).id();
    /// let mut entities = world.query::<(Entity, &Order, &Label)>()
    ///     .iter(&world)
    ///     .collect::<Vec<_>>();
    /// // Sort the query results by their `Order` component before comparing
    /// // to expected results. Query iteration order should not be relied on.
    /// entities.sort_by_key(|e| e.1);
    /// assert_eq!(entities, vec![
    ///     (c, &Order(1), &Label("first")),
    ///     (a, &Order(2), &Label("second")),
    ///     (b, &Order(3), &Label("third")),
    /// ]);
    /// ```
    #[inline]
    pub fn query<D: QueryData>(&mut self) -> QueryState<D, ()> {
        self.query_filtered::<D, ()>()
    }

    /// Returns [`QueryState`] for the given filtered [`QueryData`], which is used to efficiently
    /// run queries on the [`World`] by storing and reusing the [`QueryState`].
    /// ```
    /// use bevy_ecs::{component::Component, entity::Entity, world::World, query::With};
    ///
    /// #[derive(Component)]
    /// struct A;
    /// #[derive(Component)]
    /// struct B;
    ///
    /// let mut world = World::new();
    /// let e1 = world.spawn(A).id();
    /// let e2 = world.spawn((A, B)).id();
    ///
    /// let mut query = world.query_filtered::<Entity, With<B>>();
    /// let matching_entities = query.iter(&world).collect::<Vec<Entity>>();
    ///
    /// assert_eq!(matching_entities, vec![e2]);
    /// ```
    #[inline]
    pub fn query_filtered<D: QueryData, F: QueryFilter>(&mut self) -> QueryState<D, F> {
        QueryState::new(self)
    }

    /// Returns [`QueryState`] for the given [`QueryData`], which is used to efficiently
    /// run queries on the [`World`] by storing and reusing the [`QueryState`].
    /// ```
    /// use bevy_ecs::{component::Component, entity::Entity, world::World};
    ///
    /// #[derive(Component, Debug, PartialEq)]
    /// struct Position {
    ///   x: f32,
    ///   y: f32,
    /// }
    ///
    /// let mut world = World::new();
    /// world.spawn_batch(vec![
    ///     Position { x: 0.0, y: 0.0 },
    ///     Position { x: 1.0, y: 1.0 },
    /// ]);
    ///
    /// fn get_positions(world: &World) -> Vec<(Entity, &Position)> {
    ///     let mut query = world.try_query::<(Entity, &Position)>().unwrap();
    ///     query.iter(world).collect()
    /// }
    ///
    /// let positions = get_positions(&world);
    ///
    /// assert_eq!(world.get::<Position>(positions[0].0).unwrap(), positions[0].1);
    /// assert_eq!(world.get::<Position>(positions[1].0).unwrap(), positions[1].1);
    /// ```
    ///
    /// Requires only an immutable world reference, but may fail if, for example,
    /// the components that make up this query have not been registered into the world.
    /// ```
    /// use bevy_ecs::{component::Component, entity::Entity, world::World};
    ///
    /// #[derive(Component)]
    /// struct A;
    ///
    /// let mut world = World::new();
    ///
    /// let none_query = world.try_query::<&A>();
    /// assert!(none_query.is_none());
    ///
    /// world.register_component::<A>();
    ///
    /// let some_query = world.try_query::<&A>();
    /// assert!(some_query.is_some());
    /// ```
    #[inline]
    pub fn try_query<D: QueryData>(&self) -> Option<QueryState<D, ()>> {
        self.try_query_filtered::<D, ()>()
    }

    /// Returns [`QueryState`] for the given filtered [`QueryData`], which is used to efficiently
    /// run queries on the [`World`] by storing and reusing the [`QueryState`].
    /// ```
    /// use bevy_ecs::{component::Component, entity::Entity, world::World, query::With};
    ///
    /// #[derive(Component)]
    /// struct A;
    /// #[derive(Component)]
    /// struct B;
    ///
    /// let mut world = World::new();
    /// let e1 = world.spawn(A).id();
    /// let e2 = world.spawn((A, B)).id();
    ///
    /// let mut query = world.try_query_filtered::<Entity, With<B>>().unwrap();
    /// let matching_entities = query.iter(&world).collect::<Vec<Entity>>();
    ///
    /// assert_eq!(matching_entities, vec![e2]);
    /// ```
    ///
    /// Requires only an immutable world reference, but may fail if, for example,
    /// the components that make up this query have not been registered into the world.
    #[inline]
    pub fn try_query_filtered<D: QueryData, F: QueryFilter>(&self) -> Option<QueryState<D, F>> {
        QueryState::try_new(self)
    }

    /// Returns an iterator of entities that had components of type `T` removed
    /// since the last call to [`World::clear_trackers`].
    pub fn removed<T: Component>(&self) -> impl Iterator<Item = Entity> + '_ {
        self.components
            .get_id(TypeId::of::<T>())
            .map(|component_id| self.removed_with_id(component_id))
            .into_iter()
            .flatten()
    }

    /// Returns an iterator of entities that had components with the given `component_id` removed
    /// since the last call to [`World::clear_trackers`].
    pub fn removed_with_id(&self, component_id: ComponentId) -> impl Iterator<Item = Entity> + '_ {
        self.removed_components
            .get(component_id)
            .map(|removed| removed.iter_current_update_events().cloned())
            .into_iter()
            .flatten()
            .map(Into::into)
    }

    /// Registers a new [`Resource`] type and returns the [`ComponentId`] created for it.
    ///
    /// This enables the dynamic registration of new [`Resource`] definitions at runtime for
    /// advanced use cases.
    ///
    /// # Note
    ///
    /// Registering a [`Resource`] does not insert it into [`World`]. For insertion, you could use
    /// [`World::insert_resource_by_id`].
    pub fn register_resource_with_descriptor(
        &mut self,
        descriptor: ComponentDescriptor,
    ) -> ComponentId {
        self.components
            .register_resource_with_descriptor(descriptor)
    }

    /// Initializes a new resource and returns the [`ComponentId`] created for it.
    ///
    /// If the resource already exists, nothing happens.
    ///
    /// The value given by the [`FromWorld::from_world`] method will be used.
    /// Note that any resource with the [`Default`] trait automatically implements [`FromWorld`],
    /// and those default values will be here instead.
    #[inline]
    #[track_caller]
    pub fn init_resource<R: Resource + FromWorld>(&mut self) -> ComponentId {
        #[cfg(feature = "track_change_detection")]
        let caller = Location::caller();
        let component_id = self.components.register_resource::<R>();
        if self
            .storages
            .resources
            .get(component_id)
            .map_or(true, |data| !data.is_present())
        {
            let value = R::from_world(self);
            OwningPtr::make(value, |ptr| {
                // SAFETY: component_id was just initialized and corresponds to resource of type R.
                unsafe {
                    self.insert_resource_by_id(
                        component_id,
                        ptr,
                        #[cfg(feature = "track_change_detection")]
                        caller,
                    );
                }
            });
        }
        component_id
    }

    /// Inserts a new resource with the given `value`.
    ///
    /// Resources are "unique" data of a given type.
    /// If you insert a resource of a type that already exists,
    /// you will overwrite any existing data.
    #[inline]
    #[track_caller]
    pub fn insert_resource<R: Resource>(&mut self, value: R) {
        self.insert_resource_with_caller(
            value,
            #[cfg(feature = "track_change_detection")]
            Location::caller(),
        );
    }

    /// Split into a new function so we can pass the calling location into the function when using
    /// as a command.
    #[inline]
    pub(crate) fn insert_resource_with_caller<R: Resource>(
        &mut self,
        value: R,
        #[cfg(feature = "track_change_detection")] caller: &'static Location,
    ) {
        let component_id = self.components.register_resource::<R>();
        OwningPtr::make(value, |ptr| {
            // SAFETY: component_id was just initialized and corresponds to resource of type R.
            unsafe {
                self.insert_resource_by_id(
                    component_id,
                    ptr,
                    #[cfg(feature = "track_change_detection")]
                    caller,
                );
            }
        });
    }

    /// Initializes a new non-send resource and returns the [`ComponentId`] created for it.
    ///
    /// If the resource already exists, nothing happens.
    ///
    /// The value given by the [`FromWorld::from_world`] method will be used.
    /// Note that any resource with the `Default` trait automatically implements `FromWorld`,
    /// and those default values will be here instead.
    ///
    /// # Panics
    ///
    /// Panics if called from a thread other than the main thread.
    #[inline]
    #[track_caller]
    pub fn init_non_send_resource<R: 'static + FromWorld>(&mut self) -> ComponentId {
        #[cfg(feature = "track_change_detection")]
        let caller = Location::caller();
        let component_id = self.components.register_non_send::<R>();
        if self
            .storages
            .non_send_resources
            .get(component_id)
            .map_or(true, |data| !data.is_present())
        {
            let value = R::from_world(self);
            OwningPtr::make(value, |ptr| {
                // SAFETY: component_id was just initialized and corresponds to resource of type R.
                unsafe {
                    self.insert_non_send_by_id(
                        component_id,
                        ptr,
                        #[cfg(feature = "track_change_detection")]
                        caller,
                    );
                }
            });
        }
        component_id
    }

    /// Inserts a new non-send resource with the given `value`.
    ///
    /// `NonSend` resources cannot be sent across threads,
    /// and do not need the `Send + Sync` bounds.
    /// Systems with `NonSend` resources are always scheduled on the main thread.
    ///
    /// # Panics
    /// If a value is already present, this function will panic if called
    /// from a different thread than where the original value was inserted from.
    #[inline]
    #[track_caller]
    pub fn insert_non_send_resource<R: 'static>(&mut self, value: R) {
        #[cfg(feature = "track_change_detection")]
        let caller = Location::caller();
        let component_id = self.components.register_non_send::<R>();
        OwningPtr::make(value, |ptr| {
            // SAFETY: component_id was just initialized and corresponds to resource of type R.
            unsafe {
                self.insert_non_send_by_id(
                    component_id,
                    ptr,
                    #[cfg(feature = "track_change_detection")]
                    caller,
                );
            }
        });
    }

    /// Removes the resource of a given type and returns it, if it exists. Otherwise returns `None`.
    #[inline]
    pub fn remove_resource<R: Resource>(&mut self) -> Option<R> {
        let component_id = self.components.get_resource_id(TypeId::of::<R>())?;
        let (ptr, _, _) = self.storages.resources.get_mut(component_id)?.remove()?;
        // SAFETY: `component_id` was gotten via looking up the `R` type
        unsafe { Some(ptr.read::<R>()) }
    }

    /// Removes a `!Send` resource from the world and returns it, if present.
    ///
    /// `NonSend` resources cannot be sent across threads,
    /// and do not need the `Send + Sync` bounds.
    /// Systems with `NonSend` resources are always scheduled on the main thread.
    ///
    /// Returns `None` if a value was not previously present.
    ///
    /// # Panics
    /// If a value is present, this function will panic if called from a different
    /// thread than where the value was inserted from.
    #[inline]
    pub fn remove_non_send_resource<R: 'static>(&mut self) -> Option<R> {
        let component_id = self.components.get_resource_id(TypeId::of::<R>())?;
        let (ptr, _, _) = self
            .storages
            .non_send_resources
            .get_mut(component_id)?
            .remove()?;
        // SAFETY: `component_id` was gotten via looking up the `R` type
        unsafe { Some(ptr.read::<R>()) }
    }

    /// Returns `true` if a resource of type `R` exists. Otherwise returns `false`.
    #[inline]
    pub fn contains_resource<R: Resource>(&self) -> bool {
        self.components
            .get_resource_id(TypeId::of::<R>())
            .and_then(|component_id| self.storages.resources.get(component_id))
            .is_some_and(ResourceData::is_present)
    }

    /// Returns `true` if a resource with provided `component_id` exists. Otherwise returns `false`.
    #[inline]
    pub fn contains_resource_by_id(&self, component_id: ComponentId) -> bool {
        self.storages
            .resources
            .get(component_id)
            .is_some_and(ResourceData::is_present)
    }

    /// Returns `true` if a resource of type `R` exists. Otherwise returns `false`.
    #[inline]
    pub fn contains_non_send<R: 'static>(&self) -> bool {
        self.components
            .get_resource_id(TypeId::of::<R>())
            .and_then(|component_id| self.storages.non_send_resources.get(component_id))
            .is_some_and(ResourceData::is_present)
    }

    /// Returns `true` if a resource with provided `component_id` exists. Otherwise returns `false`.
    #[inline]
    pub fn contains_non_send_by_id(&self, component_id: ComponentId) -> bool {
        self.storages
            .non_send_resources
            .get(component_id)
            .is_some_and(ResourceData::is_present)
    }

    /// Returns `true` if a resource of type `R` exists and was added since the world's
    /// [`last_change_tick`](World::last_change_tick()). Otherwise, this returns `false`.
    ///
    /// This means that:
    /// - When called from an exclusive system, this will check for additions since the system last ran.
    /// - When called elsewhere, this will check for additions since the last time that [`World::clear_trackers`]
    ///   was called.
    pub fn is_resource_added<R: Resource>(&self) -> bool {
        self.components
            .get_resource_id(TypeId::of::<R>())
            .is_some_and(|component_id| self.is_resource_added_by_id(component_id))
    }

    /// Returns `true` if a resource with id `component_id` exists and was added since the world's
    /// [`last_change_tick`](World::last_change_tick()). Otherwise, this returns `false`.
    ///
    /// This means that:
    /// - When called from an exclusive system, this will check for additions since the system last ran.
    /// - When called elsewhere, this will check for additions since the last time that [`World::clear_trackers`]
    ///   was called.
    pub fn is_resource_added_by_id(&self, component_id: ComponentId) -> bool {
        self.storages
            .resources
            .get(component_id)
            .and_then(|resource| {
                resource
                    .get_ticks()
                    .map(|ticks| ticks.is_added(self.last_change_tick(), self.read_change_tick()))
            })
            .unwrap_or(false)
    }

    /// Returns `true` if a resource of type `R` exists and was modified since the world's
    /// [`last_change_tick`](World::last_change_tick()). Otherwise, this returns `false`.
    ///
    /// This means that:
    /// - When called from an exclusive system, this will check for changes since the system last ran.
    /// - When called elsewhere, this will check for changes since the last time that [`World::clear_trackers`]
    ///   was called.
    pub fn is_resource_changed<R: Resource>(&self) -> bool {
        self.components
            .get_resource_id(TypeId::of::<R>())
            .map(|component_id| self.is_resource_changed_by_id(component_id))
            .unwrap_or(false)
    }

    /// Returns `true` if a resource with id `component_id` exists and was modified since the world's
    /// [`last_change_tick`](World::last_change_tick()). Otherwise, this returns `false`.
    ///
    /// This means that:
    /// - When called from an exclusive system, this will check for changes since the system last ran.
    /// - When called elsewhere, this will check for changes since the last time that [`World::clear_trackers`]
    ///   was called.
    pub fn is_resource_changed_by_id(&self, component_id: ComponentId) -> bool {
        self.storages
            .resources
            .get(component_id)
            .and_then(|resource| {
                resource
                    .get_ticks()
                    .map(|ticks| ticks.is_changed(self.last_change_tick(), self.read_change_tick()))
            })
            .unwrap_or(false)
    }

    /// Retrieves the change ticks for the given resource.
    pub fn get_resource_change_ticks<R: Resource>(&self) -> Option<ComponentTicks> {
        self.components
            .get_resource_id(TypeId::of::<R>())
            .and_then(|component_id| self.get_resource_change_ticks_by_id(component_id))
    }

    /// Retrieves the change ticks for the given [`ComponentId`].
    ///
    /// **You should prefer to use the typed API [`World::get_resource_change_ticks`] where possible.**
    pub fn get_resource_change_ticks_by_id(
        &self,
        component_id: ComponentId,
    ) -> Option<ComponentTicks> {
        self.storages
            .resources
            .get(component_id)
            .and_then(ResourceData::get_ticks)
    }

    /// Gets a reference to the resource of the given type
    ///
    /// # Panics
    ///
    /// Panics if the resource does not exist.
    /// Use [`get_resource`](World::get_resource) instead if you want to handle this case.
    ///
    /// If you want to instead insert a value if the resource does not exist,
    /// use [`get_resource_or_insert_with`](World::get_resource_or_insert_with).
    #[inline]
    #[track_caller]
    pub fn resource<R: Resource>(&self) -> &R {
        match self.get_resource() {
            Some(x) => x,
            None => panic!(
                "Requested resource {} does not exist in the `World`.
                Did you forget to add it using `app.insert_resource` / `app.init_resource`?
                Resources are also implicitly added via `app.add_event`,
                and can be added by plugins.",
                core::any::type_name::<R>()
            ),
        }
    }

    /// Gets a reference to the resource of the given type
    ///
    /// # Panics
    ///
    /// Panics if the resource does not exist.
    /// Use [`get_resource_ref`](World::get_resource_ref) instead if you want to handle this case.
    ///
    /// If you want to instead insert a value if the resource does not exist,
    /// use [`get_resource_or_insert_with`](World::get_resource_or_insert_with).
    #[inline]
    #[track_caller]
    pub fn resource_ref<R: Resource>(&self) -> Ref<R> {
        match self.get_resource_ref() {
            Some(x) => x,
            None => panic!(
                "Requested resource {} does not exist in the `World`.
                Did you forget to add it using `app.insert_resource` / `app.init_resource`?
                Resources are also implicitly added via `app.add_event`,
                and can be added by plugins.",
                core::any::type_name::<R>()
            ),
        }
    }

    /// Gets a mutable reference to the resource of the given type
    ///
    /// # Panics
    ///
    /// Panics if the resource does not exist.
    /// Use [`get_resource_mut`](World::get_resource_mut) instead if you want to handle this case.
    ///
    /// If you want to instead insert a value if the resource does not exist,
    /// use [`get_resource_or_insert_with`](World::get_resource_or_insert_with).
    #[inline]
    #[track_caller]
    pub fn resource_mut<R: Resource>(&mut self) -> Mut<'_, R> {
        match self.get_resource_mut() {
            Some(x) => x,
            None => panic!(
                "Requested resource {} does not exist in the `World`.
                Did you forget to add it using `app.insert_resource` / `app.init_resource`?
                Resources are also implicitly added via `app.add_event`,
                and can be added by plugins.",
                core::any::type_name::<R>()
            ),
        }
    }

    /// Gets a reference to the resource of the given type if it exists
    #[inline]
    pub fn get_resource<R: Resource>(&self) -> Option<&R> {
        // SAFETY:
        // - `as_unsafe_world_cell_readonly` gives permission to access everything immutably
        // - `&self` ensures nothing in world is borrowed mutably
        unsafe { self.as_unsafe_world_cell_readonly().get_resource() }
    }

    /// Gets a reference including change detection to the resource of the given type if it exists.
    #[inline]
    pub fn get_resource_ref<R: Resource>(&self) -> Option<Ref<R>> {
        // SAFETY:
        // - `as_unsafe_world_cell_readonly` gives permission to access everything immutably
        // - `&self` ensures nothing in world is borrowed mutably
        unsafe { self.as_unsafe_world_cell_readonly().get_resource_ref() }
    }

    /// Gets a mutable reference to the resource of the given type if it exists
    #[inline]
    pub fn get_resource_mut<R: Resource>(&mut self) -> Option<Mut<'_, R>> {
        // SAFETY:
        // - `as_unsafe_world_cell` gives permission to access everything mutably
        // - `&mut self` ensures nothing in world is borrowed
        unsafe { self.as_unsafe_world_cell().get_resource_mut() }
    }

    /// Gets a mutable reference to the resource of type `T` if it exists,
    /// otherwise inserts the resource using the result of calling `func`.
    ///
    /// # Example
    ///
    /// ```
    /// # use bevy_ecs::prelude::*;
    /// #
    /// #[derive(Resource)]
    /// struct MyResource(i32);
    ///
    /// # let mut world = World::new();
    /// let my_res = world.get_resource_or_insert_with(|| MyResource(10));
    /// assert_eq!(my_res.0, 10);
    /// ```
    #[inline]
    #[track_caller]
    pub fn get_resource_or_insert_with<R: Resource>(
        &mut self,
        func: impl FnOnce() -> R,
    ) -> Mut<'_, R> {
        #[cfg(feature = "track_change_detection")]
        let caller = Location::caller();
        let change_tick = self.change_tick();
        let last_change_tick = self.last_change_tick();

        let component_id = self.components.register_resource::<R>();
        let data = self.initialize_resource_internal(component_id);
        if !data.is_present() {
            OwningPtr::make(func(), |ptr| {
                // SAFETY: component_id was just initialized and corresponds to resource of type R.
                unsafe {
                    data.insert(
                        ptr,
                        change_tick,
                        #[cfg(feature = "track_change_detection")]
                        caller,
                    );
                }
            });
        }

        // SAFETY: The resource must be present, as we would have inserted it if it was empty.
        let data = unsafe {
            data.get_mut(last_change_tick, change_tick)
                .debug_checked_unwrap()
        };
        // SAFETY: The underlying type of the resource is `R`.
        unsafe { data.with_type::<R>() }
    }

    /// Gets a mutable reference to the resource of type `T` if it exists,
    /// otherwise initializes the resource by calling its [`FromWorld`]
    /// implementation.
    ///
    /// # Example
    ///
    /// ```
    /// # use bevy_ecs::prelude::*;
    /// #
    /// #[derive(Resource)]
    /// struct Foo(i32);
    ///
    /// impl Default for Foo {
    ///     fn default() -> Self {
    ///         Self(15)
    ///     }
    /// }
    ///
    /// #[derive(Resource)]
    /// struct MyResource(i32);
    ///
    /// impl FromWorld for MyResource {
    ///     fn from_world(world: &mut World) -> Self {
    ///         let foo = world.get_resource_or_init::<Foo>();
    ///         Self(foo.0 * 2)
    ///     }
    /// }
    ///
    /// # let mut world = World::new();
    /// let my_res = world.get_resource_or_init::<MyResource>();
    /// assert_eq!(my_res.0, 30);
    /// ```
    #[track_caller]
    pub fn get_resource_or_init<R: Resource + FromWorld>(&mut self) -> Mut<'_, R> {
        #[cfg(feature = "track_change_detection")]
        let caller = Location::caller();
        let change_tick = self.change_tick();
        let last_change_tick = self.last_change_tick();

        let component_id = self.components.register_resource::<R>();
        if self
            .storages
            .resources
            .get(component_id)
            .map_or(true, |data| !data.is_present())
        {
            let value = R::from_world(self);
            OwningPtr::make(value, |ptr| {
                // SAFETY: component_id was just initialized and corresponds to resource of type R.
                unsafe {
                    self.insert_resource_by_id(
                        component_id,
                        ptr,
                        #[cfg(feature = "track_change_detection")]
                        caller,
                    );
                }
            });
        }

        // SAFETY: The resource was just initialized if it was empty.
        let data = unsafe {
            self.storages
                .resources
                .get_mut(component_id)
                .debug_checked_unwrap()
        };
        // SAFETY: The resource must be present, as we would have inserted it if it was empty.
        let data = unsafe {
            data.get_mut(last_change_tick, change_tick)
                .debug_checked_unwrap()
        };
        // SAFETY: The underlying type of the resource is `R`.
        unsafe { data.with_type::<R>() }
    }

    /// Gets an immutable reference to the non-send resource of the given type, if it exists.
    ///
    /// # Panics
    ///
    /// Panics if the resource does not exist.
    /// Use [`get_non_send_resource`](World::get_non_send_resource) instead if you want to handle this case.
    ///
    /// This function will panic if it isn't called from the same thread that the resource was inserted from.
    #[inline]
    #[track_caller]
    pub fn non_send_resource<R: 'static>(&self) -> &R {
        match self.get_non_send_resource() {
            Some(x) => x,
            None => panic!(
                "Requested non-send resource {} does not exist in the `World`.
                Did you forget to add it using `app.insert_non_send_resource` / `app.init_non_send_resource`?
                Non-send resources can also be added by plugins.",
                core::any::type_name::<R>()
            ),
        }
    }

    /// Gets a mutable reference to the non-send resource of the given type, if it exists.
    ///
    /// # Panics
    ///
    /// Panics if the resource does not exist.
    /// Use [`get_non_send_resource_mut`](World::get_non_send_resource_mut) instead if you want to handle this case.
    ///
    /// This function will panic if it isn't called from the same thread that the resource was inserted from.
    #[inline]
    #[track_caller]
    pub fn non_send_resource_mut<R: 'static>(&mut self) -> Mut<'_, R> {
        match self.get_non_send_resource_mut() {
            Some(x) => x,
            None => panic!(
                "Requested non-send resource {} does not exist in the `World`.
                Did you forget to add it using `app.insert_non_send_resource` / `app.init_non_send_resource`?
                Non-send resources can also be added by plugins.",
                core::any::type_name::<R>()
            ),
        }
    }

    /// Gets a reference to the non-send resource of the given type, if it exists.
    /// Otherwise returns `None`.
    ///
    /// # Panics
    /// This function will panic if it isn't called from the same thread that the resource was inserted from.
    #[inline]
    pub fn get_non_send_resource<R: 'static>(&self) -> Option<&R> {
        // SAFETY:
        // - `as_unsafe_world_cell_readonly` gives permission to access the entire world immutably
        // - `&self` ensures that there are no mutable borrows of world data
        unsafe { self.as_unsafe_world_cell_readonly().get_non_send_resource() }
    }

    /// Gets a mutable reference to the non-send resource of the given type, if it exists.
    /// Otherwise returns `None`.
    ///
    /// # Panics
    /// This function will panic if it isn't called from the same thread that the resource was inserted from.
    #[inline]
    pub fn get_non_send_resource_mut<R: 'static>(&mut self) -> Option<Mut<'_, R>> {
        // SAFETY:
        // - `as_unsafe_world_cell` gives permission to access the entire world mutably
        // - `&mut self` ensures that there are no borrows of world data
        unsafe { self.as_unsafe_world_cell().get_non_send_resource_mut() }
    }

    /// For a given batch of ([`Entity`], [`Bundle`]) pairs, either spawns each [`Entity`] with the given
    /// bundle (if the entity does not exist), or inserts the [`Bundle`] (if the entity already exists).
    /// This is faster than doing equivalent operations one-by-one.
    /// Returns `Ok` if all entities were successfully inserted into or spawned. Otherwise it returns an `Err`
    /// with a list of entities that could not be spawned or inserted into. A "spawn or insert" operation can
    /// only fail if an [`Entity`] is passed in with an "invalid generation" that conflicts with an existing [`Entity`].
    ///
    /// # Note
    /// Spawning a specific `entity` value is rarely the right choice. Most apps should use [`World::spawn_batch`].
    /// This method should generally only be used for sharing entities across apps, and only when they have a scheme
    /// worked out to share an ID space (which doesn't happen by default).
    ///
    /// ```
    /// use bevy_ecs::{entity::Entity, world::World, component::Component};
    /// #[derive(Component)]
    /// struct A(&'static str);
    /// #[derive(Component, PartialEq, Debug)]
    /// struct B(f32);
    ///
    /// let mut world = World::new();
    /// let e0 = world.spawn_empty().id();
    /// let e1 = world.spawn_empty().id();
    /// world.insert_or_spawn_batch(vec![
    ///   (e0, (A("a"), B(0.0))), // the first entity
    ///   (e1, (A("b"), B(1.0))), // the second entity
    /// ]);
    ///
    /// assert_eq!(world.get::<B>(e0), Some(&B(0.0)));
    /// ```
    #[track_caller]
    pub fn insert_or_spawn_batch<I, B>(&mut self, iter: I) -> Result<(), Vec<Entity>>
    where
        I: IntoIterator,
        I::IntoIter: Iterator<Item = (Entity, B)>,
        B: Bundle,
    {
        self.insert_or_spawn_batch_with_caller(
            iter,
            #[cfg(feature = "track_change_detection")]
            Location::caller(),
        )
    }

    /// Split into a new function so we can pass the calling location into the function when using
    /// as a command.
    #[inline]
    pub(crate) fn insert_or_spawn_batch_with_caller<I, B>(
        &mut self,
        iter: I,
        #[cfg(feature = "track_change_detection")] caller: &'static Location,
    ) -> Result<(), Vec<Entity>>
    where
        I: IntoIterator,
        I::IntoIter: Iterator<Item = (Entity, B)>,
        B: Bundle,
    {
        self.flush();

        let change_tick = self.change_tick();

        let bundle_id = self
            .bundles
            .register_info::<B>(&mut self.components, &mut self.storages);
        enum SpawnOrInsert<'w> {
            Spawn(BundleSpawner<'w>),
            Insert(BundleInserter<'w>, ArchetypeId),
        }

        impl<'w> SpawnOrInsert<'w> {
            fn entities(&mut self) -> &mut Entities {
                match self {
                    SpawnOrInsert::Spawn(spawner) => spawner.entities(),
                    SpawnOrInsert::Insert(inserter, _) => inserter.entities(),
                }
            }
        }
        // SAFETY: we initialized this bundle_id in `init_info`
        let mut spawn_or_insert = SpawnOrInsert::Spawn(unsafe {
            BundleSpawner::new_with_id(self, bundle_id, change_tick)
        });

        let mut invalid_entities = Vec::new();
        for (entity, bundle) in iter {
            match spawn_or_insert
                .entities()
                .alloc_at_without_replacement(entity)
            {
                AllocAtWithoutReplacement::Exists(location) => {
                    match spawn_or_insert {
                        SpawnOrInsert::Insert(ref mut inserter, archetype)
                            if location.archetype_id == archetype =>
                        {
                            // SAFETY: `entity` is valid, `location` matches entity, bundle matches inserter
                            unsafe {
                                inserter.insert(
                                    entity,
                                    location,
                                    bundle,
                                    InsertMode::Replace,
                                    #[cfg(feature = "track_change_detection")]
                                    caller,
                                )
                            };
                        }
                        _ => {
                            // SAFETY: we initialized this bundle_id in `init_info`
                            let mut inserter = unsafe {
                                BundleInserter::new_with_id(
                                    self,
                                    location.archetype_id,
                                    bundle_id,
                                    change_tick,
                                )
                            };
                            // SAFETY: `entity` is valid, `location` matches entity, bundle matches inserter
                            unsafe {
                                inserter.insert(
                                    entity,
                                    location,
                                    bundle,
                                    InsertMode::Replace,
                                    #[cfg(feature = "track_change_detection")]
                                    caller,
                                )
                            };
                            spawn_or_insert =
                                SpawnOrInsert::Insert(inserter, location.archetype_id);
                        }
                    };
                }
                AllocAtWithoutReplacement::DidNotExist => {
                    if let SpawnOrInsert::Spawn(ref mut spawner) = spawn_or_insert {
                        // SAFETY: `entity` is allocated (but non existent), bundle matches inserter
                        unsafe {
                            spawner.spawn_non_existent(
                                entity,
                                bundle,
                                #[cfg(feature = "track_change_detection")]
                                caller,
                            )
                        };
                    } else {
                        // SAFETY: we initialized this bundle_id in `init_info`
                        let mut spawner =
                            unsafe { BundleSpawner::new_with_id(self, bundle_id, change_tick) };
                        // SAFETY: `entity` is valid, `location` matches entity, bundle matches inserter
                        unsafe {
                            spawner.spawn_non_existent(
                                entity,
                                bundle,
                                #[cfg(feature = "track_change_detection")]
                                caller,
                            )
                        };
                        spawn_or_insert = SpawnOrInsert::Spawn(spawner);
                    }
                }
                AllocAtWithoutReplacement::ExistsWithWrongGeneration => {
                    invalid_entities.push(entity);
                }
            }
        }

        if invalid_entities.is_empty() {
            Ok(())
        } else {
            Err(invalid_entities)
        }
    }

    /// For a given batch of ([`Entity`], [`Bundle`]) pairs,
    /// adds the `Bundle` of components to each `Entity`.
    /// This is faster than doing equivalent operations one-by-one.
    ///
    /// A batch can be any type that implements [`IntoIterator`] containing `(Entity, Bundle)` tuples,
    /// such as a [`Vec<(Entity, Bundle)>`] or an array `[(Entity, Bundle); N]`.
    ///
    /// This will overwrite any previous values of components shared by the `Bundle`.
    /// See [`World::insert_batch_if_new`] to keep the old values instead.
    ///
    /// # Panics
    ///
    /// This function will panic if any of the associated entities do not exist.
    ///
    /// For the non-panicking version, see [`World::try_insert_batch`].
    #[track_caller]
    pub fn insert_batch<I, B>(&mut self, batch: I)
    where
        I: IntoIterator,
        I::IntoIter: Iterator<Item = (Entity, B)>,
        B: Bundle,
    {
        self.insert_batch_with_caller(
            batch,
            InsertMode::Replace,
            #[cfg(feature = "track_change_detection")]
            Location::caller(),
        );
    }

    /// For a given batch of ([`Entity`], [`Bundle`]) pairs,
    /// adds the `Bundle` of components to each `Entity` without overwriting.
    /// This is faster than doing equivalent operations one-by-one.
    ///
    /// A batch can be any type that implements [`IntoIterator`] containing `(Entity, Bundle)` tuples,
    /// such as a [`Vec<(Entity, Bundle)>`] or an array `[(Entity, Bundle); N]`.
    ///
    /// This is the same as [`World::insert_batch`], but in case of duplicate
    /// components it will leave the old values instead of replacing them with new ones.
    ///
    /// # Panics
    ///
    /// This function will panic if any of the associated entities do not exist.
    ///
    /// For the non-panicking version, see [`World::try_insert_batch_if_new`].
    #[track_caller]
    pub fn insert_batch_if_new<I, B>(&mut self, batch: I)
    where
        I: IntoIterator,
        I::IntoIter: Iterator<Item = (Entity, B)>,
        B: Bundle,
    {
        self.insert_batch_with_caller(
            batch,
            InsertMode::Keep,
            #[cfg(feature = "track_change_detection")]
            Location::caller(),
        );
    }

    /// Split into a new function so we can differentiate the calling location.
    ///
    /// This can be called by:
    /// - [`World::insert_batch`]
    /// - [`World::insert_batch_if_new`]
    /// - [`Commands::insert_batch`]
    /// - [`Commands::insert_batch_if_new`]
    #[inline]
    pub(crate) fn insert_batch_with_caller<I, B>(
        &mut self,
        iter: I,
        insert_mode: InsertMode,
        #[cfg(feature = "track_change_detection")] caller: &'static Location,
    ) where
        I: IntoIterator,
        I::IntoIter: Iterator<Item = (Entity, B)>,
        B: Bundle,
    {
        self.flush();

        let change_tick = self.change_tick();

        let bundle_id = self
            .bundles
            .register_info::<B>(&mut self.components, &mut self.storages);

        struct InserterArchetypeCache<'w> {
            inserter: BundleInserter<'w>,
            archetype_id: ArchetypeId,
        }

        let mut batch = iter.into_iter();

        if let Some((first_entity, first_bundle)) = batch.next() {
            if let Some(first_location) = self.entities().get(first_entity) {
                let mut cache = InserterArchetypeCache {
                    // SAFETY: we initialized this bundle_id in `register_info`
                    inserter: unsafe {
                        BundleInserter::new_with_id(
                            self,
                            first_location.archetype_id,
                            bundle_id,
                            change_tick,
                        )
                    },
                    archetype_id: first_location.archetype_id,
                };
                // SAFETY: `entity` is valid, `location` matches entity, bundle matches inserter
                unsafe {
                    cache.inserter.insert(
                        first_entity,
                        first_location,
                        first_bundle,
                        insert_mode,
                        #[cfg(feature = "track_change_detection")]
                        caller,
                    )
                };

                for (entity, bundle) in batch {
                    if let Some(location) = cache.inserter.entities().get(entity) {
                        if location.archetype_id != cache.archetype_id {
                            cache = InserterArchetypeCache {
                                // SAFETY: we initialized this bundle_id in `register_info`
                                inserter: unsafe {
                                    BundleInserter::new_with_id(
                                        self,
                                        location.archetype_id,
                                        bundle_id,
                                        change_tick,
                                    )
                                },
                                archetype_id: location.archetype_id,
                            }
                        }
                        // SAFETY: `entity` is valid, `location` matches entity, bundle matches inserter
                        unsafe {
                            cache.inserter.insert(
                                entity,
                                location,
                                bundle,
                                insert_mode,
                                #[cfg(feature = "track_change_detection")]
                                caller,
                            )
                        };
                    } else {
                        panic!("error[B0003]: Could not insert a bundle (of type `{}`) for entity {entity:?}, which {}. See: https://bevyengine.org/learn/errors/b0003", core::any::type_name::<B>(), self.entities.entity_does_not_exist_error_details_message(entity));
                    }
                }
            } else {
                panic!("error[B0003]: Could not insert a bundle (of type `{}`) for entity {first_entity:?}, which {}. See: https://bevyengine.org/learn/errors/b0003", core::any::type_name::<B>(), self.entities.entity_does_not_exist_error_details_message(first_entity));
            }
        }
    }

    /// For a given batch of ([`Entity`], [`Bundle`]) pairs,
    /// adds the `Bundle` of components to each `Entity`.
    /// This is faster than doing equivalent operations one-by-one.
    ///
    /// A batch can be any type that implements [`IntoIterator`] containing `(Entity, Bundle)` tuples,
    /// such as a [`Vec<(Entity, Bundle)>`] or an array `[(Entity, Bundle); N]`.
    ///
    /// This will overwrite any previous values of components shared by the `Bundle`.
    /// See [`World::try_insert_batch_if_new`] to keep the old values instead.
    ///
    /// This function silently fails by ignoring any entities that do not exist.
    ///
    /// For the panicking version, see [`World::insert_batch`].
    #[track_caller]
    pub fn try_insert_batch<I, B>(&mut self, batch: I)
    where
        I: IntoIterator,
        I::IntoIter: Iterator<Item = (Entity, B)>,
        B: Bundle,
    {
        self.try_insert_batch_with_caller(
            batch,
            InsertMode::Replace,
            #[cfg(feature = "track_change_detection")]
            Location::caller(),
        );
    }
    /// For a given batch of ([`Entity`], [`Bundle`]) pairs,
    /// adds the `Bundle` of components to each `Entity` without overwriting.
    /// This is faster than doing equivalent operations one-by-one.
    ///
    /// A batch can be any type that implements [`IntoIterator`] containing `(Entity, Bundle)` tuples,
    /// such as a [`Vec<(Entity, Bundle)>`] or an array `[(Entity, Bundle); N]`.
    ///
    /// This is the same as [`World::try_insert_batch`], but in case of duplicate
    /// components it will leave the old values instead of replacing them with new ones.
    ///
    /// This function silently fails by ignoring any entities that do not exist.
    ///
    /// For the panicking version, see [`World::insert_batch_if_new`].
    #[track_caller]
    pub fn try_insert_batch_if_new<I, B>(&mut self, batch: I)
    where
        I: IntoIterator,
        I::IntoIter: Iterator<Item = (Entity, B)>,
        B: Bundle,
    {
        self.try_insert_batch_with_caller(
            batch,
            InsertMode::Keep,
            #[cfg(feature = "track_change_detection")]
            Location::caller(),
        );
    }

    /// Split into a new function so we can differentiate the calling location.
    ///
    /// This can be called by:
    /// - [`World::try_insert_batch`]
    /// - [`World::try_insert_batch_if_new`]
    /// - [`Commands::try_insert_batch`]
    /// - [`Commands::try_insert_batch_if_new`]
    #[inline]
    pub(crate) fn try_insert_batch_with_caller<I, B>(
        &mut self,
        iter: I,
        insert_mode: InsertMode,
        #[cfg(feature = "track_change_detection")] caller: &'static Location,
    ) where
        I: IntoIterator,
        I::IntoIter: Iterator<Item = (Entity, B)>,
        B: Bundle,
    {
        self.flush();

        let change_tick = self.change_tick();

        let bundle_id = self
            .bundles
            .register_info::<B>(&mut self.components, &mut self.storages);

        struct InserterArchetypeCache<'w> {
            inserter: BundleInserter<'w>,
            archetype_id: ArchetypeId,
        }

        let mut batch = iter.into_iter();

        if let Some((first_entity, first_bundle)) = batch.next() {
            if let Some(first_location) = self.entities().get(first_entity) {
                let mut cache = InserterArchetypeCache {
                    // SAFETY: we initialized this bundle_id in `register_info`
                    inserter: unsafe {
                        BundleInserter::new_with_id(
                            self,
                            first_location.archetype_id,
                            bundle_id,
                            change_tick,
                        )
                    },
                    archetype_id: first_location.archetype_id,
                };
                // SAFETY: `entity` is valid, `location` matches entity, bundle matches inserter
                unsafe {
                    cache.inserter.insert(
                        first_entity,
                        first_location,
                        first_bundle,
                        insert_mode,
                        #[cfg(feature = "track_change_detection")]
                        caller,
                    )
                };

                for (entity, bundle) in batch {
                    if let Some(location) = cache.inserter.entities().get(entity) {
                        if location.archetype_id != cache.archetype_id {
                            cache = InserterArchetypeCache {
                                // SAFETY: we initialized this bundle_id in `register_info`
                                inserter: unsafe {
                                    BundleInserter::new_with_id(
                                        self,
                                        location.archetype_id,
                                        bundle_id,
                                        change_tick,
                                    )
                                },
                                archetype_id: location.archetype_id,
                            }
                        }
                        // SAFETY: `entity` is valid, `location` matches entity, bundle matches inserter
                        unsafe {
                            cache.inserter.insert(
                                entity,
                                location,
                                bundle,
                                insert_mode,
                                #[cfg(feature = "track_change_detection")]
                                caller,
                            )
                        };
                    }
                }
            }
        }
    }

    /// Temporarily removes the requested resource from this [`World`], runs custom user code,
    /// then re-adds the resource before returning.
    ///
    /// This enables safe simultaneous mutable access to both a resource and the rest of the [`World`].
    /// For more complex access patterns, consider using [`SystemState`](crate::system::SystemState).
    ///
    /// # Example
    /// ```
    /// use bevy_ecs::prelude::*;
    /// #[derive(Resource)]
    /// struct A(u32);
    /// #[derive(Component)]
    /// struct B(u32);
    /// let mut world = World::new();
    /// world.insert_resource(A(1));
    /// let entity = world.spawn(B(1)).id();
    ///
    /// world.resource_scope(|world, mut a: Mut<A>| {
    ///     let b = world.get_mut::<B>(entity).unwrap();
    ///     a.0 += b.0;
    /// });
    /// assert_eq!(world.get_resource::<A>().unwrap().0, 2);
    /// ```
    ///
    /// See also [`try_resource_scope`](Self::try_resource_scope).
    #[track_caller]
    pub fn resource_scope<R: Resource, U>(&mut self, f: impl FnOnce(&mut World, Mut<R>) -> U) -> U {
        self.try_resource_scope(f)
            .unwrap_or_else(|| panic!("resource does not exist: {}", core::any::type_name::<R>()))
    }

    /// Temporarily removes the requested resource from this [`World`] if it exists, runs custom user code,
    /// then re-adds the resource before returning. Returns `None` if the resource does not exist in this [`World`].
    ///
    /// This enables safe simultaneous mutable access to both a resource and the rest of the [`World`].
    /// For more complex access patterns, consider using [`SystemState`](crate::system::SystemState).
    ///
    /// See also [`resource_scope`](Self::resource_scope).
    pub fn try_resource_scope<R: Resource, U>(
        &mut self,
        f: impl FnOnce(&mut World, Mut<R>) -> U,
    ) -> Option<U> {
        let last_change_tick = self.last_change_tick();
        let change_tick = self.change_tick();

        let component_id = self.components.get_resource_id(TypeId::of::<R>())?;
        let (ptr, mut ticks, mut _caller) = self
            .storages
            .resources
            .get_mut(component_id)
            .and_then(ResourceData::remove)?;
        // Read the value onto the stack to avoid potential mut aliasing.
        // SAFETY: `ptr` was obtained from the TypeId of `R`.
        let mut value = unsafe { ptr.read::<R>() };
        let value_mut = Mut {
            value: &mut value,
            ticks: TicksMut {
                added: &mut ticks.added,
                changed: &mut ticks.changed,
                last_run: last_change_tick,
                this_run: change_tick,
            },
            #[cfg(feature = "track_change_detection")]
            changed_by: &mut _caller,
        };
        let result = f(self, value_mut);
        assert!(!self.contains_resource::<R>(),
            "Resource `{}` was inserted during a call to World::resource_scope.\n\
            This is not allowed as the original resource is reinserted to the world after the closure is invoked.",
            core::any::type_name::<R>());

        OwningPtr::make(value, |ptr| {
            // SAFETY: pointer is of type R
            unsafe {
                self.storages.resources.get_mut(component_id).map(|info| {
                    info.insert_with_ticks(
                        ptr,
                        ticks,
                        #[cfg(feature = "track_change_detection")]
                        _caller,
                    );
                })
            }
        })?;

        Some(result)
    }

    /// Sends an [`Event`].
    /// This method returns the [ID](`EventId`) of the sent `event`,
    /// or [`None`] if the `event` could not be sent.
    #[inline]
    pub fn send_event<E: Event>(&mut self, event: E) -> Option<EventId<E>> {
        self.send_event_batch(core::iter::once(event))?.next()
    }

    /// Sends the default value of the [`Event`] of type `E`.
    /// This method returns the [ID](`EventId`) of the sent `event`,
    /// or [`None`] if the `event` could not be sent.
    #[inline]
    pub fn send_event_default<E: Event + Default>(&mut self) -> Option<EventId<E>> {
        self.send_event(E::default())
    }

    /// Sends a batch of [`Event`]s from an iterator.
    /// This method returns the [IDs](`EventId`) of the sent `events`,
    /// or [`None`] if the `event` could not be sent.
    #[inline]
    pub fn send_event_batch<E: Event>(
        &mut self,
        events: impl IntoIterator<Item = E>,
    ) -> Option<SendBatchIds<E>> {
        let Some(mut events_resource) = self.get_resource_mut::<Events<E>>() else {
            bevy_utils::tracing::error!(
                "Unable to send event `{}`\n\tEvent must be added to the app with `add_event()`\n\thttps://docs.rs/bevy/*/bevy/app/struct.App.html#method.add_event ",
                core::any::type_name::<E>()
            );
            return None;
        };
        Some(events_resource.send_batch(events))
    }

    /// Inserts a new resource with the given `value`. Will replace the value if it already existed.
    ///
    /// **You should prefer to use the typed API [`World::insert_resource`] where possible and only
    /// use this in cases where the actual types are not known at compile time.**
    ///
    /// # Safety
    /// The value referenced by `value` must be valid for the given [`ComponentId`] of this world.
    #[inline]
    #[track_caller]
    pub unsafe fn insert_resource_by_id(
        &mut self,
        component_id: ComponentId,
        value: OwningPtr<'_>,
        #[cfg(feature = "track_change_detection")] caller: &'static Location,
    ) {
        let change_tick = self.change_tick();

        let resource = self.initialize_resource_internal(component_id);
        // SAFETY: `value` is valid for `component_id`, ensured by caller
        unsafe {
            resource.insert(
                value,
                change_tick,
                #[cfg(feature = "track_change_detection")]
                caller,
            );
        }
    }

    /// Inserts a new `!Send` resource with the given `value`. Will replace the value if it already
    /// existed.
    ///
    /// **You should prefer to use the typed API [`World::insert_non_send_resource`] where possible and only
    /// use this in cases where the actual types are not known at compile time.**
    ///
    /// # Panics
    /// If a value is already present, this function will panic if not called from the same
    /// thread that the original value was inserted from.
    ///
    /// # Safety
    /// The value referenced by `value` must be valid for the given [`ComponentId`] of this world.
    #[inline]
    #[track_caller]
    pub unsafe fn insert_non_send_by_id(
        &mut self,
        component_id: ComponentId,
        value: OwningPtr<'_>,
        #[cfg(feature = "track_change_detection")] caller: &'static Location,
    ) {
        let change_tick = self.change_tick();

        let resource = self.initialize_non_send_internal(component_id);
        // SAFETY: `value` is valid for `component_id`, ensured by caller
        unsafe {
            resource.insert(
                value,
                change_tick,
                #[cfg(feature = "track_change_detection")]
                caller,
            );
        }
    }

    /// # Panics
    /// Panics if `component_id` is not registered as a `Send` component type in this `World`
    #[inline]
    pub(crate) fn initialize_resource_internal(
        &mut self,
        component_id: ComponentId,
    ) -> &mut ResourceData<true> {
        let archetypes = &mut self.archetypes;
        self.storages
            .resources
            .initialize_with(component_id, &self.components, || {
                archetypes.new_archetype_component_id()
            })
    }

    /// # Panics
    /// Panics if `component_id` is not registered in this world
    #[inline]
    pub(crate) fn initialize_non_send_internal(
        &mut self,
        component_id: ComponentId,
    ) -> &mut ResourceData<false> {
        let archetypes = &mut self.archetypes;
        self.storages
            .non_send_resources
            .initialize_with(component_id, &self.components, || {
                archetypes.new_archetype_component_id()
            })
    }

    /// Empties queued entities and adds them to the empty [`Archetype`](crate::archetype::Archetype).
    /// This should be called before doing operations that might operate on queued entities,
    /// such as inserting a [`Component`].
    pub(crate) fn flush_entities(&mut self) {
        let empty_archetype = self.archetypes.empty_mut();
        let table = &mut self.storages.tables[empty_archetype.table_id()];
        // PERF: consider pre-allocating space for flushed entities
        // SAFETY: entity is set to a valid location
        unsafe {
            self.entities.flush(|entity, location| {
                // SAFETY: no components are allocated by archetype.allocate() because the archetype
                // is empty
                *location = empty_archetype.allocate(entity, table.allocate(entity));
            });
        }
    }

    /// Applies any commands in the world's internal [`CommandQueue`].
    /// This does not apply commands from any systems, only those stored in the world.
    ///
    /// # Panics
    /// This will panic if any of the queued commands are [`spawn`](Commands::spawn).
    /// If this is possible, you should instead use [`flush`](Self::flush).
    pub(crate) fn flush_commands(&mut self) {
        // SAFETY: `self.command_queue` is only de-allocated in `World`'s `Drop`
        if !unsafe { self.command_queue.is_empty() } {
            // SAFETY: `self.command_queue` is only de-allocated in `World`'s `Drop`
            unsafe {
                self.command_queue
                    .clone()
                    .apply_or_drop_queued(Some(self.into()));
            };
        }
    }

    /// Flushes queued entities and commands.
    ///
    /// Queued entities will be spawned, and then commands will be applied.
    #[inline]
    pub fn flush(&mut self) {
        self.flush_entities();
        self.flush_commands();
    }

    /// Increments the world's current change tick and returns the old value.
    ///
    /// If you need to call this method, but do not have `&mut` access to the world,
    /// consider using [`as_unsafe_world_cell_readonly`](Self::as_unsafe_world_cell_readonly)
    /// to obtain an [`UnsafeWorldCell`] and calling [`increment_change_tick`](UnsafeWorldCell::increment_change_tick) on that.
    /// Note that this *can* be done in safe code, despite the name of the type.
    #[inline]
    pub fn increment_change_tick(&mut self) -> Tick {
        let change_tick = self.change_tick.get_mut();
        let prev_tick = *change_tick;
        *change_tick = change_tick.wrapping_add(1);
        Tick::new(prev_tick)
    }

    /// Reads the current change tick of this world.
    ///
    /// If you have exclusive (`&mut`) access to the world, consider using [`change_tick()`](Self::change_tick),
    /// which is more efficient since it does not require atomic synchronization.
    #[inline]
    pub fn read_change_tick(&self) -> Tick {
        let tick = self.change_tick.load(Ordering::Acquire);
        Tick::new(tick)
    }

    /// Reads the current change tick of this world.
    ///
    /// This does the same thing as [`read_change_tick()`](Self::read_change_tick), only this method
    /// is more efficient since it does not require atomic synchronization.
    #[inline]
    pub fn change_tick(&mut self) -> Tick {
        let tick = *self.change_tick.get_mut();
        Tick::new(tick)
    }

    /// When called from within an exclusive system (a [`System`] that takes `&mut World` as its first
    /// parameter), this method returns the [`Tick`] indicating the last time the exclusive system was run.
    ///
    /// Otherwise, this returns the `Tick` indicating the last time that [`World::clear_trackers`] was called.
    ///
    /// [`System`]: crate::system::System
    #[inline]
    pub fn last_change_tick(&self) -> Tick {
        self.last_change_tick
    }

    /// Returns the id of the last ECS event that was fired.
    /// Used internally to ensure observers don't trigger multiple times for the same event.
    #[inline]
    pub(crate) fn last_trigger_id(&self) -> u32 {
        self.last_trigger_id
    }

    /// Sets [`World::last_change_tick()`] to the specified value during a scope.
    /// When the scope terminates, it will return to its old value.
    ///
    /// This is useful if you need a region of code to be able to react to earlier changes made in the same system.
    ///
    /// # Examples
    ///
    /// ```
    /// # use bevy_ecs::prelude::*;
    /// // This function runs an update loop repeatedly, allowing each iteration of the loop
    /// // to react to changes made in the previous loop iteration.
    /// fn update_loop(
    ///     world: &mut World,
    ///     mut update_fn: impl FnMut(&mut World) -> std::ops::ControlFlow<()>,
    /// ) {
    ///     let mut last_change_tick = world.last_change_tick();
    ///
    ///     // Repeatedly run the update function until it requests a break.
    ///     loop {
    ///         let control_flow = world.last_change_tick_scope(last_change_tick, |world| {
    ///             // Increment the change tick so we can detect changes from the previous update.
    ///             last_change_tick = world.change_tick();
    ///             world.increment_change_tick();
    ///
    ///             // Update once.
    ///             update_fn(world)
    ///         });
    ///
    ///         // End the loop when the closure returns `ControlFlow::Break`.
    ///         if control_flow.is_break() {
    ///             break;
    ///         }
    ///     }
    /// }
    /// #
    /// # #[derive(Resource)] struct Count(u32);
    /// # let mut world = World::new();
    /// # world.insert_resource(Count(0));
    /// # let saved_last_tick = world.last_change_tick();
    /// # let mut num_updates = 0;
    /// # update_loop(&mut world, |world| {
    /// #     let mut c = world.resource_mut::<Count>();
    /// #     match c.0 {
    /// #         0 => {
    /// #             assert_eq!(num_updates, 0);
    /// #             assert!(c.is_added());
    /// #             c.0 = 1;
    /// #         }
    /// #         1 => {
    /// #             assert_eq!(num_updates, 1);
    /// #             assert!(!c.is_added());
    /// #             assert!(c.is_changed());
    /// #             c.0 = 2;
    /// #         }
    /// #         2 if c.is_changed() => {
    /// #             assert_eq!(num_updates, 2);
    /// #             assert!(!c.is_added());
    /// #         }
    /// #         2 => {
    /// #             assert_eq!(num_updates, 3);
    /// #             assert!(!c.is_changed());
    /// #             world.remove_resource::<Count>();
    /// #             world.insert_resource(Count(3));
    /// #         }
    /// #         3 if c.is_changed() => {
    /// #             assert_eq!(num_updates, 4);
    /// #             assert!(c.is_added());
    /// #         }
    /// #         3 => {
    /// #             assert_eq!(num_updates, 5);
    /// #             assert!(!c.is_added());
    /// #             c.0 = 4;
    /// #             return std::ops::ControlFlow::Break(());
    /// #         }
    /// #         _ => unreachable!(),
    /// #     }
    /// #     num_updates += 1;
    /// #     std::ops::ControlFlow::Continue(())
    /// # });
    /// # assert_eq!(num_updates, 5);
    /// # assert_eq!(world.resource::<Count>().0, 4);
    /// # assert_eq!(world.last_change_tick(), saved_last_tick);
    /// ```
    pub fn last_change_tick_scope<T>(
        &mut self,
        last_change_tick: Tick,
        f: impl FnOnce(&mut World) -> T,
    ) -> T {
        struct LastTickGuard<'a> {
            world: &'a mut World,
            last_tick: Tick,
        }

        // By setting the change tick in the drop impl, we ensure that
        // the change tick gets reset even if a panic occurs during the scope.
        impl Drop for LastTickGuard<'_> {
            fn drop(&mut self) {
                self.world.last_change_tick = self.last_tick;
            }
        }

        let guard = LastTickGuard {
            last_tick: self.last_change_tick,
            world: self,
        };

        guard.world.last_change_tick = last_change_tick;

        f(guard.world)
    }

    /// Iterates all component change ticks and clamps any older than [`MAX_CHANGE_AGE`](crate::change_detection::MAX_CHANGE_AGE).
    /// This prevents overflow and thus prevents false positives.
    ///
    /// **Note:** Does nothing if the [`World`] counter has not been incremented at least [`CHECK_TICK_THRESHOLD`]
    /// times since the previous pass.
    // TODO: benchmark and optimize
    pub fn check_change_ticks(&mut self) {
        let change_tick = self.change_tick();
        if change_tick.relative_to(self.last_check_tick).get() < CHECK_TICK_THRESHOLD {
            return;
        }

        let Storages {
            ref mut tables,
            ref mut sparse_sets,
            ref mut resources,
            ref mut non_send_resources,
        } = self.storages;

        #[cfg(feature = "trace")]
        let _span = bevy_utils::tracing::info_span!("check component ticks").entered();
        tables.check_change_ticks(change_tick);
        sparse_sets.check_change_ticks(change_tick);
        resources.check_change_ticks(change_tick);
        non_send_resources.check_change_ticks(change_tick);

        if let Some(mut schedules) = self.get_resource_mut::<Schedules>() {
            schedules.check_change_ticks(change_tick);
        }

        self.last_check_tick = change_tick;
    }

    /// Runs both [`clear_entities`](Self::clear_entities) and [`clear_resources`](Self::clear_resources),
    /// invalidating all [`Entity`] and resource fetches such as [`Res`](crate::system::Res), [`ResMut`](crate::system::ResMut)
    pub fn clear_all(&mut self) {
        self.clear_entities();
        self.clear_resources();
    }

    /// Despawns all entities in this [`World`].
    pub fn clear_entities(&mut self) {
        self.storages.tables.clear();
        self.storages.sparse_sets.clear_entities();
        self.archetypes.clear_entities();
        self.entities.clear();
    }

    /// Clears all resources in this [`World`].
    ///
    /// **Note:** Any resource fetch to this [`World`] will fail unless they are re-initialized,
    /// including engine-internal resources that are only initialized on app/world construction.
    ///
    /// This can easily cause systems expecting certain resources to immediately start panicking.
    /// Use with caution.
    pub fn clear_resources(&mut self) {
        self.storages.resources.clear();
        self.storages.non_send_resources.clear();
    }

    /// Registers all of the components in the given [`Bundle`] and returns both the component
    /// ids and the bundle id.
    ///
    /// This is largely equivalent to calling [`register_component`](Self::register_component) on each
    /// component in the bundle.
    #[inline]
    pub fn register_bundle<B: Bundle>(&mut self) -> &BundleInfo {
        let id = self
            .bundles
            .register_info::<B>(&mut self.components, &mut self.storages);
        // SAFETY: We just initialized the bundle so its id should definitely be valid.
        unsafe { self.bundles.get(id).debug_checked_unwrap() }
    }

    /// Retrieves a mutable reference to the [`ComponentCloneHandlers`]. Can be used to set and update clone functions for components.
    ///
    /// ```
    /// # use bevy_ecs::prelude::*;
    /// use bevy_ecs::component::{ComponentId, ComponentCloneHandler};
    /// use bevy_ecs::entity::EntityCloner;
    /// use bevy_ecs::world::DeferredWorld;
    ///
    /// fn custom_clone_handler(
    ///     _world: &mut DeferredWorld,
    ///     _entity_cloner: &EntityCloner,
    /// ) {
    ///     // Custom cloning logic for component
    /// }
    ///
    /// #[derive(Component)]
    /// struct ComponentA;
    ///
    /// let mut world = World::new();
    ///
    /// let component_id = world.register_component::<ComponentA>();
    ///
    /// world.get_component_clone_handlers_mut()
    ///      .set_component_handler(component_id, ComponentCloneHandler::Custom(custom_clone_handler))
    /// ```
    pub fn get_component_clone_handlers_mut(&mut self) -> &mut ComponentCloneHandlers {
        self.components.get_component_clone_handlers_mut()
    }
}

impl World {
    /// Gets a pointer to the resource with the id [`ComponentId`] if it exists.
    /// The returned pointer must not be used to modify the resource, and must not be
    /// dereferenced after the immutable borrow of the [`World`] ends.
    ///
    /// **You should prefer to use the typed API [`World::get_resource`] where possible and only
    /// use this in cases where the actual types are not known at compile time.**
    #[inline]
    pub fn get_resource_by_id(&self, component_id: ComponentId) -> Option<Ptr<'_>> {
        // SAFETY:
        // - `as_unsafe_world_cell_readonly` gives permission to access the whole world immutably
        // - `&self` ensures there are no mutable borrows on world data
        unsafe {
            self.as_unsafe_world_cell_readonly()
                .get_resource_by_id(component_id)
        }
    }

    /// Gets a pointer to the resource with the id [`ComponentId`] if it exists.
    /// The returned pointer may be used to modify the resource, as long as the mutable borrow
    /// of the [`World`] is still valid.
    ///
    /// **You should prefer to use the typed API [`World::get_resource_mut`] where possible and only
    /// use this in cases where the actual types are not known at compile time.**
    #[inline]
    pub fn get_resource_mut_by_id(&mut self, component_id: ComponentId) -> Option<MutUntyped<'_>> {
        // SAFETY:
        // - `&mut self` ensures that all accessed data is unaliased
        // - `as_unsafe_world_cell` provides mutable permission to the whole world
        unsafe {
            self.as_unsafe_world_cell()
                .get_resource_mut_by_id(component_id)
        }
    }

    /// Iterates over all resources in the world.
    ///
    /// The returned iterator provides lifetimed, but type-unsafe pointers. Actually reading the contents
    /// of each resource will require the use of unsafe code.
    ///
    /// # Examples
    ///
    /// ## Printing the size of all resources
    ///
    /// ```
    /// # use bevy_ecs::prelude::*;
    /// # #[derive(Resource)]
    /// # struct A(u32);
    /// # #[derive(Resource)]
    /// # struct B(u32);
    /// #
    /// # let mut world = World::new();
    /// # world.insert_resource(A(1));
    /// # world.insert_resource(B(2));
    /// let mut total = 0;
    /// for (info, _) in world.iter_resources() {
    ///    println!("Resource: {}", info.name());
    ///    println!("Size: {} bytes", info.layout().size());
    ///    total += info.layout().size();
    /// }
    /// println!("Total size: {} bytes", total);
    /// # assert_eq!(total, size_of::<A>() + size_of::<B>());
    /// ```
    ///
    /// ## Dynamically running closures for resources matching specific `TypeId`s
    ///
    /// ```
    /// # use bevy_ecs::prelude::*;
    /// # use std::collections::HashMap;
    /// # use std::any::TypeId;
    /// # use bevy_ptr::Ptr;
    /// # #[derive(Resource)]
    /// # struct A(u32);
    /// # #[derive(Resource)]
    /// # struct B(u32);
    /// #
    /// # let mut world = World::new();
    /// # world.insert_resource(A(1));
    /// # world.insert_resource(B(2));
    /// #
    /// // In this example, `A` and `B` are resources. We deliberately do not use the
    /// // `bevy_reflect` crate here to showcase the low-level [`Ptr`] usage. You should
    /// // probably use something like `ReflectFromPtr` in a real-world scenario.
    ///
    /// // Create the hash map that will store the closures for each resource type
    /// let mut closures: HashMap<TypeId, Box<dyn Fn(&Ptr<'_>)>> = HashMap::default();
    ///
    /// // Add closure for `A`
    /// closures.insert(TypeId::of::<A>(), Box::new(|ptr| {
    ///     // SAFETY: We assert ptr is the same type of A with TypeId of A
    ///     let a = unsafe { &ptr.deref::<A>() };
    /// #   assert_eq!(a.0, 1);
    ///     // ... do something with `a` here
    /// }));
    ///
    /// // Add closure for `B`
    /// closures.insert(TypeId::of::<B>(), Box::new(|ptr| {
    ///     // SAFETY: We assert ptr is the same type of B with TypeId of B
    ///     let b = unsafe { &ptr.deref::<B>() };
    /// #   assert_eq!(b.0, 2);
    ///     // ... do something with `b` here
    /// }));
    ///
    /// // Iterate all resources, in order to run the closures for each matching resource type
    /// for (info, ptr) in world.iter_resources() {
    ///     let Some(type_id) = info.type_id() else {
    ///        // It's possible for resources to not have a `TypeId` (e.g. non-Rust resources
    ///        // dynamically inserted via a scripting language) in which case we can't match them.
    ///        continue;
    ///     };
    ///
    ///     let Some(closure) = closures.get(&type_id) else {
    ///        // No closure for this resource type, skip it.
    ///        continue;
    ///     };
    ///
    ///     // Run the closure for the resource
    ///     closure(&ptr);
    /// }
    /// ```
    #[inline]
    pub fn iter_resources(&self) -> impl Iterator<Item = (&ComponentInfo, Ptr<'_>)> {
        self.storages
            .resources
            .iter()
            .filter_map(|(component_id, data)| {
                // SAFETY: If a resource has been initialized, a corresponding ComponentInfo must exist with its ID.
                let component_info = unsafe {
                    self.components
                        .get_info(component_id)
                        .debug_checked_unwrap()
                };
                Some((component_info, data.get_data()?))
            })
    }

    /// Mutably iterates over all resources in the world.
    ///
    /// The returned iterator provides lifetimed, but type-unsafe pointers. Actually reading from or writing
    /// to the contents of each resource will require the use of unsafe code.
    ///
    /// # Example
    ///
    /// ```
    /// # use bevy_ecs::prelude::*;
    /// # use bevy_ecs::change_detection::MutUntyped;
    /// # use std::collections::HashMap;
    /// # use std::any::TypeId;
    /// # #[derive(Resource)]
    /// # struct A(u32);
    /// # #[derive(Resource)]
    /// # struct B(u32);
    /// #
    /// # let mut world = World::new();
    /// # world.insert_resource(A(1));
    /// # world.insert_resource(B(2));
    /// #
    /// // In this example, `A` and `B` are resources. We deliberately do not use the
    /// // `bevy_reflect` crate here to showcase the low-level `MutUntyped` usage. You should
    /// // probably use something like `ReflectFromPtr` in a real-world scenario.
    ///
    /// // Create the hash map that will store the mutator closures for each resource type
    /// let mut mutators: HashMap<TypeId, Box<dyn Fn(&mut MutUntyped<'_>)>> = HashMap::default();
    ///
    /// // Add mutator closure for `A`
    /// mutators.insert(TypeId::of::<A>(), Box::new(|mut_untyped| {
    ///     // Note: `MutUntyped::as_mut()` automatically marks the resource as changed
    ///     // for ECS change detection, and gives us a `PtrMut` we can use to mutate the resource.
    ///     // SAFETY: We assert ptr is the same type of A with TypeId of A
    ///     let a = unsafe { &mut mut_untyped.as_mut().deref_mut::<A>() };
    /// #   a.0 += 1;
    ///     // ... mutate `a` here
    /// }));
    ///
    /// // Add mutator closure for `B`
    /// mutators.insert(TypeId::of::<B>(), Box::new(|mut_untyped| {
    ///     // SAFETY: We assert ptr is the same type of B with TypeId of B
    ///     let b = unsafe { &mut mut_untyped.as_mut().deref_mut::<B>() };
    /// #   b.0 += 1;
    ///     // ... mutate `b` here
    /// }));
    ///
    /// // Iterate all resources, in order to run the mutator closures for each matching resource type
    /// for (info, mut mut_untyped) in world.iter_resources_mut() {
    ///     let Some(type_id) = info.type_id() else {
    ///        // It's possible for resources to not have a `TypeId` (e.g. non-Rust resources
    ///        // dynamically inserted via a scripting language) in which case we can't match them.
    ///        continue;
    ///     };
    ///
    ///     let Some(mutator) = mutators.get(&type_id) else {
    ///        // No mutator closure for this resource type, skip it.
    ///        continue;
    ///     };
    ///
    ///     // Run the mutator closure for the resource
    ///     mutator(&mut mut_untyped);
    /// }
    /// # assert_eq!(world.resource::<A>().0, 2);
    /// # assert_eq!(world.resource::<B>().0, 3);
    /// ```
    #[inline]
    pub fn iter_resources_mut(&mut self) -> impl Iterator<Item = (&ComponentInfo, MutUntyped<'_>)> {
        self.storages
            .resources
            .iter()
            .filter_map(|(component_id, data)| {
                // SAFETY: If a resource has been initialized, a corresponding ComponentInfo must exist with its ID.
                let component_info = unsafe {
                    self.components
                        .get_info(component_id)
                        .debug_checked_unwrap()
                };
                let (ptr, ticks, _caller) = data.get_with_ticks()?;

                // SAFETY:
                // - We have exclusive access to the world, so no other code can be aliasing the `TickCells`
                // - We only hold one `TicksMut` at a time, and we let go of it before getting the next one
                let ticks = unsafe {
                    TicksMut::from_tick_cells(
                        ticks,
                        self.last_change_tick(),
                        self.read_change_tick(),
                    )
                };

                let mut_untyped = MutUntyped {
                    // SAFETY:
                    // - We have exclusive access to the world, so no other code can be aliasing the `Ptr`
                    // - We iterate one resource at a time, and we let go of each `PtrMut` before getting the next one
                    value: unsafe { ptr.assert_unique() },
                    ticks,
                    #[cfg(feature = "track_change_detection")]
                    // SAFETY:
                    // - We have exclusive access to the world, so no other code can be aliasing the `Ptr`
                    // - We iterate one resource at a time, and we let go of each `PtrMut` before getting the next one
                    changed_by: unsafe { _caller.deref_mut() },
                };

                Some((component_info, mut_untyped))
            })
    }

    /// Gets a `!Send` resource to the resource with the id [`ComponentId`] if it exists.
    /// The returned pointer must not be used to modify the resource, and must not be
    /// dereferenced after the immutable borrow of the [`World`] ends.
    ///
    /// **You should prefer to use the typed API [`World::get_resource`] where possible and only
    /// use this in cases where the actual types are not known at compile time.**
    ///
    /// # Panics
    /// This function will panic if it isn't called from the same thread that the resource was inserted from.
    #[inline]
    pub fn get_non_send_by_id(&self, component_id: ComponentId) -> Option<Ptr<'_>> {
        // SAFETY:
        // - `as_unsafe_world_cell_readonly` gives permission to access the whole world immutably
        // - `&self` ensures there are no mutable borrows on world data
        unsafe {
            self.as_unsafe_world_cell_readonly()
                .get_non_send_resource_by_id(component_id)
        }
    }

    /// Gets a `!Send` resource to the resource with the id [`ComponentId`] if it exists.
    /// The returned pointer may be used to modify the resource, as long as the mutable borrow
    /// of the [`World`] is still valid.
    ///
    /// **You should prefer to use the typed API [`World::get_resource_mut`] where possible and only
    /// use this in cases where the actual types are not known at compile time.**
    ///
    /// # Panics
    /// This function will panic if it isn't called from the same thread that the resource was inserted from.
    #[inline]
    pub fn get_non_send_mut_by_id(&mut self, component_id: ComponentId) -> Option<MutUntyped<'_>> {
        // SAFETY:
        // - `&mut self` ensures that all accessed data is unaliased
        // - `as_unsafe_world_cell` provides mutable permission to the whole world
        unsafe {
            self.as_unsafe_world_cell()
                .get_non_send_resource_mut_by_id(component_id)
        }
    }

    /// Removes the resource of a given type, if it exists. Otherwise returns `None`.
    ///
    /// **You should prefer to use the typed API [`World::remove_resource`] where possible and only
    /// use this in cases where the actual types are not known at compile time.**
    pub fn remove_resource_by_id(&mut self, component_id: ComponentId) -> Option<()> {
        self.storages
            .resources
            .get_mut(component_id)?
            .remove_and_drop();
        Some(())
    }

    /// Removes the resource of a given type, if it exists. Otherwise returns `None`.
    ///
    /// **You should prefer to use the typed API [`World::remove_resource`] where possible and only
    /// use this in cases where the actual types are not known at compile time.**
    ///
    /// # Panics
    /// This function will panic if it isn't called from the same thread that the resource was inserted from.
    pub fn remove_non_send_by_id(&mut self, component_id: ComponentId) -> Option<()> {
        self.storages
            .non_send_resources
            .get_mut(component_id)?
            .remove_and_drop();
        Some(())
    }

    /// Retrieves an immutable untyped reference to the given `entity`'s [`Component`] of the given [`ComponentId`].
    /// Returns `None` if the `entity` does not have a [`Component`] of the given type.
    ///
    /// **You should prefer to use the typed API [`World::get_mut`] where possible and only
    /// use this in cases where the actual types are not known at compile time.**
    ///
    /// # Panics
    /// This function will panic if it isn't called from the same thread that the resource was inserted from.
    #[inline]
    pub fn get_by_id(&self, entity: Entity, component_id: ComponentId) -> Option<Ptr<'_>> {
        // SAFETY:
        // - `&self` ensures that all accessed data is not mutably aliased
        // - `as_unsafe_world_cell_readonly` provides shared/readonly permission to the whole world
        unsafe {
            self.as_unsafe_world_cell_readonly()
                .get_entity(entity)?
                .get_by_id(component_id)
        }
    }

    /// Retrieves a mutable untyped reference to the given `entity`'s [`Component`] of the given [`ComponentId`].
    /// Returns `None` if the `entity` does not have a [`Component`] of the given type.
    ///
    /// **You should prefer to use the typed API [`World::get_mut`] where possible and only
    /// use this in cases where the actual types are not known at compile time.**
    #[inline]
    pub fn get_mut_by_id(
        &mut self,
        entity: Entity,
        component_id: ComponentId,
    ) -> Option<MutUntyped<'_>> {
        // SAFETY:
        // - `&mut self` ensures that all accessed data is unaliased
        // - `as_unsafe_world_cell` provides mutable permission to the whole world
        unsafe {
            self.as_unsafe_world_cell()
                .get_entity(entity)?
                .get_mut_by_id(component_id)
                .ok()
        }
    }
}

// Schedule-related methods
impl World {
    /// Adds the specified [`Schedule`] to the world. The schedule can later be run
    /// by calling [`.run_schedule(label)`](Self::run_schedule) or by directly
    /// accessing the [`Schedules`] resource.
    ///
    /// The `Schedules` resource will be initialized if it does not already exist.
    pub fn add_schedule(&mut self, schedule: Schedule) {
        let mut schedules = self.get_resource_or_init::<Schedules>();
        schedules.insert(schedule);
    }

    /// Temporarily removes the schedule associated with `label` from the world,
    /// runs user code, and finally re-adds the schedule.
    /// This returns a [`TryRunScheduleError`] if there is no schedule
    /// associated with `label`.
    ///
    /// The [`Schedule`] is fetched from the [`Schedules`] resource of the world by its label,
    /// and system state is cached.
    ///
    /// For simple cases where you just need to call the schedule once,
    /// consider using [`World::try_run_schedule`] instead.
    /// For other use cases, see the example on [`World::schedule_scope`].
    pub fn try_schedule_scope<R>(
        &mut self,
        label: impl ScheduleLabel,
        f: impl FnOnce(&mut World, &mut Schedule) -> R,
    ) -> Result<R, TryRunScheduleError> {
        let label = label.intern();
        let Some(mut schedule) = self
            .get_resource_mut::<Schedules>()
            .and_then(|mut s| s.remove(label))
        else {
            return Err(TryRunScheduleError(label));
        };

        let value = f(self, &mut schedule);

        let old = self.resource_mut::<Schedules>().insert(schedule);
        if old.is_some() {
            warn!("Schedule `{label:?}` was inserted during a call to `World::schedule_scope`: its value has been overwritten");
        }

        Ok(value)
    }

    /// Temporarily removes the schedule associated with `label` from the world,
    /// runs user code, and finally re-adds the schedule.
    ///
    /// The [`Schedule`] is fetched from the [`Schedules`] resource of the world by its label,
    /// and system state is cached.
    ///
    /// # Examples
    ///
    /// ```
    /// # use bevy_ecs::{prelude::*, schedule::ScheduleLabel};
    /// # #[derive(ScheduleLabel, Debug, Clone, Copy, PartialEq, Eq, Hash)]
    /// # pub struct MySchedule;
    /// # #[derive(Resource)]
    /// # struct Counter(usize);
    /// #
    /// # let mut world = World::new();
    /// # world.insert_resource(Counter(0));
    /// # let mut schedule = Schedule::new(MySchedule);
    /// # schedule.add_systems(tick_counter);
    /// # world.init_resource::<Schedules>();
    /// # world.add_schedule(schedule);
    /// # fn tick_counter(mut counter: ResMut<Counter>) { counter.0 += 1; }
    /// // Run the schedule five times.
    /// world.schedule_scope(MySchedule, |world, schedule| {
    ///     for _ in 0..5 {
    ///         schedule.run(world);
    ///     }
    /// });
    /// # assert_eq!(world.resource::<Counter>().0, 5);
    /// ```
    ///
    /// For simple cases where you just need to call the schedule once,
    /// consider using [`World::run_schedule`] instead.
    ///
    /// # Panics
    ///
    /// If the requested schedule does not exist.
    pub fn schedule_scope<R>(
        &mut self,
        label: impl ScheduleLabel,
        f: impl FnOnce(&mut World, &mut Schedule) -> R,
    ) -> R {
        self.try_schedule_scope(label, f)
            .unwrap_or_else(|e| panic!("{e}"))
    }

    /// Attempts to run the [`Schedule`] associated with the `label` a single time,
    /// and returns a [`TryRunScheduleError`] if the schedule does not exist.
    ///
    /// The [`Schedule`] is fetched from the [`Schedules`] resource of the world by its label,
    /// and system state is cached.
    ///
    /// For simple testing use cases, call [`Schedule::run(&mut world)`](Schedule::run) instead.
    pub fn try_run_schedule(
        &mut self,
        label: impl ScheduleLabel,
    ) -> Result<(), TryRunScheduleError> {
        self.try_schedule_scope(label, |world, sched| sched.run(world))
    }

    /// Runs the [`Schedule`] associated with the `label` a single time.
    ///
    /// The [`Schedule`] is fetched from the [`Schedules`] resource of the world by its label,
    /// and system state is cached.
    ///
    /// For simple testing use cases, call [`Schedule::run(&mut world)`](Schedule::run) instead.
    ///
    /// # Panics
    ///
    /// If the requested schedule does not exist.
    pub fn run_schedule(&mut self, label: impl ScheduleLabel) {
        self.schedule_scope(label, |world, sched| sched.run(world));
    }

    /// Ignore system order ambiguities caused by conflicts on [`Component`]s of type `T`.
    pub fn allow_ambiguous_component<T: Component>(&mut self) {
        let mut schedules = self.remove_resource::<Schedules>().unwrap_or_default();
        schedules.allow_ambiguous_component::<T>(self);
        self.insert_resource(schedules);
    }

    /// Ignore system order ambiguities caused by conflicts on [`Resource`]s of type `T`.
    pub fn allow_ambiguous_resource<T: Resource>(&mut self) {
        let mut schedules = self.remove_resource::<Schedules>().unwrap_or_default();
        schedules.allow_ambiguous_resource::<T>(self);
        self.insert_resource(schedules);
    }
}

impl fmt::Debug for World {
    fn fmt(&self, f: &mut fmt::Formatter) -> fmt::Result {
        // SAFETY: `UnsafeWorldCell` requires that this must only access metadata.
        // Accessing any data stored in the world would be unsound.
        f.debug_struct("World")
            .field("id", &self.id)
            .field("entity_count", &self.entities.len())
            .field("archetype_count", &self.archetypes.len())
            .field("component_count", &self.components.len())
            .field("resource_count", &self.storages.resources.len())
            .finish()
    }
}

// SAFETY: all methods on the world ensure that non-send resources are only accessible on the main thread
unsafe impl Send for World {}
// SAFETY: all methods on the world ensure that non-send resources are only accessible on the main thread
unsafe impl Sync for World {}

/// Creates an instance of the type this trait is implemented for
/// using data from the supplied [`World`].
///
/// This can be helpful for complex initialization or context-aware defaults.
///
/// [`FromWorld`] is automatically implemented for any type implementing [`Default`].
pub trait FromWorld {
    /// Creates `Self` using data from the given [`World`].
    fn from_world(world: &mut World) -> Self;
}

impl<T: Default> FromWorld for T {
    /// Creates `Self` using [`default()`](`Default::default`).
    fn from_world(_world: &mut World) -> Self {
        T::default()
    }
}

#[cfg(test)]
mod tests {
    use super::{FromWorld, World};
    use crate::{
        change_detection::DetectChangesMut,
        component::{ComponentDescriptor, ComponentInfo, StorageType},
        entity::EntityHashSet,
        ptr::OwningPtr,
        system::Resource,
        world::error::EntityFetchError,
    };
    use alloc::sync::Arc;
    use bevy_ecs_macros::Component;
    use bevy_utils::{HashMap, HashSet};
    use core::{
        any::TypeId,
        panic,
        sync::atomic::{AtomicBool, AtomicU32, Ordering},
    };
    use std::sync::Mutex;

    // For bevy_ecs_macros
    use crate as bevy_ecs;

    type ID = u8;

    #[derive(Clone, Copy, Debug, PartialEq, Eq)]
    enum DropLogItem {
        Create(ID),
        Drop(ID),
    }

    #[derive(Resource, Component)]
    struct MayPanicInDrop {
        drop_log: Arc<Mutex<Vec<DropLogItem>>>,
        expected_panic_flag: Arc<AtomicBool>,
        should_panic: bool,
        id: u8,
    }

    impl MayPanicInDrop {
        fn new(
            drop_log: &Arc<Mutex<Vec<DropLogItem>>>,
            expected_panic_flag: &Arc<AtomicBool>,
            should_panic: bool,
            id: u8,
        ) -> Self {
            println!("creating component with id {id}");
            drop_log.lock().unwrap().push(DropLogItem::Create(id));

            Self {
                drop_log: Arc::clone(drop_log),
                expected_panic_flag: Arc::clone(expected_panic_flag),
                should_panic,
                id,
            }
        }
    }

    impl Drop for MayPanicInDrop {
        fn drop(&mut self) {
            println!("dropping component with id {}", self.id);

            {
                let mut drop_log = self.drop_log.lock().unwrap();
                drop_log.push(DropLogItem::Drop(self.id));
                // Don't keep the mutex while panicking, or we'll poison it.
                drop(drop_log);
            }

            if self.should_panic {
                self.expected_panic_flag.store(true, Ordering::SeqCst);
                panic!("testing what happens on panic inside drop");
            }
        }
    }

    struct DropTestHelper {
        drop_log: Arc<Mutex<Vec<DropLogItem>>>,
        /// Set to `true` right before we intentionally panic, so that if we get
        /// a panic, we know if it was intended or not.
        expected_panic_flag: Arc<AtomicBool>,
    }

    impl DropTestHelper {
        pub fn new() -> Self {
            Self {
                drop_log: Arc::new(Mutex::new(Vec::<DropLogItem>::new())),
                expected_panic_flag: Arc::new(AtomicBool::new(false)),
            }
        }

        pub fn make_component(&self, should_panic: bool, id: ID) -> MayPanicInDrop {
            MayPanicInDrop::new(&self.drop_log, &self.expected_panic_flag, should_panic, id)
        }

        pub fn finish(self, panic_res: std::thread::Result<()>) -> Vec<DropLogItem> {
            let drop_log = self.drop_log.lock().unwrap();
            let expected_panic_flag = self.expected_panic_flag.load(Ordering::SeqCst);

            if !expected_panic_flag {
                match panic_res {
                    Ok(()) => panic!("Expected a panic but it didn't happen"),
                    Err(e) => std::panic::resume_unwind(e),
                }
            }

            drop_log.to_owned()
        }
    }

    #[test]
    fn panic_while_overwriting_component() {
        let helper = DropTestHelper::new();

        let res = std::panic::catch_unwind(|| {
            let mut world = World::new();
            world
                .spawn_empty()
                .insert(helper.make_component(true, 0))
                .insert(helper.make_component(false, 1));

            println!("Done inserting! Dropping world...");
        });

        let drop_log = helper.finish(res);

        assert_eq!(
            &*drop_log,
            [
                DropLogItem::Create(0),
                DropLogItem::Create(1),
                DropLogItem::Drop(0),
                DropLogItem::Drop(1),
            ]
        );
    }

    #[derive(Resource)]
    struct TestResource(u32);

    #[derive(Resource)]
    struct TestResource2(String);

    #[derive(Resource)]
    struct TestResource3;

    #[test]
    fn get_resource_by_id() {
        let mut world = World::new();
        world.insert_resource(TestResource(42));
        let component_id = world
            .components()
            .get_resource_id(TypeId::of::<TestResource>())
            .unwrap();

        let resource = world.get_resource_by_id(component_id).unwrap();
        // SAFETY: `TestResource` is the correct resource type
        let resource = unsafe { resource.deref::<TestResource>() };

        assert_eq!(resource.0, 42);
    }

    #[test]
    fn get_resource_mut_by_id() {
        let mut world = World::new();
        world.insert_resource(TestResource(42));
        let component_id = world
            .components()
            .get_resource_id(TypeId::of::<TestResource>())
            .unwrap();

        {
            let mut resource = world.get_resource_mut_by_id(component_id).unwrap();
            resource.set_changed();
            // SAFETY: `TestResource` is the correct resource type
            let resource = unsafe { resource.into_inner().deref_mut::<TestResource>() };
            resource.0 = 43;
        }

        let resource = world.get_resource_by_id(component_id).unwrap();
        // SAFETY: `TestResource` is the correct resource type
        let resource = unsafe { resource.deref::<TestResource>() };

        assert_eq!(resource.0, 43);
    }

    #[test]
    fn iter_resources() {
        let mut world = World::new();
        world.insert_resource(TestResource(42));
        world.insert_resource(TestResource2("Hello, world!".to_string()));
        world.insert_resource(TestResource3);
        world.remove_resource::<TestResource3>();

        let mut iter = world.iter_resources();

        let (info, ptr) = iter.next().unwrap();
        assert_eq!(info.name(), core::any::type_name::<TestResource>());
        // SAFETY: We know that the resource is of type `TestResource`
        assert_eq!(unsafe { ptr.deref::<TestResource>().0 }, 42);

        let (info, ptr) = iter.next().unwrap();
        assert_eq!(info.name(), core::any::type_name::<TestResource2>());
        assert_eq!(
            // SAFETY: We know that the resource is of type `TestResource2`
            unsafe { &ptr.deref::<TestResource2>().0 },
            &"Hello, world!".to_string()
        );

        assert!(iter.next().is_none());
    }

    #[test]
    fn iter_resources_mut() {
        let mut world = World::new();
        world.insert_resource(TestResource(42));
        world.insert_resource(TestResource2("Hello, world!".to_string()));
        world.insert_resource(TestResource3);
        world.remove_resource::<TestResource3>();

        let mut iter = world.iter_resources_mut();

        let (info, mut mut_untyped) = iter.next().unwrap();
        assert_eq!(info.name(), core::any::type_name::<TestResource>());
        // SAFETY: We know that the resource is of type `TestResource`
        unsafe {
            mut_untyped.as_mut().deref_mut::<TestResource>().0 = 43;
        };

        let (info, mut mut_untyped) = iter.next().unwrap();
        assert_eq!(info.name(), core::any::type_name::<TestResource2>());
        // SAFETY: We know that the resource is of type `TestResource2`
        unsafe {
            mut_untyped.as_mut().deref_mut::<TestResource2>().0 = "Hello, world?".to_string();
        };

        assert!(iter.next().is_none());
        drop(iter);

        assert_eq!(world.resource::<TestResource>().0, 43);
        assert_eq!(
            world.resource::<TestResource2>().0,
            "Hello, world?".to_string()
        );
    }

    #[test]
    fn dynamic_resource() {
        let mut world = World::new();

        let descriptor = ComponentDescriptor::new_resource::<TestResource>();

        let component_id = world.register_resource_with_descriptor(descriptor);

        let value = 0;
        OwningPtr::make(value, |ptr| {
            // SAFETY: value is valid for the layout of `TestResource`
            unsafe {
                world.insert_resource_by_id(
                    component_id,
                    ptr,
                    #[cfg(feature = "track_change_detection")]
                    panic::Location::caller(),
                );
            }
        });

        // SAFETY: We know that the resource is of type `TestResource`
        let resource = unsafe {
            world
                .get_resource_by_id(component_id)
                .unwrap()
                .deref::<TestResource>()
        };
        assert_eq!(resource.0, 0);

        assert!(world.remove_resource_by_id(component_id).is_some());
    }

    #[test]
    fn custom_resource_with_layout() {
        static DROP_COUNT: AtomicU32 = AtomicU32::new(0);

        let mut world = World::new();

        // SAFETY: the drop function is valid for the layout and the data will be safe to access from any thread
        let descriptor = unsafe {
            ComponentDescriptor::new_with_layout(
                "Custom Test Component".to_string(),
                StorageType::Table,
                core::alloc::Layout::new::<[u8; 8]>(),
                Some(|ptr| {
                    let data = ptr.read::<[u8; 8]>();
                    assert_eq!(data, [0, 1, 2, 3, 4, 5, 6, 7]);
                    DROP_COUNT.fetch_add(1, Ordering::SeqCst);
                }),
                true,
            )
        };

        let component_id = world.register_resource_with_descriptor(descriptor);

        let value: [u8; 8] = [0, 1, 2, 3, 4, 5, 6, 7];
        OwningPtr::make(value, |ptr| {
            // SAFETY: value is valid for the component layout
            unsafe {
                world.insert_resource_by_id(
                    component_id,
                    ptr,
                    #[cfg(feature = "track_change_detection")]
                    panic::Location::caller(),
                );
            }
        });

        // SAFETY: [u8; 8] is the correct type for the resource
        let data = unsafe {
            world
                .get_resource_by_id(component_id)
                .unwrap()
                .deref::<[u8; 8]>()
        };
        assert_eq!(*data, [0, 1, 2, 3, 4, 5, 6, 7]);

        assert!(world.remove_resource_by_id(component_id).is_some());

        assert_eq!(DROP_COUNT.load(Ordering::SeqCst), 1);
    }

    #[derive(Resource)]
    struct TestFromWorld(u32);
    impl FromWorld for TestFromWorld {
        fn from_world(world: &mut World) -> Self {
            let b = world.resource::<TestResource>();
            Self(b.0)
        }
    }

    #[test]
    fn init_resource_does_not_overwrite() {
        let mut world = World::new();
        world.insert_resource(TestResource(0));
        world.init_resource::<TestFromWorld>();
        world.insert_resource(TestResource(1));
        world.init_resource::<TestFromWorld>();

        let resource = world.resource::<TestFromWorld>();

        assert_eq!(resource.0, 0);
    }

    #[test]
    fn init_non_send_resource_does_not_overwrite() {
        let mut world = World::new();
        world.insert_resource(TestResource(0));
        world.init_non_send_resource::<TestFromWorld>();
        world.insert_resource(TestResource(1));
        world.init_non_send_resource::<TestFromWorld>();

        let resource = world.non_send_resource::<TestFromWorld>();

        assert_eq!(resource.0, 0);
    }

    #[derive(Component)]
    struct Foo;

    #[derive(Component)]
    struct Bar;

    #[derive(Component)]
    struct Baz;

    #[test]
    fn inspect_entity_components() {
        let mut world = World::new();
        let ent0 = world.spawn((Foo, Bar, Baz)).id();
        let ent1 = world.spawn((Foo, Bar)).id();
        let ent2 = world.spawn((Bar, Baz)).id();
        let ent3 = world.spawn((Foo, Baz)).id();
        let ent4 = world.spawn(Foo).id();
        let ent5 = world.spawn(Bar).id();
        let ent6 = world.spawn(Baz).id();

        fn to_type_ids(component_infos: Vec<&ComponentInfo>) -> HashSet<Option<TypeId>> {
            component_infos
                .into_iter()
                .map(ComponentInfo::type_id)
                .collect()
        }

        let foo_id = TypeId::of::<Foo>();
        let bar_id = TypeId::of::<Bar>();
        let baz_id = TypeId::of::<Baz>();
        assert_eq!(
            to_type_ids(world.inspect_entity(ent0).collect()),
            [Some(foo_id), Some(bar_id), Some(baz_id)]
                .into_iter()
                .collect::<HashSet<_>>()
        );
        assert_eq!(
            to_type_ids(world.inspect_entity(ent1).collect()),
            [Some(foo_id), Some(bar_id)]
                .into_iter()
                .collect::<HashSet<_>>()
        );
        assert_eq!(
            to_type_ids(world.inspect_entity(ent2).collect()),
            [Some(bar_id), Some(baz_id)]
                .into_iter()
                .collect::<HashSet<_>>()
        );
        assert_eq!(
            to_type_ids(world.inspect_entity(ent3).collect()),
            [Some(foo_id), Some(baz_id)]
                .into_iter()
                .collect::<HashSet<_>>()
        );
        assert_eq!(
            to_type_ids(world.inspect_entity(ent4).collect()),
            [Some(foo_id)].into_iter().collect::<HashSet<_>>()
        );
        assert_eq!(
            to_type_ids(world.inspect_entity(ent5).collect()),
            [Some(bar_id)].into_iter().collect::<HashSet<_>>()
        );
        assert_eq!(
            to_type_ids(world.inspect_entity(ent6).collect()),
            [Some(baz_id)].into_iter().collect::<HashSet<_>>()
        );
    }

    #[test]
    fn iterate_entities() {
        let mut world = World::new();
        let mut entity_counters = <HashMap<_, _>>::default();

        let iterate_and_count_entities = |world: &World, entity_counters: &mut HashMap<_, _>| {
            entity_counters.clear();
            for entity in world.iter_entities() {
                let counter = entity_counters.entry(entity.id()).or_insert(0);
                *counter += 1;
            }
        };

        // Adding one entity and validating iteration
        let ent0 = world.spawn((Foo, Bar, Baz)).id();

        iterate_and_count_entities(&world, &mut entity_counters);
        assert_eq!(entity_counters[&ent0], 1);
        assert_eq!(entity_counters.len(), 1);

        // Spawning three more entities and then validating iteration
        let ent1 = world.spawn((Foo, Bar)).id();
        let ent2 = world.spawn((Bar, Baz)).id();
        let ent3 = world.spawn((Foo, Baz)).id();

        iterate_and_count_entities(&world, &mut entity_counters);

        assert_eq!(entity_counters[&ent0], 1);
        assert_eq!(entity_counters[&ent1], 1);
        assert_eq!(entity_counters[&ent2], 1);
        assert_eq!(entity_counters[&ent3], 1);
        assert_eq!(entity_counters.len(), 4);

        // Despawning first entity and then validating the iteration
        assert!(world.despawn(ent0));

        iterate_and_count_entities(&world, &mut entity_counters);

        assert_eq!(entity_counters[&ent1], 1);
        assert_eq!(entity_counters[&ent2], 1);
        assert_eq!(entity_counters[&ent3], 1);
        assert_eq!(entity_counters.len(), 3);

        // Spawning three more entities, despawning three and then validating the iteration
        let ent4 = world.spawn(Foo).id();
        let ent5 = world.spawn(Bar).id();
        let ent6 = world.spawn(Baz).id();

        assert!(world.despawn(ent2));
        assert!(world.despawn(ent3));
        assert!(world.despawn(ent4));

        iterate_and_count_entities(&world, &mut entity_counters);

        assert_eq!(entity_counters[&ent1], 1);
        assert_eq!(entity_counters[&ent5], 1);
        assert_eq!(entity_counters[&ent6], 1);
        assert_eq!(entity_counters.len(), 3);

        // Despawning remaining entities and then validating the iteration
        assert!(world.despawn(ent1));
        assert!(world.despawn(ent5));
        assert!(world.despawn(ent6));

        iterate_and_count_entities(&world, &mut entity_counters);

        assert_eq!(entity_counters.len(), 0);
    }

    #[test]
    fn iterate_entities_mut() {
        #[derive(Component, PartialEq, Debug)]
        struct A(i32);

        #[derive(Component, PartialEq, Debug)]
        struct B(i32);

        let mut world = World::new();

        let a1 = world.spawn(A(1)).id();
        let a2 = world.spawn(A(2)).id();
        let b1 = world.spawn(B(1)).id();
        let b2 = world.spawn(B(2)).id();

        for mut entity in world.iter_entities_mut() {
            if let Some(mut a) = entity.get_mut::<A>() {
                a.0 -= 1;
            }
        }
        assert_eq!(world.entity(a1).get(), Some(&A(0)));
        assert_eq!(world.entity(a2).get(), Some(&A(1)));
        assert_eq!(world.entity(b1).get(), Some(&B(1)));
        assert_eq!(world.entity(b2).get(), Some(&B(2)));

        for mut entity in world.iter_entities_mut() {
            if let Some(mut b) = entity.get_mut::<B>() {
                b.0 *= 2;
            }
        }
        assert_eq!(world.entity(a1).get(), Some(&A(0)));
        assert_eq!(world.entity(a2).get(), Some(&A(1)));
        assert_eq!(world.entity(b1).get(), Some(&B(2)));
        assert_eq!(world.entity(b2).get(), Some(&B(4)));

        let mut entities = world.iter_entities_mut().collect::<Vec<_>>();
        entities.sort_by_key(|e| e.get::<A>().map(|a| a.0).or(e.get::<B>().map(|b| b.0)));
        let (a, b) = entities.split_at_mut(2);
        core::mem::swap(
            &mut a[1].get_mut::<A>().unwrap().0,
            &mut b[0].get_mut::<B>().unwrap().0,
        );
        assert_eq!(world.entity(a1).get(), Some(&A(0)));
        assert_eq!(world.entity(a2).get(), Some(&A(2)));
        assert_eq!(world.entity(b1).get(), Some(&B(1)));
        assert_eq!(world.entity(b2).get(), Some(&B(4)));
    }

    #[test]
    fn spawn_empty_bundle() {
        let mut world = World::new();
        world.spawn(());
    }

    #[test]
    fn get_entity() {
        let mut world = World::new();

        let e1 = world.spawn_empty().id();
        let e2 = world.spawn_empty().id();

        assert!(world.get_entity(e1).is_ok());
        assert!(world.get_entity([e1, e2]).is_ok());
        assert!(world
            .get_entity(&[e1, e2] /* this is an array not a slice */)
            .is_ok());
        assert!(world.get_entity(&vec![e1, e2][..]).is_ok());
        assert!(world
            .get_entity(&EntityHashSet::from_iter([e1, e2]))
            .is_ok());

        world.entity_mut(e1).despawn();

        assert_eq!(Err(e1), world.get_entity(e1).map(|_| {}));
        assert_eq!(Err(e1), world.get_entity([e1, e2]).map(|_| {}));
        assert_eq!(
            Err(e1),
            world
                .get_entity(&[e1, e2] /* this is an array not a slice */)
                .map(|_| {})
        );
        assert_eq!(Err(e1), world.get_entity(&vec![e1, e2][..]).map(|_| {}));
        assert_eq!(
            Err(e1),
            world
                .get_entity(&EntityHashSet::from_iter([e1, e2]))
                .map(|_| {})
        );
    }

    #[test]
    fn get_entity_mut() {
        let mut world = World::new();

        let e1 = world.spawn_empty().id();
        let e2 = world.spawn_empty().id();

        assert!(world.get_entity_mut(e1).is_ok());
        assert!(world.get_entity_mut([e1, e2]).is_ok());
        assert!(world
            .get_entity_mut(&[e1, e2] /* this is an array not a slice */)
            .is_ok());
        assert!(world.get_entity_mut(&vec![e1, e2][..]).is_ok());
        assert!(world
            .get_entity_mut(&EntityHashSet::from_iter([e1, e2]))
            .is_ok());

        assert_eq!(
            Err(EntityFetchError::AliasedMutability(e1)),
            world.get_entity_mut([e1, e2, e1]).map(|_| {})
        );
        assert_eq!(
            Err(EntityFetchError::AliasedMutability(e1)),
            world
                .get_entity_mut(&[e1, e2, e1] /* this is an array not a slice */)
                .map(|_| {})
        );
        assert_eq!(
            Err(EntityFetchError::AliasedMutability(e1)),
            world.get_entity_mut(&vec![e1, e2, e1][..]).map(|_| {})
        );
        // Aliased mutability isn't allowed by HashSets
        assert!(world
            .get_entity_mut(&EntityHashSet::from_iter([e1, e2, e1]))
            .is_ok());

        world.entity_mut(e1).despawn();

        assert!(matches!(
            world.get_entity_mut(e1).map(|_| {}),
            Err(EntityFetchError::NoSuchEntity(e, ..)) if e == e1
        ));
        assert!(matches!(
            world.get_entity_mut([e1, e2]).map(|_| {}),
            Err(EntityFetchError::NoSuchEntity(e,..)) if e == e1));
        assert!(matches!(
            world
                .get_entity_mut(&[e1, e2] /* this is an array not a slice */)
                .map(|_| {}),
            Err(EntityFetchError::NoSuchEntity(e, ..)) if e == e1));
        assert!(matches!(
            world.get_entity_mut(&vec![e1, e2][..]).map(|_| {}),
            Err(EntityFetchError::NoSuchEntity(e, ..)) if e == e1,
        ));
        assert!(matches!(
            world
                .get_entity_mut(&EntityHashSet::from_iter([e1, e2]))
                .map(|_| {}),
            Err(EntityFetchError::NoSuchEntity(e, ..)) if e == e1));
    }
}<|MERGE_RESOLUTION|>--- conflicted
+++ resolved
@@ -38,10 +38,10 @@
         ComponentInfo, ComponentTicks, Components, Mutable, RequiredComponents,
         RequiredComponentsError, Tick,
     },
-    entity::{AllocAtWithoutReplacement, Entities, Entity, EntityLocation},
+    entity::{AllocAtWithoutReplacement, Entities, Entity, EntityHashSet, EntityLocation},
     event::{Event, EventId, Events, SendBatchIds},
     observer::Observers,
-    query::{DebugCheckedUnwrap, QueryData, QueryFilter, QueryState},
+    query::{DebugCheckedUnwrap, QueryData, QueryEntityError, QueryFilter, QueryState},
     removal_detection::RemovedComponentEvents,
     schedule::{Schedule, ScheduleLabel, Schedules},
     storage::{ResourceData, Storages},
@@ -1173,7 +1173,6 @@
         })
     }
 
-<<<<<<< HEAD
     /// Gets mutable access to multiple entities.
     ///
     /// # Errors
@@ -1203,7 +1202,9 @@
         entities: [Entity; N],
     ) -> Result<[EntityMut<'_>; N], QueryEntityError<'_>> {
         self.get_entity_mut(entities).map_err(|e| match e {
-            EntityFetchError::NoSuchEntity(entity) => QueryEntityError::NoSuchEntity(entity),
+            EntityFetchError::NoSuchEntity(entity, world) => {
+                QueryEntityError::NoSuchEntity(entity, world)
+            }
             EntityFetchError::AliasedMutability(entity) => {
                 QueryEntityError::AliasedMutability(entity)
             }
@@ -1240,7 +1241,9 @@
         entities: &[Entity],
     ) -> Result<Vec<EntityMut<'w>>, QueryEntityError<'w>> {
         self.get_entity_mut(entities).map_err(|e| match e {
-            EntityFetchError::NoSuchEntity(entity) => QueryEntityError::NoSuchEntity(entity),
+            EntityFetchError::NoSuchEntity(entity, world) => {
+                QueryEntityError::NoSuchEntity(entity, world)
+            }
             EntityFetchError::AliasedMutability(entity) => {
                 QueryEntityError::AliasedMutability(entity)
             }
@@ -1284,15 +1287,15 @@
         self.get_entity_mut(entities)
             .map(|fetched| fetched.into_values().collect())
             .map_err(|e| match e {
-                EntityFetchError::NoSuchEntity(entity) => QueryEntityError::NoSuchEntity(entity),
+                EntityFetchError::NoSuchEntity(entity, world) => {
+                    QueryEntityError::NoSuchEntity(entity, world)
+                }
                 EntityFetchError::AliasedMutability(entity) => {
                     QueryEntityError::AliasedMutability(entity)
                 }
             })
     }
 
-=======
->>>>>>> 85dc8ca2
     /// Spawns a new [`Entity`] and returns a corresponding [`EntityWorldMut`], which can be used
     /// to add components to the entity or retrieve its id.
     ///
