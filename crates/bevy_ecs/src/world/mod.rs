--- conflicted
+++ resolved
@@ -14,12 +14,8 @@
     component::{
         Component, ComponentDescriptor, ComponentId, ComponentInfo, Components, TickCells,
     },
-<<<<<<< HEAD
-    entity::{AllocAtWithoutReplacement, Entities, Entity},
+    entity::{AllocAtWithoutReplacement, Entities, Entity, EntityLocation},
     ptr::UnsafeCellDeref,
-=======
-    entity::{AllocAtWithoutReplacement, Entities, Entity, EntityLocation},
->>>>>>> 530be10e
     query::{QueryState, ReadOnlyWorldQuery, WorldQuery},
     storage::{ResourceData, SparseSet, Storages},
     system::Resource,
@@ -1547,16 +1543,7 @@
     /// use this in cases where the actual types are not known at compile time.**
     #[inline]
     pub fn get_resource_mut_by_id(&mut self, component_id: ComponentId) -> Option<MutUntyped<'_>> {
-<<<<<<< HEAD
-=======
-        let info = self.components.get_info(component_id)?;
-        if !info.is_send_and_sync() {
-            self.validate_non_send_access_untyped(info.name());
-        }
-
         let change_tick = self.change_tick();
-
->>>>>>> 530be10e
         let (ptr, ticks) = self.get_resource_with_ticks(component_id)?;
 
         // SAFETY: This function has exclusive access to the world so nothing aliases `ticks`.
