--- conflicted
+++ resolved
@@ -1095,19 +1095,6 @@
         self.flush();
         let change_tick = self.change_tick();
         let entity = self.entities.alloc();
-<<<<<<< HEAD
-        let entity_location = {
-            let mut bundle_spawner = BundleSpawner::new::<B>(self, change_tick);
-            // SAFETY: bundle's type matches `bundle_info`, entity is allocated but non-existent
-            unsafe {
-                bundle_spawner.spawn_non_existent(
-                    entity,
-                    bundle,
-                    #[cfg(feature = "track_location")]
-                    caller,
-                )
-            }
-=======
         let mut bundle_spawner = BundleSpawner::new::<B>(self, change_tick);
         // SAFETY: bundle's type matches `bundle_info`, entity is allocated but non-existent
         let mut entity_location = unsafe {
@@ -1115,9 +1102,8 @@
                 entity,
                 bundle,
                 #[cfg(feature = "track_location")]
-                Location::caller(),
+                caller,
             )
->>>>>>> 7c8da1c0
         };
 
         // SAFETY: command_queue is not referenced anywhere else
