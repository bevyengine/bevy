--- conflicted
+++ resolved
@@ -611,13 +611,8 @@
     pub(crate) unsafe fn trigger_observers_with_data<E, T>(
         &mut self,
         event: ComponentId,
-<<<<<<< HEAD
-        mut entity: Entity,
-        components: impl Iterator<Item = ComponentId> + Clone,
-=======
         mut target: Entity,
         components: &[ComponentId],
->>>>>>> 2931e350
         data: &mut E,
         mut propagate: bool,
     ) where
@@ -627,13 +622,8 @@
             Observers::invoke::<_>(
                 self.reborrow(),
                 event,
-<<<<<<< HEAD
-                entity,
-                components.clone(),
-=======
                 target,
                 components.iter().copied(),
->>>>>>> 2931e350
                 data,
                 &mut propagate,
             );
