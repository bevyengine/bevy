use core::ops::Deref;

use crate::{
    archetype::Archetype,
    change_detection::MutUntyped,
    component::{ComponentId, Mutable},
    entity::Entity,
    event::{Event, EventId, Events, SendBatchIds},
    observer::{Observers, TriggerTargets},
    prelude::{Component, QueryState},
    query::{QueryData, QueryFilter},
    system::{Commands, Query, Resource},
    traversal::Traversal,
    world::{error::EntityFetchError, WorldEntityFetch},
};

use super::{unsafe_world_cell::UnsafeWorldCell, Mut, World, ON_INSERT, ON_REPLACE};

/// A [`World`] reference that disallows structural ECS changes.
/// This includes initializing resources, registering components or spawning entities.
pub struct DeferredWorld<'w> {
    // SAFETY: Implementors must not use this reference to make structural changes
    world: UnsafeWorldCell<'w>,
}

impl<'w> Deref for DeferredWorld<'w> {
    type Target = World;

    fn deref(&self) -> &Self::Target {
        // SAFETY: Structural changes cannot be made through &World
        unsafe { self.world.world() }
    }
}

impl<'w> UnsafeWorldCell<'w> {
    /// Turn self into a [`DeferredWorld`]
    ///
    /// # Safety
    /// Caller must ensure there are no outstanding mutable references to world and no
    /// outstanding references to the world's command queue, resource or component data
    #[inline]
    pub unsafe fn into_deferred(self) -> DeferredWorld<'w> {
        DeferredWorld { world: self }
    }
}

impl<'w> From<&'w mut World> for DeferredWorld<'w> {
    fn from(world: &'w mut World) -> DeferredWorld<'w> {
        DeferredWorld {
            world: world.as_unsafe_world_cell(),
        }
    }
}

impl<'w> DeferredWorld<'w> {
    /// Reborrow self as a new instance of [`DeferredWorld`]
    #[inline]
    pub fn reborrow(&mut self) -> DeferredWorld {
        DeferredWorld { world: self.world }
    }

    /// Creates a [`Commands`] instance that pushes to the world's command queue
    #[inline]
    pub fn commands(&mut self) -> Commands {
        // SAFETY: &mut self ensure that there are no outstanding accesses to the queue
        let command_queue = unsafe { self.world.get_raw_command_queue() };
        // SAFETY: command_queue is stored on world and always valid while the world exists
        unsafe { Commands::new_raw_from_entities(command_queue, self.world.entities()) }
    }

    /// Retrieves a mutable reference to the given `entity`'s [`Component`] of the given type.
    /// Returns `None` if the `entity` does not have a [`Component`] of the given type.
    #[inline]
    pub fn get_mut<T: Component<Mutability = Mutable>>(
        &mut self,
        entity: Entity,
    ) -> Option<Mut<T>> {
        // SAFETY:
        // - `as_unsafe_world_cell` is the only thing that is borrowing world
        // - `as_unsafe_world_cell` provides mutable permission to everything
        // - `&mut self` ensures no other borrows on world data
        unsafe { self.world.get_entity(entity)?.get_mut() }
    }

    /// Temporarily removes a [`Component`] `T` from the provided [`Entity`] and
    /// runs the provided closure on it, returning the result if `T` was available.
    /// This will trigger the `OnRemove` and `OnReplace` component hooks without
    /// causing an archetype move.
    ///
    /// This is most useful with immutable components, where removal and reinsertion
    /// is the only way to modify a value.
    ///
    /// If you do not need to ensure the above hooks are triggered, and your component
    /// is mutable, prefer using [`get_mut`](DeferredWorld::get_mut).
    #[inline]
    pub(crate) fn modify_component<T: Component, R>(
        &mut self,
        entity: Entity,
        f: impl FnOnce(&mut T) -> R,
    ) -> Result<Option<R>, EntityFetchError> {
        // If the component is not registered, then it doesn't exist on this entity, so no action required.
        let Some(component_id) = self.component_id::<T>() else {
            return Ok(None);
        };

        let entity_cell = match self.get_entity_mut(entity) {
            Ok(cell) => cell,
            Err(EntityFetchError::AliasedMutability(..)) => {
                return Err(EntityFetchError::AliasedMutability(entity))
            }
            Err(EntityFetchError::NoSuchEntity(..)) => {
                return Err(EntityFetchError::NoSuchEntity(entity, self.world))
            }
        };

        if !entity_cell.contains::<T>() {
            return Ok(None);
        }

        let archetype = &raw const *entity_cell.archetype();

        // SAFETY:
        // - DeferredWorld ensures archetype pointer will remain valid as no
        //   relocations will occur.
        // - component_id exists on this world and this entity
        // - ON_REPLACE is able to accept ZST events
        unsafe {
            let archetype = &*archetype;
            self.trigger_on_replace(archetype, entity, [component_id].into_iter());
            if archetype.has_replace_observer() {
                self.trigger_observers(ON_REPLACE, entity, [component_id].into_iter());
            }
        }

        let mut entity_cell = self
            .get_entity_mut(entity)
            .expect("entity access confirmed above");

        // SAFETY: we will run the required hooks to simulate removal/replacement.
        let mut component = unsafe {
            entity_cell
                .get_mut_assume_mutable::<T>()
                .expect("component access confirmed above")
        };

        let result = f(&mut component);

        // Simulate adding this component by updating the relevant ticks
        *component.ticks.added = *component.ticks.changed;

        // SAFETY:
        // - DeferredWorld ensures archetype pointer will remain valid as no
        //   relocations will occur.
        // - component_id exists on this world and this entity
        // - ON_REPLACE is able to accept ZST events
        unsafe {
            let archetype = &*archetype;
            self.trigger_on_insert(archetype, entity, [component_id].into_iter());
            if archetype.has_insert_observer() {
                self.trigger_observers(ON_INSERT, entity, [component_id].into_iter());
            }
        }

        Ok(Some(result))
    }

    /// Returns [`EntityMut`]s that expose read and write operations for the
    /// given `entities`, returning [`Err`] if any of the given entities do not
    /// exist. Instead of immediately unwrapping the value returned from this
    /// function, prefer [`World::entity_mut`].
    ///
    /// This function supports fetching a single entity or multiple entities:
    /// - Pass an [`Entity`] to receive a single [`EntityMut`].
    /// - Pass a slice of [`Entity`]s to receive a [`Vec<EntityMut>`].
    /// - Pass an array of [`Entity`]s to receive an equally-sized array of [`EntityMut`]s.
    /// - Pass an [`&EntityHashSet`] to receive an [`EntityHashMap<EntityMut>`].
    ///
    /// **As [`DeferredWorld`] does not allow structural changes, all returned
    /// references are [`EntityMut`]s, which do not allow structural changes
    /// (i.e. adding/removing components or despawning the entity).**
    ///
    /// # Errors
    ///
    /// - Returns [`EntityFetchError::NoSuchEntity`] if any of the given `entities` do not exist in the world.
    ///     - Only the first entity found to be missing will be returned.
    /// - Returns [`EntityFetchError::AliasedMutability`] if the same entity is requested multiple times.
    ///
    /// # Examples
    ///
    /// For examples, see [`DeferredWorld::entity_mut`].
    ///
    /// [`EntityMut`]: crate::world::EntityMut
    /// [`&EntityHashSet`]: crate::entity::EntityHashSet
    /// [`EntityHashMap<EntityMut>`]: crate::entity::EntityHashMap
    #[inline]
    pub fn get_entity_mut<F: WorldEntityFetch>(
        &mut self,
        entities: F,
    ) -> Result<F::DeferredMut<'_>, EntityFetchError> {
        let cell = self.as_unsafe_world_cell();
        // SAFETY: `&mut self` gives mutable access to the entire world,
        // and prevents any other access to the world.
        unsafe { entities.fetch_deferred_mut(cell) }
    }

    /// Returns [`EntityMut`]s that expose read and write operations for the
    /// given `entities`. This will panic if any of the given entities do not
    /// exist. Use [`DeferredWorld::get_entity_mut`] if you want to check for
    /// entity existence instead of implicitly panicking.
    ///
    /// This function supports fetching a single entity or multiple entities:
    /// - Pass an [`Entity`] to receive a single [`EntityMut`].
    /// - Pass a slice of [`Entity`]s to receive a [`Vec<EntityMut>`].
    /// - Pass an array of [`Entity`]s to receive an equally-sized array of [`EntityMut`]s.
    /// - Pass an [`&EntityHashSet`] to receive an [`EntityHashMap<EntityMut>`].
    ///
    /// **As [`DeferredWorld`] does not allow structural changes, all returned
    /// references are [`EntityMut`]s, which do not allow structural changes
    /// (i.e. adding/removing components or despawning the entity).**
    ///
    /// # Panics
    ///
    /// If any of the given `entities` do not exist in the world.
    ///
    /// # Examples
    ///
    /// ## Single [`Entity`]
    ///
    /// ```
    /// # use bevy_ecs::{prelude::*, world::DeferredWorld};
    /// #[derive(Component)]
    /// struct Position {
    ///   x: f32,
    ///   y: f32,
    /// }
    ///
    /// # let mut world = World::new();
    /// # let entity = world.spawn(Position { x: 0.0, y: 0.0 }).id();
    /// let mut world: DeferredWorld = // ...
    /// #   DeferredWorld::from(&mut world);
    ///
    /// let mut entity_mut = world.entity_mut(entity);
    /// let mut position = entity_mut.get_mut::<Position>().unwrap();
    /// position.y = 1.0;
    /// assert_eq!(position.x, 0.0);
    /// ```
    ///
    /// ## Array of [`Entity`]s
    ///
    /// ```
    /// # use bevy_ecs::{prelude::*, world::DeferredWorld};
    /// #[derive(Component)]
    /// struct Position {
    ///   x: f32,
    ///   y: f32,
    /// }
    ///
    /// # let mut world = World::new();
    /// # let e1 = world.spawn(Position { x: 0.0, y: 0.0 }).id();
    /// # let e2 = world.spawn(Position { x: 1.0, y: 1.0 }).id();
    /// let mut world: DeferredWorld = // ...
    /// #   DeferredWorld::from(&mut world);
    ///
    /// let [mut e1_ref, mut e2_ref] = world.entity_mut([e1, e2]);
    /// let mut e1_position = e1_ref.get_mut::<Position>().unwrap();
    /// e1_position.x = 1.0;
    /// assert_eq!(e1_position.x, 1.0);
    /// let mut e2_position = e2_ref.get_mut::<Position>().unwrap();
    /// e2_position.x = 2.0;
    /// assert_eq!(e2_position.x, 2.0);
    /// ```
    ///
    /// ## Slice of [`Entity`]s
    ///
    /// ```
    /// # use bevy_ecs::{prelude::*, world::DeferredWorld};
    /// #[derive(Component)]
    /// struct Position {
    ///   x: f32,
    ///   y: f32,
    /// }
    ///
    /// # let mut world = World::new();
    /// # let e1 = world.spawn(Position { x: 0.0, y: 1.0 }).id();
    /// # let e2 = world.spawn(Position { x: 0.0, y: 1.0 }).id();
    /// # let e3 = world.spawn(Position { x: 0.0, y: 1.0 }).id();
    /// let mut world: DeferredWorld = // ...
    /// #   DeferredWorld::from(&mut world);
    ///
    /// let ids = vec![e1, e2, e3];
    /// for mut eref in world.entity_mut(&ids[..]) {
    ///     let mut pos = eref.get_mut::<Position>().unwrap();
    ///     pos.y = 2.0;
    ///     assert_eq!(pos.y, 2.0);
    /// }
    /// ```
    ///
    /// ## [`&EntityHashSet`]
    ///
    /// ```
    /// # use bevy_ecs::{prelude::*, entity::EntityHashSet, world::DeferredWorld};
    /// #[derive(Component)]
    /// struct Position {
    ///   x: f32,
    ///   y: f32,
    /// }
    ///
    /// # let mut world = World::new();
    /// # let e1 = world.spawn(Position { x: 0.0, y: 1.0 }).id();
    /// # let e2 = world.spawn(Position { x: 0.0, y: 1.0 }).id();
    /// # let e3 = world.spawn(Position { x: 0.0, y: 1.0 }).id();
    /// let mut world: DeferredWorld = // ...
    /// #   DeferredWorld::from(&mut world);
    ///
    /// let ids = EntityHashSet::from_iter([e1, e2, e3]);
    /// for (_id, mut eref) in world.entity_mut(&ids) {
    ///     let mut pos = eref.get_mut::<Position>().unwrap();
    ///     pos.y = 2.0;
    ///     assert_eq!(pos.y, 2.0);
    /// }
    /// ```
    ///
    /// [`EntityMut`]: crate::world::EntityMut
    /// [`&EntityHashSet`]: crate::entity::EntityHashSet
    /// [`EntityHashMap<EntityMut>`]: crate::entity::EntityHashMap
    #[inline]
    pub fn entity_mut<F: WorldEntityFetch>(&mut self, entities: F) -> F::DeferredMut<'_> {
        self.get_entity_mut(entities).unwrap()
    }

    /// Returns [`Query`] for the given [`QueryState`], which is used to efficiently
    /// run queries on the [`World`] by storing and reusing the [`QueryState`].
    ///
    /// # Panics
    /// If state is from a different world then self
    #[inline]
    pub fn query<'s, D: QueryData, F: QueryFilter>(
        &mut self,
        state: &'s mut QueryState<D, F>,
    ) -> Query<'_, 's, D, F> {
        state.validate_world(self.world.id());
        state.update_archetypes(self);
        // SAFETY: We ran validate_world to ensure our state matches
        unsafe {
            let world_cell = self.world;
            Query::new(
                world_cell,
                state,
                world_cell.last_change_tick(),
                world_cell.change_tick(),
            )
        }
    }

    /// Gets a mutable reference to the resource of the given type
    ///
    /// # Panics
    ///
    /// Panics if the resource does not exist.
    /// Use [`get_resource_mut`](DeferredWorld::get_resource_mut) instead if you want to handle this case.
    #[inline]
    #[track_caller]
    pub fn resource_mut<R: Resource>(&mut self) -> Mut<'_, R> {
        match self.get_resource_mut() {
            Some(x) => x,
            None => panic!(
                "Requested resource {} does not exist in the `World`.
                Did you forget to add it using `app.insert_resource` / `app.init_resource`?
                Resources are also implicitly added via `app.add_event`,
                and can be added by plugins.",
                core::any::type_name::<R>()
            ),
        }
    }

    /// Gets a mutable reference to the resource of the given type if it exists
    #[inline]
    pub fn get_resource_mut<R: Resource>(&mut self) -> Option<Mut<'_, R>> {
        // SAFETY: &mut self ensure that there are no outstanding accesses to the resource
        unsafe { self.world.get_resource_mut() }
    }

    /// Gets a mutable reference to the non-send resource of the given type, if it exists.
    ///
    /// # Panics
    ///
    /// Panics if the resource does not exist.
    /// Use [`get_non_send_resource_mut`](World::get_non_send_resource_mut) instead if you want to handle this case.
    ///
    /// This function will panic if it isn't called from the same thread that the resource was inserted from.
    #[inline]
    #[track_caller]
    pub fn non_send_resource_mut<R: 'static>(&mut self) -> Mut<'_, R> {
        match self.get_non_send_resource_mut() {
            Some(x) => x,
            None => panic!(
                "Requested non-send resource {} does not exist in the `World`.
                Did you forget to add it using `app.insert_non_send_resource` / `app.init_non_send_resource`?
                Non-send resources can also be added by plugins.",
                core::any::type_name::<R>()
            ),
        }
    }

    /// Gets a mutable reference to the non-send resource of the given type, if it exists.
    /// Otherwise returns `None`.
    ///
    /// # Panics
    /// This function will panic if it isn't called from the same thread that the resource was inserted from.
    #[inline]
    pub fn get_non_send_resource_mut<R: 'static>(&mut self) -> Option<Mut<'_, R>> {
        // SAFETY: &mut self ensure that there are no outstanding accesses to the resource
        unsafe { self.world.get_non_send_resource_mut() }
    }

    /// Sends an [`Event`].
    /// This method returns the [ID](`EventId`) of the sent `event`,
    /// or [`None`] if the `event` could not be sent.
    #[inline]
    pub fn send_event<E: Event>(&mut self, event: E) -> Option<EventId<E>> {
        self.send_event_batch(core::iter::once(event))?.next()
    }

    /// Sends the default value of the [`Event`] of type `E`.
    /// This method returns the [ID](`EventId`) of the sent `event`,
    /// or [`None`] if the `event` could not be sent.
    #[inline]
    pub fn send_event_default<E: Event + Default>(&mut self) -> Option<EventId<E>> {
        self.send_event(E::default())
    }

    /// Sends a batch of [`Event`]s from an iterator.
    /// This method returns the [IDs](`EventId`) of the sent `events`,
    /// or [`None`] if the `event` could not be sent.
    #[inline]
    pub fn send_event_batch<E: Event>(
        &mut self,
        events: impl IntoIterator<Item = E>,
    ) -> Option<SendBatchIds<E>> {
        let Some(mut events_resource) = self.get_resource_mut::<Events<E>>() else {
<<<<<<< HEAD
            bevy_utils::tracing::error!("Unable to send event `{}`\n\tEvent must be added to the app with `add_event()`\n\thttps://docs.rs/bevy/*/bevy/app/struct.App.html#method.add_event ", core::any::type_name::<E>());
=======
            log::error!(
                "Unable to send event `{}`\n\tEvent must be added to the app with `add_event()`\n\thttps://docs.rs/bevy/*/bevy/app/struct.App.html#method.add_event ",
                core::any::type_name::<E>()
            );
>>>>>>> 294e0db7
            return None;
        };
        Some(events_resource.send_batch(events))
    }

    /// Gets a pointer to the resource with the id [`ComponentId`] if it exists.
    /// The returned pointer may be used to modify the resource, as long as the mutable borrow
    /// of the [`World`] is still valid.
    ///
    /// **You should prefer to use the typed API [`World::get_resource_mut`] where possible and only
    /// use this in cases where the actual types are not known at compile time.**
    #[inline]
    pub fn get_resource_mut_by_id(&mut self, component_id: ComponentId) -> Option<MutUntyped<'_>> {
        // SAFETY: &mut self ensure that there are no outstanding accesses to the resource
        unsafe { self.world.get_resource_mut_by_id(component_id) }
    }

    /// Gets a `!Send` resource to the resource with the id [`ComponentId`] if it exists.
    /// The returned pointer may be used to modify the resource, as long as the mutable borrow
    /// of the [`World`] is still valid.
    ///
    /// **You should prefer to use the typed API [`World::get_resource_mut`] where possible and only
    /// use this in cases where the actual types are not known at compile time.**
    ///
    /// # Panics
    /// This function will panic if it isn't called from the same thread that the resource was inserted from.
    #[inline]
    pub fn get_non_send_mut_by_id(&mut self, component_id: ComponentId) -> Option<MutUntyped<'_>> {
        // SAFETY: &mut self ensure that there are no outstanding accesses to the resource
        unsafe { self.world.get_non_send_resource_mut_by_id(component_id) }
    }

    /// Retrieves a mutable untyped reference to the given `entity`'s [`Component`] of the given [`ComponentId`].
    /// Returns `None` if the `entity` does not have a [`Component`] of the given type.
    ///
    /// **You should prefer to use the typed API [`World::get_mut`] where possible and only
    /// use this in cases where the actual types are not known at compile time.**
    #[inline]
    pub fn get_mut_by_id(
        &mut self,
        entity: Entity,
        component_id: ComponentId,
    ) -> Option<MutUntyped<'_>> {
        // SAFETY: &mut self ensure that there are no outstanding accesses to the resource
        unsafe {
            self.world
                .get_entity(entity)?
                .get_mut_by_id(component_id)
                .ok()
        }
    }

    /// Triggers all `on_add` hooks for [`ComponentId`] in target.
    ///
    /// # Safety
    /// Caller must ensure [`ComponentId`] in target exist in self.
    #[inline]
    pub(crate) unsafe fn trigger_on_add(
        &mut self,
        archetype: &Archetype,
        entity: Entity,
        targets: impl Iterator<Item = ComponentId>,
    ) {
        if archetype.has_add_hook() {
            for component_id in targets {
                // SAFETY: Caller ensures that these components exist
                let hooks = unsafe { self.components().get_info_unchecked(component_id) }.hooks();
                if let Some(hook) = hooks.on_add {
                    hook(DeferredWorld { world: self.world }, entity, component_id);
                }
            }
        }
    }

    /// Triggers all `on_insert` hooks for [`ComponentId`] in target.
    ///
    /// # Safety
    /// Caller must ensure [`ComponentId`] in target exist in self.
    #[inline]
    pub(crate) unsafe fn trigger_on_insert(
        &mut self,
        archetype: &Archetype,
        entity: Entity,
        targets: impl Iterator<Item = ComponentId>,
    ) {
        if archetype.has_insert_hook() {
            for component_id in targets {
                // SAFETY: Caller ensures that these components exist
                let hooks = unsafe { self.components().get_info_unchecked(component_id) }.hooks();
                if let Some(hook) = hooks.on_insert {
                    hook(DeferredWorld { world: self.world }, entity, component_id);
                }
            }
        }
    }

    /// Triggers all `on_replace` hooks for [`ComponentId`] in target.
    ///
    /// # Safety
    /// Caller must ensure [`ComponentId`] in target exist in self.
    #[inline]
    pub(crate) unsafe fn trigger_on_replace(
        &mut self,
        archetype: &Archetype,
        entity: Entity,
        targets: impl Iterator<Item = ComponentId>,
    ) {
        if archetype.has_replace_hook() {
            for component_id in targets {
                // SAFETY: Caller ensures that these components exist
                let hooks = unsafe { self.components().get_info_unchecked(component_id) }.hooks();
                if let Some(hook) = hooks.on_replace {
                    hook(DeferredWorld { world: self.world }, entity, component_id);
                }
            }
        }
    }

    /// Triggers all `on_remove` hooks for [`ComponentId`] in target.
    ///
    /// # Safety
    /// Caller must ensure [`ComponentId`] in target exist in self.
    #[inline]
    pub(crate) unsafe fn trigger_on_remove(
        &mut self,
        archetype: &Archetype,
        entity: Entity,
        targets: impl Iterator<Item = ComponentId>,
    ) {
        if archetype.has_remove_hook() {
            for component_id in targets {
                // SAFETY: Caller ensures that these components exist
                let hooks = unsafe { self.components().get_info_unchecked(component_id) }.hooks();
                if let Some(hook) = hooks.on_remove {
                    hook(DeferredWorld { world: self.world }, entity, component_id);
                }
            }
        }
    }

    /// Triggers all event observers for [`ComponentId`] in target.
    ///
    /// # Safety
    /// Caller must ensure observers listening for `event` can accept ZST pointers
    #[inline]
    pub(crate) unsafe fn trigger_observers(
        &mut self,
        event: ComponentId,
        target: Entity,
        components: impl Iterator<Item = ComponentId> + Clone,
    ) {
        Observers::invoke::<_>(
            self.reborrow(),
            event,
            target,
            components,
            &mut (),
            &mut false,
        );
    }

    /// Triggers all event observers for [`ComponentId`] in target.
    ///
    /// # Safety
    /// Caller must ensure `E` is accessible as the type represented by `event`
    #[inline]
    pub(crate) unsafe fn trigger_observers_with_data<E, T>(
        &mut self,
        event: ComponentId,
        mut target: Entity,
        components: &[ComponentId],
        data: &mut E,
        mut propagate: bool,
    ) where
        T: Traversal<E>,
    {
        loop {
            Observers::invoke::<_>(
                self.reborrow(),
                event,
                target,
                components.iter().copied(),
                data,
                &mut propagate,
            );
            if !propagate {
                break;
            }
            if let Some(traverse_to) = self
                .get_entity(target)
                .ok()
                .and_then(|entity| entity.get_components::<T>())
                .and_then(|item| T::traverse(item, data))
            {
                target = traverse_to;
            } else {
                break;
            }
        }
    }

    /// Sends a "global" [`Trigger`](crate::observer::Trigger) without any targets.
    pub fn trigger(&mut self, trigger: impl Event) {
        self.commands().trigger(trigger);
    }

    /// Sends a [`Trigger`](crate::observer::Trigger) with the given `targets`.
    pub fn trigger_targets(
        &mut self,
        trigger: impl Event,
        targets: impl TriggerTargets + Send + Sync + 'static,
    ) {
        self.commands().trigger_targets(trigger, targets);
    }

    /// Gets an [`UnsafeWorldCell`] containing the underlying world.
    ///
    /// # Safety
    /// - must only be used to make non-structural ECS changes
    #[inline]
    pub(crate) fn as_unsafe_world_cell(&mut self) -> UnsafeWorldCell {
        self.world
    }
}<|MERGE_RESOLUTION|>--- conflicted
+++ resolved
@@ -438,14 +438,10 @@
         events: impl IntoIterator<Item = E>,
     ) -> Option<SendBatchIds<E>> {
         let Some(mut events_resource) = self.get_resource_mut::<Events<E>>() else {
-<<<<<<< HEAD
-            bevy_utils::tracing::error!("Unable to send event `{}`\n\tEvent must be added to the app with `add_event()`\n\thttps://docs.rs/bevy/*/bevy/app/struct.App.html#method.add_event ", core::any::type_name::<E>());
-=======
             log::error!(
                 "Unable to send event `{}`\n\tEvent must be added to the app with `add_event()`\n\thttps://docs.rs/bevy/*/bevy/app/struct.App.html#method.add_event ",
                 core::any::type_name::<E>()
             );
->>>>>>> 294e0db7
             return None;
         };
         Some(events_resource.send_batch(events))
