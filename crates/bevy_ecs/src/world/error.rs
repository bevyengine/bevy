//! Contains error types returned by bevy's schedule.

use thiserror::Error;

use crate::{component::ComponentId, entity::Entity, schedule::InternedScheduleLabel};

use super::unsafe_world_cell::UnsafeWorldCell;

/// The error type returned by [`World::try_run_schedule`] if the provided schedule does not exist.
///
/// [`World::try_run_schedule`]: crate::world::World::try_run_schedule
#[derive(Error, Debug)]
#[error("The schedule with the label {0:?} was not found.")]
pub struct TryRunScheduleError(pub InternedScheduleLabel);

/// An error that occurs when dynamically retrieving components from an entity.
#[derive(Error, Debug, Clone, Copy, PartialEq, Eq)]
pub enum EntityComponentError {
    /// The component with the given [`ComponentId`] does not exist on the entity.
    #[error("The component with ID {0:?} does not exist on the entity.")]
    MissingComponent(ComponentId),
    /// The component with the given [`ComponentId`] was requested mutably more than once.
    #[error("The component with ID {0:?} was requested mutably more than once.")]
    AliasedMutability(ComponentId),
}

/// An error that occurs when fetching entities mutably from a world.
<<<<<<< HEAD
#[derive(Error, Debug, Clone, Copy, PartialEq, Eq)]
pub enum EntityFetchError {
    /// The entity with the given ID does not exist.
    #[error("The entity with ID {0:?} does not exist.")]
    NoSuchEntity(Entity),
    /// The entity with the given ID was requested mutably more than once.
    #[error("The entity with ID {0:?} was requested mutably more than once.")]
=======
#[derive(Clone, Copy)]
pub enum EntityFetchError<'w> {
    /// The entity with the given ID does not exist.
    NoSuchEntity(Entity, UnsafeWorldCell<'w>),
    /// The entity with the given ID was requested mutably more than once.
>>>>>>> 85dc8ca2
    AliasedMutability(Entity),
}

impl<'w> core::error::Error for EntityFetchError<'w> {}

impl<'w> core::fmt::Display for EntityFetchError<'w> {
    fn fmt(&self, f: &mut core::fmt::Formatter) -> core::fmt::Result {
        match *self {
            Self::NoSuchEntity(entity, world) => {
                write!(
                    f,
                    "Entity {entity} {}",
                    world
                        .entities()
                        .entity_does_not_exist_error_details_message(entity)
                )
            }
            Self::AliasedMutability(entity) => {
                write!(f, "Entity {entity} was requested mutably more than once")
            }
        }
    }
}

impl<'w> core::fmt::Debug for EntityFetchError<'w> {
    fn fmt(&self, f: &mut core::fmt::Formatter<'_>) -> core::fmt::Result {
        match *self {
            Self::NoSuchEntity(entity, world) => {
                write!(
                    f,
                    "NoSuchEntity({entity} {})",
                    world
                        .entities()
                        .entity_does_not_exist_error_details_message(entity)
                )
            }
            Self::AliasedMutability(entity) => write!(f, "AliasedMutability({entity})"),
        }
    }
}

impl<'w> PartialEq for EntityFetchError<'w> {
    fn eq(&self, other: &Self) -> bool {
        match (self, other) {
            (Self::NoSuchEntity(e1, _), Self::NoSuchEntity(e2, _)) if e1 == e2 => true,
            (Self::AliasedMutability(e1), Self::AliasedMutability(e2)) if e1 == e2 => true,
            _ => false,
        }
    }
}

impl<'w> Eq for EntityFetchError<'w> {}<|MERGE_RESOLUTION|>--- conflicted
+++ resolved
@@ -25,21 +25,11 @@
 }
 
 /// An error that occurs when fetching entities mutably from a world.
-<<<<<<< HEAD
-#[derive(Error, Debug, Clone, Copy, PartialEq, Eq)]
-pub enum EntityFetchError {
-    /// The entity with the given ID does not exist.
-    #[error("The entity with ID {0:?} does not exist.")]
-    NoSuchEntity(Entity),
-    /// The entity with the given ID was requested mutably more than once.
-    #[error("The entity with ID {0:?} was requested mutably more than once.")]
-=======
 #[derive(Clone, Copy)]
 pub enum EntityFetchError<'w> {
     /// The entity with the given ID does not exist.
     NoSuchEntity(Entity, UnsafeWorldCell<'w>),
     /// The entity with the given ID was requested mutably more than once.
->>>>>>> 85dc8ca2
     AliasedMutability(Entity),
 }
 
