use crate::component::ComponentCounters;
use std::ops::{Deref, DerefMut};

/// Unique borrow of an entity's component
pub struct Mut<'a, T> {
    pub(crate) value: &'a mut T,
    pub(crate) component_counters: &'a mut ComponentCounters,
    pub(crate) system_counter: u32,
    pub(crate) global_system_counter: u32,
}

impl<'a, T> Deref for Mut<'a, T> {
    type Target = T;

    #[inline]
    fn deref(&self) -> &T {
        self.value
    }
}

impl<'a, T> DerefMut for Mut<'a, T> {
    #[inline]
    fn deref_mut(&mut self) -> &mut T {
        self.component_counters
            .set_changed(self.global_system_counter);
        self.value
    }
}

impl<'a, T: core::fmt::Debug> core::fmt::Debug for Mut<'a, T> {
    fn fmt(&self, f: &mut core::fmt::Formatter<'_>) -> core::fmt::Result {
        self.value.fmt(f)
    }
}

impl<'w, T> Mut<'w, T> {
    /// Returns true if (and only if) this component been added since the last execution of this system.
    pub fn is_added(&self) -> bool {
        self.component_counters
            .is_added(self.system_counter, self.global_system_counter)
    }

<<<<<<< HEAD
    /// Returns true if (and only if) this component been changed since the last execution of this system.
    pub fn is_changed(&self) -> bool {
        self.component_counters
            .is_changed(self.system_counter, self.global_system_counter)
=======
    /// Returns true if (and only if) this component been mutated since the start of the frame.
    pub fn mutated(&self) -> bool {
        self.flags.contains(ComponentFlags::MUTATED)
    }

    /// Returns true if (and only if) this component been either mutated or added since the start of
    /// the frame.
    pub fn changed(&self) -> bool {
        self.flags
            .intersects(ComponentFlags::ADDED | ComponentFlags::MUTATED)
>>>>>>> b17f8a4b
    }
}<|MERGE_RESOLUTION|>--- conflicted
+++ resolved
@@ -40,22 +40,10 @@
             .is_added(self.system_counter, self.global_system_counter)
     }
 
-<<<<<<< HEAD
-    /// Returns true if (and only if) this component been changed since the last execution of this system.
+    /// Returns true if (and only if) this component been changed 
+    /// since the last execution of this system.
     pub fn is_changed(&self) -> bool {
         self.component_counters
             .is_changed(self.system_counter, self.global_system_counter)
-=======
-    /// Returns true if (and only if) this component been mutated since the start of the frame.
-    pub fn mutated(&self) -> bool {
-        self.flags.contains(ComponentFlags::MUTATED)
-    }
-
-    /// Returns true if (and only if) this component been either mutated or added since the start of
-    /// the frame.
-    pub fn changed(&self) -> bool {
-        self.flags
-            .intersects(ComponentFlags::ADDED | ComponentFlags::MUTATED)
->>>>>>> b17f8a4b
     }
 }