--- conflicted
+++ resolved
@@ -3,11 +3,10 @@
     change_detection::{ComponentTicks, MaybeLocation, Tick},
     component::{Component, ComponentId, Mutable},
     entity::{ContainsEntity, Entity, EntityEquivalent, EntityLocation},
-<<<<<<< HEAD
-    query::{Access, ReadOnlyQueryData, ReleaseStateQueryData, SingleEntityQueryData},
-=======
-    query::{has_conflicts, Access, QueryAccessError, ReadOnlyQueryData, ReleaseStateQueryData},
->>>>>>> 2d4e1406
+    query::{
+        has_conflicts, Access, QueryAccessError, ReadOnlyQueryData, ReleaseStateQueryData,
+        SingleEntityQueryData,
+    },
     world::{
         error::EntityComponentError, unsafe_world_cell::UnsafeEntityCell, DynamicComponentFetch,
         EntityRef, FilteredEntityMut, FilteredEntityRef, Mut, Ref,
@@ -190,15 +189,11 @@
     /// # Safety
     /// It is the caller's responsibility to ensure that
     /// the `QueryData` does not provide aliasing mutable references to the same component.
-<<<<<<< HEAD
+    ///
+    /// # See also
+    ///
+    /// - [`Self::get_components_mut`] for the safe version that performs aliasing checks
     pub unsafe fn get_components_mut_unchecked<Q: ReleaseStateQueryData + SingleEntityQueryData>(
-=======
-    ///
-    /// # See also
-    ///
-    /// - [`Self::get_components_mut`] for the safe version that performs aliasing checks
-    pub unsafe fn get_components_mut_unchecked<Q: ReleaseStateQueryData>(
->>>>>>> 2d4e1406
         &mut self,
     ) -> Result<Q::Item<'_, 'static>, QueryAccessError> {
         // SAFETY: Caller ensures the `QueryData` does not provide aliasing mutable references to the same component
@@ -262,17 +257,13 @@
     /// # Safety
     /// It is the caller's responsibility to ensure that
     /// the `QueryData` does not provide aliasing mutable references to the same component.
-<<<<<<< HEAD
+    ///
+    /// # See also
+    ///
+    /// - [`Self::into_components_mut`] for the safe version that performs aliasing checks
     pub unsafe fn into_components_mut_unchecked<
         Q: ReleaseStateQueryData + SingleEntityQueryData,
     >(
-=======
-    ///
-    /// # See also
-    ///
-    /// - [`Self::into_components_mut`] for the safe version that performs aliasing checks
-    pub unsafe fn into_components_mut_unchecked<Q: ReleaseStateQueryData>(
->>>>>>> 2d4e1406
         self,
     ) -> Result<Q::Item<'w, 'static>, QueryAccessError> {
         // SAFETY:
