use crate::{
    archetype::Archetype,
    change_detection::{ComponentTicks, MaybeLocation, Tick},
    component::{Component, ComponentId},
    entity::{ContainsEntity, Entity, EntityEquivalent, EntityLocation},
<<<<<<< HEAD
    query::{Access, ReadOnlyQueryData, ReleaseStateQueryData, SingleEntityQueryData},
=======
    query::{Access, QueryAccessError, ReadOnlyQueryData, ReleaseStateQueryData},
>>>>>>> 2d4e1406
    world::{
        error::EntityComponentError, unsafe_world_cell::UnsafeEntityCell, DynamicComponentFetch,
        FilteredEntityRef, Ref,
    },
};

use core::{
    any::TypeId,
    cmp::Ordering,
    hash::{Hash, Hasher},
};

/// A read-only reference to a particular [`Entity`] and all of its components.
///
/// # Examples
///
/// Read-only access disjoint with mutable access.
///
/// ```
/// # use bevy_ecs::prelude::*;
/// # #[derive(Component)] pub struct A;
/// # #[derive(Component)] pub struct B;
/// fn disjoint_system(
///     query1: Query<&mut A>,
///     query2: Query<EntityRef, Without<A>>,
/// ) {
///     // ...
/// }
/// # bevy_ecs::system::assert_is_system(disjoint_system);
/// ```
#[derive(Copy, Clone)]
pub struct EntityRef<'w> {
    cell: UnsafeEntityCell<'w>,
}

impl<'w> EntityRef<'w> {
    /// # Safety
    /// - `cell` must have permission to read every component of the entity.
    /// - No mutable accesses to any of the entity's components may exist
    ///   at the same time as the returned [`EntityRef`].
    #[inline]
    pub(crate) unsafe fn new(cell: UnsafeEntityCell<'w>) -> Self {
        Self { cell }
    }

    /// Returns the [ID](Entity) of the current entity.
    #[inline]
    #[must_use = "Omit the .id() call if you do not need to store the `Entity` identifier."]
    pub fn id(&self) -> Entity {
        self.cell.id()
    }

    /// Gets metadata indicating the location where the current entity is stored.
    #[inline]
    pub fn location(&self) -> EntityLocation {
        self.cell.location()
    }

    /// Returns the archetype that the current entity belongs to.
    #[inline]
    pub fn archetype(&self) -> &Archetype {
        self.cell.archetype()
    }

    /// Returns `true` if the current entity has a component of type `T`.
    /// Otherwise, this returns `false`.
    ///
    /// ## Notes
    ///
    /// If you do not know the concrete type of a component, consider using
    /// [`Self::contains_id`] or [`Self::contains_type_id`].
    #[inline]
    pub fn contains<T: Component>(&self) -> bool {
        self.contains_type_id(TypeId::of::<T>())
    }

    /// Returns `true` if the current entity has a component identified by `component_id`.
    /// Otherwise, this returns false.
    ///
    /// ## Notes
    ///
    /// - If you know the concrete type of the component, you should prefer [`Self::contains`].
    /// - If you know the component's [`TypeId`] but not its [`ComponentId`], consider using
    ///   [`Self::contains_type_id`].
    #[inline]
    pub fn contains_id(&self, component_id: ComponentId) -> bool {
        self.cell.contains_id(component_id)
    }

    /// Returns `true` if the current entity has a component with the type identified by `type_id`.
    /// Otherwise, this returns false.
    ///
    /// ## Notes
    ///
    /// - If you know the concrete type of the component, you should prefer [`Self::contains`].
    /// - If you have a [`ComponentId`] instead of a [`TypeId`], consider using [`Self::contains_id`].
    #[inline]
    pub fn contains_type_id(&self, type_id: TypeId) -> bool {
        self.cell.contains_type_id(type_id)
    }

    /// Gets access to the component of type `T` for the current entity.
    /// Returns `None` if the entity does not have a component of type `T`.
    #[inline]
    pub fn get<T: Component>(&self) -> Option<&'w T> {
        // SAFETY: We have read-only access to all components of this entity.
        unsafe { self.cell.get::<T>() }
    }

    /// Gets access to the component of type `T` for the current entity,
    /// including change detection information as a [`Ref`].
    ///
    /// Returns `None` if the entity does not have a component of type `T`.
    #[inline]
    pub fn get_ref<T: Component>(&self) -> Option<Ref<'w, T>> {
        // SAFETY: We have read-only access to all components of this entity.
        unsafe { self.cell.get_ref::<T>() }
    }

    /// Retrieves the change ticks for the given component. This can be useful for implementing change
    /// detection in custom runtimes.
    #[inline]
    pub fn get_change_ticks<T: Component>(&self) -> Option<ComponentTicks> {
        // SAFETY: We have read-only access to all components of this entity.
        unsafe { self.cell.get_change_ticks::<T>() }
    }

    /// Retrieves the change ticks for the given [`ComponentId`]. This can be useful for implementing change
    /// detection in custom runtimes.
    ///
    /// **You should prefer to use the typed API [`EntityRef::get_change_ticks`] where possible and only
    /// use this in cases where the actual component types are not known at
    /// compile time.**
    #[inline]
    pub fn get_change_ticks_by_id(&self, component_id: ComponentId) -> Option<ComponentTicks> {
        // SAFETY: We have read-only access to all components of this entity.
        unsafe { self.cell.get_change_ticks_by_id(component_id) }
    }

    /// Returns untyped read-only reference(s) to component(s) for the
    /// current entity, based on the given [`ComponentId`]s.
    ///
    /// **You should prefer to use the typed API [`EntityRef::get`] where
    /// possible and only use this in cases where the actual component types
    /// are not known at compile time.**
    ///
    /// Unlike [`EntityRef::get`], this returns untyped reference(s) to
    /// component(s), and it's the job of the caller to ensure the correct
    /// type(s) are dereferenced (if necessary).
    ///
    /// # Errors
    ///
    /// Returns [`EntityComponentError::MissingComponent`] if the entity does
    /// not have a component.
    ///
    /// # Examples
    ///
    /// ## Single [`ComponentId`]
    ///
    /// ```
    /// # use bevy_ecs::prelude::*;
    /// #
    /// # #[derive(Component, PartialEq, Debug)]
    /// # pub struct Foo(i32);
    /// # let mut world = World::new();
    /// let entity = world.spawn(Foo(42)).id();
    ///
    /// // Grab the component ID for `Foo` in whatever way you like.
    /// let component_id = world.register_component::<Foo>();
    ///
    /// // Then, get the component by ID.
    /// let ptr = world.entity(entity).get_by_id(component_id);
    /// # assert_eq!(unsafe { ptr.unwrap().deref::<Foo>() }, &Foo(42));
    /// ```
    ///
    /// ## Array of [`ComponentId`]s
    ///
    /// ```
    /// # use bevy_ecs::prelude::*;
    /// #
    /// # #[derive(Component, PartialEq, Debug)]
    /// # pub struct X(i32);
    /// # #[derive(Component, PartialEq, Debug)]
    /// # pub struct Y(i32);
    /// # let mut world = World::new();
    /// let entity = world.spawn((X(42), Y(10))).id();
    ///
    /// // Grab the component IDs for `X` and `Y` in whatever way you like.
    /// let x_id = world.register_component::<X>();
    /// let y_id = world.register_component::<Y>();
    ///
    /// // Then, get the components by ID. You'll receive a same-sized array.
    /// let Ok([x_ptr, y_ptr]) = world.entity(entity).get_by_id([x_id, y_id]) else {
    ///     // Up to you to handle if a component is missing from the entity.
    /// #   unreachable!();
    /// };
    /// # assert_eq!((unsafe { x_ptr.deref::<X>() }, unsafe { y_ptr.deref::<Y>() }), (&X(42), &Y(10)));
    /// ```
    ///
    /// ## Slice of [`ComponentId`]s
    ///
    /// ```
    /// # use bevy_ecs::{prelude::*, component::ComponentId};
    /// #
    /// # #[derive(Component, PartialEq, Debug)]
    /// # pub struct X(i32);
    /// # #[derive(Component, PartialEq, Debug)]
    /// # pub struct Y(i32);
    /// # let mut world = World::new();
    /// let entity = world.spawn((X(42), Y(10))).id();
    ///
    /// // Grab the component IDs for `X` and `Y` in whatever way you like.
    /// let x_id = world.register_component::<X>();
    /// let y_id = world.register_component::<Y>();
    ///
    /// // Then, get the components by ID. You'll receive a vec of ptrs.
    /// let ptrs = world.entity(entity).get_by_id(&[x_id, y_id] as &[ComponentId]);
    /// # let ptrs = ptrs.unwrap();
    /// # assert_eq!((unsafe { ptrs[0].deref::<X>() }, unsafe { ptrs[1].deref::<Y>() }), (&X(42), &Y(10)));
    /// ```
    ///
    /// ## `HashSet` of [`ComponentId`]s
    ///
    /// ```
    /// # use bevy_platform::collections::HashSet;
    /// # use bevy_ecs::{prelude::*, component::ComponentId};
    /// #
    /// # #[derive(Component, PartialEq, Debug)]
    /// # pub struct X(i32);
    /// # #[derive(Component, PartialEq, Debug)]
    /// # pub struct Y(i32);
    /// # let mut world = World::new();
    /// let entity = world.spawn((X(42), Y(10))).id();
    ///
    /// // Grab the component IDs for `X` and `Y` in whatever way you like.
    /// let x_id = world.register_component::<X>();
    /// let y_id = world.register_component::<Y>();
    ///
    /// // Then, get the components by ID. You'll receive a vec of ptrs.
    /// let ptrs = world.entity(entity).get_by_id(&HashSet::from_iter([x_id, y_id]));
    /// # let ptrs = ptrs.unwrap();
    /// # assert_eq!((unsafe { ptrs[&x_id].deref::<X>() }, unsafe { ptrs[&y_id].deref::<Y>() }), (&X(42), &Y(10)));
    /// ```
    #[inline]
    pub fn get_by_id<F: DynamicComponentFetch>(
        &self,
        component_ids: F,
    ) -> Result<F::Ref<'w>, EntityComponentError> {
        // SAFETY: We have read-only access to all components of this entity.
        unsafe { component_ids.fetch_ref(self.cell) }
    }

    /// Returns read-only components for the current entity that match the query `Q`.
    ///
    /// # Panics
    ///
    /// If the entity does not have the components required by the query `Q`.
    pub fn components<Q: ReadOnlyQueryData + ReleaseStateQueryData + SingleEntityQueryData>(
        &self,
    ) -> Q::Item<'w, 'static> {
        self.get_components::<Q>()
            .expect("Query does not match the current entity")
    }

    /// Returns read-only components for the current entity that match the query `Q`,
    /// or `None` if the entity does not have the components required by the query `Q`.
    pub fn get_components<Q: ReadOnlyQueryData + ReleaseStateQueryData + SingleEntityQueryData>(
        &self,
    ) -> Result<Q::Item<'w, 'static>, QueryAccessError> {
        // SAFETY:
        // - We have read-only access to all components of this entity.
        // - The query is read-only, and read-only references cannot have conflicts.
        unsafe { self.cell.get_components::<Q>() }
    }

    /// Returns the source code location from which this entity has been spawned.
    pub fn spawned_by(&self) -> MaybeLocation {
        self.cell.spawned_by()
    }

    /// Returns the [`Tick`] at which this entity has been spawned.
    pub fn spawn_tick(&self) -> Tick {
        self.cell.spawn_tick()
    }
}

impl<'a> From<EntityRef<'a>> for FilteredEntityRef<'a, 'static> {
    fn from(entity: EntityRef<'a>) -> Self {
        // SAFETY:
        // - `EntityRef` guarantees exclusive access to all components in the new `FilteredEntityRef`.
        unsafe { FilteredEntityRef::new(entity.cell, const { &Access::new_read_all() }) }
    }
}

impl<'a> From<&'a EntityRef<'_>> for FilteredEntityRef<'a, 'static> {
    fn from(entity: &'a EntityRef<'_>) -> Self {
        // SAFETY:
        // - `EntityRef` guarantees exclusive access to all components in the new `FilteredEntityRef`.
        unsafe { FilteredEntityRef::new(entity.cell, const { &Access::new_read_all() }) }
    }
}

impl PartialEq for EntityRef<'_> {
    fn eq(&self, other: &Self) -> bool {
        self.entity() == other.entity()
    }
}

impl Eq for EntityRef<'_> {}

impl PartialOrd for EntityRef<'_> {
    /// [`EntityRef`]'s comparison trait implementations match the underlying [`Entity`],
    /// and cannot discern between different worlds.
    fn partial_cmp(&self, other: &Self) -> Option<Ordering> {
        Some(self.cmp(other))
    }
}

impl Ord for EntityRef<'_> {
    fn cmp(&self, other: &Self) -> Ordering {
        self.entity().cmp(&other.entity())
    }
}

impl Hash for EntityRef<'_> {
    fn hash<H: Hasher>(&self, state: &mut H) {
        self.entity().hash(state);
    }
}

impl ContainsEntity for EntityRef<'_> {
    fn entity(&self) -> Entity {
        self.id()
    }
}

// SAFETY: This type represents one Entity. We implement the comparison traits based on that Entity.
unsafe impl EntityEquivalent for EntityRef<'_> {}<|MERGE_RESOLUTION|>--- conflicted
+++ resolved
@@ -3,11 +3,9 @@
     change_detection::{ComponentTicks, MaybeLocation, Tick},
     component::{Component, ComponentId},
     entity::{ContainsEntity, Entity, EntityEquivalent, EntityLocation},
-<<<<<<< HEAD
-    query::{Access, ReadOnlyQueryData, ReleaseStateQueryData, SingleEntityQueryData},
-=======
-    query::{Access, QueryAccessError, ReadOnlyQueryData, ReleaseStateQueryData},
->>>>>>> 2d4e1406
+    query::{
+        Access, QueryAccessError, ReadOnlyQueryData, ReleaseStateQueryData, SingleEntityQueryData,
+    },
     world::{
         error::EntityComponentError, unsafe_world_cell::UnsafeEntityCell, DynamicComponentFetch,
         FilteredEntityRef, Ref,
