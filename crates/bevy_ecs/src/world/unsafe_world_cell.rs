--- conflicted
+++ resolved
@@ -4,21 +4,15 @@
 use crate::{
     archetype::{Archetype, Archetypes},
     bundle::Bundles,
-<<<<<<< HEAD
-    change_detection::{MaybeLocation, MutUntyped, Ticks, TicksMut},
-    component::{ComponentId, ComponentTicks, Components, Mutable, StorageType, Tick, TickCells},
-    entity::{
-        ContainsEntity, Entities, EntitiesAllocator, Entity, EntityDoesNotExistError,
-        EntityIdLocation, EntityLocation,
-    },
-=======
     change_detection::{
         ComponentTickCells, ComponentTicks, ComponentTicksMut, ComponentTicksRef, MaybeLocation,
         MutUntyped, Tick,
     },
     component::{ComponentId, Components, Mutable, StorageType},
-    entity::{ContainsEntity, Entities, Entity, EntityDoesNotExistError, EntityLocation},
->>>>>>> bcee3757
+    entity::{
+        ContainsEntity, Entities, EntitiesAllocator, Entity, EntityDoesNotExistError,
+        EntityIdLocation, EntityLocation,
+    },
     error::{DefaultErrorHandler, ErrorHandler},
     lifecycle::RemovedComponentMessages,
     observer::Observers,
@@ -1090,7 +1084,6 @@
 
         // SAFETY: entity_location is valid, component_id is valid as checked by the line above
         unsafe {
-<<<<<<< HEAD
             self.location
                 .and_then(|location| {
                     get_component_and_ticks(
@@ -1101,28 +1094,12 @@
                         location,
                     )
                 })
-                .map(|(value, cells, caller)| MutUntyped {
+                .map(|(value, cells)| MutUntyped {
                     // SAFETY: world access validated by caller and ties world lifetime to `MutUntyped` lifetime
                     value: value.assert_unique(),
-                    ticks: TicksMut::from_tick_cells(cells, self.last_run, self.this_run),
-                    changed_by: caller.map(|caller| caller.deref_mut()),
+                    ticks: ComponentTicksMut::from_tick_cells(cells, self.last_run, self.this_run),
                 })
                 .ok_or(GetEntityMutByIdError::ComponentNotFound)
-=======
-            get_component_and_ticks(
-                self.world,
-                component_id,
-                info.storage_type(),
-                self.entity,
-                self.location,
-            )
-            .map(|(value, cells)| MutUntyped {
-                // SAFETY: world access validated by caller and ties world lifetime to `MutUntyped` lifetime
-                value: value.assert_unique(),
-                ticks: ComponentTicksMut::from_tick_cells(cells, self.last_run, self.this_run),
-            })
-            .ok_or(GetEntityMutByIdError::ComponentNotFound)
->>>>>>> bcee3757
         }
     }
 
@@ -1153,7 +1130,6 @@
 
         // SAFETY: entity_location is valid, component_id is valid as checked by the line above
         unsafe {
-<<<<<<< HEAD
             self.location
                 .and_then(|location| {
                     get_component_and_ticks(
@@ -1164,28 +1140,12 @@
                         location,
                     )
                 })
-                .map(|(value, cells, caller)| MutUntyped {
+                .map(|(value, cells)| MutUntyped {
                     // SAFETY: world access validated by caller and ties world lifetime to `MutUntyped` lifetime
                     value: value.assert_unique(),
-                    ticks: TicksMut::from_tick_cells(cells, self.last_run, self.this_run),
-                    changed_by: caller.map(|caller| caller.deref_mut()),
+                    ticks: ComponentTicksMut::from_tick_cells(cells, self.last_run, self.this_run),
                 })
                 .ok_or(GetEntityMutByIdError::ComponentNotFound)
-=======
-            get_component_and_ticks(
-                self.world,
-                component_id,
-                info.storage_type(),
-                self.entity,
-                self.location,
-            )
-            .map(|(value, cells)| MutUntyped {
-                // SAFETY: world access validated by caller and ties world lifetime to `MutUntyped` lifetime
-                value: value.assert_unique(),
-                ticks: ComponentTicksMut::from_tick_cells(cells, self.last_run, self.this_run),
-            })
-            .ok_or(GetEntityMutByIdError::ComponentNotFound)
->>>>>>> bcee3757
         }
     }
 
