--- conflicted
+++ resolved
@@ -198,13 +198,8 @@
 /// struct Explode;
 ///
 /// world.add_observer(|trigger: Trigger<Explode>, mut commands: Commands| {
-<<<<<<< HEAD
-///     println!("Entity {} goes BOOM!", trigger.entity());
-///     commands.entity(trigger.entity()).despawn();
-=======
-///     println!("Entity {:?} goes BOOM!", trigger.target());
+///     println!("Entity {} goes BOOM!", trigger.target());
 ///     commands.entity(trigger.target()).despawn();
->>>>>>> e8fc2797
 /// });
 ///
 /// world.flush();
