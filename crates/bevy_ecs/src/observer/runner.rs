//! Logic for evaluating observers, and storing functions inside of observers.

use core::any::Any;

use crate::{
    bundle::StaticBundle,
    error::ErrorContext,
    event::Event,
    observer::TriggerContext,
    prelude::*,
    query::DebugCheckedUnwrap,
    system::{ObserverSystem, RunSystemError},
    world::DeferredWorld,
};
use bevy_ptr::PtrMut;

/// Type for function that is run when an observer is triggered.
///
/// Typically refers to the default runner that runs the system stored in the associated [`Observer`] component,
/// but can be overridden for custom behavior.
///
/// See `observer_system_runner` for safety considerations.
pub type ObserverRunner =
    unsafe fn(DeferredWorld, observer: Entity, &TriggerContext, event: PtrMut, trigger: PtrMut);

<<<<<<< HEAD
pub(super) fn observer_system_runner<E: Event, B: StaticBundle, S: ObserverSystem<E, B>>(
=======
/// # Safety
///
/// - `world` must be the [`DeferredWorld`] that the `entity` is defined in
/// - `event_ptr` must match the `E` [`Event`] type.
/// - `trigger_ptr` must match the [`Event::Trigger`] type for `E`.
/// - `trigger_context`'s [`TriggerContext::event_key`] must match the `E` event type.
///
// NOTE: The way `Trigger` and `On` interact in this implementation is _subtle_ and _easily invalidated_
// from a soundness perspective. Please read and understand the safety comments before making any changes,
// either here or in `On`.
pub(super) unsafe fn observer_system_runner<E: Event, B: Bundle, S: ObserverSystem<E, B>>(
>>>>>>> 859a3cba
    mut world: DeferredWorld,
    observer: Entity,
    trigger_context: &TriggerContext,
    event_ptr: PtrMut,
    trigger_ptr: PtrMut,
) {
    let world = world.as_unsafe_world_cell();

    // SAFETY: Observer was triggered so must still exist in world
    let observer_cell = unsafe { world.get_entity(observer).debug_checked_unwrap() };
    // SAFETY: Observer was triggered so must have an `Observer`
    let mut state = unsafe { observer_cell.get_mut::<Observer>().debug_checked_unwrap() };

    // TODO: Move this check into the observer cache to avoid dynamic dispatch
    let last_trigger = world.last_trigger_id();
    if state.last_trigger_id == last_trigger {
        return;
    }
    state.last_trigger_id = last_trigger;

    // SAFETY: Caller ensures `trigger_ptr` is castable to `&mut E::Trigger<'_>`
    // The soundness story here is complicated: This casts to &'a mut E::Trigger<'a> which notably
    // casts the _arbitrary lifetimes_ of the passed in `trigger_ptr` (&'w E::Trigger<'t>, which are
    // 'w and 't on On<'w, 't>) as the _same_ lifetime 'a, which is _local to this function call_.
    // This becomes On<'a, 'a> in practice. This is why `On<'w, 't>` has the strict constraint that
    // the 'w lifetime can never be exposed. To do so would make it possible to introduce use-after-free bugs.
    // See this thread for more details: <https://github.com/bevyengine/bevy/pull/20731#discussion_r2311907935>
    let trigger: &mut E::Trigger<'_> = unsafe { trigger_ptr.deref_mut() };

    let on: On<E, B> = On::new(
        // SAFETY: Caller ensures `ptr` is castable to `&mut E`
        unsafe { event_ptr.deref_mut() },
        observer,
        trigger,
        trigger_context,
    );

    // SAFETY:
    // - observer was triggered so must have an `Observer` component.
    // - observer cannot be dropped or mutated until after the system pointer is already dropped.
    let system: *mut dyn ObserverSystem<E, B> = unsafe {
        let system: &mut dyn Any = state.system.as_mut();
        let system = system.downcast_mut::<S>().debug_checked_unwrap();
        &mut *system
    };

    // SAFETY:
    // - there are no outstanding references to world except a private component
    // - system is an `ObserverSystem` so won't mutate world beyond the access of a `DeferredWorld`
    //   and is never exclusive
    // - system is the same type erased system from above
    unsafe {
        #[cfg(feature = "hotpatching")]
        if world
            .get_resource_ref::<crate::HotPatchChanges>()
            .map(|r| {
                r.last_changed()
                    .is_newer_than((*system).get_last_run(), world.change_tick())
            })
            .unwrap_or(true)
        {
            (*system).refresh_hotpatch();
        };

        if let Err(RunSystemError::Failed(err)) = (*system)
            .validate_param_unsafe(world)
            .map_err(From::from)
            .and_then(|()| (*system).run_unsafe(on, world))
        {
            let handler = state
                .error_handler
                .unwrap_or_else(|| world.default_error_handler());
            handler(
                err,
                ErrorContext::Observer {
                    name: (*system).name(),
                    last_run: (*system).get_last_run(),
                },
            );
        };
        (*system).queue_deferred(world.into_deferred());
    }
}

#[cfg(test)]
mod tests {
    use super::*;
    use crate::{
        error::{ignore, DefaultErrorHandler},
        event::Event,
        observer::On,
    };

    #[derive(Event)]
    struct TriggerEvent;

    #[test]
    #[should_panic(expected = "I failed!")]
    fn test_fallible_observer() {
        fn system(_: On<TriggerEvent>) -> Result {
            Err("I failed!".into())
        }

        let mut world = World::default();
        world.add_observer(system);
        Schedule::default().run(&mut world);
        world.trigger(TriggerEvent);
    }

    #[test]
    fn test_fallible_observer_ignored_errors() {
        #[derive(Resource, Default)]
        struct Ran(bool);

        fn system(_: On<TriggerEvent>, mut ran: ResMut<Ran>) -> Result {
            ran.0 = true;
            Err("I failed!".into())
        }

        // Using observer error handler
        let mut world = World::default();
        world.init_resource::<Ran>();
        world.spawn(Observer::new(system).with_error_handler(ignore));
        world.trigger(TriggerEvent);
        assert!(world.resource::<Ran>().0);

        // Using world error handler
        let mut world = World::default();
        world.init_resource::<Ran>();
        world.spawn(Observer::new(system));
        // Test that the correct handler is used when the observer was added
        // before the default handler
        world.insert_resource(DefaultErrorHandler(ignore));
        world.trigger(TriggerEvent);
        assert!(world.resource::<Ran>().0);
    }

    #[test]
    #[should_panic]
    fn exclusive_system_cannot_be_observer() {
        fn system(_: On<TriggerEvent>, _world: &mut World) {}
        let mut world = World::default();
        world.add_observer(system);
    }
}<|MERGE_RESOLUTION|>--- conflicted
+++ resolved
@@ -23,9 +23,6 @@
 pub type ObserverRunner =
     unsafe fn(DeferredWorld, observer: Entity, &TriggerContext, event: PtrMut, trigger: PtrMut);
 
-<<<<<<< HEAD
-pub(super) fn observer_system_runner<E: Event, B: StaticBundle, S: ObserverSystem<E, B>>(
-=======
 /// # Safety
 ///
 /// - `world` must be the [`DeferredWorld`] that the `entity` is defined in
@@ -36,8 +33,7 @@
 // NOTE: The way `Trigger` and `On` interact in this implementation is _subtle_ and _easily invalidated_
 // from a soundness perspective. Please read and understand the safety comments before making any changes,
 // either here or in `On`.
-pub(super) unsafe fn observer_system_runner<E: Event, B: Bundle, S: ObserverSystem<E, B>>(
->>>>>>> 859a3cba
+pub(super) unsafe fn observer_system_runner<E: Event, B: StaticBundle, S: ObserverSystem<E, B>>(
     mut world: DeferredWorld,
     observer: Entity,
     trigger_context: &TriggerContext,
