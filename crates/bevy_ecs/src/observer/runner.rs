use alloc::{boxed::Box, vec};
use core::any::Any;

use crate::{
    component::{ComponentHook, ComponentId, HookContext, Mutable, StorageType},
    error::{ErrorContext, ErrorHandler},
    observer::{ObserverDescriptor, ObserverTrigger},
    prelude::*,
    query::DebugCheckedUnwrap,
    system::{IntoObserverSystem, ObserverSystem, RunSystemError},
    world::DeferredWorld,
};
use bevy_ptr::PtrMut;

/// Type for function that is run when an observer is triggered.
///
/// Typically refers to the default runner that runs the system stored in the associated [`Observer`] component,
/// but can be overridden for custom behavior.
pub type ObserverRunner = fn(DeferredWorld, ObserverTrigger, PtrMut, propagate: &mut bool);

/// An [`Observer`] system. Add this [`Component`] to an [`Entity`] to turn it into an "observer".
///
/// Observers listen for a "trigger" of a specific [`Event`]. Events are triggered by calling [`World::trigger`] or [`World::trigger_targets`].
///
/// Note that "buffered" events sent using [`EventReader`] and [`EventWriter`] are _not_ automatically triggered. They must be triggered at a specific
/// point in the schedule.
///
/// # Usage
///
/// The simplest usage
/// of the observer pattern looks like this:
///
/// ```
/// # use bevy_ecs::prelude::*;
/// # let mut world = World::default();
/// #[derive(Event)]
/// struct Speak {
///     message: String,
/// }
///
/// world.add_observer(|trigger: Trigger<Speak>| {
///     println!("{}", trigger.event().message);
/// });
///
/// // Observers currently require a flush() to be registered. In the context of schedules,
/// // this will generally be done for you.
/// world.flush();
///
/// world.trigger(Speak {
///     message: "Hello!".into(),
/// });
/// ```
///
/// Notice that we used [`World::add_observer`]. This is just a shorthand for spawning an [`Observer`] manually:
///
/// ```
/// # use bevy_ecs::prelude::*;
/// # let mut world = World::default();
/// # #[derive(Event)]
/// # struct Speak;
/// // These are functionally the same:
/// world.add_observer(|trigger: Trigger<Speak>| {});
/// world.spawn(Observer::new(|trigger: Trigger<Speak>| {}));
/// ```
///
/// Observers are systems. They can access arbitrary [`World`] data by adding [`SystemParam`]s:
///
/// ```
/// # use bevy_ecs::prelude::*;
/// # let mut world = World::default();
/// # #[derive(Event)]
/// # struct PrintNames;
/// # #[derive(Component, Debug)]
/// # struct Name;
/// world.add_observer(|trigger: Trigger<PrintNames>, names: Query<&Name>| {
///     for name in &names {
///         println!("{name:?}");
///     }
/// });
/// ```
///
/// Note that [`Trigger`] must always be the first parameter.
///
/// You can also add [`Commands`], which means you can spawn new entities, insert new components, etc:
///
/// ```
/// # use bevy_ecs::prelude::*;
/// # let mut world = World::default();
/// # #[derive(Event)]
/// # struct SpawnThing;
/// # #[derive(Component, Debug)]
/// # struct Thing;
/// world.add_observer(|trigger: Trigger<SpawnThing>, mut commands: Commands| {
///     commands.spawn(Thing);
/// });
/// ```
///
/// Observers can also trigger new events:
///
/// ```
/// # use bevy_ecs::prelude::*;
/// # let mut world = World::default();
/// # #[derive(Event)]
/// # struct A;
/// # #[derive(Event)]
/// # struct B;
/// world.add_observer(|trigger: Trigger<A>, mut commands: Commands| {
///     commands.trigger(B);
/// });
/// ```
///
/// When the commands are flushed (including these "nested triggers") they will be
/// recursively evaluated until there are no commands left, meaning nested triggers all
/// evaluate at the same time!
///
/// Events can be triggered for entities, which will be passed to the [`Observer`]:
///
/// ```
/// # use bevy_ecs::prelude::*;
/// # let mut world = World::default();
/// # let entity = world.spawn_empty().id();
/// #[derive(Event)]
/// struct Explode;
///
/// world.add_observer(|trigger: Trigger<Explode>, mut commands: Commands| {
///     println!("Entity {} goes BOOM!", trigger.target());
///     commands.entity(trigger.target()).despawn();
/// });
///
/// world.flush();
///
/// world.trigger_targets(Explode, entity);
/// ```
///
/// You can trigger multiple entities at once:
///
/// ```
/// # use bevy_ecs::prelude::*;
/// # let mut world = World::default();
/// # let e1 = world.spawn_empty().id();
/// # let e2 = world.spawn_empty().id();
/// # #[derive(Event)]
/// # struct Explode;
/// world.trigger_targets(Explode, [e1, e2]);
/// ```
///
/// Observers can also watch _specific_ entities, which enables you to assign entity-specific logic:
///
/// ```
/// # use bevy_ecs::prelude::*;
/// # #[derive(Component, Debug)]
/// # struct Name(String);
/// # let mut world = World::default();
/// # let e1 = world.spawn_empty().id();
/// # let e2 = world.spawn_empty().id();
/// # #[derive(Event)]
/// # struct Explode;
/// world.entity_mut(e1).observe(|trigger: Trigger<Explode>, mut commands: Commands| {
///     println!("Boom!");
///     commands.entity(trigger.target()).despawn();
/// });
///
/// world.entity_mut(e2).observe(|trigger: Trigger<Explode>, mut commands: Commands| {
///     println!("The explosion fizzles! This entity is immune!");
/// });
/// ```
///
/// If all entities watched by a given [`Observer`] are despawned, the [`Observer`] entity will also be despawned.
/// This protects against observer "garbage" building up over time.
///
/// The examples above calling [`EntityWorldMut::observe`] to add entity-specific observer logic are (once again)
/// just shorthand for spawning an [`Observer`] directly:
///
/// ```
/// # use bevy_ecs::prelude::*;
/// # let mut world = World::default();
/// # let entity = world.spawn_empty().id();
/// # #[derive(Event)]
/// # struct Explode;
/// let mut observer = Observer::new(|trigger: Trigger<Explode>| {});
/// observer.watch_entity(entity);
/// world.spawn(observer);
/// ```
///
/// Note that the [`Observer`] component is not added to the entity it is observing. Observers should always be their own entities!
///
/// You can call [`Observer::watch_entity`] more than once, which allows you to watch multiple entities with the same [`Observer`].
/// serves as the "source of truth" of the observer.
///
/// [`SystemParam`]: crate::system::SystemParam
pub struct Observer {
    hook_on_add: ComponentHook,
    error_handler: Option<ErrorHandler>,
    system: Box<dyn Any + Send + Sync + 'static>,
    pub(crate) descriptor: ObserverDescriptor,
    pub(crate) last_trigger_id: u32,
    pub(crate) despawned_watched_entities: u32,
    pub(crate) runner: ObserverRunner,
}

impl Observer {
    /// Creates a new [`Observer`], which defaults to a "global" observer. This means it will run whenever the event `E` is triggered
    /// for _any_ entity (or no entity).
    ///
    /// # Panics
    ///
    /// Panics if the given system is an exclusive system.
    pub fn new<E: Event, B: Bundle, M, I: IntoObserverSystem<E, B, M>>(system: I) -> Self {
        let system = Box::new(IntoObserverSystem::into_system(system));
        assert!(
            !system.is_exclusive(),
            concat!(
                "Exclusive system `{}` may not be used as observer.\n",
                "Instead of `&mut World`, use either `DeferredWorld` if you do not need structural changes, or `Commands` if you do."
            ),
            system.name()
        );
        Self {
            system,
            descriptor: Default::default(),
            hook_on_add: hook_on_add::<E, B, I::System>,
            error_handler: None,
            runner: observer_system_runner::<E, B, I::System>,
            despawned_watched_entities: 0,
            last_trigger_id: 0,
        }
    }

    /// Creates a new [`Observer`] with custom runner, this is mostly used for dynamic event observer
    pub fn with_dynamic_runner(runner: ObserverRunner) -> Self {
        Self {
            system: Box::new(|| {}),
            descriptor: Default::default(),
            hook_on_add: |mut world, hook_context| {
                let default_error_handler = world.default_error_handler();
                world.commands().queue(move |world: &mut World| {
                    let entity = hook_context.entity;
                    if let Some(mut observe) = world.get_mut::<Observer>(entity) {
                        if observe.descriptor.events.is_empty() {
                            return;
                        }
                        if observe.error_handler.is_none() {
                            observe.error_handler = Some(default_error_handler);
                        }
                        world.register_observer(entity);
                    }
                });
            },
            error_handler: None,
            runner,
            despawned_watched_entities: 0,
            last_trigger_id: 0,
        }
    }

    /// Observe the given `entity`. This will cause the [`Observer`] to run whenever the [`Event`] is triggered
    /// for the `entity`.
    pub fn with_entity(mut self, entity: Entity) -> Self {
        self.descriptor.entities.push(entity);
        self
    }

    /// Observe the given `entity`. This will cause the [`Observer`] to run whenever the [`Event`] is triggered
    /// for the `entity`.
    /// Note that if this is called _after_ an [`Observer`] is spawned, it will produce no effects.
    pub fn watch_entity(&mut self, entity: Entity) {
        self.descriptor.entities.push(entity);
    }

    /// Observe the given `component`. This will cause the [`Observer`] to run whenever the [`Event`] is triggered
    /// with the given component target.
    pub fn with_component(mut self, component: ComponentId) -> Self {
        self.descriptor.components.push(component);
        self
    }

    /// Observe the given `event`. This will cause the [`Observer`] to run whenever an event with the given [`ComponentId`]
    /// is triggered.
    /// # Safety
    /// The type of the `event` [`ComponentId`] _must_ match the actual value
    /// of the event passed into the observer system.
    pub unsafe fn with_event(mut self, event: ComponentId) -> Self {
        self.descriptor.events.push(event);
        self
    }

    /// Set the error handler to use for this observer.
    ///
    /// See the [`error` module-level documentation](crate::error) for more information.
    pub fn with_error_handler(mut self, error_handler: fn(BevyError, ErrorContext)) -> Self {
        self.error_handler = Some(error_handler);
        self
    }

    /// Returns the [`ObserverDescriptor`] for this [`Observer`].
    pub fn descriptor(&self) -> &ObserverDescriptor {
        &self.descriptor
    }
}

impl Component for Observer {
    const STORAGE_TYPE: StorageType = StorageType::SparseSet;
    type Mutability = Mutable;
    fn on_add() -> Option<ComponentHook> {
        Some(|world, context| {
            let Some(observe) = world.get::<Self>(context.entity) else {
                return;
            };
            let hook = observe.hook_on_add;
            hook(world, context);
        })
    }
    fn on_remove() -> Option<ComponentHook> {
        Some(|mut world, HookContext { entity, .. }| {
            let descriptor = core::mem::take(
                &mut world
                    .entity_mut(entity)
                    .get_mut::<Self>()
                    .unwrap()
                    .as_mut()
                    .descriptor,
            );
            world.commands().queue(move |world: &mut World| {
                world.unregister_observer(entity, descriptor);
            });
        })
    }
}

fn observer_system_runner<E: Event, B: Bundle, S: ObserverSystem<E, B>>(
    mut world: DeferredWorld,
    observer_trigger: ObserverTrigger,
    ptr: PtrMut,
    propagate: &mut bool,
) {
    let world = world.as_unsafe_world_cell();
    // SAFETY: Observer was triggered so must still exist in world
    let observer_cell = unsafe {
        world
            .get_entity(observer_trigger.observer)
            .debug_checked_unwrap()
    };
    // SAFETY: Observer was triggered so must have an `Observer`
    let mut state = unsafe { observer_cell.get_mut::<Observer>().debug_checked_unwrap() };

    // TODO: Move this check into the observer cache to avoid dynamic dispatch
    let last_trigger = world.last_trigger_id();
    if state.last_trigger_id == last_trigger {
        return;
    }
    state.last_trigger_id = last_trigger;

    let trigger: Trigger<E, B> = Trigger::new(
        // SAFETY: Caller ensures `ptr` is castable to `&mut T`
        unsafe { ptr.deref_mut() },
        propagate,
        observer_trigger,
    );

    // SAFETY:
    // - observer was triggered so must have an `Observer` component.
    // - observer cannot be dropped or mutated until after the system pointer is already dropped.
    let system: *mut dyn ObserverSystem<E, B> = unsafe {
        let system = state.system.downcast_mut::<S>().debug_checked_unwrap();
        &mut *system
    };

    // SAFETY:
    // - there are no outstanding references to world except a private component
    // - system is an `ObserverSystem` so won't mutate world beyond the access of a `DeferredWorld`
    //   and is never exclusive
    // - system is the same type erased system from above
    unsafe {
<<<<<<< HEAD
        (*system).update_archetype_component_access(world);
        if let Err(RunSystemError::Failed(err)) = (*system)
            .validate_param_unsafe(world)
            .map_err(From::from)
            .and_then(|()| (*system).run_unsafe(trigger, world))
        {
            let handler = state
                .error_handler
                .unwrap_or_else(|| world.default_error_handler());
            handler(
                err,
                ErrorContext::Observer {
                    name: (*system).name(),
                    last_run: (*system).get_last_run(),
                },
            );
        };
        (*system).queue_deferred(world.into_deferred());
=======
        match (*system).validate_param_unsafe(world) {
            Ok(()) => {
                if let Err(err) = (*system).run_unsafe(trigger, world) {
                    let handler = state
                        .error_handler
                        .unwrap_or_else(|| world.default_error_handler());
                    handler(
                        err,
                        ErrorContext::Observer {
                            name: (*system).name(),
                            last_run: (*system).get_last_run(),
                        },
                    );
                };
                (*system).queue_deferred(world.into_deferred());
            }
            Err(e) => {
                if !e.skipped {
                    let handler = state
                        .error_handler
                        .unwrap_or_else(|| world.default_error_handler());
                    handler(
                        e.into(),
                        ErrorContext::Observer {
                            name: (*system).name(),
                            last_run: (*system).get_last_run(),
                        },
                    );
                }
            }
        }
>>>>>>> a266e7e6
    }
}

/// A [`ComponentHook`] used by [`Observer`] to handle its [`on-add`](`crate::component::ComponentHooks::on_add`).
///
/// This function exists separate from [`Observer`] to allow [`Observer`] to have its type parameters
/// erased.
///
/// The type parameters of this function _must_ match those used to create the [`Observer`].
/// As such, it is recommended to only use this function within the [`Observer::new`] method to
/// ensure type parameters match.
fn hook_on_add<E: Event, B: Bundle, S: ObserverSystem<E, B>>(
    mut world: DeferredWorld<'_>,
    HookContext { entity, .. }: HookContext,
) {
    world.commands().queue(move |world: &mut World| {
        let event_id = E::register_component_id(world);
        let mut components = vec![];
        B::component_ids(&mut world.components_registrator(), &mut |id| {
            components.push(id);
        });
        if let Some(mut observe) = world.get_mut::<Observer>(entity) {
            observe.descriptor.events.push(event_id);
            observe.descriptor.components.extend(components);

            let system: *mut dyn ObserverSystem<E, B> = observe.system.downcast_mut::<S>().unwrap();
            // SAFETY: World reference is exclusive and initialize does not touch system, so references do not alias
            unsafe {
                (*system).initialize(world);
            }
            world.register_observer(entity);
        }
    });
}
#[cfg(test)]
mod tests {
    use super::*;
    use crate::{
        error::{ignore, DefaultErrorHandler},
        event::Event,
        observer::Trigger,
    };

    #[derive(Event)]
    struct TriggerEvent;

    #[test]
    #[should_panic(expected = "I failed!")]
    fn test_fallible_observer() {
        fn system(_: Trigger<TriggerEvent>) -> Result {
            Err("I failed!".into())
        }

        let mut world = World::default();
        world.add_observer(system);
        Schedule::default().run(&mut world);
        world.trigger(TriggerEvent);
    }

    #[test]
    fn test_fallible_observer_ignored_errors() {
        #[derive(Resource, Default)]
        struct Ran(bool);

        fn system(_: Trigger<TriggerEvent>, mut ran: ResMut<Ran>) -> Result {
            ran.0 = true;
            Err("I failed!".into())
        }

        // Using observer error handler
        let mut world = World::default();
        world.init_resource::<Ran>();
        world.spawn(Observer::new(system).with_error_handler(ignore));
        world.trigger(TriggerEvent);
        assert!(world.resource::<Ran>().0);

        // Using world error handler
        let mut world = World::default();
        world.init_resource::<Ran>();
        world.spawn(Observer::new(system));
        // Test that the correct handler is used when the observer was added
        // before the default handler
        world.insert_resource(DefaultErrorHandler(ignore));
        world.trigger(TriggerEvent);
        assert!(world.resource::<Ran>().0);
    }

    #[test]
    #[should_panic(
        expected = "Exclusive system `bevy_ecs::observer::runner::tests::exclusive_system_cannot_be_observer::system` may not be used as observer.\nInstead of `&mut World`, use either `DeferredWorld` if you do not need structural changes, or `Commands` if you do."
    )]
    fn exclusive_system_cannot_be_observer() {
        fn system(_: Trigger<TriggerEvent>, _world: &mut World) {}
        let mut world = World::default();
        world.add_observer(system);
    }
}<|MERGE_RESOLUTION|>--- conflicted
+++ resolved
@@ -371,8 +371,6 @@
     //   and is never exclusive
     // - system is the same type erased system from above
     unsafe {
-<<<<<<< HEAD
-        (*system).update_archetype_component_access(world);
         if let Err(RunSystemError::Failed(err)) = (*system)
             .validate_param_unsafe(world)
             .map_err(From::from)
@@ -390,39 +388,6 @@
             );
         };
         (*system).queue_deferred(world.into_deferred());
-=======
-        match (*system).validate_param_unsafe(world) {
-            Ok(()) => {
-                if let Err(err) = (*system).run_unsafe(trigger, world) {
-                    let handler = state
-                        .error_handler
-                        .unwrap_or_else(|| world.default_error_handler());
-                    handler(
-                        err,
-                        ErrorContext::Observer {
-                            name: (*system).name(),
-                            last_run: (*system).get_last_run(),
-                        },
-                    );
-                };
-                (*system).queue_deferred(world.into_deferred());
-            }
-            Err(e) => {
-                if !e.skipped {
-                    let handler = state
-                        .error_handler
-                        .unwrap_or_else(|| world.default_error_handler());
-                    handler(
-                        e.into(),
-                        ErrorContext::Observer {
-                            name: (*system).name(),
-                            last_run: (*system).get_last_run(),
-                        },
-                    );
-                }
-            }
-        }
->>>>>>> a266e7e6
     }
 }
 
