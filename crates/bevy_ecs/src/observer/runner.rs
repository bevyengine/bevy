use core::any::Any;

use crate::{
    component::{ComponentHook, ComponentHooks, ComponentId, StorageType},
    observer::{ObserverDescriptor, ObserverTrigger},
    prelude::*,
    query::DebugCheckedUnwrap,
    system::{IntoObserverSystem, ObserverSystem},
    world::DeferredWorld,
};
use bevy_ptr::PtrMut;

/// Contains [`Observer`] information. This defines how a given observer behaves. It is the
/// "source of truth" for a given observer entity's behavior.
pub struct ObserverState {
    pub(crate) descriptor: ObserverDescriptor,
    pub(crate) runner: ObserverRunner,
    pub(crate) last_trigger_id: u32,
    pub(crate) despawned_watched_entities: u32,
}

impl Default for ObserverState {
    fn default() -> Self {
        Self {
            runner: |_, _, _, _| {},
            last_trigger_id: 0,
            despawned_watched_entities: 0,
            descriptor: Default::default(),
        }
    }
}

impl ObserverState {
    /// Observe the given `event`. This will cause the [`Observer`] to run whenever an event with the given [`ComponentId`]
    /// is triggered.
    pub fn with_event(mut self, event: ComponentId) -> Self {
        self.descriptor.events.push(event);
        self
    }

    /// Observe the given event list. This will cause the [`Observer`] to run whenever an event with any of the given [`ComponentId`]s
    /// is triggered.
    pub fn with_events(mut self, events: impl IntoIterator<Item = ComponentId>) -> Self {
        self.descriptor.events.extend(events);
        self
    }

    /// Observe the given [`Entity`] list. This will cause the [`Observer`] to run whenever the [`Event`] is triggered
    /// for any [`Entity`] target in the list.
    pub fn with_entities(mut self, entities: impl IntoIterator<Item = Entity>) -> Self {
        self.descriptor.entities.extend(entities);
        self
    }

    /// Observe the given [`ComponentId`] list. This will cause the [`Observer`] to run whenever the [`Event`] is triggered
    /// for any [`ComponentId`] target in the list.
    pub fn with_components(mut self, components: impl IntoIterator<Item = ComponentId>) -> Self {
        self.descriptor.components.extend(components);
        self
    }
}

impl Component for ObserverState {
    const STORAGE_TYPE: StorageType = StorageType::SparseSet;

    fn register_component_hooks(hooks: &mut ComponentHooks) {
        hooks.on_add(|mut world, entity, _| {
            world.commands().queue(move |world: &mut World| {
                world.register_observer(entity);
            });
        });
        hooks.on_remove(|mut world, entity, _| {
            let descriptor = core::mem::take(
                &mut world
                    .entity_mut(entity)
                    .get_mut::<ObserverState>()
                    .unwrap()
                    .as_mut()
                    .descriptor,
            );
            world.commands().queue(move |world: &mut World| {
                world.unregister_observer(entity, descriptor);
            });
        });
    }
}

/// Type for function that is run when an observer is triggered.
/// Typically refers to the default runner that runs the system stored in the associated [`Observer`] component,
/// but can be overridden for custom behaviour.
pub type ObserverRunner = fn(DeferredWorld, ObserverTrigger, PtrMut, propagate: &mut bool);

/// An [`Observer`] system. Add this [`Component`] to an [`Entity`] to turn it into an "observer".
///
/// Observers listen for a "trigger" of a specific [`Event`]. Events are triggered by calling [`World::trigger`] or [`World::trigger_targets`].
///
/// Note that "buffered" events sent using [`EventReader`] and [`EventWriter`] are _not_ automatically triggered. They must be triggered at a specific
/// point in the schedule.
///
/// # Usage
///
/// The simplest usage
/// of the observer pattern looks like this:
///
/// ```
/// # use bevy_ecs::prelude::*;
/// # let mut world = World::default();
/// #[derive(Event)]
/// struct Speak {
///     message: String,
/// }
///
/// world.observe(|trigger: Trigger<Speak>| {
///     println!("{}", trigger.event().message);
/// });
///
/// // Observers currently require a flush() to be registered. In the context of schedules,
/// // this will generally be done for you.
/// world.flush();
///
/// world.trigger(Speak {
///     message: "Hello!".into(),
/// });
/// ```
///
/// Notice that we used [`World::observe`]. This is just a shorthand for spawning an [`Observer`] manually:
///
/// ```
/// # use bevy_ecs::prelude::*;
/// # let mut world = World::default();
/// # #[derive(Event)]
/// # struct Speak;
/// // These are functionally the same:
/// world.observe(|trigger: Trigger<Speak>| {});
/// world.spawn(Observer::new(|trigger: Trigger<Speak>| {}));
/// ```
///
/// Observers are systems. They can access arbitrary [`World`] data by adding [`SystemParam`]s:
///
/// ```
/// # use bevy_ecs::prelude::*;
/// # let mut world = World::default();
/// # #[derive(Event)]
/// # struct PrintNames;
/// # #[derive(Component, Debug)]
/// # struct Name;
/// world.observe(|trigger: Trigger<PrintNames>, names: Query<&Name>| {
///     for name in &names {
///         println!("{name:?}");
///     }
/// });
/// ```
///
/// Note that [`Trigger`] must always be the first parameter.
///
/// You can also add [`Commands`], which means you can spawn new entities, insert new components, etc:
///
/// ```
/// # use bevy_ecs::prelude::*;
/// # let mut world = World::default();
/// # #[derive(Event)]
/// # struct SpawnThing;
/// # #[derive(Component, Debug)]
/// # struct Thing;
/// world.observe(|trigger: Trigger<SpawnThing>, mut commands: Commands| {
///     commands.spawn(Thing);
/// });
/// ```
///
/// Observers can also trigger new events:
///
/// ```
/// # use bevy_ecs::prelude::*;
/// # let mut world = World::default();
/// # #[derive(Event)]
/// # struct A;
/// # #[derive(Event)]
/// # struct B;
/// world.observe(|trigger: Trigger<A>, mut commands: Commands| {
///     commands.trigger(B);
/// });
/// ```
///
/// When the commands are flushed (including these "nested triggers") they will be
/// recursively evaluated until there are no commands left, meaning nested triggers all
/// evaluate at the same time!
///
/// Events can be triggered for entities, which will be passed to the [`Observer`]:
///
/// ```
/// # use bevy_ecs::prelude::*;
/// # let mut world = World::default();
/// # let entity = world.spawn_empty().id();
/// #[derive(Event)]
/// struct Explode;
///
/// world.observe(|trigger: Trigger<Explode>, mut commands: Commands| {
///     println!("Entity {:?} goes BOOM!", trigger.entity());
///     commands.entity(trigger.entity()).despawn();
/// });
///
/// world.flush();
///
/// world.trigger_targets(Explode, entity);
/// ```
///
/// You can trigger multiple entities at once:
///
/// ```
/// # use bevy_ecs::prelude::*;
/// # let mut world = World::default();
/// # let e1 = world.spawn_empty().id();
/// # let e2 = world.spawn_empty().id();
/// # #[derive(Event)]
/// # struct Explode;
/// world.trigger_targets(Explode, [e1, e2]);
/// ```
///
/// Observers can also watch _specific_ entities, which enables you to assign entity-specific logic:
///
/// ```
/// # use bevy_ecs::prelude::*;
/// # #[derive(Component, Debug)]
/// # struct Name(String);
/// # let mut world = World::default();
/// # let e1 = world.spawn_empty().id();
/// # let e2 = world.spawn_empty().id();
/// # #[derive(Event)]
/// # struct Explode;
/// world.entity_mut(e1).observe(|trigger: Trigger<Explode>, mut commands: Commands| {
///     println!("Boom!");
///     commands.entity(trigger.entity()).despawn();
/// });
///
/// world.entity_mut(e2).observe(|trigger: Trigger<Explode>, mut commands: Commands| {
///     println!("The explosion fizzles! This entity is immune!");
/// });
/// ```
///
/// If all entities watched by a given [`Observer`] are despawned, the [`Observer`] entity will also be despawned.
/// This protects against observer "garbage" building up over time.
///
/// The examples above calling [`EntityWorldMut::observe`] to add entity-specific observer logic are (once again)
/// just shorthand for spawning an [`Observer`] directly:
///
/// ```
/// # use bevy_ecs::prelude::*;
/// # let mut world = World::default();
/// # let entity = world.spawn_empty().id();
/// # #[derive(Event)]
/// # struct Explode;
/// let mut observer = Observer::new(|trigger: Trigger<Explode>| {});
/// observer.watch_entity(entity);
/// world.spawn(observer);
/// ```
///
/// Note that the [`Observer`] component is not added to the entity it is observing. Observers should always be their own entities!
///
/// You can call [`Observer::watch_entity`] more than once, which allows you to watch multiple entities with the same [`Observer`].
///
/// When first added, [`Observer`] will also create an [`ObserverState`] component, which registers the observer with the [`World`] and
/// serves as the "source of truth" of the observer.
///
/// [`SystemParam`]: crate::system::SystemParam
pub struct Observer {
    system: Box<dyn Any + Send + Sync + 'static>,
    descriptor: ObserverDescriptor,
    hook_on_add: ComponentHook,
}

impl Observer {
    /// Creates a new [`Observer`], which defaults to a "global" observer. This means it will run whenever the event `E` is triggered
    /// for _any_ entity (or no entity).
    pub fn new<E: Event, B: Bundle, M, I: IntoObserverSystem<E, B, M>>(system: I) -> Self {
        Self {
            system: Box::new(IntoObserverSystem::into_system(system)),
            descriptor: Default::default(),
            hook_on_add: hook_on_add::<E, B, I::System>,
        }
    }

    /// Observe the given `entity`. This will cause the [`Observer`] to run whenever the [`Event`] is triggered
    /// for the `entity`.
    pub fn with_entity(mut self, entity: Entity) -> Self {
        self.descriptor.entities.push(entity);
        self
    }

    /// Observe the given `entity`. This will cause the [`Observer`] to run whenever the [`Event`] is triggered
    /// for the `entity`.
    /// Note that if this is called _after_ an [`Observer`] is spawned, it will produce no effects.
    pub fn watch_entity(&mut self, entity: Entity) {
        self.descriptor.entities.push(entity);
    }

    /// Observe the given `component`. This will cause the [`Observer`] to run whenever the [`Event`] is triggered
    /// with the given component target.
    pub fn with_component(mut self, component: ComponentId) -> Self {
        self.descriptor.components.push(component);
        self
    }

    /// Observe the given `event`. This will cause the [`Observer`] to run whenever an event with the given [`ComponentId`]
    /// is triggered.
    /// # Safety
    /// The type of the `event` [`ComponentId`] _must_ match the actual value
    /// of the event passed into the observer system.
    pub unsafe fn with_event(mut self, event: ComponentId) -> Self {
        self.descriptor.events.push(event);
        self
    }
}

impl Component for Observer {
    const STORAGE_TYPE: StorageType = StorageType::SparseSet;
    fn register_component_hooks(hooks: &mut ComponentHooks) {
        hooks.on_add(|world, entity, _id| {
            let Some(observe) = world.get::<Self>(entity) else {
                return;
            };
            let hook = observe.hook_on_add;
            hook(world, entity, _id);
        });
    }
}

fn observer_system_runner<E: Event, B: Bundle, S: ObserverSystem<E, B>>(
    mut world: DeferredWorld,
    observer_trigger: ObserverTrigger,
    ptr: PtrMut,
    propagate: &mut bool,
) {
    let world = world.as_unsafe_world_cell();
    // SAFETY: Observer was triggered so must still exist in world
    let observer_cell = unsafe {
        world
            .get_entity(observer_trigger.observer)
            .debug_checked_unwrap()
    };
    // SAFETY: Observer was triggered so must have an `ObserverState`
    let mut state = unsafe {
        observer_cell
            .get_mut::<ObserverState>()
            .debug_checked_unwrap()
    };

    // TODO: Move this check into the observer cache to avoid dynamic dispatch
    let last_trigger = world.last_trigger_id();
    if state.last_trigger_id == last_trigger {
        return;
    }
    state.last_trigger_id = last_trigger;

    let trigger: Trigger<E, B> = Trigger::new(
        // SAFETY: Caller ensures `ptr` is castable to `&mut T`
        unsafe { ptr.deref_mut() },
        propagate,
        observer_trigger,
    );
<<<<<<< HEAD
    // SAFETY: the static lifetime is encapsulated in Trigger / cannot leak out.
    // Additionally, IntoObserverSystem is only implemented for functions starting
    // with for<'a> Trigger<'a>, meaning users cannot specify Trigger<'static> manually,
    // allowing the Trigger<'static> to be moved outside of the context of the system.
    // This transmute is obviously not ideal, but it is safe. Ideally we can remove the
    // static constraint from ObserverSystem, but so far we have not found a way.
    let trigger: Trigger<'static, E, B> = unsafe { core::mem::transmute(trigger) };
=======
>>>>>>> 0ebd7fcd
    // SAFETY:
    // - observer was triggered so must have an `Observer` component.
    // - observer cannot be dropped or mutated until after the system pointer is already dropped.
    let system: *mut dyn ObserverSystem<E, B> = unsafe {
        let mut observe = observer_cell.get_mut::<Observer>().debug_checked_unwrap();
        let system = observe.system.downcast_mut::<S>().unwrap();
        &mut *system
    };

    // SAFETY:
    // - `update_archetype_component_access` is called first
    // - there are no outstanding references to world except a private component
    // - system is an `ObserverSystem` so won't mutate world beyond the access of a `DeferredWorld`
    // - system is the same type erased system from above
    unsafe {
        (*system).update_archetype_component_access(world);
        (*system).run_unsafe(trigger, world);
        (*system).queue_deferred(world.into_deferred());
    }
}

/// A [`ComponentHook`] used by [`Observer`] to handle its [`on-add`](`ComponentHooks::on_add`).
///
/// This function exists separate from [`Observer`] to allow [`Observer`] to have its type parameters
/// erased.
///
/// The type parameters of this function _must_ match those used to create the [`Observer`].
/// As such, it is recommended to only use this function within the [`Observer::new`] method to
/// ensure type parameters match.
fn hook_on_add<E: Event, B: Bundle, S: ObserverSystem<E, B>>(
    mut world: DeferredWorld<'_>,
    entity: Entity,
    _: ComponentId,
) {
    world.commands().queue(move |world: &mut World| {
        let event_type = world.init_component::<E>();
        let mut components = Vec::new();
        B::component_ids(&mut world.components, &mut world.storages, &mut |id| {
            components.push(id);
        });
        let mut descriptor = ObserverDescriptor {
            events: vec![event_type],
            components,
            ..Default::default()
        };

        // Initialize System
        let system: *mut dyn ObserverSystem<E, B> =
            if let Some(mut observe) = world.get_mut::<Observer>(entity) {
                descriptor.merge(&observe.descriptor);
                let system = observe.system.downcast_mut::<S>().unwrap();
                &mut *system
            } else {
                return;
            };
        // SAFETY: World reference is exclusive and initialize does not touch system, so references do not alias
        unsafe {
            (*system).initialize(world);
        }

        {
            let mut entity = world.entity_mut(entity);
            if let crate::world::Entry::Vacant(entry) = entity.entry::<ObserverState>() {
                entry.insert(ObserverState {
                    descriptor,
                    runner: observer_system_runner::<E, B, S>,
                    ..Default::default()
                });
            }
        }
    });
}<|MERGE_RESOLUTION|>--- conflicted
+++ resolved
@@ -357,16 +357,6 @@
         propagate,
         observer_trigger,
     );
-<<<<<<< HEAD
-    // SAFETY: the static lifetime is encapsulated in Trigger / cannot leak out.
-    // Additionally, IntoObserverSystem is only implemented for functions starting
-    // with for<'a> Trigger<'a>, meaning users cannot specify Trigger<'static> manually,
-    // allowing the Trigger<'static> to be moved outside of the context of the system.
-    // This transmute is obviously not ideal, but it is safe. Ideally we can remove the
-    // static constraint from ObserverSystem, but so far we have not found a way.
-    let trigger: Trigger<'static, E, B> = unsafe { core::mem::transmute(trigger) };
-=======
->>>>>>> 0ebd7fcd
     // SAFETY:
     // - observer was triggered so must have an `Observer` component.
     // - observer cannot be dropped or mutated until after the system pointer is already dropped.
