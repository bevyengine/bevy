--- conflicted
+++ resolved
@@ -3,17 +3,13 @@
 use core::any::Any;
 
 use crate::{
-<<<<<<< HEAD
-    bundle::StaticBundle, error::ErrorContext, observer::ObserverTrigger, prelude::*,
-    query::DebugCheckedUnwrap, system::ObserverSystem, world::DeferredWorld,
-=======
+    bundle::StaticBundle,
     error::ErrorContext,
     observer::ObserverTrigger,
     prelude::*,
     query::DebugCheckedUnwrap,
     system::{ObserverSystem, RunSystemError},
     world::DeferredWorld,
->>>>>>> 7aaf4bbd
 };
 use bevy_ptr::PtrMut;
 
