use alloc::{boxed::Box, vec};
use core::any::Any;

use crate::{
    component::{ComponentHook, ComponentId, HookContext, Mutable, NoKey, StorageType},
    error::{default_error_handler, ErrorContext},
    observer::{ObserverDescriptor, ObserverTrigger},
    prelude::*,
    query::DebugCheckedUnwrap,
    system::{IntoObserverSystem, ObserverSystem},
    world::DeferredWorld,
};
use bevy_ptr::PtrMut;

<<<<<<< HEAD
/// Contains [`Observer`] information. This defines how a given observer behaves. It is the
/// "source of truth" for a given observer entity's behavior.
pub struct ObserverState {
    pub(crate) descriptor: ObserverDescriptor,
    pub(crate) runner: ObserverRunner,
    pub(crate) last_trigger_id: u32,
    pub(crate) despawned_watched_entities: u32,
}

impl Default for ObserverState {
    fn default() -> Self {
        Self {
            runner: |_, _, _, _| {},
            last_trigger_id: 0,
            despawned_watched_entities: 0,
            descriptor: Default::default(),
        }
    }
}

impl ObserverState {
    /// Observe the given `event`. This will cause the [`Observer`] to run whenever an event with the given [`ComponentId`]
    /// is triggered.
    pub fn with_event(mut self, event: ComponentId) -> Self {
        self.descriptor.events.push(event);
        self
    }

    /// Observe the given event list. This will cause the [`Observer`] to run whenever an event with any of the given [`ComponentId`]s
    /// is triggered.
    pub fn with_events(mut self, events: impl IntoIterator<Item = ComponentId>) -> Self {
        self.descriptor.events.extend(events);
        self
    }

    /// Observe the given [`Entity`] list. This will cause the [`Observer`] to run whenever the [`Event`] is triggered
    /// for any [`Entity`] target in the list.
    pub fn with_entities(mut self, entities: impl IntoIterator<Item = Entity>) -> Self {
        self.descriptor.entities.extend(entities);
        self
    }

    /// Observe the given [`ComponentId`] list. This will cause the [`Observer`] to run whenever the [`Event`] is triggered
    /// for any [`ComponentId`] target in the list.
    pub fn with_components(mut self, components: impl IntoIterator<Item = ComponentId>) -> Self {
        self.descriptor.components.extend(components);
        self
    }
}

impl Component for ObserverState {
    const STORAGE_TYPE: StorageType = StorageType::SparseSet;
    type Mutability = Mutable;
    type Key = NoKey<Self>;

    fn on_add() -> Option<ComponentHook> {
        Some(|mut world, HookContext { entity, .. }| {
            world.commands().queue(move |world: &mut World| {
                world.register_observer(entity);
            });
        })
    }

    fn on_remove() -> Option<ComponentHook> {
        Some(|mut world, HookContext { entity, .. }| {
            let descriptor = core::mem::take(
                &mut world
                    .entity_mut(entity)
                    .get_mut::<ObserverState>()
                    .unwrap()
                    .as_mut()
                    .descriptor,
            );
            world.commands().queue(move |world: &mut World| {
                world.unregister_observer(entity, descriptor);
            });
        })
    }
}

=======
>>>>>>> 95470df3
/// Type for function that is run when an observer is triggered.
///
/// Typically refers to the default runner that runs the system stored in the associated [`Observer`] component,
/// but can be overridden for custom behavior.
pub type ObserverRunner = fn(DeferredWorld, ObserverTrigger, PtrMut, propagate: &mut bool);

/// An [`Observer`] system. Add this [`Component`] to an [`Entity`] to turn it into an "observer".
///
/// Observers listen for a "trigger" of a specific [`Event`]. Events are triggered by calling [`World::trigger`] or [`World::trigger_targets`].
///
/// Note that "buffered" events sent using [`EventReader`] and [`EventWriter`] are _not_ automatically triggered. They must be triggered at a specific
/// point in the schedule.
///
/// # Usage
///
/// The simplest usage
/// of the observer pattern looks like this:
///
/// ```
/// # use bevy_ecs::prelude::*;
/// # let mut world = World::default();
/// #[derive(Event)]
/// struct Speak {
///     message: String,
/// }
///
/// world.add_observer(|trigger: Trigger<Speak>| {
///     println!("{}", trigger.event().message);
/// });
///
/// // Observers currently require a flush() to be registered. In the context of schedules,
/// // this will generally be done for you.
/// world.flush();
///
/// world.trigger(Speak {
///     message: "Hello!".into(),
/// });
/// ```
///
/// Notice that we used [`World::add_observer`]. This is just a shorthand for spawning an [`Observer`] manually:
///
/// ```
/// # use bevy_ecs::prelude::*;
/// # let mut world = World::default();
/// # #[derive(Event)]
/// # struct Speak;
/// // These are functionally the same:
/// world.add_observer(|trigger: Trigger<Speak>| {});
/// world.spawn(Observer::new(|trigger: Trigger<Speak>| {}));
/// ```
///
/// Observers are systems. They can access arbitrary [`World`] data by adding [`SystemParam`]s:
///
/// ```
/// # use bevy_ecs::prelude::*;
/// # let mut world = World::default();
/// # #[derive(Event)]
/// # struct PrintNames;
/// # #[derive(Component, Debug)]
/// # struct Name;
/// world.add_observer(|trigger: Trigger<PrintNames>, names: Query<&Name>| {
///     for name in &names {
///         println!("{name:?}");
///     }
/// });
/// ```
///
/// Note that [`Trigger`] must always be the first parameter.
///
/// You can also add [`Commands`], which means you can spawn new entities, insert new components, etc:
///
/// ```
/// # use bevy_ecs::prelude::*;
/// # let mut world = World::default();
/// # #[derive(Event)]
/// # struct SpawnThing;
/// # #[derive(Component, Debug)]
/// # struct Thing;
/// world.add_observer(|trigger: Trigger<SpawnThing>, mut commands: Commands| {
///     commands.spawn(Thing);
/// });
/// ```
///
/// Observers can also trigger new events:
///
/// ```
/// # use bevy_ecs::prelude::*;
/// # let mut world = World::default();
/// # #[derive(Event)]
/// # struct A;
/// # #[derive(Event)]
/// # struct B;
/// world.add_observer(|trigger: Trigger<A>, mut commands: Commands| {
///     commands.trigger(B);
/// });
/// ```
///
/// When the commands are flushed (including these "nested triggers") they will be
/// recursively evaluated until there are no commands left, meaning nested triggers all
/// evaluate at the same time!
///
/// Events can be triggered for entities, which will be passed to the [`Observer`]:
///
/// ```
/// # use bevy_ecs::prelude::*;
/// # let mut world = World::default();
/// # let entity = world.spawn_empty().id();
/// #[derive(Event)]
/// struct Explode;
///
/// world.add_observer(|trigger: Trigger<Explode>, mut commands: Commands| {
///     println!("Entity {} goes BOOM!", trigger.target());
///     commands.entity(trigger.target()).despawn();
/// });
///
/// world.flush();
///
/// world.trigger_targets(Explode, entity);
/// ```
///
/// You can trigger multiple entities at once:
///
/// ```
/// # use bevy_ecs::prelude::*;
/// # let mut world = World::default();
/// # let e1 = world.spawn_empty().id();
/// # let e2 = world.spawn_empty().id();
/// # #[derive(Event)]
/// # struct Explode;
/// world.trigger_targets(Explode, [e1, e2]);
/// ```
///
/// Observers can also watch _specific_ entities, which enables you to assign entity-specific logic:
///
/// ```
/// # use bevy_ecs::prelude::*;
/// # #[derive(Component, Debug)]
/// # struct Name(String);
/// # let mut world = World::default();
/// # let e1 = world.spawn_empty().id();
/// # let e2 = world.spawn_empty().id();
/// # #[derive(Event)]
/// # struct Explode;
/// world.entity_mut(e1).observe(|trigger: Trigger<Explode>, mut commands: Commands| {
///     println!("Boom!");
///     commands.entity(trigger.target()).despawn();
/// });
///
/// world.entity_mut(e2).observe(|trigger: Trigger<Explode>, mut commands: Commands| {
///     println!("The explosion fizzles! This entity is immune!");
/// });
/// ```
///
/// If all entities watched by a given [`Observer`] are despawned, the [`Observer`] entity will also be despawned.
/// This protects against observer "garbage" building up over time.
///
/// The examples above calling [`EntityWorldMut::observe`] to add entity-specific observer logic are (once again)
/// just shorthand for spawning an [`Observer`] directly:
///
/// ```
/// # use bevy_ecs::prelude::*;
/// # let mut world = World::default();
/// # let entity = world.spawn_empty().id();
/// # #[derive(Event)]
/// # struct Explode;
/// let mut observer = Observer::new(|trigger: Trigger<Explode>| {});
/// observer.watch_entity(entity);
/// world.spawn(observer);
/// ```
///
/// Note that the [`Observer`] component is not added to the entity it is observing. Observers should always be their own entities!
///
/// You can call [`Observer::watch_entity`] more than once, which allows you to watch multiple entities with the same [`Observer`].
/// serves as the "source of truth" of the observer.
///
/// [`SystemParam`]: crate::system::SystemParam
pub struct Observer {
    hook_on_add: ComponentHook,
    error_handler: Option<fn(BevyError, ErrorContext)>,
    system: Box<dyn Any + Send + Sync + 'static>,
    pub(crate) descriptor: ObserverDescriptor,
    pub(crate) last_trigger_id: u32,
    pub(crate) despawned_watched_entities: u32,
    pub(crate) runner: ObserverRunner,
}

impl Observer {
    /// Creates a new [`Observer`], which defaults to a "global" observer. This means it will run whenever the event `E` is triggered
    /// for _any_ entity (or no entity).
    ///
    /// # Panics
    ///
    /// Panics if the given system is an exclusive system.
    pub fn new<E: Event, B: Bundle, M, I: IntoObserverSystem<E, B, M>>(system: I) -> Self {
        let system = Box::new(IntoObserverSystem::into_system(system));
        assert!(
            !system.is_exclusive(),
            concat!(
                "Exclusive system `{}` may not be used as observer.\n",
                "Instead of `&mut World`, use either `DeferredWorld` if you do not need structural changes, or `Commands` if you do."
            ),
            system.name()
        );
        Self {
            system,
            descriptor: Default::default(),
            hook_on_add: hook_on_add::<E, B, I::System>,
            error_handler: None,
            runner: observer_system_runner::<E, B, I::System>,
            despawned_watched_entities: 0,
            last_trigger_id: 0,
        }
    }

    /// Creates a new [`Observer`] with custom runner, this is mostly used for dynamic event observer
    pub fn with_dynamic_runner(runner: ObserverRunner) -> Self {
        Self {
            system: Box::new(|| {}),
            descriptor: Default::default(),
            hook_on_add: |mut world, hook_context| {
                world.commands().queue(move |world: &mut World| {
                    let entity = hook_context.entity;
                    if let Some(mut observe) = world.get_mut::<Observer>(entity) {
                        if observe.descriptor.events.is_empty() {
                            return;
                        }
                        if observe.error_handler.is_none() {
                            observe.error_handler = Some(default_error_handler());
                        }
                        world.register_observer(entity);
                    }
                });
            },
            error_handler: None,
            runner,
            despawned_watched_entities: 0,
            last_trigger_id: 0,
        }
    }

    /// Observe the given `entity`. This will cause the [`Observer`] to run whenever the [`Event`] is triggered
    /// for the `entity`.
    pub fn with_entity(mut self, entity: Entity) -> Self {
        self.descriptor.entities.push(entity);
        self
    }

    /// Observe the given `entity`. This will cause the [`Observer`] to run whenever the [`Event`] is triggered
    /// for the `entity`.
    /// Note that if this is called _after_ an [`Observer`] is spawned, it will produce no effects.
    pub fn watch_entity(&mut self, entity: Entity) {
        self.descriptor.entities.push(entity);
    }

    /// Observe the given `component`. This will cause the [`Observer`] to run whenever the [`Event`] is triggered
    /// with the given component target.
    pub fn with_component(mut self, component: ComponentId) -> Self {
        self.descriptor.components.push(component);
        self
    }

    /// Observe the given `event`. This will cause the [`Observer`] to run whenever an event with the given [`ComponentId`]
    /// is triggered.
    /// # Safety
    /// The type of the `event` [`ComponentId`] _must_ match the actual value
    /// of the event passed into the observer system.
    pub unsafe fn with_event(mut self, event: ComponentId) -> Self {
        self.descriptor.events.push(event);
        self
    }

    /// Set the error handler to use for this observer.
    ///
    /// See the [`error` module-level documentation](crate::error) for more information.
    pub fn with_error_handler(mut self, error_handler: fn(BevyError, ErrorContext)) -> Self {
        self.error_handler = Some(error_handler);
        self
    }

    /// Returns the [`ObserverDescriptor`] for this [`Observer`].
    pub fn descriptor(&self) -> &ObserverDescriptor {
        &self.descriptor
    }
}

impl Component for Observer {
    const STORAGE_TYPE: StorageType = StorageType::SparseSet;
    type Mutability = Mutable;
    type Key = NoKey<Self>;
    fn on_add() -> Option<ComponentHook> {
        Some(|world, context| {
            let Some(observe) = world.get::<Self>(context.entity) else {
                return;
            };
            let hook = observe.hook_on_add;
            hook(world, context);
        })
    }
    fn on_remove() -> Option<ComponentHook> {
        Some(|mut world, HookContext { entity, .. }| {
            let descriptor = core::mem::take(
                &mut world
                    .entity_mut(entity)
                    .get_mut::<Self>()
                    .unwrap()
                    .as_mut()
                    .descriptor,
            );
            world.commands().queue(move |world: &mut World| {
                world.unregister_observer(entity, descriptor);
            });
        })
    }
}

fn observer_system_runner<E: Event, B: Bundle, S: ObserverSystem<E, B>>(
    mut world: DeferredWorld,
    observer_trigger: ObserverTrigger,
    ptr: PtrMut,
    propagate: &mut bool,
) {
    let world = world.as_unsafe_world_cell();
    // SAFETY: Observer was triggered so must still exist in world
    let observer_cell = unsafe {
        world
            .get_entity(observer_trigger.observer)
            .debug_checked_unwrap()
    };
    // SAFETY: Observer was triggered so must have an `Observer`
    let mut state = unsafe { observer_cell.get_mut::<Observer>().debug_checked_unwrap() };

    // TODO: Move this check into the observer cache to avoid dynamic dispatch
    let last_trigger = world.last_trigger_id();
    if state.last_trigger_id == last_trigger {
        return;
    }
    state.last_trigger_id = last_trigger;
    // SAFETY: Observer was triggered so must have an `Observer` component.
    let error_handler = unsafe { state.error_handler.debug_checked_unwrap() };

    let trigger: Trigger<E, B> = Trigger::new(
        // SAFETY: Caller ensures `ptr` is castable to `&mut T`
        unsafe { ptr.deref_mut() },
        propagate,
        observer_trigger,
    );

    // SAFETY:
    // - observer was triggered so must have an `Observer` component.
    // - observer cannot be dropped or mutated until after the system pointer is already dropped.
    let system: *mut dyn ObserverSystem<E, B> = unsafe {
        let system = state.system.downcast_mut::<S>().debug_checked_unwrap();
        &mut *system
    };

    // SAFETY:
    // - `update_archetype_component_access` is called first
    // - there are no outstanding references to world except a private component
    // - system is an `ObserverSystem` so won't mutate world beyond the access of a `DeferredWorld`
    //   and is never exclusive
    // - system is the same type erased system from above
    unsafe {
        (*system).update_archetype_component_access(world);
        match (*system).validate_param_unsafe(world) {
            Ok(()) => {
                if let Err(err) = (*system).run_unsafe(trigger, world) {
                    error_handler(
                        err,
                        ErrorContext::Observer {
                            name: (*system).name(),
                            last_run: (*system).get_last_run(),
                        },
                    );
                };
                (*system).queue_deferred(world.into_deferred());
            }
            Err(e) => {
                if !e.skipped {
                    error_handler(
                        e.into(),
                        ErrorContext::Observer {
                            name: (*system).name(),
                            last_run: (*system).get_last_run(),
                        },
                    );
                }
            }
        }
    }
}

/// A [`ComponentHook`] used by [`Observer`] to handle its [`on-add`](`crate::component::ComponentHooks::on_add`).
///
/// This function exists separate from [`Observer`] to allow [`Observer`] to have its type parameters
/// erased.
///
/// The type parameters of this function _must_ match those used to create the [`Observer`].
/// As such, it is recommended to only use this function within the [`Observer::new`] method to
/// ensure type parameters match.
fn hook_on_add<E: Event, B: Bundle, S: ObserverSystem<E, B>>(
    mut world: DeferredWorld<'_>,
    HookContext { entity, .. }: HookContext,
) {
    world.commands().queue(move |world: &mut World| {
        let event_id = E::register_component_id(world);
        let mut components = vec![];
        B::component_ids(&mut world.components_registrator(), &mut |id| {
            components.push(id);
        });
        if let Some(mut observe) = world.get_mut::<Observer>(entity) {
            observe.descriptor.events.push(event_id);
            observe.descriptor.components.extend(components);

            if observe.error_handler.is_none() {
                observe.error_handler = Some(default_error_handler());
            }
            let system: *mut dyn ObserverSystem<E, B> = observe.system.downcast_mut::<S>().unwrap();
            // SAFETY: World reference is exclusive and initialize does not touch system, so references do not alias
            unsafe {
                (*system).initialize(world);
            }
            world.register_observer(entity);
        }
    });
}
#[cfg(test)]
mod tests {
    use super::*;
    use crate::{event::Event, observer::Trigger};

    #[derive(Event)]
    struct TriggerEvent;

    #[test]
    #[should_panic(expected = "I failed!")]
    fn test_fallible_observer() {
        fn system(_: Trigger<TriggerEvent>) -> Result {
            Err("I failed!".into())
        }

        let mut world = World::default();
        world.add_observer(system);
        Schedule::default().run(&mut world);
        world.trigger(TriggerEvent);
    }

    #[test]
    fn test_fallible_observer_ignored_errors() {
        #[derive(Resource, Default)]
        struct Ran(bool);

        fn system(_: Trigger<TriggerEvent>, mut ran: ResMut<Ran>) -> Result {
            ran.0 = true;
            Err("I failed!".into())
        }

        let mut world = World::default();
        world.init_resource::<Ran>();
        let observer = Observer::new(system).with_error_handler(crate::error::ignore);
        world.spawn(observer);
        Schedule::default().run(&mut world);
        world.trigger(TriggerEvent);
        assert!(world.resource::<Ran>().0);
    }

    #[test]
    #[should_panic(
        expected = "Exclusive system `bevy_ecs::observer::runner::tests::exclusive_system_cannot_be_observer::system` may not be used as observer.\nInstead of `&mut World`, use either `DeferredWorld` if you do not need structural changes, or `Commands` if you do."
    )]
    fn exclusive_system_cannot_be_observer() {
        fn system(_: Trigger<TriggerEvent>, _world: &mut World) {}
        let mut world = World::default();
        world.add_observer(system);
    }
}<|MERGE_RESOLUTION|>--- conflicted
+++ resolved
@@ -12,89 +12,6 @@
 };
 use bevy_ptr::PtrMut;
 
-<<<<<<< HEAD
-/// Contains [`Observer`] information. This defines how a given observer behaves. It is the
-/// "source of truth" for a given observer entity's behavior.
-pub struct ObserverState {
-    pub(crate) descriptor: ObserverDescriptor,
-    pub(crate) runner: ObserverRunner,
-    pub(crate) last_trigger_id: u32,
-    pub(crate) despawned_watched_entities: u32,
-}
-
-impl Default for ObserverState {
-    fn default() -> Self {
-        Self {
-            runner: |_, _, _, _| {},
-            last_trigger_id: 0,
-            despawned_watched_entities: 0,
-            descriptor: Default::default(),
-        }
-    }
-}
-
-impl ObserverState {
-    /// Observe the given `event`. This will cause the [`Observer`] to run whenever an event with the given [`ComponentId`]
-    /// is triggered.
-    pub fn with_event(mut self, event: ComponentId) -> Self {
-        self.descriptor.events.push(event);
-        self
-    }
-
-    /// Observe the given event list. This will cause the [`Observer`] to run whenever an event with any of the given [`ComponentId`]s
-    /// is triggered.
-    pub fn with_events(mut self, events: impl IntoIterator<Item = ComponentId>) -> Self {
-        self.descriptor.events.extend(events);
-        self
-    }
-
-    /// Observe the given [`Entity`] list. This will cause the [`Observer`] to run whenever the [`Event`] is triggered
-    /// for any [`Entity`] target in the list.
-    pub fn with_entities(mut self, entities: impl IntoIterator<Item = Entity>) -> Self {
-        self.descriptor.entities.extend(entities);
-        self
-    }
-
-    /// Observe the given [`ComponentId`] list. This will cause the [`Observer`] to run whenever the [`Event`] is triggered
-    /// for any [`ComponentId`] target in the list.
-    pub fn with_components(mut self, components: impl IntoIterator<Item = ComponentId>) -> Self {
-        self.descriptor.components.extend(components);
-        self
-    }
-}
-
-impl Component for ObserverState {
-    const STORAGE_TYPE: StorageType = StorageType::SparseSet;
-    type Mutability = Mutable;
-    type Key = NoKey<Self>;
-
-    fn on_add() -> Option<ComponentHook> {
-        Some(|mut world, HookContext { entity, .. }| {
-            world.commands().queue(move |world: &mut World| {
-                world.register_observer(entity);
-            });
-        })
-    }
-
-    fn on_remove() -> Option<ComponentHook> {
-        Some(|mut world, HookContext { entity, .. }| {
-            let descriptor = core::mem::take(
-                &mut world
-                    .entity_mut(entity)
-                    .get_mut::<ObserverState>()
-                    .unwrap()
-                    .as_mut()
-                    .descriptor,
-            );
-            world.commands().queue(move |world: &mut World| {
-                world.unregister_observer(entity, descriptor);
-            });
-        })
-    }
-}
-
-=======
->>>>>>> 95470df3
 /// Type for function that is run when an observer is triggered.
 ///
 /// Typically refers to the default runner that runs the system stored in the associated [`Observer`] component,
