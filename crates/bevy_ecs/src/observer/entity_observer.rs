use crate::{
    component::{
<<<<<<< HEAD
        Component, ComponentCloneBehavior, ComponentHooks, HookContext, Mutable, StorageType,
=======
        Component, ComponentCloneHandler, ComponentHook, HookContext, Mutable, StorageType,
>>>>>>> fdc7cb30
    },
    entity::{ComponentCloneCtx, Entity, EntityClonerBuilder},
    observer::ObserverState,
    system::Commands,
    world::World,
};
use alloc::vec::Vec;

/// Tracks a list of entity observers for the [`Entity`] [`ObservedBy`] is added to.
#[derive(Default)]
pub struct ObservedBy(pub(crate) Vec<Entity>);

impl Component for ObservedBy {
    const STORAGE_TYPE: StorageType = StorageType::SparseSet;
    type Mutability = Mutable;

    fn on_remove() -> Option<ComponentHook> {
        Some(|mut world, HookContext { entity, .. }| {
            let observed_by = {
                let mut component = world.get_mut::<ObservedBy>(entity).unwrap();
                core::mem::take(&mut component.0)
            };
            for e in observed_by {
                let (total_entities, despawned_watched_entities) = {
                    let Ok(mut entity_mut) = world.get_entity_mut(e) else {
                        continue;
                    };
                    let Some(mut state) = entity_mut.get_mut::<ObserverState>() else {
                        continue;
                    };
                    state.despawned_watched_entities += 1;
                    (
                        state.descriptor.entities.len(),
                        state.despawned_watched_entities as usize,
                    )
                };

                // Despawn Observer if it has no more active sources.
                if total_entities == despawned_watched_entities {
                    world.commands().entity(e).despawn();
                }
            }
        })
    }

    fn clone_behavior() -> ComponentCloneBehavior {
        ComponentCloneBehavior::Ignore
    }
}

impl EntityClonerBuilder<'_> {
    /// Sets the option to automatically add cloned entities to the observers targeting source entity.
    pub fn add_observers(&mut self, add_observers: bool) -> &mut Self {
        if add_observers {
            self.override_clone_behavior::<ObservedBy>(ComponentCloneBehavior::Custom(
                component_clone_observed_by,
            ))
        } else {
            self.remove_clone_behavior_override::<ObservedBy>()
        }
    }
}

fn component_clone_observed_by(commands: &mut Commands, ctx: &mut ComponentCloneCtx) {
    let target = ctx.target();
    let source = ctx.source();

    commands.queue(move |world: &mut World| {
        let observed_by = world
            .get::<ObservedBy>(source)
            .map(|observed_by| observed_by.0.clone())
            .expect("Source entity must have ObservedBy");

        world
            .entity_mut(target)
            .insert(ObservedBy(observed_by.clone()));

        for observer in &observed_by {
            let mut observer_state = world
                .get_mut::<ObserverState>(*observer)
                .expect("Source observer entity must have ObserverState");
            observer_state.descriptor.entities.push(target);
            let event_types = observer_state.descriptor.events.clone();
            let components = observer_state.descriptor.components.clone();
            for event_type in event_types {
                let observers = world.observers.get_observers(event_type);
                if components.is_empty() {
                    if let Some(map) = observers.entity_observers.get(&source).cloned() {
                        observers.entity_observers.insert(target, map);
                    }
                } else {
                    for component in &components {
                        let Some(observers) = observers.component_observers.get_mut(component)
                        else {
                            continue;
                        };
                        if let Some(map) = observers.entity_map.get(&source).cloned() {
                            observers.entity_map.insert(target, map);
                        }
                    }
                }
            }
        }
    });
}

#[cfg(test)]
mod tests {
    use crate::{
        self as bevy_ecs, entity::EntityCloner, event::Event, observer::Trigger,
        resource::Resource, system::ResMut, world::World,
    };

    #[derive(Resource, Default)]
    struct Num(usize);

    #[derive(Event)]
    struct E;

    #[test]
    fn clone_entity_with_observer() {
        let mut world = World::default();
        world.init_resource::<Num>();

        let e = world
            .spawn_empty()
            .observe(|_: Trigger<E>, mut res: ResMut<Num>| res.0 += 1)
            .id();
        world.flush();

        world.trigger_targets(E, e);

        let e_clone = world.spawn_empty().id();
        EntityCloner::build(&mut world)
            .add_observers(true)
            .clone_entity(e, e_clone);

        world.trigger_targets(E, [e, e_clone]);

        assert_eq!(world.resource::<Num>().0, 3);
    }
}<|MERGE_RESOLUTION|>--- conflicted
+++ resolved
@@ -1,10 +1,6 @@
 use crate::{
     component::{
-<<<<<<< HEAD
-        Component, ComponentCloneBehavior, ComponentHooks, HookContext, Mutable, StorageType,
-=======
-        Component, ComponentCloneHandler, ComponentHook, HookContext, Mutable, StorageType,
->>>>>>> fdc7cb30
+        Component, ComponentCloneBehavior, ComponentHook, HookContext, Mutable, StorageType,
     },
     entity::{ComponentCloneCtx, Entity, EntityClonerBuilder},
     observer::ObserverState,
