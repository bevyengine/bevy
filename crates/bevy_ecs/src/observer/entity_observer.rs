use crate::{
<<<<<<< HEAD
    component::{Component, ComponentCloneHandler, ComponentHooks, StorageType},
    entity::{ComponentCloneCtx, Entity, EntityCloneBuilder},
=======
    component::{Component, ComponentCloneHandler, ComponentHooks, Mutable, StorageType},
    entity::{Entity, EntityCloneBuilder, EntityCloner},
>>>>>>> 48fb4aa6
    observer::ObserverState,
    world::{DeferredWorld, World},
};

/// Tracks a list of entity observers for the [`Entity`] [`ObservedBy`] is added to.
#[derive(Default)]
pub(crate) struct ObservedBy(pub(crate) Vec<Entity>);

impl Component for ObservedBy {
    const STORAGE_TYPE: StorageType = StorageType::SparseSet;
    type Mutability = Mutable;

    fn register_component_hooks(hooks: &mut ComponentHooks) {
        hooks.on_remove(|mut world, entity, _| {
            let observed_by = {
                let mut component = world.get_mut::<ObservedBy>(entity).unwrap();
                core::mem::take(&mut component.0)
            };
            for e in observed_by {
                let (total_entities, despawned_watched_entities) = {
                    let Ok(mut entity_mut) = world.get_entity_mut(e) else {
                        continue;
                    };
                    let Some(mut state) = entity_mut.get_mut::<ObserverState>() else {
                        continue;
                    };
                    state.despawned_watched_entities += 1;
                    (
                        state.descriptor.entities.len(),
                        state.despawned_watched_entities as usize,
                    )
                };

                // Despawn Observer if it has no more active sources.
                if total_entities == despawned_watched_entities {
                    world.commands().entity(e).despawn();
                }
            }
        });
    }

    fn get_component_clone_handler() -> ComponentCloneHandler {
        ComponentCloneHandler::ignore()
    }
}

/// Trait that holds functions for configuring interaction with observers during entity cloning.
pub trait CloneEntityWithObserversExt {
    /// Sets the option to automatically add cloned entities to the obsevers targeting source entity.
    fn add_observers(&mut self, add_observers: bool) -> &mut Self;
}

impl CloneEntityWithObserversExt for EntityCloneBuilder<'_> {
    fn add_observers(&mut self, add_observers: bool) -> &mut Self {
        if add_observers {
            self.override_component_clone_handler::<ObservedBy>(
                ComponentCloneHandler::custom_handler(component_clone_observed_by),
            )
        } else {
            self.remove_component_clone_handler_override::<ObservedBy>()
        }
    }
}

fn component_clone_observed_by(world: &mut DeferredWorld, ctx: &mut ComponentCloneCtx) {
    let target = ctx.target();
    let source = ctx.source();

    world.commands().queue(move |world: &mut World| {
        let observed_by = world
            .get::<ObservedBy>(source)
            .map(|observed_by| observed_by.0.clone())
            .expect("Source entity must have ObservedBy");

        world
            .entity_mut(target)
            .insert(ObservedBy(observed_by.clone()));

        for observer in &observed_by {
            let mut observer_state = world
                .get_mut::<ObserverState>(*observer)
                .expect("Source observer entity must have ObserverState");
            observer_state.descriptor.entities.push(target);
            let event_types = observer_state.descriptor.events.clone();
            let components = observer_state.descriptor.components.clone();
            for event_type in event_types {
                let observers = world.observers.get_observers(event_type);
                if components.is_empty() {
                    if let Some(map) = observers.entity_observers.get(&source).cloned() {
                        observers.entity_observers.insert(target, map);
                    }
                } else {
                    for component in &components {
                        let Some(observers) = observers.component_observers.get_mut(component)
                        else {
                            continue;
                        };
                        if let Some(map) = observers.entity_map.get(&source).cloned() {
                            observers.entity_map.insert(target, map);
                        }
                    }
                }
            }
        }
    });
}

#[cfg(test)]
mod tests {
    use crate::{
        self as bevy_ecs,
        entity::EntityCloneBuilder,
        event::Event,
        observer::{CloneEntityWithObserversExt, Trigger},
        system::{ResMut, Resource},
        world::World,
    };

    #[derive(Resource, Default)]
    struct Num(usize);

    #[derive(Event)]
    struct E;

    #[test]
    fn clone_entity_with_observer() {
        let mut world = World::default();
        world.init_resource::<Num>();

        let e = world
            .spawn_empty()
            .observe(|_: Trigger<E>, mut res: ResMut<Num>| res.0 += 1)
            .id();
        world.flush();

        world.trigger_targets(E, e);

        let e_clone = world.spawn_empty().id();
        let mut builder = EntityCloneBuilder::new(&mut world);
        builder.add_observers(true);
        builder.clone_entity(e, e_clone);

        world.trigger_targets(E, [e, e_clone]);

        assert_eq!(world.resource::<Num>().0, 3);
    }
}<|MERGE_RESOLUTION|>--- conflicted
+++ resolved
@@ -1,11 +1,6 @@
 use crate::{
-<<<<<<< HEAD
-    component::{Component, ComponentCloneHandler, ComponentHooks, StorageType},
+    component::{Component, ComponentCloneHandler, ComponentHooks, Mutable, StorageType},
     entity::{ComponentCloneCtx, Entity, EntityCloneBuilder},
-=======
-    component::{Component, ComponentCloneHandler, ComponentHooks, Mutable, StorageType},
-    entity::{Entity, EntityCloneBuilder, EntityCloner},
->>>>>>> 48fb4aa6
     observer::ObserverState,
     world::{DeferredWorld, World},
 };
