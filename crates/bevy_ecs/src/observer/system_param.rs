--- conflicted
+++ resolved
@@ -111,30 +111,18 @@
     /// Note that if event propagation is enabled, this may not be the same as the original target of the event,
     /// which can be accessed via [`On::original_entity`].
     ///
-<<<<<<< HEAD
     /// If the event is also a [`BroadcastEvent`] sent with [`trigger`](World::trigger), this will return [`Entity::PLACEHOLDER`].
-    pub fn target(&self) -> Entity {
-        self.trigger.current_target.unwrap_or(Entity::PLACEHOLDER)
-=======
-    /// If the event was not targeted at a specific entity, this will return [`Entity::PLACEHOLDER`].
     pub fn entity(&self) -> Entity {
         self.trigger.entity.unwrap_or(Entity::PLACEHOLDER)
->>>>>>> 5058f8a9
     }
 
     /// Returns the original [`Entity`] that the [`EntityEvent`] was targeted at when it was first triggered.
     ///
     /// If event propagation is not enabled, this will always return the same value as [`On::entity`].
     ///
-<<<<<<< HEAD
     /// If the event is also a [`BroadcastEvent`] sent with [`trigger`](World::trigger), this will return [`Entity::PLACEHOLDER`].
-    pub fn original_target(&self) -> Entity {
-        self.trigger.original_target.unwrap_or(Entity::PLACEHOLDER)
-=======
-    /// If the event was not targeted at a specific entity, this will return [`Entity::PLACEHOLDER`].
     pub fn original_entity(&self) -> Entity {
         self.trigger.original_entity.unwrap_or(Entity::PLACEHOLDER)
->>>>>>> 5058f8a9
     }
 
     /// Enables or disables event propagation, allowing the same event to trigger observers on a chain of different entities.
@@ -200,16 +188,10 @@
     /// For [`EntityEvent`]s used with `trigger_targets` this is the entity that the event targeted.
     /// Can only be `None` for [`BroadcastEvent`]s used with `trigger`.
     ///
-<<<<<<< HEAD
-    /// Note that if event propagation is enabled, this may not be the same as [`ObserverTrigger::original_target`].
-    pub current_target: Option<Entity>,
+    /// Note that if event propagation is enabled, this may not be the same as [`ObserverTrigger::original_entity`].
+    pub entity: Option<Entity>,
     /// For [`EntityEvent`]s used with `trigger_targets` this is the entity that the event was originally targeted at.
     /// Can only be `None` for [`BroadcastEvent`]s used with `trigger`.
-=======
-    /// Note that if event propagation is enabled, this may not be the same as [`ObserverTrigger::original_entity`].
-    pub entity: Option<Entity>,
-    /// The entity that the entity-event was originally targeted at, if any.
->>>>>>> 5058f8a9
     ///
     /// If event propagation is enabled, this will be the first entity that the event was targeted at,
     /// even if the event was propagated to other entities.
