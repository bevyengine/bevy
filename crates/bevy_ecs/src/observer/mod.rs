//! Observers are a push-based tool for responding to [`Event`]s.
//!
//! ## Observer targeting
//!
//! Observers can be "global", listening for events that are both targeted at and not targeted at any specific entity,
//! or they can be "entity-specific", listening for events that are targeted at specific entities.
//!
//! They can also be further refined by listening to events targeted at specific components
//! (instead of using a generic event type), as is done with the [`Add`] family of lifecycle events.
//!
//! When entities are observed, they will receive an [`ObservedBy`] component,
//! which will be updated to track the observers that are currently observing them.
//!
//! Currently, [observers cannot be retargeted after spawning](https://github.com/bevyengine/bevy/issues/19587):
//! despawn and respawn an observer as a workaround.
//!
//! ## Writing observers
//!
//! Observers are systems which implement [`IntoObserverSystem`] that listen for [`Event`]s matching their
//! type and target(s).
//! To write observer systems, use [`On`] as the first parameter of your system.
//! This parameter provides access to the specific event that triggered the observer,
//! as well as the entity that the event was targeted at, if any.
//!
//! Observers can request other data from the world, such as via a [`Query`] or [`Res`].
//! Commonly, you might want to verify that the entity that the observable event is targeting
//! has a specific component, or meets some other condition. [`Query::get`] or [`Query::contains`]
//! on the [`On::target`] entity is a good way to do this.
//!
//! [`Commands`] can also be used inside of observers.
//! This can be particularly useful for triggering other observers!
//!
//! ## Spawning observers
//!
//! Observers can be spawned via [`World::add_observer`], or the equivalent app method.
//! This will cause an entity with the [`Observer`] component to be created,
//! which will then run the observer system whenever the event it is watching is triggered.
//!
//! You can control the targets that an observer is watching by calling [`Observer::watch_entity`]
//! once the entity is spawned, or by manually spawning an entity with the [`Observer`] component
//! configured with the desired targets.
//!
//! Observers are fundamentally defined as "entities which have the [`Observer`] component"
//! allowing you to add it manually to existing entities.
//! At first, this seems convenient, but only one observer can be added to an entity at a time,
//! regardless of the event it responds to: like always, components are unique.
//!
//! Instead, a better way to achieve a similar aim is to
//! use the [`EntityWorldMut::observe`] / [`EntityCommands::observe`] method,
//! which spawns a new observer, and configures it to watch the entity it is called on.
//! Unfortunately, observers defined in this way
//! [currently cannot be spawned as part of bundles](https://github.com/bevyengine/bevy/issues/14204).
//!
//! ## Triggering observers
//!
//! Observers are most commonly triggered by [`Commands`],
//! via [`Commands::trigger`] (for untargeted [`Event`]s) or [`Commands::trigger_targets`] (for targeted [`EntityEvent`]s).
//! Like usual, equivalent methods are available on [`World`], allowing you to reduce overhead when working with exclusive world access.
//!
//! If your observer is configured to watch for a specific component or set of components instead,
//! you can pass in [`ComponentId`]s into [`Commands::trigger_targets`] by using the [`TriggerTargets`] trait.
//! As discussed in the [`On`] documentation, this use case is rare, and is currently only used
//! for [lifecycle](crate::lifecycle) events, which are automatically emitted.
//!
//! ## Observer bubbling
//!
//! When using an [`EntityEvent`] targeted at an entity, the event can optionally be propagated to other targets,
//! typically up to parents in an entity hierarchy.
//!
//! This behavior is controlled via [`EntityEvent::Traversal`] and [`EntityEvent::AUTO_PROPAGATE`],
//! with the details of the propagation path specified by the [`Traversal`](crate::traversal::Traversal) trait.
//!
//! When auto-propagation is enabled, propagation must be manually stopped to prevent the event from
//! continuing to other targets. This can be done using the [`On::propagate`] method inside of your observer.
//!
//! ## Observer timing
//!
//! Observers are triggered via [`Commands`], which imply that they are evaluated at the next sync point in the ECS schedule.
//! Accordingly, they have full access to the world, and are evaluated sequentially, in the order that the commands were sent.
//!
//! To control the relative ordering of observers sent from different systems,
//! order the systems in the schedule relative to each other.
//!
//! Currently, Bevy does not provide [a way to specify the ordering of observers](https://github.com/bevyengine/bevy/issues/14890)
//! listening to the same event relative to each other.
//!
//! Commands sent by observers are [currently not immediately applied](https://github.com/bevyengine/bevy/issues/19569).
//! Instead, all queued observers will run, and then all of the commands from those observers will be applied.
//! Careful use of [`Schedule::apply_deferred`] may help as a workaround.
//!
//! ## Lifecycle events and observers
//!
//! It is important to note that observers, just like [hooks](crate::lifecycle::ComponentHooks),
//! can listen to and respond to [lifecycle](crate::lifecycle) events.
//! Unlike hooks, observers are not treated as an "innate" part of component behavior:
//! they can be added or removed at runtime, and multiple observers
//! can be registered for the same lifecycle event for the same component.
//!
//! The ordering of hooks versus observers differs based on the lifecycle event in question:
//!
//! - when adding components, hooks are evaluated first, then observers
//! - when removing components, observers are evaluated first, then hooks
//!
//! This allows hooks to act as constructors and destructors for components,
//! as they always have the first and final say in the component's lifecycle.
//!
//! ## Cleaning up observers
//!
//! Currently, observer entities are never cleaned up, even if their target entity(s) are despawned.
//! This won't cause any runtime overhead, but is a waste of memory and can result in memory leaks.
//!
//! If you run into this problem, you could manually scan the world for observer entities and despawn them,
//! by checking if the entity in [`Observer::descriptor`] still exists.
//!
//! ## Observers vs buffered events
//!
//! By contrast, [`EventReader`] and [`EventWriter`] ("buffered events"), are pull-based.
//! They require periodically polling the world to check for new events, typically in a system that runs as part of a schedule.
//!
//! This imposes a small overhead, making observers a better choice for extremely rare events,
//! but buffered events can be more efficient for events that are expected to occur multiple times per frame,
//! as it allows for batch processing of events.
//!
//! The difference in timing is also an important consideration:
//! buffered events are evaluated at fixed points during schedules,
//! while observers are evaluated as soon as possible after the event is triggered.
//!
//! This provides more control over the timing of buffered event evaluation,
//! but allows for a more ad hoc approach with observers,
//! and enables indefinite chaining of observers triggering other observers (for both better and worse!).

mod centralized_storage;
mod distributed_storage;
mod entity_cloning;
mod runner;
mod system_param;
mod trigger_targets;

pub use centralized_storage::*;
pub use distributed_storage::*;
pub use runner::*;
pub use system_param::*;
pub use trigger_targets::*;

use crate::{
    change_detection::MaybeLocation,
    component::ComponentId,
    event::BroadcastEvent,
    prelude::*,
    system::IntoObserverSystem,
    world::{DeferredWorld, *},
};

impl World {
    /// Spawns a global [`Observer`] which will watch for the given event.
    /// Returns its [`Entity`] as a [`EntityWorldMut`].
    ///
    /// `system` can be any system whose first parameter is [`On`].
    ///
    /// **Calling [`observe`](EntityWorldMut::observe) on the returned
    /// [`EntityWorldMut`] will observe the observer itself, which you very
    /// likely do not want.**
    ///
    /// # Example
    ///
    /// ```
    /// # use bevy_ecs::prelude::*;
    /// #[derive(Component)]
    /// struct A;
    ///
    /// # let mut world = World::new();
    /// world.add_observer(|_: On<Add, A>| {
    ///     // ...
    /// });
    /// world.add_observer(|_: On<Remove, A>| {
    ///     // ...
    /// });
    /// ```
    ///
    /// # Panics
    ///
    /// Panics if the given system is an exclusive system.
    pub fn add_observer<E: Event, B: Bundle, M>(
        &mut self,
        system: impl IntoObserverSystem<E, B, M>,
    ) -> EntityWorldMut<'_> {
        self.spawn(Observer::new(system))
    }

    /// Triggers the given [`BroadcastEvent`], which will run any [`Observer`]s watching for it.
    ///
    /// While event types commonly implement [`Copy`],
    /// those that don't will be consumed and will no longer be accessible.
    /// If you need to use the event after triggering it, use [`World::trigger_ref`] instead.
    #[track_caller]
    pub fn trigger<E: BroadcastEvent>(&mut self, event: E) {
        self.trigger_with_caller(event, MaybeLocation::caller());
    }

    pub(crate) fn trigger_with_caller<E: BroadcastEvent>(
        &mut self,
        mut event: E,
        caller: MaybeLocation,
    ) {
        let event_key = E::register_event_key(self);
        // SAFETY: We just registered `event_key` with the type of `event`
        unsafe {
            self.trigger_dynamic_ref_with_caller(event_key, &mut event, caller);
        }
    }

    /// Triggers the given [`BroadcastEvent`] as a mutable reference, which will run any [`Observer`]s watching for it.
    ///
    /// Compared to [`World::trigger`], this method is most useful when it's necessary to check
    /// or use the event after it has been modified by observers.
    #[track_caller]
    pub fn trigger_ref<E: BroadcastEvent>(&mut self, event: &mut E) {
        let event_key = E::register_event_key(self);
        // SAFETY: We just registered `event_key` with the type of `event`
        unsafe { self.trigger_dynamic_ref_with_caller(event_key, event, MaybeLocation::caller()) };
    }

    unsafe fn trigger_dynamic_ref_with_caller<E: BroadcastEvent>(
        &mut self,
        event_key: EventKey,
        event_data: &mut E,
        caller: MaybeLocation,
    ) {
        let mut world = DeferredWorld::from(self);
        // SAFETY: `event_data` is accessible as the type represented by `event_key`
        unsafe {
            world.trigger_observers_with_data::<_, ()>(
                event_key,
                None,
                None,
                core::iter::empty::<ComponentId>(),
                event_data,
                false,
                caller,
            );
        };
    }

    /// Triggers the given [`EntityEvent`] for the given `targets`, which will run any [`Observer`]s watching for it.
    ///
    /// While event types commonly implement [`Copy`],
    /// those that don't will be consumed and will no longer be accessible.
    /// If you need to use the event after triggering it, use [`World::trigger_targets_ref`] instead.
    #[track_caller]
    pub fn trigger_targets<E: EntityEvent>(&mut self, event: E, targets: impl TriggerTargets) {
        self.trigger_targets_with_caller(event, targets, MaybeLocation::caller());
    }

    pub(crate) fn trigger_targets_with_caller<E: EntityEvent>(
        &mut self,
        mut event: E,
        targets: impl TriggerTargets,
        caller: MaybeLocation,
    ) {
        let event_key = E::register_event_key(self);
        // SAFETY: We just registered `event_key` with the type of `event`
        unsafe {
            self.trigger_targets_dynamic_ref_with_caller(event_key, &mut event, targets, caller);
        }
    }

    /// Triggers the given [`EntityEvent`] as a mutable reference for the given `targets`,
    /// which will run any [`Observer`]s watching for it.
    ///
    /// Compared to [`World::trigger_targets`], this method is most useful when it's necessary to check
    /// or use the event after it has been modified by observers.
    #[track_caller]
    pub fn trigger_targets_ref<E: EntityEvent>(
        &mut self,
        event: &mut E,
        targets: impl TriggerTargets,
    ) {
        let event_key = E::register_event_key(self);
        // SAFETY: We just registered `event_key` with the type of `event`
        unsafe { self.trigger_targets_dynamic_ref(event_key, event, targets) };
    }

    /// Triggers the given [`EntityEvent`] for the given `targets`, which will run any [`Observer`]s watching for it.
    ///
    /// While event types commonly implement [`Copy`],
    /// those that don't will be consumed and will no longer be accessible.
    /// If you need to use the event after triggering it, use [`World::trigger_targets_dynamic_ref`] instead.
    ///
    /// # Safety
    ///
    /// Caller must ensure that `event_data` is accessible as the type represented by `event_key`.
    #[track_caller]
    pub unsafe fn trigger_targets_dynamic<E: EntityEvent, Targets: TriggerTargets>(
        &mut self,
        event_key: EventKey,
        mut event_data: E,
        targets: Targets,
    ) {
        // SAFETY: `event_data` is accessible as the type represented by `event_key`
        unsafe {
            self.trigger_targets_dynamic_ref(event_key, &mut event_data, targets);
        };
    }

    /// Triggers the given [`EntityEvent`] as a mutable reference for the given `targets`,
    /// which will run any [`Observer`]s watching for it.
    ///
    /// Compared to [`World::trigger_targets_dynamic`], this method is most useful when it's necessary to check
    /// or use the event after it has been modified by observers.
    ///
    /// # Safety
    ///
    /// Caller must ensure that `event_data` is accessible as the type represented by `event_key`.
    #[track_caller]
    pub unsafe fn trigger_targets_dynamic_ref<E: EntityEvent, Targets: TriggerTargets>(
        &mut self,
        event_key: EventKey,
        event_data: &mut E,
        targets: Targets,
    ) {
        self.trigger_targets_dynamic_ref_with_caller(
            event_key,
            event_data,
            targets,
            MaybeLocation::caller(),
        );
    }

    /// # Safety
    ///
    /// See `trigger_targets_dynamic_ref`
    unsafe fn trigger_targets_dynamic_ref_with_caller<E: EntityEvent, Targets: TriggerTargets>(
        &mut self,
        event_key: EventKey,
        event_data: &mut E,
        targets: Targets,
        caller: MaybeLocation,
    ) {
        let mut world = DeferredWorld::from(self);
        let mut entity_targets = targets.entities().peekable();
        if entity_targets.peek().is_none() {
            // SAFETY: `event_data` is accessible as the type represented by `event_key`
            unsafe {
                world.trigger_observers_with_data::<_, E::Traversal>(
                    event_key,
                    None,
                    None,
                    targets.components(),
                    event_data,
                    false,
                    caller,
                );
            };
        } else {
            for target_entity in entity_targets {
                // SAFETY: `event_data` is accessible as the type represented by `event_key`
                unsafe {
                    world.trigger_observers_with_data::<_, E::Traversal>(
                        event_key,
                        Some(target_entity),
                        Some(target_entity),
                        targets.components(),
                        event_data,
                        E::AUTO_PROPAGATE,
                        caller,
                    );
                };
            }
        }
    }

    /// Register an observer to the cache, called when an observer is created
    pub(crate) fn register_observer(&mut self, observer_entity: Entity) {
        // SAFETY: References do not alias.
        let (observer_state, archetypes, observers) = unsafe {
            let observer_state: *const Observer = self.get::<Observer>(observer_entity).unwrap();
            // Populate ObservedBy for each observed entity.
            for watched_entity in (*observer_state).descriptor.entities.iter().copied() {
                let mut entity_mut = self.entity_mut(watched_entity);
                let mut observed_by = entity_mut.entry::<ObservedBy>().or_default().into_mut();
                observed_by.0.push(observer_entity);
            }
            (&*observer_state, &mut self.archetypes, &mut self.observers)
        };
        let descriptor = &observer_state.descriptor;

        for &event_key in &descriptor.event_keys {
            let cache = observers.get_observers_mut(event_key);

            if descriptor.components.is_empty() && descriptor.entities.is_empty() {
                cache
                    .global_observers
                    .insert(observer_entity, observer_state.runner);
            } else if descriptor.components.is_empty() {
                // Observer is not targeting any components so register it as an entity observer
                for &watched_entity in &observer_state.descriptor.entities {
                    let map = cache.entity_observers.entry(watched_entity).or_default();
                    map.insert(observer_entity, observer_state.runner);
                }
            } else {
                // Register observer for each watched component
                for &component in &descriptor.components {
                    let observers =
                        cache
                            .component_observers
                            .entry(component)
                            .or_insert_with(|| {
                                if let Some(flag) = Observers::is_archetype_cached(event_key) {
                                    archetypes.update_flags(component, flag, true);
                                }
                                CachedComponentObservers::default()
                            });
                    if descriptor.entities.is_empty() {
                        // Register for all triggers targeting the component
                        observers
                            .global_observers
                            .insert(observer_entity, observer_state.runner);
                    } else {
                        // Register for each watched entity
                        for &watched_entity in &descriptor.entities {
                            let map = observers
                                .entity_component_observers
                                .entry(watched_entity)
                                .or_default();
                            map.insert(observer_entity, observer_state.runner);
                        }
                    }
                }
            }
        }
    }

    /// Remove the observer from the cache, called when an observer gets despawned
    pub(crate) fn unregister_observer(&mut self, entity: Entity, descriptor: ObserverDescriptor) {
        let archetypes = &mut self.archetypes;
        let observers = &mut self.observers;

        for &event_key in &descriptor.event_keys {
            let cache = observers.get_observers_mut(event_key);
            if descriptor.components.is_empty() && descriptor.entities.is_empty() {
                cache.global_observers.remove(&entity);
            } else if descriptor.components.is_empty() {
                for watched_entity in &descriptor.entities {
                    // This check should be unnecessary since this observer hasn't been unregistered yet
                    let Some(observers) = cache.entity_observers.get_mut(watched_entity) else {
                        continue;
                    };
                    observers.remove(&entity);
                    if observers.is_empty() {
                        cache.entity_observers.remove(watched_entity);
                    }
                }
            } else {
                for component in &descriptor.components {
                    let Some(observers) = cache.component_observers.get_mut(component) else {
                        continue;
                    };
                    if descriptor.entities.is_empty() {
                        observers.global_observers.remove(&entity);
                    } else {
                        for watched_entity in &descriptor.entities {
                            let Some(map) =
                                observers.entity_component_observers.get_mut(watched_entity)
                            else {
                                continue;
                            };
                            map.remove(&entity);
                            if map.is_empty() {
                                observers.entity_component_observers.remove(watched_entity);
                            }
                        }
                    }

                    if observers.global_observers.is_empty()
                        && observers.entity_component_observers.is_empty()
                    {
                        cache.component_observers.remove(component);
                        if let Some(flag) = Observers::is_archetype_cached(event_key) {
                            if let Some(by_component) = archetypes.by_component.get(component) {
                                for archetype in by_component.keys() {
                                    let archetype = &mut archetypes.archetypes[archetype.index()];
                                    if archetype.contains(*component) {
                                        let no_longer_observed = archetype
                                            .components()
                                            .all(|id| !cache.component_observers.contains_key(&id));

                                        if no_longer_observed {
                                            archetype.flags.set(flag, false);
                                        }
                                    }
                                }
                            }
                        }
                    }
                }
            }
        }
    }
}

#[cfg(test)]
mod tests {
    use alloc::{vec, vec::Vec};

    use bevy_ecs_macros::BroadcastEvent;
    use bevy_platform::collections::HashMap;
    use bevy_ptr::OwningPtr;

    use crate::{
        change_detection::MaybeLocation,
        component::ComponentId,
        entity_disabling::Internal,
        observer::{Observer, Replace},
        prelude::*,
        traversal::Traversal,
    };

    #[derive(Component)]
    struct A;

    #[derive(Component)]
    struct B;

    #[derive(Component)]
    #[component(storage = "SparseSet")]
    struct S;

    #[derive(EntityEvent)]
    struct EventA;

    impl BroadcastEvent for EventA {}

    #[derive(EntityEvent)]
    struct EntityEventA;

    #[derive(BroadcastEvent)]
    struct BroadcastEventA;

    #[derive(EntityEvent)]
    struct EntityEventWithData {
        counter: usize,
    }

    #[derive(BroadcastEvent)]
    struct BroadcastEventWithData {
        counter: usize,
    }

    #[derive(Resource, Default)]
    struct Order(Vec<&'static str>);

    impl Order {
        #[track_caller]
        fn observed(&mut self, name: &'static str) {
            self.0.push(name);
        }
    }

    #[derive(Component)]
    struct ChildOf(Entity);

    impl<D> Traversal<D> for &'_ ChildOf {
        fn traverse(item: Self::Item<'_, '_>, _: &D) -> Option<Entity> {
            Some(item.0)
        }
    }

    #[derive(Component, EntityEvent)]
    #[entity_event(traversal = &'static ChildOf, auto_propagate)]
    struct EventPropagating;

    #[test]
    fn observer_order_spawn_despawn() {
        let mut world = World::new();
        world.init_resource::<Order>();

        world.add_observer(|_: On<Add, A>, mut res: ResMut<Order>| res.observed("add"));
        world.add_observer(|_: On<Insert, A>, mut res: ResMut<Order>| res.observed("insert"));
        world.add_observer(|_: On<Replace, A>, mut res: ResMut<Order>| {
            res.observed("replace");
        });
        world.add_observer(|_: On<Remove, A>, mut res: ResMut<Order>| res.observed("remove"));

        let entity = world.spawn(A).id();
        world.despawn(entity);
        assert_eq!(
            vec!["add", "insert", "replace", "remove"],
            world.resource::<Order>().0
        );
    }

    #[test]
    fn observer_order_insert_remove() {
        let mut world = World::new();
        world.init_resource::<Order>();

        world.add_observer(|_: On<Add, A>, mut res: ResMut<Order>| res.observed("add"));
        world.add_observer(|_: On<Insert, A>, mut res: ResMut<Order>| res.observed("insert"));
        world.add_observer(|_: On<Replace, A>, mut res: ResMut<Order>| {
            res.observed("replace");
        });
        world.add_observer(|_: On<Remove, A>, mut res: ResMut<Order>| res.observed("remove"));

        let mut entity = world.spawn_empty();
        entity.insert(A);
        entity.remove::<A>();
        entity.flush();
        assert_eq!(
            vec!["add", "insert", "replace", "remove"],
            world.resource::<Order>().0
        );
    }

    #[test]
    fn observer_order_insert_remove_sparse() {
        let mut world = World::new();
        world.init_resource::<Order>();

        world.add_observer(|_: On<Add, S>, mut res: ResMut<Order>| res.observed("add"));
        world.add_observer(|_: On<Insert, S>, mut res: ResMut<Order>| res.observed("insert"));
        world.add_observer(|_: On<Replace, S>, mut res: ResMut<Order>| {
            res.observed("replace");
        });
        world.add_observer(|_: On<Remove, S>, mut res: ResMut<Order>| res.observed("remove"));

        let mut entity = world.spawn_empty();
        entity.insert(S);
        entity.remove::<S>();
        entity.flush();
        assert_eq!(
            vec!["add", "insert", "replace", "remove"],
            world.resource::<Order>().0
        );
    }

    #[test]
    fn observer_order_replace() {
        let mut world = World::new();
        world.init_resource::<Order>();

        let entity = world.spawn(A).id();

        world.add_observer(|_: On<Add, A>, mut res: ResMut<Order>| res.observed("add"));
        world.add_observer(|_: On<Insert, A>, mut res: ResMut<Order>| res.observed("insert"));
        world.add_observer(|_: On<Replace, A>, mut res: ResMut<Order>| {
            res.observed("replace");
        });
        world.add_observer(|_: On<Remove, A>, mut res: ResMut<Order>| res.observed("remove"));

        let mut entity = world.entity_mut(entity);
        entity.insert(A);
        entity.flush();
        assert_eq!(vec!["replace", "insert"], world.resource::<Order>().0);
    }

    #[test]
    fn observer_order_recursive() {
        let mut world = World::new();
        world.init_resource::<Order>();
        world.add_observer(
            |obs: On<Add, A>, mut res: ResMut<Order>, mut commands: Commands| {
                res.observed("add_a");
                commands.entity(obs.target()).insert(B);
            },
        );
        world.add_observer(
            |obs: On<Remove, A>, mut res: ResMut<Order>, mut commands: Commands| {
                res.observed("remove_a");
                commands.entity(obs.target()).remove::<B>();
            },
        );

        world.add_observer(
            |obs: On<Add, B>, mut res: ResMut<Order>, mut commands: Commands| {
                res.observed("add_b");
                commands.entity(obs.target()).remove::<A>();
            },
        );
        world.add_observer(|_: On<Remove, B>, mut res: ResMut<Order>| {
            res.observed("remove_b");
        });

        let entity = world.spawn(A).flush();
        let entity = world.get_entity(entity).unwrap();
        assert!(!entity.contains::<A>());
        assert!(!entity.contains::<B>());
        assert_eq!(
            vec!["add_a", "add_b", "remove_a", "remove_b"],
            world.resource::<Order>().0
        );
    }

    #[test]
    fn observer_trigger_ref() {
        let mut world = World::new();

<<<<<<< HEAD
        world.add_observer(|mut trigger: On<BroadcastEventWithData>| {
            trigger.event_mut().counter += 1;
        });
        world.add_observer(|mut trigger: On<BroadcastEventWithData>| {
            trigger.event_mut().counter += 2;
        });
        world.add_observer(|mut trigger: On<BroadcastEventWithData>| {
            trigger.event_mut().counter += 4;
        });
        // This flush is required for the last observer to be called when triggering the event,
        // due to `World::add_observer` returning `WorldEntityMut`.
        world.flush();
=======
        world.add_observer(|mut trigger: On<EventWithData>| trigger.event_mut().counter += 1);
        world.add_observer(|mut trigger: On<EventWithData>| trigger.event_mut().counter += 2);
        world.add_observer(|mut trigger: On<EventWithData>| trigger.event_mut().counter += 4);
>>>>>>> bf4f0e5e

        let mut event = BroadcastEventWithData { counter: 0 };
        world.trigger_ref(&mut event);
        assert_eq!(7, event.counter);
    }

    #[test]
    fn observer_trigger_targets_ref() {
        let mut world = World::new();

        world.add_observer(|mut trigger: On<EntityEventWithData, A>| {
            trigger.event_mut().counter += 1;
        });
        world.add_observer(|mut trigger: On<EntityEventWithData, B>| {
            trigger.event_mut().counter += 2;
        });
        world.add_observer(|mut trigger: On<EntityEventWithData, A>| {
            trigger.event_mut().counter += 4;
        });

        let mut event = EntityEventWithData { counter: 0 };
        let component_a = world.register_component::<A>();
        world.trigger_targets_ref(&mut event, component_a);
        assert_eq!(5, event.counter);
    }

    #[test]
    fn observer_multiple_listeners() {
        let mut world = World::new();
        world.init_resource::<Order>();

        world.add_observer(|_: On<Add, A>, mut res: ResMut<Order>| res.observed("add_1"));
        world.add_observer(|_: On<Add, A>, mut res: ResMut<Order>| res.observed("add_2"));

        world.spawn(A).flush();
        assert_eq!(vec!["add_2", "add_1"], world.resource::<Order>().0);
        // we have one A entity and two observers
        assert_eq!(world.query::<&A>().query(&world).count(), 1);
        assert_eq!(
            world
                .query_filtered::<&Observer, Allow<Internal>>()
                .query(&world)
                .count(),
            2
        );
    }

    #[test]
    fn observer_multiple_events() {
        let mut world = World::new();
        world.init_resource::<Order>();
        let on_remove = Remove::register_event_key(&mut world);
        world.spawn(
            // SAFETY: Add and Remove are both unit types, so this is safe
            unsafe {
                Observer::new(|_: On<Add, A>, mut res: ResMut<Order>| {
                    res.observed("add/remove");
                })
                .with_event_key(on_remove)
            },
        );

        let entity = world.spawn(A).id();
        world.despawn(entity);
        assert_eq!(
            vec!["add/remove", "add/remove"],
            world.resource::<Order>().0
        );
    }

    #[test]
    fn observer_multiple_components() {
        let mut world = World::new();
        world.init_resource::<Order>();
        world.register_component::<A>();
        world.register_component::<B>();

        world.add_observer(|_: On<Add, (A, B)>, mut res: ResMut<Order>| {
            res.observed("add_ab");
        });

        let entity = world.spawn(A).id();
        world.entity_mut(entity).insert(B);
        assert_eq!(vec!["add_ab", "add_ab"], world.resource::<Order>().0);
    }

    #[test]
    fn observer_despawn() {
        let mut world = World::new();

        let system: fn(On<Add, A>) = |_| {
            panic!("Observer triggered after being despawned.");
        };
        let observer = world.add_observer(system).id();
        world.despawn(observer);
        world.spawn(A).flush();
    }

    // Regression test for https://github.com/bevyengine/bevy/issues/14961
    #[test]
    fn observer_despawn_archetype_flags() {
        let mut world = World::new();
        world.init_resource::<Order>();

        let entity = world.spawn((A, B)).flush();

        world.add_observer(|_: On<Remove, A>, mut res: ResMut<Order>| {
            res.observed("remove_a");
        });

        let system: fn(On<Remove, B>) = |_: On<Remove, B>| {
            panic!("Observer triggered after being despawned.");
        };

        let observer = world.add_observer(system).flush();
        world.despawn(observer);

        world.despawn(entity);

        assert_eq!(vec!["remove_a"], world.resource::<Order>().0);
    }

    #[test]
    fn observer_multiple_matches() {
        let mut world = World::new();
        world.init_resource::<Order>();

        world.add_observer(|_: On<Add, (A, B)>, mut res: ResMut<Order>| {
            res.observed("add_ab");
        });

        world.spawn((A, B)).flush();
        assert_eq!(vec!["add_ab"], world.resource::<Order>().0);
    }

    #[test]
    fn observer_no_target() {
        let mut world = World::new();
        world.init_resource::<Order>();

        let system: fn(On<EventA>) = |_| {
            panic!("Trigger routed to non-targeted entity.");
        };
        world.spawn_empty().observe(system);
        world.add_observer(move |obs: On<EventA>, mut res: ResMut<Order>| {
            assert_eq!(obs.target(), Entity::PLACEHOLDER);
            res.observed("event_a");
        });

        world.trigger(EventA);
        assert_eq!(vec!["event_a"], world.resource::<Order>().0);
    }

    #[test]
    fn observer_entity_routing() {
        let mut world = World::new();
        world.init_resource::<Order>();

        let system: fn(On<EntityEventA>) = |_| {
            panic!("Trigger routed to non-targeted entity.");
        };

        world.spawn_empty().observe(system);
        let entity = world
            .spawn_empty()
            .observe(|_: On<EntityEventA>, mut res: ResMut<Order>| res.observed("a_1"))
            .id();
        world.add_observer(move |obs: On<EntityEventA>, mut res: ResMut<Order>| {
            assert_eq!(obs.target(), entity);
            res.observed("a_2");
        });

<<<<<<< HEAD
        // TODO: ideally this flush is not necessary, but right now observe() returns WorldEntityMut
        // and therefore does not automatically flush.
        world.flush();
        world.trigger_targets(EntityEventA, entity);
        world.flush();
=======
        world.trigger_targets(EventA, entity);
>>>>>>> bf4f0e5e
        assert_eq!(vec!["a_2", "a_1"], world.resource::<Order>().0);
    }

    #[test]
    fn observer_multiple_targets() {
        #[derive(Resource, Default)]
        struct R(i32);

        let mut world = World::new();
        let component_a = world.register_component::<A>();
        let component_b = world.register_component::<B>();
        world.init_resource::<R>();

        // targets (entity_1, A)
        let entity_1 = world
            .spawn_empty()
            .observe(|_: On<EntityEventA, A>, mut res: ResMut<R>| res.0 += 1)
            .id();
        // targets (entity_2, B)
        let entity_2 = world
            .spawn_empty()
            .observe(|_: On<EntityEventA, B>, mut res: ResMut<R>| res.0 += 10)
            .id();
        // targets any entity or component
        world.add_observer(|_: On<EntityEventA>, mut res: ResMut<R>| res.0 += 100);
        // targets any entity, and components A or B
        world.add_observer(|_: On<EntityEventA, (A, B)>, mut res: ResMut<R>| res.0 += 1000);
        // test all tuples
        world
            .add_observer(|_: On<EntityEventA, (A, B, (A, B))>, mut res: ResMut<R>| res.0 += 10000);
        world.add_observer(
            |_: On<EntityEventA, (A, B, (A, B), ((A, B), (A, B)))>, mut res: ResMut<R>| {
                res.0 += 100000;
            },
        );
        world.add_observer(
            |_: On<EntityEventA, (A, B, (A, B), (B, A), (A, B, ((A, B), (B, A))))>,
             mut res: ResMut<R>| res.0 += 1000000,
        );

        // trigger for an entity and a component
<<<<<<< HEAD
        world.trigger_targets(EntityEventA, (entity_1, component_a));
        world.flush();
=======
        world.trigger_targets(EventA, (entity_1, component_a));
>>>>>>> bf4f0e5e
        // only observer that doesn't trigger is the one only watching entity_2
        assert_eq!(1111101, world.resource::<R>().0);
        world.resource_mut::<R>().0 = 0;

        // trigger for both entities, but no components: trigger once per entity target
<<<<<<< HEAD
        world.trigger_targets(EntityEventA, (entity_1, entity_2));
        world.flush();
=======
        world.trigger_targets(EventA, (entity_1, entity_2));
>>>>>>> bf4f0e5e
        // only the observer that doesn't require components triggers - once per entity
        assert_eq!(200, world.resource::<R>().0);
        world.resource_mut::<R>().0 = 0;

        // trigger for both components, but no entities: trigger once
<<<<<<< HEAD
        world.trigger_targets(EntityEventA, (component_a, component_b));
        world.flush();
=======
        world.trigger_targets(EventA, (component_a, component_b));
>>>>>>> bf4f0e5e
        // all component observers trigger, entities are not observed
        assert_eq!(1111100, world.resource::<R>().0);
        world.resource_mut::<R>().0 = 0;

        // trigger for both entities and both components: trigger once per entity target
        // we only get 2222211 because a given observer can trigger only once per entity target
<<<<<<< HEAD
        world.trigger_targets(
            EntityEventA,
            ((component_a, component_b), (entity_1, entity_2)),
        );
        world.flush();
=======
        world.trigger_targets(EventA, ((component_a, component_b), (entity_1, entity_2)));
>>>>>>> bf4f0e5e
        assert_eq!(2222211, world.resource::<R>().0);
        world.resource_mut::<R>().0 = 0;

        // trigger to test complex tuples: (A, B, (A, B))
        world.trigger_targets(
            EntityEventA,
            (component_a, component_b, (component_a, component_b)),
        );
        // the duplicate components in the tuple don't cause multiple triggers
        assert_eq!(1111100, world.resource::<R>().0);
        world.resource_mut::<R>().0 = 0;

        // trigger to test complex tuples: (A, B, (A, B), ((A, B), (A, B)))
        world.trigger_targets(
            EntityEventA,
            (
                component_a,
                component_b,
                (component_a, component_b),
                ((component_a, component_b), (component_a, component_b)),
            ),
        );
        // the duplicate components in the tuple don't cause multiple triggers
        assert_eq!(1111100, world.resource::<R>().0);
        world.resource_mut::<R>().0 = 0;

        // trigger to test the most complex tuple: (A, B, (A, B), (B, A), (A, B, ((A, B), (B, A))))
        world.trigger_targets(
            EntityEventA,
            (
                component_a,
                component_b,
                (component_a, component_b),
                (component_b, component_a),
                (
                    component_a,
                    component_b,
                    ((component_a, component_b), (component_b, component_a)),
                ),
            ),
        );
        // the duplicate components in the tuple don't cause multiple triggers
        assert_eq!(1111100, world.resource::<R>().0);
        world.resource_mut::<R>().0 = 0;
    }

    #[test]
    fn observer_dynamic_component() {
        let mut world = World::new();
        world.init_resource::<Order>();

        let component_id = world.register_component::<A>();
        world.spawn(
            Observer::new(|_: On<Add>, mut res: ResMut<Order>| res.observed("event_a"))
                .with_component(component_id),
        );

        let mut entity = world.spawn_empty();
        OwningPtr::make(A, |ptr| {
            // SAFETY: we registered `component_id` above.
            unsafe { entity.insert_by_id(component_id, ptr) };
        });
        let entity = entity.flush();

<<<<<<< HEAD
        world.trigger_targets(EntityEventA, entity);
        world.flush();
=======
        world.trigger_targets(EventA, entity);
>>>>>>> bf4f0e5e
        assert_eq!(vec!["event_a"], world.resource::<Order>().0);
    }

    #[test]
    fn observer_dynamic_trigger() {
        let mut world = World::new();
        world.init_resource::<Order>();
        let event_a = Remove::register_event_key(&mut world);

        // SAFETY: we registered `event_a` above and it matches the type of EventA
        let observe = unsafe {
            Observer::with_dynamic_runner(|mut world, _trigger, _ptr, _propagate| {
                world.resource_mut::<Order>().observed("event_a");
            })
            .with_event_key(event_a)
        };
        world.spawn(observe);

        world.commands().queue(move |world: &mut World| {
            // SAFETY: we registered `event_a` above and it matches the type of EventA
            unsafe { world.trigger_targets_dynamic(event_a, EntityEventA, ()) };
        });
        world.flush();
        assert_eq!(vec!["event_a"], world.resource::<Order>().0);
    }

    #[test]
    fn observer_propagating() {
        let mut world = World::new();
        world.init_resource::<Order>();

        let parent = world.spawn_empty().id();
        let child = world.spawn(ChildOf(parent)).id();

        world.entity_mut(parent).observe(
            move |trigger: On<EventPropagating>, mut res: ResMut<Order>| {
                res.observed("parent");

                assert_eq!(trigger.target(), parent);
                assert_eq!(trigger.original_target(), child);
            },
        );

        world.entity_mut(child).observe(
            move |trigger: On<EventPropagating>, mut res: ResMut<Order>| {
                res.observed("child");
                assert_eq!(trigger.target(), child);
                assert_eq!(trigger.original_target(), child);
            },
        );

        world.trigger_targets(EventPropagating, child);

        assert_eq!(vec!["child", "parent"], world.resource::<Order>().0);
    }

    #[test]
    fn observer_propagating_redundant_dispatch_same_entity() {
        let mut world = World::new();
        world.init_resource::<Order>();

        let parent = world
            .spawn_empty()
            .observe(|_: On<EventPropagating>, mut res: ResMut<Order>| {
                res.observed("parent");
            })
            .id();

        let child = world
            .spawn(ChildOf(parent))
            .observe(|_: On<EventPropagating>, mut res: ResMut<Order>| {
                res.observed("child");
            })
            .id();

        world.trigger_targets(EventPropagating, [child, child]);

        assert_eq!(
            vec!["child", "parent", "child", "parent"],
            world.resource::<Order>().0
        );
    }

    #[test]
    fn observer_propagating_redundant_dispatch_parent_child() {
        let mut world = World::new();
        world.init_resource::<Order>();

        let parent = world
            .spawn_empty()
            .observe(|_: On<EventPropagating>, mut res: ResMut<Order>| {
                res.observed("parent");
            })
            .id();

        let child = world
            .spawn(ChildOf(parent))
            .observe(|_: On<EventPropagating>, mut res: ResMut<Order>| {
                res.observed("child");
            })
            .id();

        world.trigger_targets(EventPropagating, [child, parent]);
        assert_eq!(
            vec!["child", "parent", "parent"],
            world.resource::<Order>().0
        );
    }

    #[test]
    fn observer_propagating_halt() {
        let mut world = World::new();
        world.init_resource::<Order>();

        let parent = world
            .spawn_empty()
            .observe(|_: On<EventPropagating>, mut res: ResMut<Order>| {
                res.observed("parent");
            })
            .id();

        let child = world
            .spawn(ChildOf(parent))
            .observe(
                |mut trigger: On<EventPropagating>, mut res: ResMut<Order>| {
                    res.observed("child");
                    trigger.propagate(false);
                },
            )
            .id();

        world.trigger_targets(EventPropagating, child);

        assert_eq!(vec!["child"], world.resource::<Order>().0);
    }

    #[test]
    fn observer_propagating_join() {
        let mut world = World::new();
        world.init_resource::<Order>();

        let parent = world
            .spawn_empty()
            .observe(|_: On<EventPropagating>, mut res: ResMut<Order>| {
                res.observed("parent");
            })
            .id();

        let child_a = world
            .spawn(ChildOf(parent))
            .observe(|_: On<EventPropagating>, mut res: ResMut<Order>| {
                res.observed("child_a");
            })
            .id();

        let child_b = world
            .spawn(ChildOf(parent))
            .observe(|_: On<EventPropagating>, mut res: ResMut<Order>| {
                res.observed("child_b");
            })
            .id();

        world.trigger_targets(EventPropagating, [child_a, child_b]);

        assert_eq!(
            vec!["child_a", "parent", "child_b", "parent"],
            world.resource::<Order>().0
        );
    }

    #[test]
    fn observer_propagating_no_next() {
        let mut world = World::new();
        world.init_resource::<Order>();

        let entity = world
            .spawn_empty()
            .observe(|_: On<EventPropagating>, mut res: ResMut<Order>| {
                res.observed("event");
            })
            .id();

        world.trigger_targets(EventPropagating, entity);
        assert_eq!(vec!["event"], world.resource::<Order>().0);
    }

    #[test]
    fn observer_propagating_parallel_propagation() {
        let mut world = World::new();
        world.init_resource::<Order>();

        let parent_a = world
            .spawn_empty()
            .observe(|_: On<EventPropagating>, mut res: ResMut<Order>| {
                res.observed("parent_a");
            })
            .id();

        let child_a = world
            .spawn(ChildOf(parent_a))
            .observe(
                |mut trigger: On<EventPropagating>, mut res: ResMut<Order>| {
                    res.observed("child_a");
                    trigger.propagate(false);
                },
            )
            .id();

        let parent_b = world
            .spawn_empty()
            .observe(|_: On<EventPropagating>, mut res: ResMut<Order>| {
                res.observed("parent_b");
            })
            .id();

        let child_b = world
            .spawn(ChildOf(parent_b))
            .observe(|_: On<EventPropagating>, mut res: ResMut<Order>| {
                res.observed("child_b");
            })
            .id();

        world.trigger_targets(EventPropagating, [child_a, child_b]);

        assert_eq!(
            vec!["child_a", "child_b", "parent_b"],
            world.resource::<Order>().0
        );
    }

    #[test]
    fn observer_propagating_world() {
        let mut world = World::new();
        world.init_resource::<Order>();

        world.add_observer(|_: On<EventPropagating>, mut res: ResMut<Order>| {
            res.observed("event");
        });

        let grandparent = world.spawn_empty().id();
        let parent = world.spawn(ChildOf(grandparent)).id();
        let child = world.spawn(ChildOf(parent)).id();

        world.trigger_targets(EventPropagating, child);

        assert_eq!(vec!["event", "event", "event"], world.resource::<Order>().0);
    }

    #[test]
    fn observer_propagating_world_skipping() {
        let mut world = World::new();
        world.init_resource::<Order>();

        world.add_observer(
            |trigger: On<EventPropagating>, query: Query<&A>, mut res: ResMut<Order>| {
                if query.get(trigger.target()).is_ok() {
                    res.observed("event");
                }
            },
        );

        let grandparent = world.spawn(A).id();
        let parent = world.spawn(ChildOf(grandparent)).id();
        let child = world.spawn((A, ChildOf(parent))).id();

        world.trigger_targets(EventPropagating, child);

        assert_eq!(vec!["event", "event"], world.resource::<Order>().0);
    }

    // Originally for https://github.com/bevyengine/bevy/issues/18452
    #[test]
    fn observer_modifies_relationship() {
        fn on_add(trigger: On<Add, A>, mut commands: Commands) {
            commands
                .entity(trigger.target())
                .with_related_entities::<crate::hierarchy::ChildOf>(|rsc| {
                    rsc.spawn_empty();
                });
        }

        let mut world = World::new();
        world.add_observer(on_add);
        world.spawn(A);
    }

    // Regression test for https://github.com/bevyengine/bevy/issues/14467
    // Fails prior to https://github.com/bevyengine/bevy/pull/15398
    #[test]
    fn observer_on_remove_during_despawn_spawn_empty() {
        let mut world = World::new();

        // Observe the removal of A - this will run during despawn
        world.add_observer(|_: On<Remove, A>, mut cmd: Commands| {
            // Spawn a new entity - this reserves a new ID and requires a flush
            // afterward before Entities::free can be called.
            cmd.spawn_empty();
        });

        let ent = world.spawn(A).id();

        // Despawn our entity, which runs the Remove observer and allocates a
        // new Entity.
        // Should not panic - if it does, then Entities was not flushed properly
        // after the observer's spawn_empty.
        world.despawn(ent);
    }

    #[test]
    #[should_panic]
    fn observer_invalid_params() {
        #[derive(Resource)]
        struct ResA;

        #[derive(Resource)]
        struct ResB;

        let mut world = World::new();
        // This fails because `ResA` is not present in the world
        world.add_observer(
            |_: On<BroadcastEventA>, _: Res<ResA>, mut commands: Commands| {
                commands.insert_resource(ResB);
            },
        );
        world.trigger(BroadcastEventA);
    }

    #[test]
    fn observer_apply_deferred_from_param_set() {
        #[derive(Resource)]
        struct ResA;

        let mut world = World::new();
        world.add_observer(
            |_: On<BroadcastEventA>, mut params: ParamSet<(Query<Entity>, Commands)>| {
                params.p1().insert_resource(ResA);
            },
        );
<<<<<<< HEAD
        // TODO: ideally this flush is not necessary, but right now observe() returns WorldEntityMut
        // and therefore does not automatically flush.
        world.flush();
        world.trigger(BroadcastEventA);
=======

        world.trigger(EventA);
>>>>>>> bf4f0e5e
        world.flush();

        assert!(world.get_resource::<ResA>().is_some());
    }

    #[test]
    #[track_caller]
    fn observer_caller_location_event() {
        #[derive(BroadcastEvent)]
        struct EventA;

        let caller = MaybeLocation::caller();
        let mut world = World::new();
        world.add_observer(move |trigger: On<EventA>| {
            assert_eq!(trigger.caller(), caller);
        });
        world.trigger(EventA);
    }

    #[test]
    #[track_caller]
    fn observer_caller_location_command_archetype_move() {
        #[derive(Component)]
        struct Component;

        let caller = MaybeLocation::caller();
        let mut world = World::new();
        world.add_observer(move |trigger: On<Add, Component>| {
            assert_eq!(trigger.caller(), caller);
        });
        world.add_observer(move |trigger: On<Remove, Component>| {
            assert_eq!(trigger.caller(), caller);
        });
        world.commands().spawn(Component).clear();
    }

    #[test]
    fn observer_triggered_components() {
        #[derive(Resource, Default)]
        struct Counter(HashMap<ComponentId, usize>);

        let mut world = World::new();
        world.init_resource::<Counter>();
        let a_id = world.register_component::<A>();
        let b_id = world.register_component::<B>();

        world.add_observer(
            |trigger: On<EntityEventA, (A, B)>, mut counter: ResMut<Counter>| {
                for &component in trigger.components() {
                    *counter.0.entry(component).or_default() += 1;
                }
            },
        );

<<<<<<< HEAD
        world.trigger_targets(EntityEventA, [a_id, b_id]);
        world.trigger_targets(EntityEventA, a_id);
        world.trigger_targets(EntityEventA, b_id);
        world.trigger_targets(EntityEventA, [a_id, b_id]);
        world.trigger_targets(EntityEventA, a_id);
        world.flush();
=======
        world.trigger_targets(EventA, [a_id, b_id]);
        world.trigger_targets(EventA, a_id);
        world.trigger_targets(EventA, b_id);
        world.trigger_targets(EventA, [a_id, b_id]);
        world.trigger_targets(EventA, a_id);
>>>>>>> bf4f0e5e

        let counter = world.resource::<Counter>();
        assert_eq!(4, *counter.0.get(&a_id).unwrap());
        assert_eq!(3, *counter.0.get(&b_id).unwrap());
    }

    #[test]
    fn observer_watch_entities() {
        let mut world = World::new();
        world.init_resource::<Order>();
        let entities = world
            .spawn_batch(core::iter::repeat_n((), 4))
            .collect::<Vec<_>>();
        let observer = Observer::new(|_: On<EventA>, mut order: ResMut<Order>| {
            order.observed("a");
        });
        world.spawn(observer.with_entities(entities.iter().copied().take(2)));

        world.trigger_targets(EventA, [entities[0], entities[1]]);
        assert_eq!(vec!["a", "a"], world.resource::<Order>().0);
        world.trigger_targets(EventA, [entities[2], entities[3]]);
        assert_eq!(vec!["a", "a"], world.resource::<Order>().0);
    }
}<|MERGE_RESOLUTION|>--- conflicted
+++ resolved
@@ -694,7 +694,6 @@
     fn observer_trigger_ref() {
         let mut world = World::new();
 
-<<<<<<< HEAD
         world.add_observer(|mut trigger: On<BroadcastEventWithData>| {
             trigger.event_mut().counter += 1;
         });
@@ -704,14 +703,6 @@
         world.add_observer(|mut trigger: On<BroadcastEventWithData>| {
             trigger.event_mut().counter += 4;
         });
-        // This flush is required for the last observer to be called when triggering the event,
-        // due to `World::add_observer` returning `WorldEntityMut`.
-        world.flush();
-=======
-        world.add_observer(|mut trigger: On<EventWithData>| trigger.event_mut().counter += 1);
-        world.add_observer(|mut trigger: On<EventWithData>| trigger.event_mut().counter += 2);
-        world.add_observer(|mut trigger: On<EventWithData>| trigger.event_mut().counter += 4);
->>>>>>> bf4f0e5e
 
         let mut event = BroadcastEventWithData { counter: 0 };
         world.trigger_ref(&mut event);
@@ -884,15 +875,7 @@
             res.observed("a_2");
         });
 
-<<<<<<< HEAD
-        // TODO: ideally this flush is not necessary, but right now observe() returns WorldEntityMut
-        // and therefore does not automatically flush.
-        world.flush();
         world.trigger_targets(EntityEventA, entity);
-        world.flush();
-=======
-        world.trigger_targets(EventA, entity);
->>>>>>> bf4f0e5e
         assert_eq!(vec!["a_2", "a_1"], world.resource::<Order>().0);
     }
 
@@ -934,49 +917,29 @@
         );
 
         // trigger for an entity and a component
-<<<<<<< HEAD
         world.trigger_targets(EntityEventA, (entity_1, component_a));
-        world.flush();
-=======
-        world.trigger_targets(EventA, (entity_1, component_a));
->>>>>>> bf4f0e5e
         // only observer that doesn't trigger is the one only watching entity_2
         assert_eq!(1111101, world.resource::<R>().0);
         world.resource_mut::<R>().0 = 0;
 
         // trigger for both entities, but no components: trigger once per entity target
-<<<<<<< HEAD
         world.trigger_targets(EntityEventA, (entity_1, entity_2));
-        world.flush();
-=======
-        world.trigger_targets(EventA, (entity_1, entity_2));
->>>>>>> bf4f0e5e
         // only the observer that doesn't require components triggers - once per entity
         assert_eq!(200, world.resource::<R>().0);
         world.resource_mut::<R>().0 = 0;
 
         // trigger for both components, but no entities: trigger once
-<<<<<<< HEAD
         world.trigger_targets(EntityEventA, (component_a, component_b));
-        world.flush();
-=======
-        world.trigger_targets(EventA, (component_a, component_b));
->>>>>>> bf4f0e5e
         // all component observers trigger, entities are not observed
         assert_eq!(1111100, world.resource::<R>().0);
         world.resource_mut::<R>().0 = 0;
 
         // trigger for both entities and both components: trigger once per entity target
         // we only get 2222211 because a given observer can trigger only once per entity target
-<<<<<<< HEAD
         world.trigger_targets(
             EntityEventA,
             ((component_a, component_b), (entity_1, entity_2)),
         );
-        world.flush();
-=======
-        world.trigger_targets(EventA, ((component_a, component_b), (entity_1, entity_2)));
->>>>>>> bf4f0e5e
         assert_eq!(2222211, world.resource::<R>().0);
         world.resource_mut::<R>().0 = 0;
 
@@ -1041,12 +1004,7 @@
         });
         let entity = entity.flush();
 
-<<<<<<< HEAD
         world.trigger_targets(EntityEventA, entity);
-        world.flush();
-=======
-        world.trigger_targets(EventA, entity);
->>>>>>> bf4f0e5e
         assert_eq!(vec!["event_a"], world.resource::<Order>().0);
     }
 
@@ -1385,16 +1343,7 @@
                 params.p1().insert_resource(ResA);
             },
         );
-<<<<<<< HEAD
-        // TODO: ideally this flush is not necessary, but right now observe() returns WorldEntityMut
-        // and therefore does not automatically flush.
-        world.flush();
         world.trigger(BroadcastEventA);
-=======
-
-        world.trigger(EventA);
->>>>>>> bf4f0e5e
-        world.flush();
 
         assert!(world.get_resource::<ResA>().is_some());
     }
@@ -1448,20 +1397,11 @@
             },
         );
 
-<<<<<<< HEAD
         world.trigger_targets(EntityEventA, [a_id, b_id]);
         world.trigger_targets(EntityEventA, a_id);
         world.trigger_targets(EntityEventA, b_id);
         world.trigger_targets(EntityEventA, [a_id, b_id]);
         world.trigger_targets(EntityEventA, a_id);
-        world.flush();
-=======
-        world.trigger_targets(EventA, [a_id, b_id]);
-        world.trigger_targets(EventA, a_id);
-        world.trigger_targets(EventA, b_id);
-        world.trigger_targets(EventA, [a_id, b_id]);
-        world.trigger_targets(EventA, a_id);
->>>>>>> bf4f0e5e
 
         let counter = world.resource::<Counter>();
         assert_eq!(4, *counter.0.get(&a_id).unwrap());
