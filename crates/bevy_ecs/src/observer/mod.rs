--- conflicted
+++ resolved
@@ -542,7 +542,6 @@
     /// While event types commonly implement [`Copy`],
     /// those that don't will be consumed and will no longer be accessible.
     /// If you need to use the event after triggering it, use [`World::trigger_ref`] instead.
-<<<<<<< HEAD
     #[track_caller]
     pub fn trigger<E: Event>(&mut self, event: E) {
         self.trigger_with_caller(
@@ -557,11 +556,7 @@
         mut event: E,
         #[cfg(feature = "track_location")] caller: &'static Location<'static>,
     ) {
-        let event_id = self.register_component::<E>();
-=======
-    pub fn trigger<E: Event>(&mut self, mut event: E) {
         let event_id = E::register_component_id(self);
->>>>>>> 7c8da1c0
         // SAFETY: We just registered `event_id` with the type of `event`
         unsafe {
             self.trigger_targets_dynamic_ref_with_caller(
@@ -590,7 +585,6 @@
     /// While event types commonly implement [`Copy`],
     /// those that don't will be consumed and will no longer be accessible.
     /// If you need to use the event after triggering it, use [`World::trigger_targets_ref`] instead.
-<<<<<<< HEAD
     #[track_caller]
     pub fn trigger_targets<E: Event>(&mut self, event: E, targets: impl TriggerTargets) {
         self.trigger_targets_with_caller(
@@ -607,11 +601,7 @@
         targets: impl TriggerTargets,
         #[cfg(feature = "track_location")] caller: &'static Location<'static>,
     ) {
-        let event_id = self.register_component::<E>();
-=======
-    pub fn trigger_targets<E: Event>(&mut self, mut event: E, targets: impl TriggerTargets) {
         let event_id = E::register_component_id(self);
->>>>>>> 7c8da1c0
         // SAFETY: We just registered `event_id` with the type of `event`
         unsafe {
             self.trigger_targets_dynamic_ref_with_caller(
