//! Observers are a push-based tool for responding to [`Event`]s.
//!
//! ## Observer targeting
//!
//! Observers can be "global", listening for events that are both targeted at and not targeted at any specific entity,
//! or they can be "entity-specific", listening for events that are targeted at specific entities.
//!
//! They can also be further refined by listening to events targeted at specific components
//! (instead of using a generic event type), as is done with the [`Add`] family of lifecycle events.
//!
//! When entities are observed, they will receive an [`ObservedBy`] component,
//! which will be updated to track the observers that are currently observing them.
//!
//! Currently, [observers cannot be retargeted after spawning](https://github.com/bevyengine/bevy/issues/19587):
//! despawn and respawn an observer as a workaround.
//!
//! ## Writing observers
//!
//! Observers are systems which implement [`IntoObserverSystem`] that listen for [`Event`]s matching their
//! type and target(s).
//! To write observer systems, use [`On`] as the first parameter of your system.
//! This parameter provides access to the specific event that triggered the observer,
//! as well as the entity that the event was targeted at, if any.
//!
//! Observers can request other data from the world, such as via a [`Query`] or [`Res`].
//! Commonly, you might want to verify that the entity that the observable event is targeting
//! has a specific component, or meets some other condition. [`Query::get`] or [`Query::contains`]
//! on the [`On::target`] entity is a good way to do this.
//!
//! [`Commands`] can also be used inside of observers.
//! This can be particularly useful for triggering other observers!
//!
//! ## Spawning observers
//!
//! Observers can be spawned via [`World::add_observer`], or the equivalent app method.
//! This will cause an entity with the [`Observer`] component to be created,
//! which will then run the observer system whenever the event it is watching is triggered.
//!
//! You can control the targets that an observer is watching by calling [`Observer::watch_entity`]
//! once the entity is spawned, or by manually spawning an entity with the [`Observer`] component
//! configured with the desired targets.
//!
//! Observers are fundamentally defined as "entities which have the [`Observer`] component"
//! allowing you to add it manually to existing entities.
//! At first, this seems convenient, but only one observer can be added to an entity at a time,
//! regardless of the event it responds to: like always, components are unique.
//!
//! Instead, a better way to achieve a similar aim is to
//! use the [`EntityWorldMut::observe`] / [`EntityCommands::observe`] method,
//! which spawns a new observer, and configures it to watch the entity it is called on.
//! Unfortunately, observers defined in this way
//! [currently cannot be spawned as part of bundles](https://github.com/bevyengine/bevy/issues/14204).
//!
//! ## Triggering observers
//!
//! Observers are most commonly triggered by [`Commands`],
//! via [`Commands::trigger`] (for untargeted events) or [`Commands::trigger_targets`] (for targeted events).
//! Like usual, equivalent methods are available on [`World`], allowing you to reduce overhead when working with exclusive world access.
//!
//! If your observer is configured to watch for a specific component or set of components instead,
//! you can pass in [`ComponentId`]s into [`Commands::trigger_targets`] by using the [`TriggerTargets`] trait.
//! As discussed in the [`On`] documentation, this use case is rare, and is currently only used
//! for [lifecycle](crate::lifecycle) events, which are automatically emitted.
//!
//! ## Observer bubbling
//!
//! When events are targeted at an entity, they can optionally bubble to other targets,
//! typically up to parents in an entity hierarchy.
//!
//! This behavior is controlled via [`Event::Traversal`] and [`Event::AUTO_PROPAGATE`],
//! with the details of the propagation path specified by the [`Traversal`](crate::traversal::Traversal) trait.
//!
//! When auto-propagation is enabled, propagaion must be manually stopped to prevent the event from
//! continuing to other targets.
//! This can be done using the [`On::propagate`] method inside of your observer.
//!
//! ## Observer timing
//!
//! Observers are triggered via [`Commands`], which imply that they are evaluated at the next sync point in the ECS schedule.
//! Accordingly, they have full access to the world, and are evaluated sequentially, in the order that the commands were sent.
//!
//! To control the relative ordering of observers sent from different systems,
//! order the systems in the schedule relative to each other.
//!
//! Currently, Bevy does not provide [a way to specify the ordering of observers](https://github.com/bevyengine/bevy/issues/14890)
//! listening to the same event relative to each other.
//!
//! Commands sent by observers are [currently not immediately applied](https://github.com/bevyengine/bevy/issues/19569).
//! Instead, all queued observers will run, and then all of the commands from those observers will be applied.
//! Careful use of [`Schedule::apply_deferred`] may help as a workaround.
//!
//! ## Lifecycle events and observers
//!
//! It is important to note that observers, just like [hooks](crate::lifecycle::ComponentHooks),
//! can listen to and respond to [lifecycle](crate::lifecycle) events.
//! Unlike hooks, observers are not treated as an "innate" part of component behavior:
//! they can be added or removed at runtime, and multiple observers
//! can be registered for the same lifecycle event for the same component.
//!
//! The ordering of hooks versus observers differs based on the lifecycle event in question:
//!
//! - when adding components, hooks are evaluated first, then observers
//! - when removing components, observers are evaluated first, then hooks
//!
//! This allows hooks to act as constructors and destructors for components,
//! as they always have the first and final say in the component's lifecycle.
//!
//! ## Cleaning up observers
//!
//! Currently, observer entities are never cleaned up, even if their target entity(s) are despawned.
//! This won't cause any runtime overhead, but is a waste of memory and can result in memory leaks.
//!
//! If you run into this problem, you could manually scan the world for observer entities and despawn them,
//! by checking if the entity in [`Observer::descriptor`] still exists.
//!
//! ## Observers vs buffered events
//!
//! By contrast, [`EventReader`] and [`EventWriter`] ("buffered events"), are pull-based.
//! They require periodically polling the world to check for new events, typically in a system that runs as part of a schedule.
//!
//! This imposes a small overhead, making observers a better choice for extremely rare events,
//! but buffered events can be more efficient for events that are expected to occur multiple times per frame,
//! as it allows for batch processing of events.
//!
//! The difference in timing is also an important consideration:
//! buffered events are evaluated at fixed points during schedules,
//! while observers are evaluated as soon as possible after the event is triggered.
//!
//! This provides more control over the timing of buffered event evaluation,
//! but allows for a more ad hoc approach with observers,
//! and enables indefinite chaining of observers triggering other observers (for both better and worse!).

mod entity_observer;
mod runner;

pub use entity_observer::ObservedBy;
pub use runner::*;
use variadics_please::all_tuples;

use crate::{
    archetype::ArchetypeFlags,
    bundle::StaticBundle,
    change_detection::MaybeLocation,
    component::ComponentId,
    entity::EntityHashMap,
    prelude::*,
    system::IntoObserverSystem,
    world::{DeferredWorld, *},
};
use alloc::vec::Vec;
use bevy_platform::collections::HashMap;
use bevy_ptr::Ptr;
use core::{
    fmt::Debug,
    marker::PhantomData,
    ops::{Deref, DerefMut},
};
use smallvec::SmallVec;

/// Type containing triggered [`Event`] information for a given run of an [`Observer`]. This contains the
/// [`Event`] data itself. If it was triggered for a specific [`Entity`], it includes that as well. It also
/// contains event propagation information. See [`On::propagate`] for more information.
///
/// The generic `B: Bundle` is used to modify the further specialize the events that this observer is interested in.
/// The entity involved *does not* have to have these components, but the observer will only be
/// triggered if the event matches the components in `B`.
///
/// This is used to to avoid providing a generic argument in your event, as is done for [`Add`]
/// and the other lifecycle events.
///
/// Providing multiple components in this bundle will cause this event to be triggered by any
/// matching component in the bundle,
/// [rather than requiring all of them to be present](https://github.com/bevyengine/bevy/issues/15325).
<<<<<<< HEAD
pub struct Trigger<'w, E, B: StaticBundle = ()> {
=======
pub struct On<'w, E, B: Bundle = ()> {
>>>>>>> e5dc177b
    event: &'w mut E,
    propagate: &'w mut bool,
    trigger: ObserverTrigger,
    _marker: PhantomData<B>,
}

<<<<<<< HEAD
impl<'w, E, B: StaticBundle> Trigger<'w, E, B> {
    /// Creates a new trigger for the given event and observer information.
=======
/// Deprecated in favor of [`On`].
#[deprecated(since = "0.17.0", note = "Renamed to `On`.")]
pub type Trigger<'w, E, B = ()> = On<'w, E, B>;

impl<'w, E, B: Bundle> On<'w, E, B> {
    /// Creates a new instance of [`On`] for the given event and observer information.
>>>>>>> e5dc177b
    pub fn new(event: &'w mut E, propagate: &'w mut bool, trigger: ObserverTrigger) -> Self {
        Self {
            event,
            propagate,
            trigger,
            _marker: PhantomData,
        }
    }

    /// Returns the event type of this [`On`] instance.
    pub fn event_type(&self) -> ComponentId {
        self.trigger.event_type
    }

    /// Returns a reference to the triggered event.
    pub fn event(&self) -> &E {
        self.event
    }

    /// Returns a mutable reference to the triggered event.
    pub fn event_mut(&mut self) -> &mut E {
        self.event
    }

    /// Returns a pointer to the triggered event.
    pub fn event_ptr(&self) -> Ptr {
        Ptr::from(&self.event)
    }

    /// Returns the [`Entity`] that was targeted by the `event` that triggered this observer. It may
    /// be [`None`] if the trigger is not for a particular entity.
    pub fn target(&self) -> Option<Entity> {
        self.trigger.target
    }

    /// Returns the components that triggered the observer, out of the
    /// components defined in `B`. Does not necessarily include all of them as
    /// `B` acts like an `OR` filter rather than an `AND` filter.
    pub fn components(&self) -> &[ComponentId] {
        &self.trigger.components
    }

    /// Returns the [`Entity`] that observed the triggered event.
    /// This allows you to despawn the observer, ceasing observation.
    ///
    /// # Examples
    ///
    /// ```rust
    /// # use bevy_ecs::prelude::{Commands, On};
    /// #
    /// # struct MyEvent {
    /// #   done: bool,
    /// # }
    /// #
    /// /// Handle `MyEvent` and if it is done, stop observation.
    /// fn my_observer(trigger: On<MyEvent>, mut commands: Commands) {
    ///     if trigger.event().done {
    ///         commands.entity(trigger.observer()).despawn();
    ///         return;
    ///     }
    ///
    ///     // ...
    /// }
    /// ```
    pub fn observer(&self) -> Entity {
        self.trigger.observer
    }

    /// Enables or disables event propagation, allowing the same event to trigger observers on a chain of different entities.
    ///
    /// The path an event will propagate along is specified by its associated [`Traversal`] component. By default, events
    /// use `()` which ends the path immediately and prevents propagation.
    ///
    /// To enable propagation, you must:
    /// + Set [`Event::Traversal`] to the component you want to propagate along.
    /// + Either call `propagate(true)` in the first observer or set [`Event::AUTO_PROPAGATE`] to `true`.
    ///
    /// You can prevent an event from propagating further using `propagate(false)`.
    ///
    /// [`Traversal`]: crate::traversal::Traversal
    pub fn propagate(&mut self, should_propagate: bool) {
        *self.propagate = should_propagate;
    }

    /// Returns the value of the flag that controls event propagation. See [`propagate`] for more information.
    ///
    /// [`propagate`]: On::propagate
    pub fn get_propagate(&self) -> bool {
        *self.propagate
    }

    /// Returns the source code location that triggered this observer.
    pub fn caller(&self) -> MaybeLocation {
        self.trigger.caller
    }
}

<<<<<<< HEAD
impl<'w, E: Debug, B: StaticBundle> Debug for Trigger<'w, E, B> {
=======
impl<'w, E: Debug, B: Bundle> Debug for On<'w, E, B> {
>>>>>>> e5dc177b
    fn fmt(&self, f: &mut core::fmt::Formatter<'_>) -> core::fmt::Result {
        f.debug_struct("On")
            .field("event", &self.event)
            .field("propagate", &self.propagate)
            .field("trigger", &self.trigger)
            .field("_marker", &self._marker)
            .finish()
    }
}

<<<<<<< HEAD
impl<'w, E, B: StaticBundle> Deref for Trigger<'w, E, B> {
=======
impl<'w, E, B: Bundle> Deref for On<'w, E, B> {
>>>>>>> e5dc177b
    type Target = E;

    fn deref(&self) -> &Self::Target {
        self.event
    }
}

<<<<<<< HEAD
impl<'w, E, B: StaticBundle> DerefMut for Trigger<'w, E, B> {
=======
impl<'w, E, B: Bundle> DerefMut for On<'w, E, B> {
>>>>>>> e5dc177b
    fn deref_mut(&mut self) -> &mut Self::Target {
        self.event
    }
}

/// Represents a collection of targets for a specific [`On`] instance of an [`Event`].
///
/// When an event is triggered with [`TriggerTargets`], any [`Observer`] that watches for that specific
/// event-target combination will run.
///
/// This trait is implemented for both [`Entity`] and [`ComponentId`], allowing you to target specific entities or components.
/// It is also implemented for various collections of these types, such as [`Vec`], arrays, and tuples,
/// allowing you to trigger events for multiple targets at once.
pub trait TriggerTargets {
    /// The components the trigger should target.
    fn components(&self) -> impl Iterator<Item = ComponentId> + Clone + '_;

    /// The entities the trigger should target.
    fn entities(&self) -> impl Iterator<Item = Entity> + Clone + '_;
}

impl<T: TriggerTargets + ?Sized> TriggerTargets for &T {
    fn components(&self) -> impl Iterator<Item = ComponentId> + Clone + '_ {
        (**self).components()
    }

    fn entities(&self) -> impl Iterator<Item = Entity> + Clone + '_ {
        (**self).entities()
    }
}

impl TriggerTargets for Entity {
    fn components(&self) -> impl Iterator<Item = ComponentId> + Clone + '_ {
        [].into_iter()
    }

    fn entities(&self) -> impl Iterator<Item = Entity> + Clone + '_ {
        core::iter::once(*self)
    }
}

impl TriggerTargets for ComponentId {
    fn components(&self) -> impl Iterator<Item = ComponentId> + Clone + '_ {
        core::iter::once(*self)
    }

    fn entities(&self) -> impl Iterator<Item = Entity> + Clone + '_ {
        [].into_iter()
    }
}

impl<T: TriggerTargets> TriggerTargets for Vec<T> {
    fn components(&self) -> impl Iterator<Item = ComponentId> + Clone + '_ {
        self.iter().flat_map(T::components)
    }

    fn entities(&self) -> impl Iterator<Item = Entity> + Clone + '_ {
        self.iter().flat_map(T::entities)
    }
}

impl<const N: usize, T: TriggerTargets> TriggerTargets for [T; N] {
    fn components(&self) -> impl Iterator<Item = ComponentId> + Clone + '_ {
        self.iter().flat_map(T::components)
    }

    fn entities(&self) -> impl Iterator<Item = Entity> + Clone + '_ {
        self.iter().flat_map(T::entities)
    }
}

impl<T: TriggerTargets> TriggerTargets for [T] {
    fn components(&self) -> impl Iterator<Item = ComponentId> + Clone + '_ {
        self.iter().flat_map(T::components)
    }

    fn entities(&self) -> impl Iterator<Item = Entity> + Clone + '_ {
        self.iter().flat_map(T::entities)
    }
}

macro_rules! impl_trigger_targets_tuples {
    ($(#[$meta:meta])* $($trigger_targets: ident),*) => {
        #[expect(clippy::allow_attributes, reason = "can't guarantee violation of non_snake_case")]
        #[allow(non_snake_case, reason = "`all_tuples!()` generates non-snake-case variable names.")]
        $(#[$meta])*
        impl<$($trigger_targets: TriggerTargets),*> TriggerTargets for ($($trigger_targets,)*)
        {
            fn components(&self) -> impl Iterator<Item = ComponentId> + Clone + '_ {
                let iter = [].into_iter();
                let ($($trigger_targets,)*) = self;
                $(
                    let iter = iter.chain($trigger_targets.components());
                )*
                iter
            }

            fn entities(&self) -> impl Iterator<Item = Entity> + Clone + '_ {
                let iter = [].into_iter();
                let ($($trigger_targets,)*) = self;
                $(
                    let iter = iter.chain($trigger_targets.entities());
                )*
                iter
            }
        }
    }
}

all_tuples!(
    #[doc(fake_variadic)]
    impl_trigger_targets_tuples,
    0,
    15,
    T
);

/// Store information about what an [`Observer`] observes.
///
/// This information is stored inside of the [`Observer`] component,
#[derive(Default, Clone)]
pub struct ObserverDescriptor {
    /// The events the observer is watching.
    events: Vec<ComponentId>,

    /// The components the observer is watching.
    components: Vec<ComponentId>,

    /// The entities the observer is watching.
    entities: Vec<Entity>,
}

impl ObserverDescriptor {
    /// Add the given `events` to the descriptor.
    /// # Safety
    /// The type of each [`ComponentId`] in `events` _must_ match the actual value
    /// of the event passed into the observer.
    pub unsafe fn with_events(mut self, events: Vec<ComponentId>) -> Self {
        self.events = events;
        self
    }

    /// Add the given `components` to the descriptor.
    pub fn with_components(mut self, components: Vec<ComponentId>) -> Self {
        self.components = components;
        self
    }

    /// Add the given `entities` to the descriptor.
    pub fn with_entities(mut self, entities: Vec<Entity>) -> Self {
        self.entities = entities;
        self
    }

    /// Returns the `events` that the observer is watching.
    pub fn events(&self) -> &[ComponentId] {
        &self.events
    }

    /// Returns the `components` that the observer is watching.
    pub fn components(&self) -> &[ComponentId] {
        &self.components
    }

    /// Returns the `entities` that the observer is watching.
    pub fn entities(&self) -> &[Entity] {
        &self.entities
    }
}

/// Metadata about a specific [`Event`] that triggered an observer.
///
/// This information is exposed via methods on [`On`].
#[derive(Debug)]
pub struct ObserverTrigger {
    /// The [`Entity`] of the observer handling the trigger.
    pub observer: Entity,
    /// The [`Event`] the trigger targeted.
    pub event_type: ComponentId,
    /// The [`ComponentId`]s the trigger targeted.
    components: SmallVec<[ComponentId; 2]>,
    /// The entity the trigger targeted.
    pub target: Option<Entity>,
    /// The location of the source code that triggered the observer.
    pub caller: MaybeLocation,
}

impl ObserverTrigger {
    /// Returns the components that the trigger targeted.
    pub fn components(&self) -> &[ComponentId] {
        &self.components
    }
}

// Map between an observer entity and its runner
type ObserverMap = EntityHashMap<ObserverRunner>;

/// Collection of [`ObserverRunner`] for [`Observer`] registered to a particular trigger targeted at a specific component.
///
/// This is stored inside of [`CachedObservers`].
#[derive(Default, Debug)]
pub struct CachedComponentObservers {
    // Observers listening to triggers targeting this component
    map: ObserverMap,
    // Observers listening to triggers targeting this component on a specific entity
    entity_map: EntityHashMap<ObserverMap>,
}

/// Collection of [`ObserverRunner`] for [`Observer`] registered to a particular trigger.
///
/// This is stored inside of [`Observers`], specialized for each kind of observer.
#[derive(Default, Debug)]
pub struct CachedObservers {
    // Observers listening for any time this trigger is fired
    map: ObserverMap,
    // Observers listening for this trigger fired at a specific component
    component_observers: HashMap<ComponentId, CachedComponentObservers>,
    // Observers listening for this trigger fired at a specific entity
    entity_observers: EntityHashMap<ObserverMap>,
}

/// An internal lookup table tracking all of the observers in the world.
///
/// Stores a cache mapping trigger ids to the registered observers.
/// Some observer kinds (like [lifecycle](crate::lifecycle) observers) have a dedicated field,
/// saving lookups for the most common triggers.
///
/// This is stored as a field of the [`World`].
#[derive(Default, Debug)]
pub struct Observers {
    // Cached ECS observers to save a lookup most common triggers.
    add: CachedObservers,
    insert: CachedObservers,
    replace: CachedObservers,
    remove: CachedObservers,
    despawn: CachedObservers,
    // Map from trigger type to set of observers listening to that trigger
    cache: HashMap<ComponentId, CachedObservers>,
}

impl Observers {
    pub(crate) fn get_observers(&mut self, event_type: ComponentId) -> &mut CachedObservers {
        use crate::lifecycle::*;

        match event_type {
            ADD => &mut self.add,
            INSERT => &mut self.insert,
            REPLACE => &mut self.replace,
            REMOVE => &mut self.remove,
            DESPAWN => &mut self.despawn,
            _ => self.cache.entry(event_type).or_default(),
        }
    }

    pub(crate) fn try_get_observers(&self, event_type: ComponentId) -> Option<&CachedObservers> {
        use crate::lifecycle::*;

        match event_type {
            ADD => Some(&self.add),
            INSERT => Some(&self.insert),
            REPLACE => Some(&self.replace),
            REMOVE => Some(&self.remove),
            DESPAWN => Some(&self.despawn),
            _ => self.cache.get(&event_type),
        }
    }

    /// This will run the observers of the given `event_type`, targeting the given `entity` and `components`.
    pub(crate) fn invoke<T>(
        mut world: DeferredWorld,
        event_type: ComponentId,
        target: Option<Entity>,
        components: impl Iterator<Item = ComponentId> + Clone,
        data: &mut T,
        propagate: &mut bool,
        caller: MaybeLocation,
    ) {
        // SAFETY: You cannot get a mutable reference to `observers` from `DeferredWorld`
        let (mut world, observers) = unsafe {
            let world = world.as_unsafe_world_cell();
            // SAFETY: There are no outstanding world references
            world.increment_trigger_id();
            let observers = world.observers();
            let Some(observers) = observers.try_get_observers(event_type) else {
                return;
            };
            // SAFETY: The only outstanding reference to world is `observers`
            (world.into_deferred(), observers)
        };

        let trigger_for_components = components.clone();

        let mut trigger_observer = |(&observer, runner): (&Entity, &ObserverRunner)| {
            (runner)(
                world.reborrow(),
                ObserverTrigger {
                    observer,
                    event_type,
                    components: components.clone().collect(),
                    target,
                    caller,
                },
                data.into(),
                propagate,
            );
        };
        // Trigger observers listening for any kind of this trigger
        observers.map.iter().for_each(&mut trigger_observer);

        // Trigger entity observers listening for this kind of trigger
        if let Some(target_entity) = target {
            if let Some(map) = observers.entity_observers.get(&target_entity) {
                map.iter().for_each(&mut trigger_observer);
            }
        }

        // Trigger observers listening to this trigger targeting a specific component
        trigger_for_components.for_each(|id| {
            if let Some(component_observers) = observers.component_observers.get(&id) {
                component_observers
                    .map
                    .iter()
                    .for_each(&mut trigger_observer);

                if let Some(target_entity) = target {
                    if let Some(map) = component_observers.entity_map.get(&target_entity) {
                        map.iter().for_each(&mut trigger_observer);
                    }
                }
            }
        });
    }

    pub(crate) fn is_archetype_cached(event_type: ComponentId) -> Option<ArchetypeFlags> {
        use crate::lifecycle::*;

        match event_type {
            ADD => Some(ArchetypeFlags::ON_ADD_OBSERVER),
            INSERT => Some(ArchetypeFlags::ON_INSERT_OBSERVER),
            REPLACE => Some(ArchetypeFlags::ON_REPLACE_OBSERVER),
            REMOVE => Some(ArchetypeFlags::ON_REMOVE_OBSERVER),
            DESPAWN => Some(ArchetypeFlags::ON_DESPAWN_OBSERVER),
            _ => None,
        }
    }

    pub(crate) fn update_archetype_flags(
        &self,
        component_id: ComponentId,
        flags: &mut ArchetypeFlags,
    ) {
        if self.add.component_observers.contains_key(&component_id) {
            flags.insert(ArchetypeFlags::ON_ADD_OBSERVER);
        }

        if self.insert.component_observers.contains_key(&component_id) {
            flags.insert(ArchetypeFlags::ON_INSERT_OBSERVER);
        }

        if self.replace.component_observers.contains_key(&component_id) {
            flags.insert(ArchetypeFlags::ON_REPLACE_OBSERVER);
        }

        if self.remove.component_observers.contains_key(&component_id) {
            flags.insert(ArchetypeFlags::ON_REMOVE_OBSERVER);
        }

        if self.despawn.component_observers.contains_key(&component_id) {
            flags.insert(ArchetypeFlags::ON_DESPAWN_OBSERVER);
        }
    }
}

impl World {
    /// Spawns a "global" [`Observer`] which will watch for the given event.
    /// Returns its [`Entity`] as a [`EntityWorldMut`].
    ///
    /// `system` can be any system whose first parameter is [`On`].
    ///
    /// **Calling [`observe`](EntityWorldMut::observe) on the returned
    /// [`EntityWorldMut`] will observe the observer itself, which you very
    /// likely do not want.**
    ///
    /// # Example
    ///
    /// ```
    /// # use bevy_ecs::prelude::*;
    /// #[derive(Component)]
    /// struct A;
    ///
    /// # let mut world = World::new();
    /// world.add_observer(|_: On<Add, A>| {
    ///     // ...
    /// });
    /// world.add_observer(|_: On<Remove, A>| {
    ///     // ...
    /// });
    /// ```
    ///
    /// # Panics
    ///
    /// Panics if the given system is an exclusive system.
    pub fn add_observer<E: Event, B: StaticBundle, M>(
        &mut self,
        system: impl IntoObserverSystem<E, B, M>,
    ) -> EntityWorldMut {
        self.spawn(Observer::new(system))
    }

    /// Triggers the given [`Event`], which will run any [`Observer`]s watching for it.
    ///
    /// While event types commonly implement [`Copy`],
    /// those that don't will be consumed and will no longer be accessible.
    /// If you need to use the event after triggering it, use [`World::trigger_ref`] instead.
    #[track_caller]
    pub fn trigger<E: Event>(&mut self, event: E) {
        self.trigger_with_caller(event, MaybeLocation::caller());
    }

    pub(crate) fn trigger_with_caller<E: Event>(&mut self, mut event: E, caller: MaybeLocation) {
        let event_id = E::register_component_id(self);
        // SAFETY: We just registered `event_id` with the type of `event`
        unsafe {
            self.trigger_targets_dynamic_ref_with_caller(event_id, &mut event, (), caller);
        }
    }

    /// Triggers the given [`Event`] as a mutable reference, which will run any [`Observer`]s watching for it.
    ///
    /// Compared to [`World::trigger`], this method is most useful when it's necessary to check
    /// or use the event after it has been modified by observers.
    #[track_caller]
    pub fn trigger_ref<E: Event>(&mut self, event: &mut E) {
        let event_id = E::register_component_id(self);
        // SAFETY: We just registered `event_id` with the type of `event`
        unsafe { self.trigger_targets_dynamic_ref(event_id, event, ()) };
    }

    /// Triggers the given [`Event`] for the given `targets`, which will run any [`Observer`]s watching for it.
    ///
    /// While event types commonly implement [`Copy`],
    /// those that don't will be consumed and will no longer be accessible.
    /// If you need to use the event after triggering it, use [`World::trigger_targets_ref`] instead.
    #[track_caller]
    pub fn trigger_targets<E: Event>(&mut self, event: E, targets: impl TriggerTargets) {
        self.trigger_targets_with_caller(event, targets, MaybeLocation::caller());
    }

    pub(crate) fn trigger_targets_with_caller<E: Event>(
        &mut self,
        mut event: E,
        targets: impl TriggerTargets,
        caller: MaybeLocation,
    ) {
        let event_id = E::register_component_id(self);
        // SAFETY: We just registered `event_id` with the type of `event`
        unsafe {
            self.trigger_targets_dynamic_ref_with_caller(event_id, &mut event, targets, caller);
        }
    }

    /// Triggers the given [`Event`] as a mutable reference for the given `targets`,
    /// which will run any [`Observer`]s watching for it.
    ///
    /// Compared to [`World::trigger_targets`], this method is most useful when it's necessary to check
    /// or use the event after it has been modified by observers.
    #[track_caller]
    pub fn trigger_targets_ref<E: Event>(&mut self, event: &mut E, targets: impl TriggerTargets) {
        let event_id = E::register_component_id(self);
        // SAFETY: We just registered `event_id` with the type of `event`
        unsafe { self.trigger_targets_dynamic_ref(event_id, event, targets) };
    }

    /// Triggers the given [`Event`] for the given `targets`, which will run any [`Observer`]s watching for it.
    ///
    /// While event types commonly implement [`Copy`],
    /// those that don't will be consumed and will no longer be accessible.
    /// If you need to use the event after triggering it, use [`World::trigger_targets_dynamic_ref`] instead.
    ///
    /// # Safety
    ///
    /// Caller must ensure that `event_data` is accessible as the type represented by `event_id`.
    #[track_caller]
    pub unsafe fn trigger_targets_dynamic<E: Event, Targets: TriggerTargets>(
        &mut self,
        event_id: ComponentId,
        mut event_data: E,
        targets: Targets,
    ) {
        // SAFETY: `event_data` is accessible as the type represented by `event_id`
        unsafe {
            self.trigger_targets_dynamic_ref(event_id, &mut event_data, targets);
        };
    }

    /// Triggers the given [`Event`] as a mutable reference for the given `targets`,
    /// which will run any [`Observer`]s watching for it.
    ///
    /// Compared to [`World::trigger_targets_dynamic`], this method is most useful when it's necessary to check
    /// or use the event after it has been modified by observers.
    ///
    /// # Safety
    ///
    /// Caller must ensure that `event_data` is accessible as the type represented by `event_id`.
    #[track_caller]
    pub unsafe fn trigger_targets_dynamic_ref<E: Event, Targets: TriggerTargets>(
        &mut self,
        event_id: ComponentId,
        event_data: &mut E,
        targets: Targets,
    ) {
        self.trigger_targets_dynamic_ref_with_caller(
            event_id,
            event_data,
            targets,
            MaybeLocation::caller(),
        );
    }

    /// # Safety
    ///
    /// See `trigger_targets_dynamic_ref`
    unsafe fn trigger_targets_dynamic_ref_with_caller<E: Event, Targets: TriggerTargets>(
        &mut self,
        event_id: ComponentId,
        event_data: &mut E,
        targets: Targets,
        caller: MaybeLocation,
    ) {
        let mut world = DeferredWorld::from(self);
        let mut entity_targets = targets.entities().peekable();
        if entity_targets.peek().is_none() {
            // SAFETY: `event_data` is accessible as the type represented by `event_id`
            unsafe {
                world.trigger_observers_with_data::<_, E::Traversal>(
                    event_id,
                    None,
                    targets.components(),
                    event_data,
                    false,
                    caller,
                );
            };
        } else {
            for target_entity in entity_targets {
                // SAFETY: `event_data` is accessible as the type represented by `event_id`
                unsafe {
                    world.trigger_observers_with_data::<_, E::Traversal>(
                        event_id,
                        Some(target_entity),
                        targets.components(),
                        event_data,
                        E::AUTO_PROPAGATE,
                        caller,
                    );
                };
            }
        }
    }

    /// Register an observer to the cache, called when an observer is created
    pub(crate) fn register_observer(&mut self, observer_entity: Entity) {
        // SAFETY: References do not alias.
        let (observer_state, archetypes, observers) = unsafe {
            let observer_state: *const Observer = self.get::<Observer>(observer_entity).unwrap();
            // Populate ObservedBy for each observed entity.
            for watched_entity in (*observer_state).descriptor.entities.iter().copied() {
                let mut entity_mut = self.entity_mut(watched_entity);
                let mut observed_by = entity_mut.entry::<ObservedBy>().or_default().into_mut();
                observed_by.0.push(observer_entity);
            }
            (&*observer_state, &mut self.archetypes, &mut self.observers)
        };
        let descriptor = &observer_state.descriptor;

        for &event_type in &descriptor.events {
            let cache = observers.get_observers(event_type);

            if descriptor.components.is_empty() && descriptor.entities.is_empty() {
                cache.map.insert(observer_entity, observer_state.runner);
            } else if descriptor.components.is_empty() {
                // Observer is not targeting any components so register it as an entity observer
                for &watched_entity in &observer_state.descriptor.entities {
                    let map = cache.entity_observers.entry(watched_entity).or_default();
                    map.insert(observer_entity, observer_state.runner);
                }
            } else {
                // Register observer for each watched component
                for &component in &descriptor.components {
                    let observers =
                        cache
                            .component_observers
                            .entry(component)
                            .or_insert_with(|| {
                                if let Some(flag) = Observers::is_archetype_cached(event_type) {
                                    archetypes.update_flags(component, flag, true);
                                }
                                CachedComponentObservers::default()
                            });
                    if descriptor.entities.is_empty() {
                        // Register for all triggers targeting the component
                        observers.map.insert(observer_entity, observer_state.runner);
                    } else {
                        // Register for each watched entity
                        for &watched_entity in &descriptor.entities {
                            let map = observers.entity_map.entry(watched_entity).or_default();
                            map.insert(observer_entity, observer_state.runner);
                        }
                    }
                }
            }
        }
    }

    /// Remove the observer from the cache, called when an observer gets despawned
    pub(crate) fn unregister_observer(&mut self, entity: Entity, descriptor: ObserverDescriptor) {
        let archetypes = &mut self.archetypes;
        let observers = &mut self.observers;

        for &event_type in &descriptor.events {
            let cache = observers.get_observers(event_type);
            if descriptor.components.is_empty() && descriptor.entities.is_empty() {
                cache.map.remove(&entity);
            } else if descriptor.components.is_empty() {
                for watched_entity in &descriptor.entities {
                    // This check should be unnecessary since this observer hasn't been unregistered yet
                    let Some(observers) = cache.entity_observers.get_mut(watched_entity) else {
                        continue;
                    };
                    observers.remove(&entity);
                    if observers.is_empty() {
                        cache.entity_observers.remove(watched_entity);
                    }
                }
            } else {
                for component in &descriptor.components {
                    let Some(observers) = cache.component_observers.get_mut(component) else {
                        continue;
                    };
                    if descriptor.entities.is_empty() {
                        observers.map.remove(&entity);
                    } else {
                        for watched_entity in &descriptor.entities {
                            let Some(map) = observers.entity_map.get_mut(watched_entity) else {
                                continue;
                            };
                            map.remove(&entity);
                            if map.is_empty() {
                                observers.entity_map.remove(watched_entity);
                            }
                        }
                    }

                    if observers.map.is_empty() && observers.entity_map.is_empty() {
                        cache.component_observers.remove(component);
                        if let Some(flag) = Observers::is_archetype_cached(event_type) {
                            if let Some(by_component) = archetypes.by_component.get(component) {
                                for archetype in by_component.keys() {
                                    let archetype = &mut archetypes.archetypes[archetype.index()];
                                    if archetype.contains(*component) {
                                        let no_longer_observed = archetype
                                            .components()
                                            .all(|id| !cache.component_observers.contains_key(&id));

                                        if no_longer_observed {
                                            archetype.flags.set(flag, false);
                                        }
                                    }
                                }
                            }
                        }
                    }
                }
            }
        }
    }
}

#[cfg(test)]
mod tests {
    use alloc::{vec, vec::Vec};

    use bevy_platform::collections::HashMap;
    use bevy_ptr::OwningPtr;

    use crate::component::ComponentId;
    use crate::{
        change_detection::MaybeLocation,
        observer::{Observer, Replace},
        prelude::*,
        traversal::Traversal,
    };

    #[derive(Component)]
    struct A;

    #[derive(Component)]
    struct B;

    #[derive(Component)]
    struct C;

    #[derive(Component)]
    #[component(storage = "SparseSet")]
    struct S;

    #[derive(Event)]
    struct EventA;

    #[derive(Event)]
    struct EventWithData {
        counter: usize,
    }

    #[derive(Resource, Default)]
    struct Order(Vec<&'static str>);

    impl Order {
        #[track_caller]
        fn observed(&mut self, name: &'static str) {
            self.0.push(name);
        }
    }

    #[derive(Component)]
    struct ChildOf(Entity);

    impl<D> Traversal<D> for &'_ ChildOf {
        fn traverse(item: Self::Item<'_>, _: &D) -> Option<Entity> {
            Some(item.0)
        }
    }

    #[derive(Component, Event)]
    #[event(traversal = &'static ChildOf, auto_propagate)]
    struct EventPropagating;

    #[test]
    fn observer_order_spawn_despawn() {
        let mut world = World::new();
        world.init_resource::<Order>();

        world.add_observer(|_: On<Add, A>, mut res: ResMut<Order>| res.observed("add"));
        world.add_observer(|_: On<Insert, A>, mut res: ResMut<Order>| res.observed("insert"));
        world.add_observer(|_: On<Replace, A>, mut res: ResMut<Order>| {
            res.observed("replace");
        });
        world.add_observer(|_: On<Remove, A>, mut res: ResMut<Order>| res.observed("remove"));

        let entity = world.spawn(A).id();
        world.despawn(entity);
        assert_eq!(
            vec!["add", "insert", "replace", "remove"],
            world.resource::<Order>().0
        );
    }

    #[test]
    fn observer_order_insert_remove() {
        let mut world = World::new();
        world.init_resource::<Order>();

        world.add_observer(|_: On<Add, A>, mut res: ResMut<Order>| res.observed("add"));
        world.add_observer(|_: On<Insert, A>, mut res: ResMut<Order>| res.observed("insert"));
        world.add_observer(|_: On<Replace, A>, mut res: ResMut<Order>| {
            res.observed("replace");
        });
        world.add_observer(|_: On<Remove, A>, mut res: ResMut<Order>| res.observed("remove"));

        let mut entity = world.spawn_empty();
        entity.insert(A);
        entity.remove::<A>();
        entity.flush();
        assert_eq!(
            vec!["add", "insert", "replace", "remove"],
            world.resource::<Order>().0
        );
    }

    #[test]
    fn observer_order_insert_remove_sparse() {
        let mut world = World::new();
        world.init_resource::<Order>();

        world.add_observer(|_: On<Add, S>, mut res: ResMut<Order>| res.observed("add"));
        world.add_observer(|_: On<Insert, S>, mut res: ResMut<Order>| res.observed("insert"));
        world.add_observer(|_: On<Replace, S>, mut res: ResMut<Order>| {
            res.observed("replace");
        });
        world.add_observer(|_: On<Remove, S>, mut res: ResMut<Order>| res.observed("remove"));

        let mut entity = world.spawn_empty();
        entity.insert(S);
        entity.remove::<S>();
        entity.flush();
        assert_eq!(
            vec!["add", "insert", "replace", "remove"],
            world.resource::<Order>().0
        );
    }

    #[test]
    fn observer_order_replace() {
        let mut world = World::new();
        world.init_resource::<Order>();

        let entity = world.spawn(A).id();

        world.add_observer(|_: On<Add, A>, mut res: ResMut<Order>| res.observed("add"));
        world.add_observer(|_: On<Insert, A>, mut res: ResMut<Order>| res.observed("insert"));
        world.add_observer(|_: On<Replace, A>, mut res: ResMut<Order>| {
            res.observed("replace");
        });
        world.add_observer(|_: On<Remove, A>, mut res: ResMut<Order>| res.observed("remove"));

        // TODO: ideally this flush is not necessary, but right now observe() returns WorldEntityMut
        // and therefore does not automatically flush.
        world.flush();

        let mut entity = world.entity_mut(entity);
        entity.insert(A);
        entity.flush();
        assert_eq!(vec!["replace", "insert"], world.resource::<Order>().0);
    }

    #[test]
    fn observer_order_recursive() {
        let mut world = World::new();
        world.init_resource::<Order>();
        world.add_observer(
            |obs: On<Add, A>, mut res: ResMut<Order>, mut commands: Commands| {
                res.observed("add_a");
                commands.entity(obs.target().unwrap()).insert(B);
            },
        );
        world.add_observer(
            |obs: On<Remove, A>, mut res: ResMut<Order>, mut commands: Commands| {
                res.observed("remove_a");
                commands.entity(obs.target().unwrap()).remove::<B>();
            },
        );

        world.add_observer(
            |obs: On<Add, B>, mut res: ResMut<Order>, mut commands: Commands| {
                res.observed("add_b");
                commands.entity(obs.target().unwrap()).remove::<A>();
            },
        );
        world.add_observer(|_: On<Remove, B>, mut res: ResMut<Order>| {
            res.observed("remove_b");
        });

        let entity = world.spawn(A).flush();
        let entity = world.get_entity(entity).unwrap();
        assert!(!entity.contains::<A>());
        assert!(!entity.contains::<B>());
        assert_eq!(
            vec!["add_a", "add_b", "remove_a", "remove_b"],
            world.resource::<Order>().0
        );
    }

    #[test]
    fn observer_trigger_ref() {
        let mut world = World::new();

        world.add_observer(|mut trigger: On<EventWithData>| trigger.event_mut().counter += 1);
        world.add_observer(|mut trigger: On<EventWithData>| trigger.event_mut().counter += 2);
        world.add_observer(|mut trigger: On<EventWithData>| trigger.event_mut().counter += 4);
        // This flush is required for the last observer to be called when triggering the event,
        // due to `World::add_observer` returning `WorldEntityMut`.
        world.flush();

        let mut event = EventWithData { counter: 0 };
        world.trigger_ref(&mut event);
        assert_eq!(7, event.counter);
    }

    #[test]
    fn observer_trigger_targets_ref() {
        let mut world = World::new();

        world.add_observer(|mut trigger: On<EventWithData, A>| {
            trigger.event_mut().counter += 1;
        });
        world.add_observer(|mut trigger: On<EventWithData, B>| {
            trigger.event_mut().counter += 2;
        });
        world.add_observer(|mut trigger: On<EventWithData, A>| {
            trigger.event_mut().counter += 4;
        });
        // This flush is required for the last observer to be called when triggering the event,
        // due to `World::add_observer` returning `WorldEntityMut`.
        world.flush();

        let mut event = EventWithData { counter: 0 };
        let component_a = world.register_component::<A>();
        world.trigger_targets_ref(&mut event, component_a);
        assert_eq!(5, event.counter);
    }

    #[test]
    fn observer_multiple_listeners() {
        let mut world = World::new();
        world.init_resource::<Order>();

        world.add_observer(|_: On<Add, A>, mut res: ResMut<Order>| res.observed("add_1"));
        world.add_observer(|_: On<Add, A>, mut res: ResMut<Order>| res.observed("add_2"));

        world.spawn(A).flush();
        assert_eq!(vec!["add_2", "add_1"], world.resource::<Order>().0);
        // Our A entity plus our two observers
        assert_eq!(world.entities().len(), 3);
    }

    #[test]
    fn observer_multiple_events() {
        let mut world = World::new();
        world.init_resource::<Order>();
        let on_remove = Remove::register_component_id(&mut world);
        world.spawn(
            // SAFETY: Add and Remove are both unit types, so this is safe
            unsafe {
                Observer::new(|_: On<Add, A>, mut res: ResMut<Order>| {
                    res.observed("add/remove");
                })
                .with_event(on_remove)
            },
        );

        let entity = world.spawn(A).id();
        world.despawn(entity);
        assert_eq!(
            vec!["add/remove", "add/remove"],
            world.resource::<Order>().0
        );
    }

    #[test]
    fn observer_multiple_components() {
        let mut world = World::new();
        world.init_resource::<Order>();
        world.register_component::<A>();
        world.register_component::<B>();

        world.add_observer(|_: On<Add, (A, B)>, mut res: ResMut<Order>| {
            res.observed("add_ab");
        });

        let entity = world.spawn(A).id();
        world.entity_mut(entity).insert(B);
        world.flush();
        assert_eq!(vec!["add_ab", "add_ab"], world.resource::<Order>().0);
    }

    #[test]
    fn observer_despawn() {
        let mut world = World::new();

        let system: fn(On<Add, A>) = |_| {
            panic!("Observer triggered after being despawned.");
        };
        let observer = world.add_observer(system).id();
        world.despawn(observer);
        world.spawn(A).flush();
    }

    // Regression test for https://github.com/bevyengine/bevy/issues/14961
    #[test]
    fn observer_despawn_archetype_flags() {
        let mut world = World::new();
        world.init_resource::<Order>();

        let entity = world.spawn((A, B)).flush();

        world.add_observer(|_: On<Remove, A>, mut res: ResMut<Order>| {
            res.observed("remove_a");
        });

        let system: fn(On<Remove, B>) = |_: On<Remove, B>| {
            panic!("Observer triggered after being despawned.");
        };

        let observer = world.add_observer(system).flush();
        world.despawn(observer);

        world.despawn(entity);

        assert_eq!(vec!["remove_a"], world.resource::<Order>().0);
    }

    #[test]
    fn observer_multiple_matches() {
        let mut world = World::new();
        world.init_resource::<Order>();

        world.add_observer(|_: On<Add, (A, B)>, mut res: ResMut<Order>| {
            res.observed("add_ab");
        });

        world.spawn((A, B)).flush();
        assert_eq!(vec!["add_ab"], world.resource::<Order>().0);
    }

    #[test]
    fn observer_no_target() {
        let mut world = World::new();
        world.init_resource::<Order>();

        let system: fn(On<EventA>) = |_| {
            panic!("Trigger routed to non-targeted entity.");
        };
        world.spawn_empty().observe(system);
        world.add_observer(move |obs: On<EventA>, mut res: ResMut<Order>| {
            assert_eq!(obs.target(), None);
            res.observed("event_a");
        });

        // TODO: ideally this flush is not necessary, but right now observe() returns WorldEntityMut
        // and therefore does not automatically flush.
        world.flush();
        world.trigger(EventA);
        world.flush();
        assert_eq!(vec!["event_a"], world.resource::<Order>().0);
    }

    #[test]
    fn observer_entity_routing() {
        let mut world = World::new();
        world.init_resource::<Order>();

        let system: fn(On<EventA>) = |_| {
            panic!("Trigger routed to non-targeted entity.");
        };

        world.spawn_empty().observe(system);
        let entity = world
            .spawn_empty()
            .observe(|_: On<EventA>, mut res: ResMut<Order>| res.observed("a_1"))
            .id();
        world.add_observer(move |obs: On<EventA>, mut res: ResMut<Order>| {
            assert_eq!(obs.target().unwrap(), entity);
            res.observed("a_2");
        });

        // TODO: ideally this flush is not necessary, but right now observe() returns WorldEntityMut
        // and therefore does not automatically flush.
        world.flush();
        world.trigger_targets(EventA, entity);
        world.flush();
        assert_eq!(vec!["a_2", "a_1"], world.resource::<Order>().0);
    }

    #[test]
    fn observer_multiple_targets() {
        #[derive(Resource, Default)]
        struct R(i32);

        let mut world = World::new();
        let component_a = world.register_component::<A>();
        let component_b = world.register_component::<B>();
        world.init_resource::<R>();

        // targets (entity_1, A)
        let entity_1 = world
            .spawn_empty()
            .observe(|_: On<EventA, A>, mut res: ResMut<R>| res.0 += 1)
            .id();
        // targets (entity_2, B)
        let entity_2 = world
            .spawn_empty()
            .observe(|_: On<EventA, B>, mut res: ResMut<R>| res.0 += 10)
            .id();
        // targets any entity or component
        world.add_observer(|_: On<EventA>, mut res: ResMut<R>| res.0 += 100);
        // targets any entity, and components A or B
        world.add_observer(|_: On<EventA, (A, B)>, mut res: ResMut<R>| res.0 += 1000);
        // test all tuples
        world.add_observer(|_: On<EventA, (A, B, (A, B))>, mut res: ResMut<R>| res.0 += 10000);
        world.add_observer(
            |_: On<EventA, (A, B, (A, B), ((A, B), (A, B)))>, mut res: ResMut<R>| {
                res.0 += 100000;
            },
        );
        world.add_observer(
            |_: On<EventA, (A, B, (A, B), (B, A), (A, B, ((A, B), (B, A))))>,
             mut res: ResMut<R>| res.0 += 1000000,
        );

        // WorldEntityMut does not automatically flush.
        world.flush();

        // trigger for an entity and a component
        world.trigger_targets(EventA, (entity_1, component_a));
        world.flush();
        // only observer that doesn't trigger is the one only watching entity_2
        assert_eq!(1111101, world.resource::<R>().0);
        world.resource_mut::<R>().0 = 0;

        // trigger for both entities, but no components: trigger once per entity target
        world.trigger_targets(EventA, (entity_1, entity_2));
        world.flush();
        // only the observer that doesn't require components triggers - once per entity
        assert_eq!(200, world.resource::<R>().0);
        world.resource_mut::<R>().0 = 0;

        // trigger for both components, but no entities: trigger once
        world.trigger_targets(EventA, (component_a, component_b));
        world.flush();
        // all component observers trigger, entities are not observed
        assert_eq!(1111100, world.resource::<R>().0);
        world.resource_mut::<R>().0 = 0;

        // trigger for both entities and both components: trigger once per entity target
        // we only get 2222211 because a given observer can trigger only once per entity target
        world.trigger_targets(EventA, ((component_a, component_b), (entity_1, entity_2)));
        world.flush();
        assert_eq!(2222211, world.resource::<R>().0);
        world.resource_mut::<R>().0 = 0;

        // trigger to test complex tuples: (A, B, (A, B))
        world.trigger_targets(
            EventA,
            (component_a, component_b, (component_a, component_b)),
        );
        world.flush();
        // the duplicate components in the tuple don't cause multiple triggers
        assert_eq!(1111100, world.resource::<R>().0);
        world.resource_mut::<R>().0 = 0;

        // trigger to test complex tuples: (A, B, (A, B), ((A, B), (A, B)))
        world.trigger_targets(
            EventA,
            (
                component_a,
                component_b,
                (component_a, component_b),
                ((component_a, component_b), (component_a, component_b)),
            ),
        );
        world.flush();
        // the duplicate components in the tuple don't cause multiple triggers
        assert_eq!(1111100, world.resource::<R>().0);
        world.resource_mut::<R>().0 = 0;

        // trigger to test the most complex tuple: (A, B, (A, B), (B, A), (A, B, ((A, B), (B, A))))
        world.trigger_targets(
            EventA,
            (
                component_a,
                component_b,
                (component_a, component_b),
                (component_b, component_a),
                (
                    component_a,
                    component_b,
                    ((component_a, component_b), (component_b, component_a)),
                ),
            ),
        );
        world.flush();
        // the duplicate components in the tuple don't cause multiple triggers
        assert_eq!(1111100, world.resource::<R>().0);
        world.resource_mut::<R>().0 = 0;
    }

    #[test]
    fn observer_dynamic_component() {
        let mut world = World::new();
        world.init_resource::<Order>();

        let component_id = world.register_component::<A>();
        world.spawn(
            Observer::new(|_: On<Add>, mut res: ResMut<Order>| res.observed("event_a"))
                .with_component(component_id),
        );

        let mut entity = world.spawn_empty();
        OwningPtr::make(A, |ptr| {
            // SAFETY: we registered `component_id` above.
            unsafe { entity.insert_by_id(component_id, ptr) };
        });
        let entity = entity.flush();

        world.trigger_targets(EventA, entity);
        world.flush();
        assert_eq!(vec!["event_a"], world.resource::<Order>().0);
    }

    #[test]
    fn observer_dynamic_trigger() {
        let mut world = World::new();
        world.init_resource::<Order>();
        let event_a = Remove::register_component_id(&mut world);

        // SAFETY: we registered `event_a` above and it matches the type of EventA
        let observe = unsafe {
            Observer::with_dynamic_runner(|mut world, _trigger, _ptr, _propagate| {
                world.resource_mut::<Order>().observed("event_a");
            })
            .with_event(event_a)
        };
        world.spawn(observe);

        world.commands().queue(move |world: &mut World| {
            // SAFETY: we registered `event_a` above and it matches the type of EventA
            unsafe { world.trigger_targets_dynamic(event_a, EventA, ()) };
        });
        world.flush();
        assert_eq!(vec!["event_a"], world.resource::<Order>().0);
    }

    #[test]
    fn observer_propagating() {
        let mut world = World::new();
        world.init_resource::<Order>();

        let parent = world
            .spawn_empty()
            .observe(|_: On<EventPropagating>, mut res: ResMut<Order>| {
                res.observed("parent");
            })
            .id();

        let child = world
            .spawn(ChildOf(parent))
            .observe(|_: On<EventPropagating>, mut res: ResMut<Order>| {
                res.observed("child");
            })
            .id();

        // TODO: ideally this flush is not necessary, but right now observe() returns WorldEntityMut
        // and therefore does not automatically flush.
        world.flush();
        world.trigger_targets(EventPropagating, child);
        world.flush();
        assert_eq!(vec!["child", "parent"], world.resource::<Order>().0);
    }

    #[test]
    fn observer_propagating_redundant_dispatch_same_entity() {
        let mut world = World::new();
        world.init_resource::<Order>();

        let parent = world
            .spawn_empty()
            .observe(|_: On<EventPropagating>, mut res: ResMut<Order>| {
                res.observed("parent");
            })
            .id();

        let child = world
            .spawn(ChildOf(parent))
            .observe(|_: On<EventPropagating>, mut res: ResMut<Order>| {
                res.observed("child");
            })
            .id();

        // TODO: ideally this flush is not necessary, but right now observe() returns WorldEntityMut
        // and therefore does not automatically flush.
        world.flush();
        world.trigger_targets(EventPropagating, [child, child]);
        world.flush();
        assert_eq!(
            vec!["child", "parent", "child", "parent"],
            world.resource::<Order>().0
        );
    }

    #[test]
    fn observer_propagating_redundant_dispatch_parent_child() {
        let mut world = World::new();
        world.init_resource::<Order>();

        let parent = world
            .spawn_empty()
            .observe(|_: On<EventPropagating>, mut res: ResMut<Order>| {
                res.observed("parent");
            })
            .id();

        let child = world
            .spawn(ChildOf(parent))
            .observe(|_: On<EventPropagating>, mut res: ResMut<Order>| {
                res.observed("child");
            })
            .id();

        // TODO: ideally this flush is not necessary, but right now observe() returns WorldEntityMut
        // and therefore does not automatically flush.
        world.flush();
        world.trigger_targets(EventPropagating, [child, parent]);
        world.flush();
        assert_eq!(
            vec!["child", "parent", "parent"],
            world.resource::<Order>().0
        );
    }

    #[test]
    fn observer_propagating_halt() {
        let mut world = World::new();
        world.init_resource::<Order>();

        let parent = world
            .spawn_empty()
            .observe(|_: On<EventPropagating>, mut res: ResMut<Order>| {
                res.observed("parent");
            })
            .id();

        let child = world
            .spawn(ChildOf(parent))
            .observe(
                |mut trigger: On<EventPropagating>, mut res: ResMut<Order>| {
                    res.observed("child");
                    trigger.propagate(false);
                },
            )
            .id();

        // TODO: ideally this flush is not necessary, but right now observe() returns WorldEntityMut
        // and therefore does not automatically flush.
        world.flush();
        world.trigger_targets(EventPropagating, child);
        world.flush();
        assert_eq!(vec!["child"], world.resource::<Order>().0);
    }

    #[test]
    fn observer_propagating_join() {
        let mut world = World::new();
        world.init_resource::<Order>();

        let parent = world
            .spawn_empty()
            .observe(|_: On<EventPropagating>, mut res: ResMut<Order>| {
                res.observed("parent");
            })
            .id();

        let child_a = world
            .spawn(ChildOf(parent))
            .observe(|_: On<EventPropagating>, mut res: ResMut<Order>| {
                res.observed("child_a");
            })
            .id();

        let child_b = world
            .spawn(ChildOf(parent))
            .observe(|_: On<EventPropagating>, mut res: ResMut<Order>| {
                res.observed("child_b");
            })
            .id();

        // TODO: ideally this flush is not necessary, but right now observe() returns WorldEntityMut
        // and therefore does not automatically flush.
        world.flush();
        world.trigger_targets(EventPropagating, [child_a, child_b]);
        world.flush();
        assert_eq!(
            vec!["child_a", "parent", "child_b", "parent"],
            world.resource::<Order>().0
        );
    }

    #[test]
    fn observer_propagating_no_next() {
        let mut world = World::new();
        world.init_resource::<Order>();

        let entity = world
            .spawn_empty()
            .observe(|_: On<EventPropagating>, mut res: ResMut<Order>| {
                res.observed("event");
            })
            .id();

        // TODO: ideally this flush is not necessary, but right now observe() returns WorldEntityMut
        // and therefore does not automatically flush.
        world.flush();
        world.trigger_targets(EventPropagating, entity);
        world.flush();
        assert_eq!(vec!["event"], world.resource::<Order>().0);
    }

    #[test]
    fn observer_propagating_parallel_propagation() {
        let mut world = World::new();
        world.init_resource::<Order>();

        let parent_a = world
            .spawn_empty()
            .observe(|_: On<EventPropagating>, mut res: ResMut<Order>| {
                res.observed("parent_a");
            })
            .id();

        let child_a = world
            .spawn(ChildOf(parent_a))
            .observe(
                |mut trigger: On<EventPropagating>, mut res: ResMut<Order>| {
                    res.observed("child_a");
                    trigger.propagate(false);
                },
            )
            .id();

        let parent_b = world
            .spawn_empty()
            .observe(|_: On<EventPropagating>, mut res: ResMut<Order>| {
                res.observed("parent_b");
            })
            .id();

        let child_b = world
            .spawn(ChildOf(parent_b))
            .observe(|_: On<EventPropagating>, mut res: ResMut<Order>| {
                res.observed("child_b");
            })
            .id();

        // TODO: ideally this flush is not necessary, but right now observe() returns WorldEntityMut
        // and therefore does not automatically flush.
        world.flush();
        world.trigger_targets(EventPropagating, [child_a, child_b]);
        world.flush();
        assert_eq!(
            vec!["child_a", "child_b", "parent_b"],
            world.resource::<Order>().0
        );
    }

    #[test]
    fn observer_propagating_world() {
        let mut world = World::new();
        world.init_resource::<Order>();

        world.add_observer(|_: On<EventPropagating>, mut res: ResMut<Order>| {
            res.observed("event");
        });

        let grandparent = world.spawn_empty().id();
        let parent = world.spawn(ChildOf(grandparent)).id();
        let child = world.spawn(ChildOf(parent)).id();

        // TODO: ideally this flush is not necessary, but right now observe() returns WorldEntityMut
        // and therefore does not automatically flush.
        world.flush();
        world.trigger_targets(EventPropagating, child);
        world.flush();
        assert_eq!(vec!["event", "event", "event"], world.resource::<Order>().0);
    }

    #[test]
    fn observer_propagating_world_skipping() {
        let mut world = World::new();
        world.init_resource::<Order>();

        world.add_observer(
            |trigger: On<EventPropagating>, query: Query<&A>, mut res: ResMut<Order>| {
                if query.get(trigger.target().unwrap()).is_ok() {
                    res.observed("event");
                }
            },
        );

        let grandparent = world.spawn(A).id();
        let parent = world.spawn(ChildOf(grandparent)).id();
        let child = world.spawn((A, ChildOf(parent))).id();

        // TODO: ideally this flush is not necessary, but right now observe() returns WorldEntityMut
        // and therefore does not automatically flush.
        world.flush();
        world.trigger_targets(EventPropagating, child);
        world.flush();
        assert_eq!(vec!["event", "event"], world.resource::<Order>().0);
    }

    // Originally for https://github.com/bevyengine/bevy/issues/18452
    #[test]
    fn observer_modifies_relationship() {
        fn on_add(trigger: On<Add, A>, mut commands: Commands) {
            commands
                .entity(trigger.target().unwrap())
                .with_related_entities::<crate::hierarchy::ChildOf>(|rsc| {
                    rsc.spawn_empty();
                });
        }

        let mut world = World::new();
        world.add_observer(on_add);
        world.spawn(A);
        world.flush();
    }

    // Regression test for https://github.com/bevyengine/bevy/issues/14467
    // Fails prior to https://github.com/bevyengine/bevy/pull/15398
    #[test]
    fn observer_on_remove_during_despawn_spawn_empty() {
        let mut world = World::new();

        // Observe the removal of A - this will run during despawn
        world.add_observer(|_: On<Remove, A>, mut cmd: Commands| {
            // Spawn a new entity - this reserves a new ID and requires a flush
            // afterward before Entities::free can be called.
            cmd.spawn_empty();
        });

        let ent = world.spawn(A).id();

        // Despawn our entity, which runs the Remove observer and allocates a
        // new Entity.
        // Should not panic - if it does, then Entities was not flushed properly
        // after the observer's spawn_empty.
        world.despawn(ent);
    }

    #[test]
    #[should_panic]
    fn observer_invalid_params() {
        #[derive(Resource)]
        struct ResA;

        #[derive(Resource)]
        struct ResB;

        let mut world = World::new();
        // This fails because `ResA` is not present in the world
        world.add_observer(|_: On<EventA>, _: Res<ResA>, mut commands: Commands| {
            commands.insert_resource(ResB);
        });
        world.trigger(EventA);
    }

    #[test]
    fn observer_apply_deferred_from_param_set() {
        #[derive(Resource)]
        struct ResA;

        let mut world = World::new();
        world.add_observer(
            |_: On<EventA>, mut params: ParamSet<(Query<Entity>, Commands)>| {
                params.p1().insert_resource(ResA);
            },
        );
        // TODO: ideally this flush is not necessary, but right now observe() returns WorldEntityMut
        // and therefore does not automatically flush.
        world.flush();
        world.trigger(EventA);
        world.flush();

        assert!(world.get_resource::<ResA>().is_some());
    }

    #[test]
    #[track_caller]
    fn observer_caller_location_event() {
        #[derive(Event)]
        struct EventA;

        let caller = MaybeLocation::caller();
        let mut world = World::new();
        world.add_observer(move |trigger: On<EventA>| {
            assert_eq!(trigger.caller(), caller);
        });
        world.trigger(EventA);
    }

    #[test]
    #[track_caller]
    fn observer_caller_location_command_archetype_move() {
        #[derive(Component)]
        struct Component;

        let caller = MaybeLocation::caller();
        let mut world = World::new();
        world.add_observer(move |trigger: On<Add, Component>| {
            assert_eq!(trigger.caller(), caller);
        });
        world.add_observer(move |trigger: On<Remove, Component>| {
            assert_eq!(trigger.caller(), caller);
        });
        world.commands().spawn(Component).clear();
        world.flush();
    }

    #[test]
    fn observer_triggered_components() {
        #[derive(Resource, Default)]
        struct Counter(HashMap<ComponentId, usize>);

        let mut world = World::new();
        world.init_resource::<Counter>();
        let a_id = world.register_component::<A>();
        let b_id = world.register_component::<B>();

        world.add_observer(
            |trigger: On<EventA, (A, B)>, mut counter: ResMut<Counter>| {
                for &component in trigger.components() {
                    *counter.0.entry(component).or_default() += 1;
                }
            },
        );
        world.flush();

        world.trigger_targets(EventA, [a_id, b_id]);
        world.trigger_targets(EventA, a_id);
        world.trigger_targets(EventA, b_id);
        world.trigger_targets(EventA, [a_id, b_id]);
        world.trigger_targets(EventA, a_id);
        world.flush();

        let counter = world.resource::<Counter>();
        assert_eq!(4, *counter.0.get(&a_id).unwrap());
        assert_eq!(3, *counter.0.get(&b_id).unwrap());
    }
}<|MERGE_RESOLUTION|>--- conflicted
+++ resolved
@@ -171,28 +171,19 @@
 /// Providing multiple components in this bundle will cause this event to be triggered by any
 /// matching component in the bundle,
 /// [rather than requiring all of them to be present](https://github.com/bevyengine/bevy/issues/15325).
-<<<<<<< HEAD
-pub struct Trigger<'w, E, B: StaticBundle = ()> {
-=======
-pub struct On<'w, E, B: Bundle = ()> {
->>>>>>> e5dc177b
+pub struct On<'w, E, B: StaticBundle = ()> {
     event: &'w mut E,
     propagate: &'w mut bool,
     trigger: ObserverTrigger,
     _marker: PhantomData<B>,
 }
 
-<<<<<<< HEAD
-impl<'w, E, B: StaticBundle> Trigger<'w, E, B> {
-    /// Creates a new trigger for the given event and observer information.
-=======
 /// Deprecated in favor of [`On`].
 #[deprecated(since = "0.17.0", note = "Renamed to `On`.")]
 pub type Trigger<'w, E, B = ()> = On<'w, E, B>;
 
-impl<'w, E, B: Bundle> On<'w, E, B> {
+impl<'w, E, B: StaticBundle> On<'w, E, B> {
     /// Creates a new instance of [`On`] for the given event and observer information.
->>>>>>> e5dc177b
     pub fn new(event: &'w mut E, propagate: &'w mut bool, trigger: ObserverTrigger) -> Self {
         Self {
             event,
@@ -290,11 +281,7 @@
     }
 }
 
-<<<<<<< HEAD
-impl<'w, E: Debug, B: StaticBundle> Debug for Trigger<'w, E, B> {
-=======
-impl<'w, E: Debug, B: Bundle> Debug for On<'w, E, B> {
->>>>>>> e5dc177b
+impl<'w, E: Debug, B: StaticBundle> Debug for On<'w, E, B> {
     fn fmt(&self, f: &mut core::fmt::Formatter<'_>) -> core::fmt::Result {
         f.debug_struct("On")
             .field("event", &self.event)
@@ -305,11 +292,7 @@
     }
 }
 
-<<<<<<< HEAD
-impl<'w, E, B: StaticBundle> Deref for Trigger<'w, E, B> {
-=======
-impl<'w, E, B: Bundle> Deref for On<'w, E, B> {
->>>>>>> e5dc177b
+impl<'w, E, B: StaticBundle> Deref for On<'w, E, B> {
     type Target = E;
 
     fn deref(&self) -> &Self::Target {
@@ -317,11 +300,7 @@
     }
 }
 
-<<<<<<< HEAD
-impl<'w, E, B: StaticBundle> DerefMut for Trigger<'w, E, B> {
-=======
-impl<'w, E, B: Bundle> DerefMut for On<'w, E, B> {
->>>>>>> e5dc177b
+impl<'w, E, B: StaticBundle> DerefMut for On<'w, E, B> {
     fn deref_mut(&mut self) -> &mut Self::Target {
         self.event
     }
