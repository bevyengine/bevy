//! Observers are a push-based tool for responding to [`Event`]s.
//!
//! ## Observer targeting
//!
//! Observers can be "global", listening for events that are both targeted at and not targeted at any specific entity,
//! or they can be "entity-specific", listening for events that are targeted at specific entities.
//!
//! They can also be further refined by listening to events targeted at specific components
//! (instead of using a generic event type), as is done with the [`Add`] family of lifecycle events.
//!
//! When entities are observed, they will receive an [`ObservedBy`] component,
//! which will be updated to track the observers that are currently observing them.
//!
//! Currently, [observers cannot be retargeted after spawning](https://github.com/bevyengine/bevy/issues/19587):
//! despawn and respawn an observer as a workaround.
//!
//! ## Writing observers
//!
//! Observers are systems which implement [`IntoObserverSystem`] that listen for [`Event`]s matching their
//! type and target(s).
//! To write observer systems, use [`On`] as the first parameter of your system.
//! This parameter provides access to the specific event that triggered the observer,
//! as well as the entity that the event was targeted at, if any.
//!
//! Observers can request other data from the world, such as via a [`Query`] or [`Res`].
//! Commonly, you might want to verify that the entity that the observable event is targeting
//! has a specific component, or meets some other condition. [`Query::get`] or [`Query::contains`]
//! on the [`On::target`] entity is a good way to do this.
//!
//! [`Commands`] can also be used inside of observers.
//! This can be particularly useful for triggering other observers!
//!
//! ## Spawning observers
//!
//! Observers can be spawned via [`World::add_observer`], or the equivalent app method.
//! This will cause an entity with the [`Observer`] component to be created,
//! which will then run the observer system whenever the event it is watching is triggered.
//!
//! You can control the targets that an observer is watching by calling [`Observer::watch_entity`]
//! once the entity is spawned, or by manually spawning an entity with the [`Observer`] component
//! configured with the desired targets.
//!
//! Observers are fundamentally defined as "entities which have the [`Observer`] component"
//! allowing you to add it manually to existing entities.
//! At first, this seems convenient, but only one observer can be added to an entity at a time,
//! regardless of the event it responds to: like always, components are unique.
//!
//! Instead, a better way to achieve a similar aim is to
//! use the [`EntityWorldMut::observe`] / [`EntityCommands::observe`] method,
//! which spawns a new observer, and configures it to watch the entity it is called on.
//! Unfortunately, observers defined in this way
//! [currently cannot be spawned as part of bundles](https://github.com/bevyengine/bevy/issues/14204).
//!
//! ## Triggering observers
//!
//! Observers are most commonly triggered by [`Commands`],
//! via [`Commands::trigger`] (for untargeted [`Event`]s) or [`Commands::trigger_targets`] (for targeted [`EntityEvent`]s).
//! Like usual, equivalent methods are available on [`World`], allowing you to reduce overhead when working with exclusive world access.
//!
//! If your observer is configured to watch for a specific component or set of components instead,
//! you can pass in [`ComponentId`]s into [`Commands::trigger_targets`] by using the [`TriggerTargets`] trait.
//! As discussed in the [`On`] documentation, this use case is rare, and is currently only used
//! for [lifecycle](crate::lifecycle) events, which are automatically emitted.
//!
//! ## Observer bubbling
//!
//! When using an [`EntityEvent`] targeted at an entity, the event can optionally be propagated to other targets,
//! typically up to parents in an entity hierarchy.
//!
//! This behavior is controlled via [`EntityEvent::Traversal`] and [`EntityEvent::AUTO_PROPAGATE`],
//! with the details of the propagation path specified by the [`Traversal`](crate::traversal::Traversal) trait.
//!
//! When auto-propagation is enabled, propagation must be manually stopped to prevent the event from
//! continuing to other targets. This can be done using the [`On::propagate`] method inside of your observer.
//!
//! ## Observer timing
//!
//! Observers are triggered via [`Commands`], which imply that they are evaluated at the next sync point in the ECS schedule.
//! Accordingly, they have full access to the world, and are evaluated sequentially, in the order that the commands were sent.
//!
//! To control the relative ordering of observers sent from different systems,
//! order the systems in the schedule relative to each other.
//!
//! Currently, Bevy does not provide [a way to specify the ordering of observers](https://github.com/bevyengine/bevy/issues/14890)
//! listening to the same event relative to each other.
//!
//! Commands sent by observers are [currently not immediately applied](https://github.com/bevyengine/bevy/issues/19569).
//! Instead, all queued observers will run, and then all of the commands from those observers will be applied.
//! Careful use of [`Schedule::apply_deferred`] may help as a workaround.
//!
//! ## Lifecycle events and observers
//!
//! It is important to note that observers, just like [hooks](crate::lifecycle::ComponentHooks),
//! can listen to and respond to [lifecycle](crate::lifecycle) events.
//! Unlike hooks, observers are not treated as an "innate" part of component behavior:
//! they can be added or removed at runtime, and multiple observers
//! can be registered for the same lifecycle event for the same component.
//!
//! The ordering of hooks versus observers differs based on the lifecycle event in question:
//!
//! - when adding components, hooks are evaluated first, then observers
//! - when removing components, observers are evaluated first, then hooks
//!
//! This allows hooks to act as constructors and destructors for components,
//! as they always have the first and final say in the component's lifecycle.
//!
//! ## Cleaning up observers
//!
//! Currently, observer entities are never cleaned up, even if their target entity(s) are despawned.
//! This won't cause any runtime overhead, but is a waste of memory and can result in memory leaks.
//!
//! If you run into this problem, you could manually scan the world for observer entities and despawn them,
//! by checking if the entity in [`Observer::descriptor`] still exists.
//!
//! ## Observers vs buffered events
//!
//! By contrast, [`EventReader`] and [`EventWriter`] ("buffered events"), are pull-based.
//! They require periodically polling the world to check for new events, typically in a system that runs as part of a schedule.
//!
//! This imposes a small overhead, making observers a better choice for extremely rare events,
//! but buffered events can be more efficient for events that are expected to occur multiple times per frame,
//! as it allows for batch processing of events.
//!
//! The difference in timing is also an important consideration:
//! buffered events are evaluated at fixed points during schedules,
//! while observers are evaluated as soon as possible after the event is triggered.
//!
//! This provides more control over the timing of buffered event evaluation,
//! but allows for a more ad hoc approach with observers,
//! and enables indefinite chaining of observers triggering other observers (for both better and worse!).

mod centralized_storage;
mod distributed_storage;
mod entity_cloning;
mod runner;
mod system_param;
mod trigger_targets;

pub use centralized_storage::*;
pub use distributed_storage::*;
pub use runner::*;
pub use system_param::*;
pub use trigger_targets::*;

use crate::{
<<<<<<< HEAD
    archetype::ArchetypeFlags,
    bundle::StaticBundle,
=======
>>>>>>> efd17f13
    change_detection::MaybeLocation,
    component::ComponentId,
    prelude::*,
    system::IntoObserverSystem,
    world::{DeferredWorld, *},
};
<<<<<<< HEAD
use alloc::vec::Vec;
use bevy_platform::collections::HashMap;
use bevy_ptr::Ptr;
use core::{
    fmt::Debug,
    marker::PhantomData,
    ops::{Deref, DerefMut},
};
use smallvec::SmallVec;

/// Type containing triggered [`Event`] information for a given run of an [`Observer`]. This contains the
/// [`Event`] data itself. If it was triggered for a specific [`Entity`], it includes that as well. It also
/// contains event propagation information. See [`On::propagate`] for more information.
///
/// The generic `B: StaticBundle` is used to modify the further specialize the events that this observer is interested in.
/// The entity involved *does not* have to have these components, but the observer will only be
/// triggered if the event matches the components in `B`.
///
/// This is used to to avoid providing a generic argument in your event, as is done for [`Add`]
/// and the other lifecycle events.
///
/// Providing multiple components in this bundle will cause this event to be triggered by any
/// matching component in the bundle,
/// [rather than requiring all of them to be present](https://github.com/bevyengine/bevy/issues/15325).
pub struct On<'w, E, B: StaticBundle = ()> {
    event: &'w mut E,
    propagate: &'w mut bool,
    trigger: ObserverTrigger,
    _marker: PhantomData<B>,
}

/// Deprecated in favor of [`On`].
#[deprecated(since = "0.17.0", note = "Renamed to `On`.")]
pub type Trigger<'w, E, B = ()> = On<'w, E, B>;

impl<'w, E, B: StaticBundle> On<'w, E, B> {
    /// Creates a new instance of [`On`] for the given event and observer information.
    pub fn new(event: &'w mut E, propagate: &'w mut bool, trigger: ObserverTrigger) -> Self {
        Self {
            event,
            propagate,
            trigger,
            _marker: PhantomData,
        }
    }

    /// Returns the event type of this [`On`] instance.
    pub fn event_type(&self) -> ComponentId {
        self.trigger.event_type
    }

    /// Returns a reference to the triggered event.
    pub fn event(&self) -> &E {
        self.event
    }

    /// Returns a mutable reference to the triggered event.
    pub fn event_mut(&mut self) -> &mut E {
        self.event
    }

    /// Returns a pointer to the triggered event.
    pub fn event_ptr(&self) -> Ptr {
        Ptr::from(&self.event)
    }

    /// Returns the components that triggered the observer, out of the
    /// components defined in `B`. Does not necessarily include all of them as
    /// `B` acts like an `OR` filter rather than an `AND` filter.
    pub fn components(&self) -> &[ComponentId] {
        &self.trigger.components
    }

    /// Returns the [`Entity`] that observed the triggered event.
    /// This allows you to despawn the observer, ceasing observation.
    ///
    /// # Examples
    ///
    /// ```rust
    /// # use bevy_ecs::prelude::{Commands, On};
    /// #
    /// # struct MyEvent {
    /// #   done: bool,
    /// # }
    /// #
    /// /// Handle `MyEvent` and if it is done, stop observation.
    /// fn my_observer(trigger: On<MyEvent>, mut commands: Commands) {
    ///     if trigger.event().done {
    ///         commands.entity(trigger.observer()).despawn();
    ///         return;
    ///     }
    ///
    ///     // ...
    /// }
    /// ```
    pub fn observer(&self) -> Entity {
        self.trigger.observer
    }

    /// Returns the source code location that triggered this observer.
    pub fn caller(&self) -> MaybeLocation {
        self.trigger.caller
    }
}

impl<'w, E: EntityEvent, B: StaticBundle> On<'w, E, B> {
    /// Returns the [`Entity`] that was targeted by the `event` that triggered this observer.
    ///
    /// Note that if event propagation is enabled, this may not be the same as the original target of the event,
    /// which can be accessed via [`On::original_target`].
    ///
    /// If the event was not targeted at a specific entity, this will return [`Entity::PLACEHOLDER`].
    pub fn target(&self) -> Entity {
        self.trigger.current_target.unwrap_or(Entity::PLACEHOLDER)
    }

    /// Returns the original [`Entity`] that the `event` was targeted at when it was first triggered.
    ///
    /// If event propagation is not enabled, this will always return the same value as [`On::target`].
    ///
    /// If the event was not targeted at a specific entity, this will return [`Entity::PLACEHOLDER`].
    pub fn original_target(&self) -> Entity {
        self.trigger.original_target.unwrap_or(Entity::PLACEHOLDER)
    }

    /// Enables or disables event propagation, allowing the same event to trigger observers on a chain of different entities.
    ///
    /// The path an event will propagate along is specified by its associated [`Traversal`] component. By default, events
    /// use `()` which ends the path immediately and prevents propagation.
    ///
    /// To enable propagation, you must:
    /// + Set [`EntityEvent::Traversal`] to the component you want to propagate along.
    /// + Either call `propagate(true)` in the first observer or set [`EntityEvent::AUTO_PROPAGATE`] to `true`.
    ///
    /// You can prevent an event from propagating further using `propagate(false)`.
    ///
    /// [`Traversal`]: crate::traversal::Traversal
    pub fn propagate(&mut self, should_propagate: bool) {
        *self.propagate = should_propagate;
    }

    /// Returns the value of the flag that controls event propagation. See [`propagate`] for more information.
    ///
    /// [`propagate`]: On::propagate
    pub fn get_propagate(&self) -> bool {
        *self.propagate
    }
}

impl<'w, E: Debug, B: StaticBundle> Debug for On<'w, E, B> {
    fn fmt(&self, f: &mut core::fmt::Formatter<'_>) -> core::fmt::Result {
        f.debug_struct("On")
            .field("event", &self.event)
            .field("propagate", &self.propagate)
            .field("trigger", &self.trigger)
            .field("_marker", &self._marker)
            .finish()
    }
}

impl<'w, E, B: StaticBundle> Deref for On<'w, E, B> {
    type Target = E;

    fn deref(&self) -> &Self::Target {
        self.event
    }
}

impl<'w, E, B: StaticBundle> DerefMut for On<'w, E, B> {
    fn deref_mut(&mut self) -> &mut Self::Target {
        self.event
    }
}

/// Represents a collection of targets for a specific [`On`] instance of an [`Event`].
///
/// When an event is triggered with [`TriggerTargets`], any [`Observer`] that watches for that specific
/// event-target combination will run.
///
/// This trait is implemented for both [`Entity`] and [`ComponentId`], allowing you to target specific entities or components.
/// It is also implemented for various collections of these types, such as [`Vec`], arrays, and tuples,
/// allowing you to trigger events for multiple targets at once.
pub trait TriggerTargets {
    /// The components the trigger should target.
    fn components(&self) -> impl Iterator<Item = ComponentId> + Clone + '_;

    /// The entities the trigger should target.
    fn entities(&self) -> impl Iterator<Item = Entity> + Clone + '_;
}

impl<T: TriggerTargets + ?Sized> TriggerTargets for &T {
    fn components(&self) -> impl Iterator<Item = ComponentId> + Clone + '_ {
        (**self).components()
    }

    fn entities(&self) -> impl Iterator<Item = Entity> + Clone + '_ {
        (**self).entities()
    }
}

impl TriggerTargets for Entity {
    fn components(&self) -> impl Iterator<Item = ComponentId> + Clone + '_ {
        [].into_iter()
    }

    fn entities(&self) -> impl Iterator<Item = Entity> + Clone + '_ {
        core::iter::once(*self)
    }
}

impl TriggerTargets for ComponentId {
    fn components(&self) -> impl Iterator<Item = ComponentId> + Clone + '_ {
        core::iter::once(*self)
    }

    fn entities(&self) -> impl Iterator<Item = Entity> + Clone + '_ {
        [].into_iter()
    }
}

impl<T: TriggerTargets> TriggerTargets for Vec<T> {
    fn components(&self) -> impl Iterator<Item = ComponentId> + Clone + '_ {
        self.iter().flat_map(T::components)
    }

    fn entities(&self) -> impl Iterator<Item = Entity> + Clone + '_ {
        self.iter().flat_map(T::entities)
    }
}

impl<const N: usize, T: TriggerTargets> TriggerTargets for [T; N] {
    fn components(&self) -> impl Iterator<Item = ComponentId> + Clone + '_ {
        self.iter().flat_map(T::components)
    }

    fn entities(&self) -> impl Iterator<Item = Entity> + Clone + '_ {
        self.iter().flat_map(T::entities)
    }
}

impl<T: TriggerTargets> TriggerTargets for [T] {
    fn components(&self) -> impl Iterator<Item = ComponentId> + Clone + '_ {
        self.iter().flat_map(T::components)
    }

    fn entities(&self) -> impl Iterator<Item = Entity> + Clone + '_ {
        self.iter().flat_map(T::entities)
    }
}

macro_rules! impl_trigger_targets_tuples {
    ($(#[$meta:meta])* $($trigger_targets: ident),*) => {
        #[expect(clippy::allow_attributes, reason = "can't guarantee violation of non_snake_case")]
        #[allow(non_snake_case, reason = "`all_tuples!()` generates non-snake-case variable names.")]
        $(#[$meta])*
        impl<$($trigger_targets: TriggerTargets),*> TriggerTargets for ($($trigger_targets,)*)
        {
            fn components(&self) -> impl Iterator<Item = ComponentId> + Clone + '_ {
                let iter = [].into_iter();
                let ($($trigger_targets,)*) = self;
                $(
                    let iter = iter.chain($trigger_targets.components());
                )*
                iter
            }

            fn entities(&self) -> impl Iterator<Item = Entity> + Clone + '_ {
                let iter = [].into_iter();
                let ($($trigger_targets,)*) = self;
                $(
                    let iter = iter.chain($trigger_targets.entities());
                )*
                iter
            }
        }
    }
}

all_tuples!(
    #[doc(fake_variadic)]
    impl_trigger_targets_tuples,
    0,
    15,
    T
);

/// Store information about what an [`Observer`] observes.
///
/// This information is stored inside of the [`Observer`] component,
#[derive(Default, Clone)]
pub struct ObserverDescriptor {
    /// The events the observer is watching.
    events: Vec<ComponentId>,

    /// The components the observer is watching.
    components: Vec<ComponentId>,

    /// The entities the observer is watching.
    entities: Vec<Entity>,
}

impl ObserverDescriptor {
    /// Add the given `events` to the descriptor.
    /// # Safety
    /// The type of each [`ComponentId`] in `events` _must_ match the actual value
    /// of the event passed into the observer.
    pub unsafe fn with_events(mut self, events: Vec<ComponentId>) -> Self {
        self.events = events;
        self
    }

    /// Add the given `components` to the descriptor.
    pub fn with_components(mut self, components: Vec<ComponentId>) -> Self {
        self.components = components;
        self
    }

    /// Add the given `entities` to the descriptor.
    pub fn with_entities(mut self, entities: Vec<Entity>) -> Self {
        self.entities = entities;
        self
    }

    /// Returns the `events` that the observer is watching.
    pub fn events(&self) -> &[ComponentId] {
        &self.events
    }

    /// Returns the `components` that the observer is watching.
    pub fn components(&self) -> &[ComponentId] {
        &self.components
    }

    /// Returns the `entities` that the observer is watching.
    pub fn entities(&self) -> &[Entity] {
        &self.entities
    }
}

/// Metadata about a specific [`Event`] that triggered an observer.
///
/// This information is exposed via methods on [`On`].
#[derive(Debug)]
pub struct ObserverTrigger {
    /// The [`Entity`] of the observer handling the trigger.
    pub observer: Entity,
    /// The [`Event`] the trigger targeted.
    pub event_type: ComponentId,
    /// The [`ComponentId`]s the trigger targeted.
    components: SmallVec<[ComponentId; 2]>,
    /// The entity that the entity-event targeted, if any.
    ///
    /// Note that if event propagation is enabled, this may not be the same as [`ObserverTrigger::original_target`].
    pub current_target: Option<Entity>,
    /// The entity that the entity-event was originally targeted at, if any.
    ///
    /// If event propagation is enabled, this will be the first entity that the event was targeted at,
    /// even if the event was propagated to other entities.
    pub original_target: Option<Entity>,
    /// The location of the source code that triggered the observer.
    pub caller: MaybeLocation,
}

impl ObserverTrigger {
    /// Returns the components that the trigger targeted.
    pub fn components(&self) -> &[ComponentId] {
        &self.components
    }
}

/// Map between an observer entity and its [`ObserverRunner`]
pub type ObserverMap = EntityHashMap<ObserverRunner>;

/// Collection of [`ObserverRunner`] for [`Observer`] registered to a particular event targeted at a specific component.
///
/// This is stored inside of [`CachedObservers`].
#[derive(Default, Debug)]
pub struct CachedComponentObservers {
    // Observers listening to events targeting this component, but not a specific entity
    global_observers: ObserverMap,
    // Observers listening to events targeting this component on a specific entity
    entity_component_observers: EntityHashMap<ObserverMap>,
}

impl CachedComponentObservers {
    /// Returns the observers listening for this trigger, regardless of target.
    /// These observers will also respond to events targeting specific entities.
    pub fn global_observers(&self) -> &ObserverMap {
        &self.global_observers
    }

    /// Returns the observers listening for this trigger targeting this component on a specific entity.
    pub fn entity_component_observers(&self) -> &EntityHashMap<ObserverMap> {
        &self.entity_component_observers
    }
}

/// Collection of [`ObserverRunner`] for [`Observer`] registered to a particular event.
///
/// This is stored inside of [`Observers`], specialized for each kind of observer.
#[derive(Default, Debug)]
pub struct CachedObservers {
    // Observers listening for any time this event is fired, regardless of target
    // This will also respond to events targeting specific components or entities
    global_observers: ObserverMap,
    // Observers listening for this trigger fired at a specific component
    component_observers: HashMap<ComponentId, CachedComponentObservers>,
    // Observers listening for this trigger fired at a specific entity
    entity_observers: EntityHashMap<ObserverMap>,
}

impl CachedObservers {
    /// Returns the observers listening for this trigger, regardless of target.
    /// These observers will also respond to events targeting specific components or entities.
    pub fn global_observers(&self) -> &ObserverMap {
        &self.global_observers
    }

    /// Returns the observers listening for this trigger targeting components.
    pub fn get_component_observers(&self) -> &HashMap<ComponentId, CachedComponentObservers> {
        &self.component_observers
    }

    /// Returns the observers listening for this trigger targeting entities.
    pub fn entity_observers(&self) -> &HashMap<ComponentId, CachedComponentObservers> {
        &self.component_observers
    }
}

/// An internal lookup table tracking all of the observers in the world.
///
/// Stores a cache mapping trigger ids to the registered observers.
/// Some observer kinds (like [lifecycle](crate::lifecycle) observers) have a dedicated field,
/// saving lookups for the most common triggers.
///
/// This can be accessed via [`World::observers`].
#[derive(Default, Debug)]
pub struct Observers {
    // Cached ECS observers to save a lookup most common triggers.
    add: CachedObservers,
    insert: CachedObservers,
    replace: CachedObservers,
    remove: CachedObservers,
    despawn: CachedObservers,
    // Map from trigger type to set of observers listening to that trigger
    cache: HashMap<ComponentId, CachedObservers>,
}

impl Observers {
    pub(crate) fn get_observers_mut(&mut self, event_type: ComponentId) -> &mut CachedObservers {
        use crate::lifecycle::*;

        match event_type {
            ADD => &mut self.add,
            INSERT => &mut self.insert,
            REPLACE => &mut self.replace,
            REMOVE => &mut self.remove,
            DESPAWN => &mut self.despawn,
            _ => self.cache.entry(event_type).or_default(),
        }
    }

    /// Attempts to get the observers for the given `event_type`.
    ///
    /// When accessing the observers for lifecycle events, such as [`Add`], [`Insert`], [`Replace`], [`Remove`], and [`Despawn`],
    /// use the [`ComponentId`] constants from the [`lifecycle`](crate::lifecycle) module.
    pub fn try_get_observers(&self, event_type: ComponentId) -> Option<&CachedObservers> {
        use crate::lifecycle::*;

        match event_type {
            ADD => Some(&self.add),
            INSERT => Some(&self.insert),
            REPLACE => Some(&self.replace),
            REMOVE => Some(&self.remove),
            DESPAWN => Some(&self.despawn),
            _ => self.cache.get(&event_type),
        }
    }

    /// This will run the observers of the given `event_type`, targeting the given `entity` and `components`.
    pub(crate) fn invoke<T>(
        mut world: DeferredWorld,
        event_type: ComponentId,
        current_target: Option<Entity>,
        original_target: Option<Entity>,
        components: impl Iterator<Item = ComponentId> + Clone,
        data: &mut T,
        propagate: &mut bool,
        caller: MaybeLocation,
    ) {
        // SAFETY: You cannot get a mutable reference to `observers` from `DeferredWorld`
        let (mut world, observers) = unsafe {
            let world = world.as_unsafe_world_cell();
            // SAFETY: There are no outstanding world references
            world.increment_trigger_id();
            let observers = world.observers();
            let Some(observers) = observers.try_get_observers(event_type) else {
                return;
            };
            // SAFETY: The only outstanding reference to world is `observers`
            (world.into_deferred(), observers)
        };

        let trigger_for_components = components.clone();

        let mut trigger_observer = |(&observer, runner): (&Entity, &ObserverRunner)| {
            (runner)(
                world.reborrow(),
                ObserverTrigger {
                    observer,
                    event_type,
                    components: components.clone().collect(),
                    current_target,
                    original_target,
                    caller,
                },
                data.into(),
                propagate,
            );
        };
        // Trigger observers listening for any kind of this trigger
        observers
            .global_observers
            .iter()
            .for_each(&mut trigger_observer);

        // Trigger entity observers listening for this kind of trigger
        if let Some(target_entity) = current_target {
            if let Some(map) = observers.entity_observers.get(&target_entity) {
                map.iter().for_each(&mut trigger_observer);
            }
        }

        // Trigger observers listening to this trigger targeting a specific component
        trigger_for_components.for_each(|id| {
            if let Some(component_observers) = observers.component_observers.get(&id) {
                component_observers
                    .global_observers
                    .iter()
                    .for_each(&mut trigger_observer);

                if let Some(target_entity) = current_target {
                    if let Some(map) = component_observers
                        .entity_component_observers
                        .get(&target_entity)
                    {
                        map.iter().for_each(&mut trigger_observer);
                    }
                }
            }
        });
    }

    pub(crate) fn is_archetype_cached(event_type: ComponentId) -> Option<ArchetypeFlags> {
        use crate::lifecycle::*;

        match event_type {
            ADD => Some(ArchetypeFlags::ON_ADD_OBSERVER),
            INSERT => Some(ArchetypeFlags::ON_INSERT_OBSERVER),
            REPLACE => Some(ArchetypeFlags::ON_REPLACE_OBSERVER),
            REMOVE => Some(ArchetypeFlags::ON_REMOVE_OBSERVER),
            DESPAWN => Some(ArchetypeFlags::ON_DESPAWN_OBSERVER),
            _ => None,
        }
    }

    pub(crate) fn update_archetype_flags(
        &self,
        component_id: ComponentId,
        flags: &mut ArchetypeFlags,
    ) {
        if self.add.component_observers.contains_key(&component_id) {
            flags.insert(ArchetypeFlags::ON_ADD_OBSERVER);
        }

        if self.insert.component_observers.contains_key(&component_id) {
            flags.insert(ArchetypeFlags::ON_INSERT_OBSERVER);
        }

        if self.replace.component_observers.contains_key(&component_id) {
            flags.insert(ArchetypeFlags::ON_REPLACE_OBSERVER);
        }

        if self.remove.component_observers.contains_key(&component_id) {
            flags.insert(ArchetypeFlags::ON_REMOVE_OBSERVER);
        }

        if self.despawn.component_observers.contains_key(&component_id) {
            flags.insert(ArchetypeFlags::ON_DESPAWN_OBSERVER);
        }
    }
}
=======
>>>>>>> efd17f13

impl World {
    /// Spawns a "global" [`Observer`] which will watch for the given event.
    /// Returns its [`Entity`] as a [`EntityWorldMut`].
    ///
    /// `system` can be any system whose first parameter is [`On`].
    ///
    /// **Calling [`observe`](EntityWorldMut::observe) on the returned
    /// [`EntityWorldMut`] will observe the observer itself, which you very
    /// likely do not want.**
    ///
    /// # Example
    ///
    /// ```
    /// # use bevy_ecs::prelude::*;
    /// #[derive(Component)]
    /// struct A;
    ///
    /// # let mut world = World::new();
    /// world.add_observer(|_: On<Add, A>| {
    ///     // ...
    /// });
    /// world.add_observer(|_: On<Remove, A>| {
    ///     // ...
    /// });
    /// ```
    ///
    /// # Panics
    ///
    /// Panics if the given system is an exclusive system.
    pub fn add_observer<E: Event, B: StaticBundle, M>(
        &mut self,
        system: impl IntoObserverSystem<E, B, M>,
    ) -> EntityWorldMut {
        self.spawn(Observer::new(system))
    }

    /// Triggers the given [`Event`], which will run any [`Observer`]s watching for it.
    ///
    /// While event types commonly implement [`Copy`],
    /// those that don't will be consumed and will no longer be accessible.
    /// If you need to use the event after triggering it, use [`World::trigger_ref`] instead.
    #[track_caller]
    pub fn trigger<E: Event>(&mut self, event: E) {
        self.trigger_with_caller(event, MaybeLocation::caller());
    }

    pub(crate) fn trigger_with_caller<E: Event>(&mut self, mut event: E, caller: MaybeLocation) {
        let event_id = E::register_component_id(self);
        // SAFETY: We just registered `event_id` with the type of `event`
        unsafe {
            self.trigger_dynamic_ref_with_caller(event_id, &mut event, caller);
        }
    }

    /// Triggers the given [`Event`] as a mutable reference, which will run any [`Observer`]s watching for it.
    ///
    /// Compared to [`World::trigger`], this method is most useful when it's necessary to check
    /// or use the event after it has been modified by observers.
    #[track_caller]
    pub fn trigger_ref<E: Event>(&mut self, event: &mut E) {
        let event_id = E::register_component_id(self);
        // SAFETY: We just registered `event_id` with the type of `event`
        unsafe { self.trigger_dynamic_ref_with_caller(event_id, event, MaybeLocation::caller()) };
    }

    unsafe fn trigger_dynamic_ref_with_caller<E: Event>(
        &mut self,
        event_id: ComponentId,
        event_data: &mut E,
        caller: MaybeLocation,
    ) {
        let mut world = DeferredWorld::from(self);
        // SAFETY: `event_data` is accessible as the type represented by `event_id`
        unsafe {
            world.trigger_observers_with_data::<_, ()>(
                event_id,
                None,
                None,
                core::iter::empty::<ComponentId>(),
                event_data,
                false,
                caller,
            );
        };
    }

    /// Triggers the given [`EntityEvent`] for the given `targets`, which will run any [`Observer`]s watching for it.
    ///
    /// While event types commonly implement [`Copy`],
    /// those that don't will be consumed and will no longer be accessible.
    /// If you need to use the event after triggering it, use [`World::trigger_targets_ref`] instead.
    #[track_caller]
    pub fn trigger_targets<E: EntityEvent>(&mut self, event: E, targets: impl TriggerTargets) {
        self.trigger_targets_with_caller(event, targets, MaybeLocation::caller());
    }

    pub(crate) fn trigger_targets_with_caller<E: EntityEvent>(
        &mut self,
        mut event: E,
        targets: impl TriggerTargets,
        caller: MaybeLocation,
    ) {
        let event_id = E::register_component_id(self);
        // SAFETY: We just registered `event_id` with the type of `event`
        unsafe {
            self.trigger_targets_dynamic_ref_with_caller(event_id, &mut event, targets, caller);
        }
    }

    /// Triggers the given [`EntityEvent`] as a mutable reference for the given `targets`,
    /// which will run any [`Observer`]s watching for it.
    ///
    /// Compared to [`World::trigger_targets`], this method is most useful when it's necessary to check
    /// or use the event after it has been modified by observers.
    #[track_caller]
    pub fn trigger_targets_ref<E: EntityEvent>(
        &mut self,
        event: &mut E,
        targets: impl TriggerTargets,
    ) {
        let event_id = E::register_component_id(self);
        // SAFETY: We just registered `event_id` with the type of `event`
        unsafe { self.trigger_targets_dynamic_ref(event_id, event, targets) };
    }

    /// Triggers the given [`EntityEvent`] for the given `targets`, which will run any [`Observer`]s watching for it.
    ///
    /// While event types commonly implement [`Copy`],
    /// those that don't will be consumed and will no longer be accessible.
    /// If you need to use the event after triggering it, use [`World::trigger_targets_dynamic_ref`] instead.
    ///
    /// # Safety
    ///
    /// Caller must ensure that `event_data` is accessible as the type represented by `event_id`.
    #[track_caller]
    pub unsafe fn trigger_targets_dynamic<E: EntityEvent, Targets: TriggerTargets>(
        &mut self,
        event_id: ComponentId,
        mut event_data: E,
        targets: Targets,
    ) {
        // SAFETY: `event_data` is accessible as the type represented by `event_id`
        unsafe {
            self.trigger_targets_dynamic_ref(event_id, &mut event_data, targets);
        };
    }

    /// Triggers the given [`EntityEvent`] as a mutable reference for the given `targets`,
    /// which will run any [`Observer`]s watching for it.
    ///
    /// Compared to [`World::trigger_targets_dynamic`], this method is most useful when it's necessary to check
    /// or use the event after it has been modified by observers.
    ///
    /// # Safety
    ///
    /// Caller must ensure that `event_data` is accessible as the type represented by `event_id`.
    #[track_caller]
    pub unsafe fn trigger_targets_dynamic_ref<E: EntityEvent, Targets: TriggerTargets>(
        &mut self,
        event_id: ComponentId,
        event_data: &mut E,
        targets: Targets,
    ) {
        self.trigger_targets_dynamic_ref_with_caller(
            event_id,
            event_data,
            targets,
            MaybeLocation::caller(),
        );
    }

    /// # Safety
    ///
    /// See `trigger_targets_dynamic_ref`
    unsafe fn trigger_targets_dynamic_ref_with_caller<E: EntityEvent, Targets: TriggerTargets>(
        &mut self,
        event_id: ComponentId,
        event_data: &mut E,
        targets: Targets,
        caller: MaybeLocation,
    ) {
        let mut world = DeferredWorld::from(self);
        let mut entity_targets = targets.entities().peekable();
        if entity_targets.peek().is_none() {
            // SAFETY: `event_data` is accessible as the type represented by `event_id`
            unsafe {
                world.trigger_observers_with_data::<_, E::Traversal>(
                    event_id,
                    None,
                    None,
                    targets.components(),
                    event_data,
                    false,
                    caller,
                );
            };
        } else {
            for target_entity in entity_targets {
                // SAFETY: `event_data` is accessible as the type represented by `event_id`
                unsafe {
                    world.trigger_observers_with_data::<_, E::Traversal>(
                        event_id,
                        Some(target_entity),
                        Some(target_entity),
                        targets.components(),
                        event_data,
                        E::AUTO_PROPAGATE,
                        caller,
                    );
                };
            }
        }
    }

    /// Register an observer to the cache, called when an observer is created
    pub(crate) fn register_observer(&mut self, observer_entity: Entity) {
        // SAFETY: References do not alias.
        let (observer_state, archetypes, observers) = unsafe {
            let observer_state: *const Observer = self.get::<Observer>(observer_entity).unwrap();
            // Populate ObservedBy for each observed entity.
            for watched_entity in (*observer_state).descriptor.entities.iter().copied() {
                let mut entity_mut = self.entity_mut(watched_entity);
                let mut observed_by = entity_mut.entry::<ObservedBy>().or_default().into_mut();
                observed_by.0.push(observer_entity);
            }
            (&*observer_state, &mut self.archetypes, &mut self.observers)
        };
        let descriptor = &observer_state.descriptor;

        for &event_type in &descriptor.events {
            let cache = observers.get_observers_mut(event_type);

            if descriptor.components.is_empty() && descriptor.entities.is_empty() {
                cache
                    .global_observers
                    .insert(observer_entity, observer_state.runner);
            } else if descriptor.components.is_empty() {
                // Observer is not targeting any components so register it as an entity observer
                for &watched_entity in &observer_state.descriptor.entities {
                    let map = cache.entity_observers.entry(watched_entity).or_default();
                    map.insert(observer_entity, observer_state.runner);
                }
            } else {
                // Register observer for each watched component
                for &component in &descriptor.components {
                    let observers =
                        cache
                            .component_observers
                            .entry(component)
                            .or_insert_with(|| {
                                if let Some(flag) = Observers::is_archetype_cached(event_type) {
                                    archetypes.update_flags(component, flag, true);
                                }
                                CachedComponentObservers::default()
                            });
                    if descriptor.entities.is_empty() {
                        // Register for all triggers targeting the component
                        observers
                            .global_observers
                            .insert(observer_entity, observer_state.runner);
                    } else {
                        // Register for each watched entity
                        for &watched_entity in &descriptor.entities {
                            let map = observers
                                .entity_component_observers
                                .entry(watched_entity)
                                .or_default();
                            map.insert(observer_entity, observer_state.runner);
                        }
                    }
                }
            }
        }
    }

    /// Remove the observer from the cache, called when an observer gets despawned
    pub(crate) fn unregister_observer(&mut self, entity: Entity, descriptor: ObserverDescriptor) {
        let archetypes = &mut self.archetypes;
        let observers = &mut self.observers;

        for &event_type in &descriptor.events {
            let cache = observers.get_observers_mut(event_type);
            if descriptor.components.is_empty() && descriptor.entities.is_empty() {
                cache.global_observers.remove(&entity);
            } else if descriptor.components.is_empty() {
                for watched_entity in &descriptor.entities {
                    // This check should be unnecessary since this observer hasn't been unregistered yet
                    let Some(observers) = cache.entity_observers.get_mut(watched_entity) else {
                        continue;
                    };
                    observers.remove(&entity);
                    if observers.is_empty() {
                        cache.entity_observers.remove(watched_entity);
                    }
                }
            } else {
                for component in &descriptor.components {
                    let Some(observers) = cache.component_observers.get_mut(component) else {
                        continue;
                    };
                    if descriptor.entities.is_empty() {
                        observers.global_observers.remove(&entity);
                    } else {
                        for watched_entity in &descriptor.entities {
                            let Some(map) =
                                observers.entity_component_observers.get_mut(watched_entity)
                            else {
                                continue;
                            };
                            map.remove(&entity);
                            if map.is_empty() {
                                observers.entity_component_observers.remove(watched_entity);
                            }
                        }
                    }

                    if observers.global_observers.is_empty()
                        && observers.entity_component_observers.is_empty()
                    {
                        cache.component_observers.remove(component);
                        if let Some(flag) = Observers::is_archetype_cached(event_type) {
                            if let Some(by_component) = archetypes.by_component.get(component) {
                                for archetype in by_component.keys() {
                                    let archetype = &mut archetypes.archetypes[archetype.index()];
                                    if archetype.contains(*component) {
                                        let no_longer_observed = archetype
                                            .components()
                                            .all(|id| !cache.component_observers.contains_key(&id));

                                        if no_longer_observed {
                                            archetype.flags.set(flag, false);
                                        }
                                    }
                                }
                            }
                        }
                    }
                }
            }
        }
    }
}

#[cfg(test)]
mod tests {
    use alloc::{vec, vec::Vec};

    use bevy_platform::collections::HashMap;
    use bevy_ptr::OwningPtr;

    use crate::component::ComponentId;
    use crate::{
        change_detection::MaybeLocation,
        observer::{Observer, Replace},
        prelude::*,
        traversal::Traversal,
    };

    #[derive(Component)]
    struct A;

    #[derive(Component)]
    struct B;

    #[derive(Component)]
    struct C;

    #[derive(Component)]
    #[component(storage = "SparseSet")]
    struct S;

    #[derive(Event, EntityEvent)]
    struct EventA;

    #[derive(Event, EntityEvent)]
    struct EventWithData {
        counter: usize,
    }

    #[derive(Resource, Default)]
    struct Order(Vec<&'static str>);

    impl Order {
        #[track_caller]
        fn observed(&mut self, name: &'static str) {
            self.0.push(name);
        }
    }

    #[derive(Component)]
    struct ChildOf(Entity);

    impl<D> Traversal<D> for &'_ ChildOf {
        fn traverse(item: Self::Item<'_, '_>, _: &D) -> Option<Entity> {
            Some(item.0)
        }
    }

    #[derive(Component, Event, EntityEvent)]
    #[entity_event(traversal = &'static ChildOf, auto_propagate)]
    struct EventPropagating;

    #[test]
    fn observer_order_spawn_despawn() {
        let mut world = World::new();
        world.init_resource::<Order>();

        world.add_observer(|_: On<Add, A>, mut res: ResMut<Order>| res.observed("add"));
        world.add_observer(|_: On<Insert, A>, mut res: ResMut<Order>| res.observed("insert"));
        world.add_observer(|_: On<Replace, A>, mut res: ResMut<Order>| {
            res.observed("replace");
        });
        world.add_observer(|_: On<Remove, A>, mut res: ResMut<Order>| res.observed("remove"));

        let entity = world.spawn(A).id();
        world.despawn(entity);
        assert_eq!(
            vec!["add", "insert", "replace", "remove"],
            world.resource::<Order>().0
        );
    }

    #[test]
    fn observer_order_insert_remove() {
        let mut world = World::new();
        world.init_resource::<Order>();

        world.add_observer(|_: On<Add, A>, mut res: ResMut<Order>| res.observed("add"));
        world.add_observer(|_: On<Insert, A>, mut res: ResMut<Order>| res.observed("insert"));
        world.add_observer(|_: On<Replace, A>, mut res: ResMut<Order>| {
            res.observed("replace");
        });
        world.add_observer(|_: On<Remove, A>, mut res: ResMut<Order>| res.observed("remove"));

        let mut entity = world.spawn_empty();
        entity.insert(A);
        entity.remove::<A>();
        entity.flush();
        assert_eq!(
            vec!["add", "insert", "replace", "remove"],
            world.resource::<Order>().0
        );
    }

    #[test]
    fn observer_order_insert_remove_sparse() {
        let mut world = World::new();
        world.init_resource::<Order>();

        world.add_observer(|_: On<Add, S>, mut res: ResMut<Order>| res.observed("add"));
        world.add_observer(|_: On<Insert, S>, mut res: ResMut<Order>| res.observed("insert"));
        world.add_observer(|_: On<Replace, S>, mut res: ResMut<Order>| {
            res.observed("replace");
        });
        world.add_observer(|_: On<Remove, S>, mut res: ResMut<Order>| res.observed("remove"));

        let mut entity = world.spawn_empty();
        entity.insert(S);
        entity.remove::<S>();
        entity.flush();
        assert_eq!(
            vec!["add", "insert", "replace", "remove"],
            world.resource::<Order>().0
        );
    }

    #[test]
    fn observer_order_replace() {
        let mut world = World::new();
        world.init_resource::<Order>();

        let entity = world.spawn(A).id();

        world.add_observer(|_: On<Add, A>, mut res: ResMut<Order>| res.observed("add"));
        world.add_observer(|_: On<Insert, A>, mut res: ResMut<Order>| res.observed("insert"));
        world.add_observer(|_: On<Replace, A>, mut res: ResMut<Order>| {
            res.observed("replace");
        });
        world.add_observer(|_: On<Remove, A>, mut res: ResMut<Order>| res.observed("remove"));

        // TODO: ideally this flush is not necessary, but right now observe() returns WorldEntityMut
        // and therefore does not automatically flush.
        world.flush();

        let mut entity = world.entity_mut(entity);
        entity.insert(A);
        entity.flush();
        assert_eq!(vec!["replace", "insert"], world.resource::<Order>().0);
    }

    #[test]
    fn observer_order_recursive() {
        let mut world = World::new();
        world.init_resource::<Order>();
        world.add_observer(
            |obs: On<Add, A>, mut res: ResMut<Order>, mut commands: Commands| {
                res.observed("add_a");
                commands.entity(obs.target()).insert(B);
            },
        );
        world.add_observer(
            |obs: On<Remove, A>, mut res: ResMut<Order>, mut commands: Commands| {
                res.observed("remove_a");
                commands.entity(obs.target()).remove::<B>();
            },
        );

        world.add_observer(
            |obs: On<Add, B>, mut res: ResMut<Order>, mut commands: Commands| {
                res.observed("add_b");
                commands.entity(obs.target()).remove::<A>();
            },
        );
        world.add_observer(|_: On<Remove, B>, mut res: ResMut<Order>| {
            res.observed("remove_b");
        });

        let entity = world.spawn(A).flush();
        let entity = world.get_entity(entity).unwrap();
        assert!(!entity.contains::<A>());
        assert!(!entity.contains::<B>());
        assert_eq!(
            vec!["add_a", "add_b", "remove_a", "remove_b"],
            world.resource::<Order>().0
        );
    }

    #[test]
    fn observer_trigger_ref() {
        let mut world = World::new();

        world.add_observer(|mut trigger: On<EventWithData>| trigger.event_mut().counter += 1);
        world.add_observer(|mut trigger: On<EventWithData>| trigger.event_mut().counter += 2);
        world.add_observer(|mut trigger: On<EventWithData>| trigger.event_mut().counter += 4);
        // This flush is required for the last observer to be called when triggering the event,
        // due to `World::add_observer` returning `WorldEntityMut`.
        world.flush();

        let mut event = EventWithData { counter: 0 };
        world.trigger_ref(&mut event);
        assert_eq!(7, event.counter);
    }

    #[test]
    fn observer_trigger_targets_ref() {
        let mut world = World::new();

        world.add_observer(|mut trigger: On<EventWithData, A>| {
            trigger.event_mut().counter += 1;
        });
        world.add_observer(|mut trigger: On<EventWithData, B>| {
            trigger.event_mut().counter += 2;
        });
        world.add_observer(|mut trigger: On<EventWithData, A>| {
            trigger.event_mut().counter += 4;
        });
        // This flush is required for the last observer to be called when triggering the event,
        // due to `World::add_observer` returning `WorldEntityMut`.
        world.flush();

        let mut event = EventWithData { counter: 0 };
        let component_a = world.register_component::<A>();
        world.trigger_targets_ref(&mut event, component_a);
        assert_eq!(5, event.counter);
    }

    #[test]
    fn observer_multiple_listeners() {
        let mut world = World::new();
        world.init_resource::<Order>();

        world.add_observer(|_: On<Add, A>, mut res: ResMut<Order>| res.observed("add_1"));
        world.add_observer(|_: On<Add, A>, mut res: ResMut<Order>| res.observed("add_2"));

        world.spawn(A).flush();
        assert_eq!(vec!["add_2", "add_1"], world.resource::<Order>().0);
        // Our A entity plus our two observers
        assert_eq!(world.entity_count(), 3);
    }

    #[test]
    fn observer_multiple_events() {
        let mut world = World::new();
        world.init_resource::<Order>();
        let on_remove = Remove::register_component_id(&mut world);
        world.spawn(
            // SAFETY: Add and Remove are both unit types, so this is safe
            unsafe {
                Observer::new(|_: On<Add, A>, mut res: ResMut<Order>| {
                    res.observed("add/remove");
                })
                .with_event(on_remove)
            },
        );

        let entity = world.spawn(A).id();
        world.despawn(entity);
        assert_eq!(
            vec!["add/remove", "add/remove"],
            world.resource::<Order>().0
        );
    }

    #[test]
    fn observer_multiple_components() {
        let mut world = World::new();
        world.init_resource::<Order>();
        world.register_component::<A>();
        world.register_component::<B>();

        world.add_observer(|_: On<Add, (A, B)>, mut res: ResMut<Order>| {
            res.observed("add_ab");
        });

        let entity = world.spawn(A).id();
        world.entity_mut(entity).insert(B);
        world.flush();
        assert_eq!(vec!["add_ab", "add_ab"], world.resource::<Order>().0);
    }

    #[test]
    fn observer_despawn() {
        let mut world = World::new();

        let system: fn(On<Add, A>) = |_| {
            panic!("Observer triggered after being despawned.");
        };
        let observer = world.add_observer(system).id();
        world.despawn(observer);
        world.spawn(A).flush();
    }

    // Regression test for https://github.com/bevyengine/bevy/issues/14961
    #[test]
    fn observer_despawn_archetype_flags() {
        let mut world = World::new();
        world.init_resource::<Order>();

        let entity = world.spawn((A, B)).flush();

        world.add_observer(|_: On<Remove, A>, mut res: ResMut<Order>| {
            res.observed("remove_a");
        });

        let system: fn(On<Remove, B>) = |_: On<Remove, B>| {
            panic!("Observer triggered after being despawned.");
        };

        let observer = world.add_observer(system).flush();
        world.despawn(observer);

        world.despawn(entity);

        assert_eq!(vec!["remove_a"], world.resource::<Order>().0);
    }

    #[test]
    fn observer_multiple_matches() {
        let mut world = World::new();
        world.init_resource::<Order>();

        world.add_observer(|_: On<Add, (A, B)>, mut res: ResMut<Order>| {
            res.observed("add_ab");
        });

        world.spawn((A, B)).flush();
        assert_eq!(vec!["add_ab"], world.resource::<Order>().0);
    }

    #[test]
    fn observer_no_target() {
        let mut world = World::new();
        world.init_resource::<Order>();

        let system: fn(On<EventA>) = |_| {
            panic!("Trigger routed to non-targeted entity.");
        };
        world.spawn_empty().observe(system);
        world.add_observer(move |obs: On<EventA>, mut res: ResMut<Order>| {
            assert_eq!(obs.target(), Entity::PLACEHOLDER);
            res.observed("event_a");
        });

        // TODO: ideally this flush is not necessary, but right now observe() returns WorldEntityMut
        // and therefore does not automatically flush.
        world.flush();
        world.trigger(EventA);
        world.flush();
        assert_eq!(vec!["event_a"], world.resource::<Order>().0);
    }

    #[test]
    fn observer_entity_routing() {
        let mut world = World::new();
        world.init_resource::<Order>();

        let system: fn(On<EventA>) = |_| {
            panic!("Trigger routed to non-targeted entity.");
        };

        world.spawn_empty().observe(system);
        let entity = world
            .spawn_empty()
            .observe(|_: On<EventA>, mut res: ResMut<Order>| res.observed("a_1"))
            .id();
        world.add_observer(move |obs: On<EventA>, mut res: ResMut<Order>| {
            assert_eq!(obs.target(), entity);
            res.observed("a_2");
        });

        // TODO: ideally this flush is not necessary, but right now observe() returns WorldEntityMut
        // and therefore does not automatically flush.
        world.flush();
        world.trigger_targets(EventA, entity);
        world.flush();
        assert_eq!(vec!["a_2", "a_1"], world.resource::<Order>().0);
    }

    #[test]
    fn observer_multiple_targets() {
        #[derive(Resource, Default)]
        struct R(i32);

        let mut world = World::new();
        let component_a = world.register_component::<A>();
        let component_b = world.register_component::<B>();
        world.init_resource::<R>();

        // targets (entity_1, A)
        let entity_1 = world
            .spawn_empty()
            .observe(|_: On<EventA, A>, mut res: ResMut<R>| res.0 += 1)
            .id();
        // targets (entity_2, B)
        let entity_2 = world
            .spawn_empty()
            .observe(|_: On<EventA, B>, mut res: ResMut<R>| res.0 += 10)
            .id();
        // targets any entity or component
        world.add_observer(|_: On<EventA>, mut res: ResMut<R>| res.0 += 100);
        // targets any entity, and components A or B
        world.add_observer(|_: On<EventA, (A, B)>, mut res: ResMut<R>| res.0 += 1000);
        // test all tuples
        world.add_observer(|_: On<EventA, (A, B, (A, B))>, mut res: ResMut<R>| res.0 += 10000);
        world.add_observer(
            |_: On<EventA, (A, B, (A, B), ((A, B), (A, B)))>, mut res: ResMut<R>| {
                res.0 += 100000;
            },
        );
        world.add_observer(
            |_: On<EventA, (A, B, (A, B), (B, A), (A, B, ((A, B), (B, A))))>,
             mut res: ResMut<R>| res.0 += 1000000,
        );

        // WorldEntityMut does not automatically flush.
        world.flush();

        // trigger for an entity and a component
        world.trigger_targets(EventA, (entity_1, component_a));
        world.flush();
        // only observer that doesn't trigger is the one only watching entity_2
        assert_eq!(1111101, world.resource::<R>().0);
        world.resource_mut::<R>().0 = 0;

        // trigger for both entities, but no components: trigger once per entity target
        world.trigger_targets(EventA, (entity_1, entity_2));
        world.flush();
        // only the observer that doesn't require components triggers - once per entity
        assert_eq!(200, world.resource::<R>().0);
        world.resource_mut::<R>().0 = 0;

        // trigger for both components, but no entities: trigger once
        world.trigger_targets(EventA, (component_a, component_b));
        world.flush();
        // all component observers trigger, entities are not observed
        assert_eq!(1111100, world.resource::<R>().0);
        world.resource_mut::<R>().0 = 0;

        // trigger for both entities and both components: trigger once per entity target
        // we only get 2222211 because a given observer can trigger only once per entity target
        world.trigger_targets(EventA, ((component_a, component_b), (entity_1, entity_2)));
        world.flush();
        assert_eq!(2222211, world.resource::<R>().0);
        world.resource_mut::<R>().0 = 0;

        // trigger to test complex tuples: (A, B, (A, B))
        world.trigger_targets(
            EventA,
            (component_a, component_b, (component_a, component_b)),
        );
        world.flush();
        // the duplicate components in the tuple don't cause multiple triggers
        assert_eq!(1111100, world.resource::<R>().0);
        world.resource_mut::<R>().0 = 0;

        // trigger to test complex tuples: (A, B, (A, B), ((A, B), (A, B)))
        world.trigger_targets(
            EventA,
            (
                component_a,
                component_b,
                (component_a, component_b),
                ((component_a, component_b), (component_a, component_b)),
            ),
        );
        world.flush();
        // the duplicate components in the tuple don't cause multiple triggers
        assert_eq!(1111100, world.resource::<R>().0);
        world.resource_mut::<R>().0 = 0;

        // trigger to test the most complex tuple: (A, B, (A, B), (B, A), (A, B, ((A, B), (B, A))))
        world.trigger_targets(
            EventA,
            (
                component_a,
                component_b,
                (component_a, component_b),
                (component_b, component_a),
                (
                    component_a,
                    component_b,
                    ((component_a, component_b), (component_b, component_a)),
                ),
            ),
        );
        world.flush();
        // the duplicate components in the tuple don't cause multiple triggers
        assert_eq!(1111100, world.resource::<R>().0);
        world.resource_mut::<R>().0 = 0;
    }

    #[test]
    fn observer_dynamic_component() {
        let mut world = World::new();
        world.init_resource::<Order>();

        let component_id = world.register_component::<A>();
        world.spawn(
            Observer::new(|_: On<Add>, mut res: ResMut<Order>| res.observed("event_a"))
                .with_component(component_id),
        );

        let mut entity = world.spawn_empty();
        OwningPtr::make(A, |ptr| {
            // SAFETY: we registered `component_id` above.
            unsafe { entity.insert_by_id(component_id, ptr) };
        });
        let entity = entity.flush();

        world.trigger_targets(EventA, entity);
        world.flush();
        assert_eq!(vec!["event_a"], world.resource::<Order>().0);
    }

    #[test]
    fn observer_dynamic_trigger() {
        let mut world = World::new();
        world.init_resource::<Order>();
        let event_a = Remove::register_component_id(&mut world);

        // SAFETY: we registered `event_a` above and it matches the type of EventA
        let observe = unsafe {
            Observer::with_dynamic_runner(|mut world, _trigger, _ptr, _propagate| {
                world.resource_mut::<Order>().observed("event_a");
            })
            .with_event(event_a)
        };
        world.spawn(observe);

        world.commands().queue(move |world: &mut World| {
            // SAFETY: we registered `event_a` above and it matches the type of EventA
            unsafe { world.trigger_targets_dynamic(event_a, EventA, ()) };
        });
        world.flush();
        assert_eq!(vec!["event_a"], world.resource::<Order>().0);
    }

    #[test]
    fn observer_propagating() {
        let mut world = World::new();
        world.init_resource::<Order>();

        let parent = world.spawn_empty().id();
        let child = world.spawn(ChildOf(parent)).id();

        world.entity_mut(parent).observe(
            move |trigger: On<EventPropagating>, mut res: ResMut<Order>| {
                res.observed("parent");

                assert_eq!(trigger.target(), parent);
                assert_eq!(trigger.original_target(), child);
            },
        );

        world.entity_mut(child).observe(
            move |trigger: On<EventPropagating>, mut res: ResMut<Order>| {
                res.observed("child");
                assert_eq!(trigger.target(), child);
                assert_eq!(trigger.original_target(), child);
            },
        );

        // TODO: ideally this flush is not necessary, but right now observe() returns EntityWorldMut
        // and therefore does not automatically flush.
        world.flush();
        world.trigger_targets(EventPropagating, child);
        world.flush();
        assert_eq!(vec!["child", "parent"], world.resource::<Order>().0);
    }

    #[test]
    fn observer_propagating_redundant_dispatch_same_entity() {
        let mut world = World::new();
        world.init_resource::<Order>();

        let parent = world
            .spawn_empty()
            .observe(|_: On<EventPropagating>, mut res: ResMut<Order>| {
                res.observed("parent");
            })
            .id();

        let child = world
            .spawn(ChildOf(parent))
            .observe(|_: On<EventPropagating>, mut res: ResMut<Order>| {
                res.observed("child");
            })
            .id();

        // TODO: ideally this flush is not necessary, but right now observe() returns WorldEntityMut
        // and therefore does not automatically flush.
        world.flush();
        world.trigger_targets(EventPropagating, [child, child]);
        world.flush();
        assert_eq!(
            vec!["child", "parent", "child", "parent"],
            world.resource::<Order>().0
        );
    }

    #[test]
    fn observer_propagating_redundant_dispatch_parent_child() {
        let mut world = World::new();
        world.init_resource::<Order>();

        let parent = world
            .spawn_empty()
            .observe(|_: On<EventPropagating>, mut res: ResMut<Order>| {
                res.observed("parent");
            })
            .id();

        let child = world
            .spawn(ChildOf(parent))
            .observe(|_: On<EventPropagating>, mut res: ResMut<Order>| {
                res.observed("child");
            })
            .id();

        // TODO: ideally this flush is not necessary, but right now observe() returns WorldEntityMut
        // and therefore does not automatically flush.
        world.flush();
        world.trigger_targets(EventPropagating, [child, parent]);
        world.flush();
        assert_eq!(
            vec!["child", "parent", "parent"],
            world.resource::<Order>().0
        );
    }

    #[test]
    fn observer_propagating_halt() {
        let mut world = World::new();
        world.init_resource::<Order>();

        let parent = world
            .spawn_empty()
            .observe(|_: On<EventPropagating>, mut res: ResMut<Order>| {
                res.observed("parent");
            })
            .id();

        let child = world
            .spawn(ChildOf(parent))
            .observe(
                |mut trigger: On<EventPropagating>, mut res: ResMut<Order>| {
                    res.observed("child");
                    trigger.propagate(false);
                },
            )
            .id();

        // TODO: ideally this flush is not necessary, but right now observe() returns WorldEntityMut
        // and therefore does not automatically flush.
        world.flush();
        world.trigger_targets(EventPropagating, child);
        world.flush();
        assert_eq!(vec!["child"], world.resource::<Order>().0);
    }

    #[test]
    fn observer_propagating_join() {
        let mut world = World::new();
        world.init_resource::<Order>();

        let parent = world
            .spawn_empty()
            .observe(|_: On<EventPropagating>, mut res: ResMut<Order>| {
                res.observed("parent");
            })
            .id();

        let child_a = world
            .spawn(ChildOf(parent))
            .observe(|_: On<EventPropagating>, mut res: ResMut<Order>| {
                res.observed("child_a");
            })
            .id();

        let child_b = world
            .spawn(ChildOf(parent))
            .observe(|_: On<EventPropagating>, mut res: ResMut<Order>| {
                res.observed("child_b");
            })
            .id();

        // TODO: ideally this flush is not necessary, but right now observe() returns WorldEntityMut
        // and therefore does not automatically flush.
        world.flush();
        world.trigger_targets(EventPropagating, [child_a, child_b]);
        world.flush();
        assert_eq!(
            vec!["child_a", "parent", "child_b", "parent"],
            world.resource::<Order>().0
        );
    }

    #[test]
    fn observer_propagating_no_next() {
        let mut world = World::new();
        world.init_resource::<Order>();

        let entity = world
            .spawn_empty()
            .observe(|_: On<EventPropagating>, mut res: ResMut<Order>| {
                res.observed("event");
            })
            .id();

        // TODO: ideally this flush is not necessary, but right now observe() returns WorldEntityMut
        // and therefore does not automatically flush.
        world.flush();
        world.trigger_targets(EventPropagating, entity);
        world.flush();
        assert_eq!(vec!["event"], world.resource::<Order>().0);
    }

    #[test]
    fn observer_propagating_parallel_propagation() {
        let mut world = World::new();
        world.init_resource::<Order>();

        let parent_a = world
            .spawn_empty()
            .observe(|_: On<EventPropagating>, mut res: ResMut<Order>| {
                res.observed("parent_a");
            })
            .id();

        let child_a = world
            .spawn(ChildOf(parent_a))
            .observe(
                |mut trigger: On<EventPropagating>, mut res: ResMut<Order>| {
                    res.observed("child_a");
                    trigger.propagate(false);
                },
            )
            .id();

        let parent_b = world
            .spawn_empty()
            .observe(|_: On<EventPropagating>, mut res: ResMut<Order>| {
                res.observed("parent_b");
            })
            .id();

        let child_b = world
            .spawn(ChildOf(parent_b))
            .observe(|_: On<EventPropagating>, mut res: ResMut<Order>| {
                res.observed("child_b");
            })
            .id();

        // TODO: ideally this flush is not necessary, but right now observe() returns WorldEntityMut
        // and therefore does not automatically flush.
        world.flush();
        world.trigger_targets(EventPropagating, [child_a, child_b]);
        world.flush();
        assert_eq!(
            vec!["child_a", "child_b", "parent_b"],
            world.resource::<Order>().0
        );
    }

    #[test]
    fn observer_propagating_world() {
        let mut world = World::new();
        world.init_resource::<Order>();

        world.add_observer(|_: On<EventPropagating>, mut res: ResMut<Order>| {
            res.observed("event");
        });

        let grandparent = world.spawn_empty().id();
        let parent = world.spawn(ChildOf(grandparent)).id();
        let child = world.spawn(ChildOf(parent)).id();

        // TODO: ideally this flush is not necessary, but right now observe() returns WorldEntityMut
        // and therefore does not automatically flush.
        world.flush();
        world.trigger_targets(EventPropagating, child);
        world.flush();
        assert_eq!(vec!["event", "event", "event"], world.resource::<Order>().0);
    }

    #[test]
    fn observer_propagating_world_skipping() {
        let mut world = World::new();
        world.init_resource::<Order>();

        world.add_observer(
            |trigger: On<EventPropagating>, query: Query<&A>, mut res: ResMut<Order>| {
                if query.get(trigger.target()).is_ok() {
                    res.observed("event");
                }
            },
        );

        let grandparent = world.spawn(A).id();
        let parent = world.spawn(ChildOf(grandparent)).id();
        let child = world.spawn((A, ChildOf(parent))).id();

        // TODO: ideally this flush is not necessary, but right now observe() returns WorldEntityMut
        // and therefore does not automatically flush.
        world.flush();
        world.trigger_targets(EventPropagating, child);
        world.flush();
        assert_eq!(vec!["event", "event"], world.resource::<Order>().0);
    }

    // Originally for https://github.com/bevyengine/bevy/issues/18452
    #[test]
    fn observer_modifies_relationship() {
        fn on_add(trigger: On<Add, A>, mut commands: Commands) {
            commands
                .entity(trigger.target())
                .with_related_entities::<crate::hierarchy::ChildOf>(|rsc| {
                    rsc.spawn_empty();
                });
        }

        let mut world = World::new();
        world.add_observer(on_add);
        world.spawn(A);
        world.flush();
    }

    // Regression test for https://github.com/bevyengine/bevy/issues/14467
    // Fails prior to https://github.com/bevyengine/bevy/pull/15398
    #[test]
    fn observer_on_remove_during_despawn_spawn_empty() {
        let mut world = World::new();

        // Observe the removal of A - this will run during despawn
        world.add_observer(|_: On<Remove, A>, mut cmd: Commands| {
            // Spawn a new entity - this reserves a new ID and requires a flush
            // afterward before Entities::free can be called.
            cmd.spawn_empty();
        });

        let ent = world.spawn(A).id();

        // Despawn our entity, which runs the Remove observer and allocates a
        // new Entity.
        // Should not panic - if it does, then Entities was not flushed properly
        // after the observer's spawn_empty.
        world.despawn(ent);
    }

    #[test]
    #[should_panic]
    fn observer_invalid_params() {
        #[derive(Resource)]
        struct ResA;

        #[derive(Resource)]
        struct ResB;

        let mut world = World::new();
        // This fails because `ResA` is not present in the world
        world.add_observer(|_: On<EventA>, _: Res<ResA>, mut commands: Commands| {
            commands.insert_resource(ResB);
        });
        world.trigger(EventA);
    }

    #[test]
    fn observer_apply_deferred_from_param_set() {
        #[derive(Resource)]
        struct ResA;

        let mut world = World::new();
        world.add_observer(
            |_: On<EventA>, mut params: ParamSet<(Query<Entity>, Commands)>| {
                params.p1().insert_resource(ResA);
            },
        );
        // TODO: ideally this flush is not necessary, but right now observe() returns WorldEntityMut
        // and therefore does not automatically flush.
        world.flush();
        world.trigger(EventA);
        world.flush();

        assert!(world.get_resource::<ResA>().is_some());
    }

    #[test]
    #[track_caller]
    fn observer_caller_location_event() {
        #[derive(Event)]
        struct EventA;

        let caller = MaybeLocation::caller();
        let mut world = World::new();
        world.add_observer(move |trigger: On<EventA>| {
            assert_eq!(trigger.caller(), caller);
        });
        world.trigger(EventA);
    }

    #[test]
    #[track_caller]
    fn observer_caller_location_command_archetype_move() {
        #[derive(Component)]
        struct Component;

        let caller = MaybeLocation::caller();
        let mut world = World::new();
        world.add_observer(move |trigger: On<Add, Component>| {
            assert_eq!(trigger.caller(), caller);
        });
        world.add_observer(move |trigger: On<Remove, Component>| {
            assert_eq!(trigger.caller(), caller);
        });
        world.commands().spawn(Component).clear();
        world.flush();
    }

    #[test]
    fn observer_triggered_components() {
        #[derive(Resource, Default)]
        struct Counter(HashMap<ComponentId, usize>);

        let mut world = World::new();
        world.init_resource::<Counter>();
        let a_id = world.register_component::<A>();
        let b_id = world.register_component::<B>();

        world.add_observer(
            |trigger: On<EventA, (A, B)>, mut counter: ResMut<Counter>| {
                for &component in trigger.components() {
                    *counter.0.entry(component).or_default() += 1;
                }
            },
        );
        world.flush();

        world.trigger_targets(EventA, [a_id, b_id]);
        world.trigger_targets(EventA, a_id);
        world.trigger_targets(EventA, b_id);
        world.trigger_targets(EventA, [a_id, b_id]);
        world.trigger_targets(EventA, a_id);
        world.flush();

        let counter = world.resource::<Counter>();
        assert_eq!(4, *counter.0.get(&a_id).unwrap());
        assert_eq!(3, *counter.0.get(&b_id).unwrap());
    }
}<|MERGE_RESOLUTION|>--- conflicted
+++ resolved
@@ -143,612 +143,13 @@
 pub use trigger_targets::*;
 
 use crate::{
-<<<<<<< HEAD
-    archetype::ArchetypeFlags,
     bundle::StaticBundle,
-=======
->>>>>>> efd17f13
     change_detection::MaybeLocation,
     component::ComponentId,
     prelude::*,
     system::IntoObserverSystem,
     world::{DeferredWorld, *},
 };
-<<<<<<< HEAD
-use alloc::vec::Vec;
-use bevy_platform::collections::HashMap;
-use bevy_ptr::Ptr;
-use core::{
-    fmt::Debug,
-    marker::PhantomData,
-    ops::{Deref, DerefMut},
-};
-use smallvec::SmallVec;
-
-/// Type containing triggered [`Event`] information for a given run of an [`Observer`]. This contains the
-/// [`Event`] data itself. If it was triggered for a specific [`Entity`], it includes that as well. It also
-/// contains event propagation information. See [`On::propagate`] for more information.
-///
-/// The generic `B: StaticBundle` is used to modify the further specialize the events that this observer is interested in.
-/// The entity involved *does not* have to have these components, but the observer will only be
-/// triggered if the event matches the components in `B`.
-///
-/// This is used to to avoid providing a generic argument in your event, as is done for [`Add`]
-/// and the other lifecycle events.
-///
-/// Providing multiple components in this bundle will cause this event to be triggered by any
-/// matching component in the bundle,
-/// [rather than requiring all of them to be present](https://github.com/bevyengine/bevy/issues/15325).
-pub struct On<'w, E, B: StaticBundle = ()> {
-    event: &'w mut E,
-    propagate: &'w mut bool,
-    trigger: ObserverTrigger,
-    _marker: PhantomData<B>,
-}
-
-/// Deprecated in favor of [`On`].
-#[deprecated(since = "0.17.0", note = "Renamed to `On`.")]
-pub type Trigger<'w, E, B = ()> = On<'w, E, B>;
-
-impl<'w, E, B: StaticBundle> On<'w, E, B> {
-    /// Creates a new instance of [`On`] for the given event and observer information.
-    pub fn new(event: &'w mut E, propagate: &'w mut bool, trigger: ObserverTrigger) -> Self {
-        Self {
-            event,
-            propagate,
-            trigger,
-            _marker: PhantomData,
-        }
-    }
-
-    /// Returns the event type of this [`On`] instance.
-    pub fn event_type(&self) -> ComponentId {
-        self.trigger.event_type
-    }
-
-    /// Returns a reference to the triggered event.
-    pub fn event(&self) -> &E {
-        self.event
-    }
-
-    /// Returns a mutable reference to the triggered event.
-    pub fn event_mut(&mut self) -> &mut E {
-        self.event
-    }
-
-    /// Returns a pointer to the triggered event.
-    pub fn event_ptr(&self) -> Ptr {
-        Ptr::from(&self.event)
-    }
-
-    /// Returns the components that triggered the observer, out of the
-    /// components defined in `B`. Does not necessarily include all of them as
-    /// `B` acts like an `OR` filter rather than an `AND` filter.
-    pub fn components(&self) -> &[ComponentId] {
-        &self.trigger.components
-    }
-
-    /// Returns the [`Entity`] that observed the triggered event.
-    /// This allows you to despawn the observer, ceasing observation.
-    ///
-    /// # Examples
-    ///
-    /// ```rust
-    /// # use bevy_ecs::prelude::{Commands, On};
-    /// #
-    /// # struct MyEvent {
-    /// #   done: bool,
-    /// # }
-    /// #
-    /// /// Handle `MyEvent` and if it is done, stop observation.
-    /// fn my_observer(trigger: On<MyEvent>, mut commands: Commands) {
-    ///     if trigger.event().done {
-    ///         commands.entity(trigger.observer()).despawn();
-    ///         return;
-    ///     }
-    ///
-    ///     // ...
-    /// }
-    /// ```
-    pub fn observer(&self) -> Entity {
-        self.trigger.observer
-    }
-
-    /// Returns the source code location that triggered this observer.
-    pub fn caller(&self) -> MaybeLocation {
-        self.trigger.caller
-    }
-}
-
-impl<'w, E: EntityEvent, B: StaticBundle> On<'w, E, B> {
-    /// Returns the [`Entity`] that was targeted by the `event` that triggered this observer.
-    ///
-    /// Note that if event propagation is enabled, this may not be the same as the original target of the event,
-    /// which can be accessed via [`On::original_target`].
-    ///
-    /// If the event was not targeted at a specific entity, this will return [`Entity::PLACEHOLDER`].
-    pub fn target(&self) -> Entity {
-        self.trigger.current_target.unwrap_or(Entity::PLACEHOLDER)
-    }
-
-    /// Returns the original [`Entity`] that the `event` was targeted at when it was first triggered.
-    ///
-    /// If event propagation is not enabled, this will always return the same value as [`On::target`].
-    ///
-    /// If the event was not targeted at a specific entity, this will return [`Entity::PLACEHOLDER`].
-    pub fn original_target(&self) -> Entity {
-        self.trigger.original_target.unwrap_or(Entity::PLACEHOLDER)
-    }
-
-    /// Enables or disables event propagation, allowing the same event to trigger observers on a chain of different entities.
-    ///
-    /// The path an event will propagate along is specified by its associated [`Traversal`] component. By default, events
-    /// use `()` which ends the path immediately and prevents propagation.
-    ///
-    /// To enable propagation, you must:
-    /// + Set [`EntityEvent::Traversal`] to the component you want to propagate along.
-    /// + Either call `propagate(true)` in the first observer or set [`EntityEvent::AUTO_PROPAGATE`] to `true`.
-    ///
-    /// You can prevent an event from propagating further using `propagate(false)`.
-    ///
-    /// [`Traversal`]: crate::traversal::Traversal
-    pub fn propagate(&mut self, should_propagate: bool) {
-        *self.propagate = should_propagate;
-    }
-
-    /// Returns the value of the flag that controls event propagation. See [`propagate`] for more information.
-    ///
-    /// [`propagate`]: On::propagate
-    pub fn get_propagate(&self) -> bool {
-        *self.propagate
-    }
-}
-
-impl<'w, E: Debug, B: StaticBundle> Debug for On<'w, E, B> {
-    fn fmt(&self, f: &mut core::fmt::Formatter<'_>) -> core::fmt::Result {
-        f.debug_struct("On")
-            .field("event", &self.event)
-            .field("propagate", &self.propagate)
-            .field("trigger", &self.trigger)
-            .field("_marker", &self._marker)
-            .finish()
-    }
-}
-
-impl<'w, E, B: StaticBundle> Deref for On<'w, E, B> {
-    type Target = E;
-
-    fn deref(&self) -> &Self::Target {
-        self.event
-    }
-}
-
-impl<'w, E, B: StaticBundle> DerefMut for On<'w, E, B> {
-    fn deref_mut(&mut self) -> &mut Self::Target {
-        self.event
-    }
-}
-
-/// Represents a collection of targets for a specific [`On`] instance of an [`Event`].
-///
-/// When an event is triggered with [`TriggerTargets`], any [`Observer`] that watches for that specific
-/// event-target combination will run.
-///
-/// This trait is implemented for both [`Entity`] and [`ComponentId`], allowing you to target specific entities or components.
-/// It is also implemented for various collections of these types, such as [`Vec`], arrays, and tuples,
-/// allowing you to trigger events for multiple targets at once.
-pub trait TriggerTargets {
-    /// The components the trigger should target.
-    fn components(&self) -> impl Iterator<Item = ComponentId> + Clone + '_;
-
-    /// The entities the trigger should target.
-    fn entities(&self) -> impl Iterator<Item = Entity> + Clone + '_;
-}
-
-impl<T: TriggerTargets + ?Sized> TriggerTargets for &T {
-    fn components(&self) -> impl Iterator<Item = ComponentId> + Clone + '_ {
-        (**self).components()
-    }
-
-    fn entities(&self) -> impl Iterator<Item = Entity> + Clone + '_ {
-        (**self).entities()
-    }
-}
-
-impl TriggerTargets for Entity {
-    fn components(&self) -> impl Iterator<Item = ComponentId> + Clone + '_ {
-        [].into_iter()
-    }
-
-    fn entities(&self) -> impl Iterator<Item = Entity> + Clone + '_ {
-        core::iter::once(*self)
-    }
-}
-
-impl TriggerTargets for ComponentId {
-    fn components(&self) -> impl Iterator<Item = ComponentId> + Clone + '_ {
-        core::iter::once(*self)
-    }
-
-    fn entities(&self) -> impl Iterator<Item = Entity> + Clone + '_ {
-        [].into_iter()
-    }
-}
-
-impl<T: TriggerTargets> TriggerTargets for Vec<T> {
-    fn components(&self) -> impl Iterator<Item = ComponentId> + Clone + '_ {
-        self.iter().flat_map(T::components)
-    }
-
-    fn entities(&self) -> impl Iterator<Item = Entity> + Clone + '_ {
-        self.iter().flat_map(T::entities)
-    }
-}
-
-impl<const N: usize, T: TriggerTargets> TriggerTargets for [T; N] {
-    fn components(&self) -> impl Iterator<Item = ComponentId> + Clone + '_ {
-        self.iter().flat_map(T::components)
-    }
-
-    fn entities(&self) -> impl Iterator<Item = Entity> + Clone + '_ {
-        self.iter().flat_map(T::entities)
-    }
-}
-
-impl<T: TriggerTargets> TriggerTargets for [T] {
-    fn components(&self) -> impl Iterator<Item = ComponentId> + Clone + '_ {
-        self.iter().flat_map(T::components)
-    }
-
-    fn entities(&self) -> impl Iterator<Item = Entity> + Clone + '_ {
-        self.iter().flat_map(T::entities)
-    }
-}
-
-macro_rules! impl_trigger_targets_tuples {
-    ($(#[$meta:meta])* $($trigger_targets: ident),*) => {
-        #[expect(clippy::allow_attributes, reason = "can't guarantee violation of non_snake_case")]
-        #[allow(non_snake_case, reason = "`all_tuples!()` generates non-snake-case variable names.")]
-        $(#[$meta])*
-        impl<$($trigger_targets: TriggerTargets),*> TriggerTargets for ($($trigger_targets,)*)
-        {
-            fn components(&self) -> impl Iterator<Item = ComponentId> + Clone + '_ {
-                let iter = [].into_iter();
-                let ($($trigger_targets,)*) = self;
-                $(
-                    let iter = iter.chain($trigger_targets.components());
-                )*
-                iter
-            }
-
-            fn entities(&self) -> impl Iterator<Item = Entity> + Clone + '_ {
-                let iter = [].into_iter();
-                let ($($trigger_targets,)*) = self;
-                $(
-                    let iter = iter.chain($trigger_targets.entities());
-                )*
-                iter
-            }
-        }
-    }
-}
-
-all_tuples!(
-    #[doc(fake_variadic)]
-    impl_trigger_targets_tuples,
-    0,
-    15,
-    T
-);
-
-/// Store information about what an [`Observer`] observes.
-///
-/// This information is stored inside of the [`Observer`] component,
-#[derive(Default, Clone)]
-pub struct ObserverDescriptor {
-    /// The events the observer is watching.
-    events: Vec<ComponentId>,
-
-    /// The components the observer is watching.
-    components: Vec<ComponentId>,
-
-    /// The entities the observer is watching.
-    entities: Vec<Entity>,
-}
-
-impl ObserverDescriptor {
-    /// Add the given `events` to the descriptor.
-    /// # Safety
-    /// The type of each [`ComponentId`] in `events` _must_ match the actual value
-    /// of the event passed into the observer.
-    pub unsafe fn with_events(mut self, events: Vec<ComponentId>) -> Self {
-        self.events = events;
-        self
-    }
-
-    /// Add the given `components` to the descriptor.
-    pub fn with_components(mut self, components: Vec<ComponentId>) -> Self {
-        self.components = components;
-        self
-    }
-
-    /// Add the given `entities` to the descriptor.
-    pub fn with_entities(mut self, entities: Vec<Entity>) -> Self {
-        self.entities = entities;
-        self
-    }
-
-    /// Returns the `events` that the observer is watching.
-    pub fn events(&self) -> &[ComponentId] {
-        &self.events
-    }
-
-    /// Returns the `components` that the observer is watching.
-    pub fn components(&self) -> &[ComponentId] {
-        &self.components
-    }
-
-    /// Returns the `entities` that the observer is watching.
-    pub fn entities(&self) -> &[Entity] {
-        &self.entities
-    }
-}
-
-/// Metadata about a specific [`Event`] that triggered an observer.
-///
-/// This information is exposed via methods on [`On`].
-#[derive(Debug)]
-pub struct ObserverTrigger {
-    /// The [`Entity`] of the observer handling the trigger.
-    pub observer: Entity,
-    /// The [`Event`] the trigger targeted.
-    pub event_type: ComponentId,
-    /// The [`ComponentId`]s the trigger targeted.
-    components: SmallVec<[ComponentId; 2]>,
-    /// The entity that the entity-event targeted, if any.
-    ///
-    /// Note that if event propagation is enabled, this may not be the same as [`ObserverTrigger::original_target`].
-    pub current_target: Option<Entity>,
-    /// The entity that the entity-event was originally targeted at, if any.
-    ///
-    /// If event propagation is enabled, this will be the first entity that the event was targeted at,
-    /// even if the event was propagated to other entities.
-    pub original_target: Option<Entity>,
-    /// The location of the source code that triggered the observer.
-    pub caller: MaybeLocation,
-}
-
-impl ObserverTrigger {
-    /// Returns the components that the trigger targeted.
-    pub fn components(&self) -> &[ComponentId] {
-        &self.components
-    }
-}
-
-/// Map between an observer entity and its [`ObserverRunner`]
-pub type ObserverMap = EntityHashMap<ObserverRunner>;
-
-/// Collection of [`ObserverRunner`] for [`Observer`] registered to a particular event targeted at a specific component.
-///
-/// This is stored inside of [`CachedObservers`].
-#[derive(Default, Debug)]
-pub struct CachedComponentObservers {
-    // Observers listening to events targeting this component, but not a specific entity
-    global_observers: ObserverMap,
-    // Observers listening to events targeting this component on a specific entity
-    entity_component_observers: EntityHashMap<ObserverMap>,
-}
-
-impl CachedComponentObservers {
-    /// Returns the observers listening for this trigger, regardless of target.
-    /// These observers will also respond to events targeting specific entities.
-    pub fn global_observers(&self) -> &ObserverMap {
-        &self.global_observers
-    }
-
-    /// Returns the observers listening for this trigger targeting this component on a specific entity.
-    pub fn entity_component_observers(&self) -> &EntityHashMap<ObserverMap> {
-        &self.entity_component_observers
-    }
-}
-
-/// Collection of [`ObserverRunner`] for [`Observer`] registered to a particular event.
-///
-/// This is stored inside of [`Observers`], specialized for each kind of observer.
-#[derive(Default, Debug)]
-pub struct CachedObservers {
-    // Observers listening for any time this event is fired, regardless of target
-    // This will also respond to events targeting specific components or entities
-    global_observers: ObserverMap,
-    // Observers listening for this trigger fired at a specific component
-    component_observers: HashMap<ComponentId, CachedComponentObservers>,
-    // Observers listening for this trigger fired at a specific entity
-    entity_observers: EntityHashMap<ObserverMap>,
-}
-
-impl CachedObservers {
-    /// Returns the observers listening for this trigger, regardless of target.
-    /// These observers will also respond to events targeting specific components or entities.
-    pub fn global_observers(&self) -> &ObserverMap {
-        &self.global_observers
-    }
-
-    /// Returns the observers listening for this trigger targeting components.
-    pub fn get_component_observers(&self) -> &HashMap<ComponentId, CachedComponentObservers> {
-        &self.component_observers
-    }
-
-    /// Returns the observers listening for this trigger targeting entities.
-    pub fn entity_observers(&self) -> &HashMap<ComponentId, CachedComponentObservers> {
-        &self.component_observers
-    }
-}
-
-/// An internal lookup table tracking all of the observers in the world.
-///
-/// Stores a cache mapping trigger ids to the registered observers.
-/// Some observer kinds (like [lifecycle](crate::lifecycle) observers) have a dedicated field,
-/// saving lookups for the most common triggers.
-///
-/// This can be accessed via [`World::observers`].
-#[derive(Default, Debug)]
-pub struct Observers {
-    // Cached ECS observers to save a lookup most common triggers.
-    add: CachedObservers,
-    insert: CachedObservers,
-    replace: CachedObservers,
-    remove: CachedObservers,
-    despawn: CachedObservers,
-    // Map from trigger type to set of observers listening to that trigger
-    cache: HashMap<ComponentId, CachedObservers>,
-}
-
-impl Observers {
-    pub(crate) fn get_observers_mut(&mut self, event_type: ComponentId) -> &mut CachedObservers {
-        use crate::lifecycle::*;
-
-        match event_type {
-            ADD => &mut self.add,
-            INSERT => &mut self.insert,
-            REPLACE => &mut self.replace,
-            REMOVE => &mut self.remove,
-            DESPAWN => &mut self.despawn,
-            _ => self.cache.entry(event_type).or_default(),
-        }
-    }
-
-    /// Attempts to get the observers for the given `event_type`.
-    ///
-    /// When accessing the observers for lifecycle events, such as [`Add`], [`Insert`], [`Replace`], [`Remove`], and [`Despawn`],
-    /// use the [`ComponentId`] constants from the [`lifecycle`](crate::lifecycle) module.
-    pub fn try_get_observers(&self, event_type: ComponentId) -> Option<&CachedObservers> {
-        use crate::lifecycle::*;
-
-        match event_type {
-            ADD => Some(&self.add),
-            INSERT => Some(&self.insert),
-            REPLACE => Some(&self.replace),
-            REMOVE => Some(&self.remove),
-            DESPAWN => Some(&self.despawn),
-            _ => self.cache.get(&event_type),
-        }
-    }
-
-    /// This will run the observers of the given `event_type`, targeting the given `entity` and `components`.
-    pub(crate) fn invoke<T>(
-        mut world: DeferredWorld,
-        event_type: ComponentId,
-        current_target: Option<Entity>,
-        original_target: Option<Entity>,
-        components: impl Iterator<Item = ComponentId> + Clone,
-        data: &mut T,
-        propagate: &mut bool,
-        caller: MaybeLocation,
-    ) {
-        // SAFETY: You cannot get a mutable reference to `observers` from `DeferredWorld`
-        let (mut world, observers) = unsafe {
-            let world = world.as_unsafe_world_cell();
-            // SAFETY: There are no outstanding world references
-            world.increment_trigger_id();
-            let observers = world.observers();
-            let Some(observers) = observers.try_get_observers(event_type) else {
-                return;
-            };
-            // SAFETY: The only outstanding reference to world is `observers`
-            (world.into_deferred(), observers)
-        };
-
-        let trigger_for_components = components.clone();
-
-        let mut trigger_observer = |(&observer, runner): (&Entity, &ObserverRunner)| {
-            (runner)(
-                world.reborrow(),
-                ObserverTrigger {
-                    observer,
-                    event_type,
-                    components: components.clone().collect(),
-                    current_target,
-                    original_target,
-                    caller,
-                },
-                data.into(),
-                propagate,
-            );
-        };
-        // Trigger observers listening for any kind of this trigger
-        observers
-            .global_observers
-            .iter()
-            .for_each(&mut trigger_observer);
-
-        // Trigger entity observers listening for this kind of trigger
-        if let Some(target_entity) = current_target {
-            if let Some(map) = observers.entity_observers.get(&target_entity) {
-                map.iter().for_each(&mut trigger_observer);
-            }
-        }
-
-        // Trigger observers listening to this trigger targeting a specific component
-        trigger_for_components.for_each(|id| {
-            if let Some(component_observers) = observers.component_observers.get(&id) {
-                component_observers
-                    .global_observers
-                    .iter()
-                    .for_each(&mut trigger_observer);
-
-                if let Some(target_entity) = current_target {
-                    if let Some(map) = component_observers
-                        .entity_component_observers
-                        .get(&target_entity)
-                    {
-                        map.iter().for_each(&mut trigger_observer);
-                    }
-                }
-            }
-        });
-    }
-
-    pub(crate) fn is_archetype_cached(event_type: ComponentId) -> Option<ArchetypeFlags> {
-        use crate::lifecycle::*;
-
-        match event_type {
-            ADD => Some(ArchetypeFlags::ON_ADD_OBSERVER),
-            INSERT => Some(ArchetypeFlags::ON_INSERT_OBSERVER),
-            REPLACE => Some(ArchetypeFlags::ON_REPLACE_OBSERVER),
-            REMOVE => Some(ArchetypeFlags::ON_REMOVE_OBSERVER),
-            DESPAWN => Some(ArchetypeFlags::ON_DESPAWN_OBSERVER),
-            _ => None,
-        }
-    }
-
-    pub(crate) fn update_archetype_flags(
-        &self,
-        component_id: ComponentId,
-        flags: &mut ArchetypeFlags,
-    ) {
-        if self.add.component_observers.contains_key(&component_id) {
-            flags.insert(ArchetypeFlags::ON_ADD_OBSERVER);
-        }
-
-        if self.insert.component_observers.contains_key(&component_id) {
-            flags.insert(ArchetypeFlags::ON_INSERT_OBSERVER);
-        }
-
-        if self.replace.component_observers.contains_key(&component_id) {
-            flags.insert(ArchetypeFlags::ON_REPLACE_OBSERVER);
-        }
-
-        if self.remove.component_observers.contains_key(&component_id) {
-            flags.insert(ArchetypeFlags::ON_REMOVE_OBSERVER);
-        }
-
-        if self.despawn.component_observers.contains_key(&component_id) {
-            flags.insert(ArchetypeFlags::ON_DESPAWN_OBSERVER);
-        }
-    }
-}
-=======
->>>>>>> efd17f13
 
 impl World {
     /// Spawns a "global" [`Observer`] which will watch for the given event.
