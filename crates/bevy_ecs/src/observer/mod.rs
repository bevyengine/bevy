//! Observers are a push-based tool for responding to [`ObserverEvent`]s.
//!
//! ## Observer targeting
//!
//! Observers can be "global", listening for events that are both targeted at and not targeted at any specific entity,
//! or they can be "entity-specific", listening for events that are targeted at specific entities.
//!
//! They can also be further refined by listening to events targeted at specific components
//! (instead of using a generic event type), as is done with the [`Add`] family of lifecycle events.
//!
//! When entities are observed, they will receive an [`ObservedBy`] component,
//! which will be updated to track the observers that are currently observing them.
//!
//! Currently, [observers cannot be retargeted after spawning](https://github.com/bevyengine/bevy/issues/19587):
//! despawn and respawn an observer as a workaround.
//!
//! ## Writing observers
//!
//! Observers are systems which implement [`IntoObserverSystem`] that listen for [`ObserverEvent`]s matching their
//! type and target(s).
//! To write observer systems, use [`On`] as the first parameter of your system.
//! This parameter provides access to the specific event that triggered the observer,
//! as well as the entity that the event was targeted at, if any.
//!
//! Observers can request other data from the world, such as via a [`Query`] or [`Res`].
//! Commonly, you might want to verify that the entity that the observable event is targeting
//! has a specific component, or meets some other condition. [`Query::get`] or [`Query::contains`]
//! on the [`On::entity`] entity is a good way to do this.
//!
//! [`Commands`] can also be used inside of observers.
//! This can be particularly useful for triggering other observers!
//!
//! ## Spawning observers
//!
//! Observers can be spawned via [`World::add_observer`], or the equivalent app method.
//! This will cause an entity with the [`Observer`] component to be created,
//! which will then run the observer system whenever the event it is watching is triggered.
//!
//! You can control the targets that an observer is watching by calling [`Observer::watch_entity`]
//! once the entity is spawned, or by manually spawning an entity with the [`Observer`] component
//! configured with the desired targets.
//!
//! Observers are fundamentally defined as "entities which have the [`Observer`] component"
//! allowing you to add it manually to existing entities.
//! At first, this seems convenient, but only one observer can be added to an entity at a time,
//! regardless of the event it responds to: like always, components are unique.
//!
//! Instead, a better way to achieve a similar aim is to
//! use the [`EntityWorldMut::observe`] / [`EntityCommands::observe`] method,
//! which spawns a new observer, and configures it to watch the entity it is called on.
//! Unfortunately, observers defined in this way
//! [currently cannot be spawned as part of bundles](https://github.com/bevyengine/bevy/issues/14204).
//!
//! ## Triggering observers
//!
//! Observers are most commonly triggered by [`Commands`],
//! via [`Commands::trigger`] (for untargeted [`ObserverEvent`]s) or [`Commands::trigger_targets`] (for targeted [`EntityEvent`]s).
//! Like usual, equivalent methods are available on [`World`], allowing you to reduce overhead when working with exclusive world access.
//!
//! If your observer is configured to watch for a specific component or set of components instead,
//! you can pass in [`ComponentId`]s into [`Commands::trigger_targets`] by using the [`TriggerTargets`] trait.
//! As discussed in the [`On`] documentation, this use case is rare, and is currently only used
//! for [lifecycle](crate::lifecycle) events, which are automatically emitted.
//!
//! ## Observer bubbling
//!
//! When using an [`EntityEvent`] targeted at an entity, the event can optionally be propagated to other targets,
//! typically up to parents in an entity hierarchy.
//!
//! This behavior is controlled via [`EntityEvent::Traversal`] and [`EntityEvent::AUTO_PROPAGATE`],
//! with the details of the propagation path specified by the [`Traversal`](crate::traversal::Traversal) trait.
//!
//! When auto-propagation is enabled, propagation must be manually stopped to prevent the event from
//! continuing to other targets. This can be done using the [`On::propagate`] method inside of your observer.
//!
//! ## Observer timing
//!
//! Observers are triggered via [`Commands`], which imply that they are evaluated at the next sync point in the ECS schedule.
//! Accordingly, they have full access to the world, and are evaluated sequentially, in the order that the commands were sent.
//!
//! To control the relative ordering of observers sent from different systems,
//! order the systems in the schedule relative to each other.
//!
//! Currently, Bevy does not provide [a way to specify the ordering of observers](https://github.com/bevyengine/bevy/issues/14890)
//! listening to the same event relative to each other.
//!
//! Commands sent by observers are [currently not immediately applied](https://github.com/bevyengine/bevy/issues/19569).
//! Instead, all queued observers will run, and then all of the commands from those observers will be applied.
//! Careful use of [`Schedule::apply_deferred`] may help as a workaround.
//!
//! ## Lifecycle events and observers
//!
//! It is important to note that observers, just like [hooks](crate::lifecycle::ComponentHooks),
//! can listen to and respond to [lifecycle](crate::lifecycle) events.
//! Unlike hooks, observers are not treated as an "innate" part of component behavior:
//! they can be added or removed at runtime, and multiple observers
//! can be registered for the same lifecycle event for the same component.
//!
//! The ordering of hooks versus observers differs based on the lifecycle event in question:
//!
//! - when adding components, hooks are evaluated first, then observers
//! - when removing components, observers are evaluated first, then hooks
//!
//! This allows hooks to act as constructors and destructors for components,
//! as they always have the first and final say in the component's lifecycle.
//!
//! ## Cleaning up observers
//!
//! Currently, observer entities are never cleaned up, even if their target entity(s) are despawned.
//! This won't cause any runtime overhead, but is a waste of memory and can result in memory leaks.
//!
//! If you run into this problem, you could manually scan the world for observer entities and despawn them,
//! by checking if the entity in [`Observer::descriptor`] still exists.
//!
//! ## Observers vs buffered events
//!
//! By contrast, [`EventReader`] and [`EventWriter`] ("buffered events"), are pull-based.
//! They require periodically polling the world to check for new events, typically in a system that runs as part of a schedule.
//!
//! This imposes a small overhead, making observers a better choice for extremely rare events,
//! but buffered events can be more efficient for events that are expected to occur multiple times per frame,
//! as it allows for batch processing of events.
//!
//! The difference in timing is also an important consideration:
//! buffered events are evaluated at fixed points during schedules,
//! while observers are evaluated as soon as possible after the event is triggered.
//!
//! This provides more control over the timing of buffered event evaluation,
//! but allows for a more ad hoc approach with observers,
//! and enables indefinite chaining of observers triggering other observers (for both better and worse!).

mod centralized_storage;
mod distributed_storage;
mod entity_cloning;
mod runner;
mod system_param;
mod trigger_targets;

pub use centralized_storage::*;
pub use distributed_storage::*;
pub use runner::*;
pub use system_param::*;
pub use trigger_targets::*;

use crate::{
    change_detection::MaybeLocation,
    component::ComponentId,
    event::BroadcastEvent,
    prelude::*,
    system::IntoObserverSystem,
    world::{DeferredWorld, *},
};

impl World {
    /// Spawns a global [`Observer`] which will watch for the given event.
    /// Returns its [`Entity`] as a [`EntityWorldMut`].
    ///
    /// `system` can be any system whose first parameter is [`On`].
    ///
    /// **Calling [`observe`](EntityWorldMut::observe) on the returned
    /// [`EntityWorldMut`] will observe the observer itself, which you very
    /// likely do not want.**
    ///
    /// # Example
    ///
    /// ```
    /// # use bevy_ecs::prelude::*;
    /// #[derive(Component)]
    /// struct A;
    ///
    /// # let mut world = World::new();
    /// world.add_observer(|_: On<Add, A>| {
    ///     // ...
    /// });
    /// world.add_observer(|_: On<Remove, A>| {
    ///     // ...
    /// });
    /// ```
    ///
    /// # Panics
    ///
    /// Panics if the given system is an exclusive system.
    pub fn add_observer<E: ObserverEvent, B: Bundle, M>(
        &mut self,
        system: impl IntoObserverSystem<E, B, M>,
    ) -> EntityWorldMut<'_> {
        self.spawn(Observer::new(system))
    }

    /// Triggers the given [`BroadcastEvent`], which will run any [`Observer`]s watching for it.
    ///
    /// While event types commonly implement [`Copy`],
    /// those that don't will be consumed and will no longer be accessible.
    /// If you need to use the event after triggering it, use [`World::trigger_ref`] instead.
    #[track_caller]
    pub fn trigger<E: BroadcastEvent>(&mut self, event: E) {
        self.trigger_with_caller(event, MaybeLocation::caller());
    }

    pub(crate) fn trigger_with_caller<E: BroadcastEvent>(
        &mut self,
        mut event: E,
        caller: MaybeLocation,
    ) {
        let event_key = E::register_event_key(self);
        // SAFETY: We just registered `event_key` with the type of `event`
        unsafe {
            self.trigger_dynamic_ref_with_caller(event_key, &mut event, caller);
        }
    }

    /// Triggers the given [`BroadcastEvent`] as a mutable reference, which will run any [`Observer`]s watching for it.
    ///
    /// Compared to [`World::trigger`], this method is most useful when it's necessary to check
    /// or use the event after it has been modified by observers.
    #[track_caller]
    pub fn trigger_ref<E: BroadcastEvent>(&mut self, event: &mut E) {
        let event_key = E::register_event_key(self);
        // SAFETY: We just registered `event_key` with the type of `event`
        unsafe { self.trigger_dynamic_ref_with_caller(event_key, event, MaybeLocation::caller()) };
    }

    unsafe fn trigger_dynamic_ref_with_caller<E: BroadcastEvent>(
        &mut self,
        event_key: EventKey,
        event_data: &mut E,
        caller: MaybeLocation,
    ) {
        let mut world = DeferredWorld::from(self);
        // SAFETY: `event_data` is accessible as the type represented by `event_key`
        unsafe {
            world.trigger_observers_with_data::<_, ()>(
                event_key,
                None,
                None,
                core::iter::empty::<ComponentId>(),
                event_data,
                false,
                caller,
            );
        };
    }

    /// Triggers the given [`EntityEvent`] for the given `targets`, which will run any [`Observer`]s watching for it.
    ///
    /// While event types commonly implement [`Copy`],
    /// those that don't will be consumed and will no longer be accessible.
    /// If you need to use the event after triggering it, use [`World::trigger_targets_ref`] instead.
    #[track_caller]
    pub fn trigger_targets<E: EntityEvent>(&mut self, event: E, targets: impl TriggerTargets) {
        self.trigger_targets_with_caller(event, targets, MaybeLocation::caller());
    }

    pub(crate) fn trigger_targets_with_caller<E: EntityEvent>(
        &mut self,
        mut event: E,
        targets: impl TriggerTargets,
        caller: MaybeLocation,
    ) {
        let event_key = E::register_event_key(self);
        // SAFETY: We just registered `event_key` with the type of `event`
        unsafe {
            self.trigger_targets_dynamic_ref_with_caller(event_key, &mut event, targets, caller);
        }
    }

    /// Triggers the given [`EntityEvent`] as a mutable reference for the given `targets`,
    /// which will run any [`Observer`]s watching for it.
    ///
    /// Compared to [`World::trigger_targets`], this method is most useful when it's necessary to check
    /// or use the event after it has been modified by observers.
    #[track_caller]
    pub fn trigger_targets_ref<E: EntityEvent>(
        &mut self,
        event: &mut E,
        targets: impl TriggerTargets,
    ) {
        let event_key = E::register_event_key(self);
        // SAFETY: We just registered `event_key` with the type of `event`
        unsafe { self.trigger_targets_dynamic_ref(event_key, event, targets) };
    }

    /// Triggers the given [`EntityEvent`] for the given `targets`, which will run any [`Observer`]s watching for it.
    ///
    /// While event types commonly implement [`Copy`],
    /// those that don't will be consumed and will no longer be accessible.
    /// If you need to use the event after triggering it, use [`World::trigger_targets_dynamic_ref`] instead.
    ///
    /// # Safety
    ///
    /// Caller must ensure that `event_data` is accessible as the type represented by `event_key`.
    #[track_caller]
    pub unsafe fn trigger_targets_dynamic<E: EntityEvent, Targets: TriggerTargets>(
        &mut self,
        event_key: EventKey,
        mut event_data: E,
        targets: Targets,
    ) {
        // SAFETY: `event_data` is accessible as the type represented by `event_key`
        unsafe {
            self.trigger_targets_dynamic_ref(event_key, &mut event_data, targets);
        };
    }

    /// Triggers the given [`EntityEvent`] as a mutable reference for the given `targets`,
    /// which will run any [`Observer`]s watching for it.
    ///
    /// Compared to [`World::trigger_targets_dynamic`], this method is most useful when it's necessary to check
    /// or use the event after it has been modified by observers.
    ///
    /// # Safety
    ///
    /// Caller must ensure that `event_data` is accessible as the type represented by `event_key`.
    #[track_caller]
    pub unsafe fn trigger_targets_dynamic_ref<E: EntityEvent, Targets: TriggerTargets>(
        &mut self,
        event_key: EventKey,
        event_data: &mut E,
        targets: Targets,
    ) {
        self.trigger_targets_dynamic_ref_with_caller(
            event_key,
            event_data,
            targets,
            MaybeLocation::caller(),
        );
    }

    /// # Safety
    ///
    /// See `trigger_targets_dynamic_ref`
    unsafe fn trigger_targets_dynamic_ref_with_caller<E: EntityEvent, Targets: TriggerTargets>(
        &mut self,
        event_key: EventKey,
        event_data: &mut E,
        targets: Targets,
        caller: MaybeLocation,
    ) {
        let mut world = DeferredWorld::from(self);
        let mut entity_targets = targets.entities().peekable();
        if entity_targets.peek().is_none() {
            // SAFETY: `event_data` is accessible as the type represented by `event_key`
            unsafe {
                world.trigger_observers_with_data::<_, E::Traversal>(
                    event_key,
                    None,
                    None,
                    targets.components(),
                    event_data,
                    false,
                    caller,
                );
            };
        } else {
            for target_entity in entity_targets {
                // SAFETY: `event_data` is accessible as the type represented by `event_key`
                unsafe {
                    world.trigger_observers_with_data::<_, E::Traversal>(
                        event_key,
                        Some(target_entity),
                        Some(target_entity),
                        targets.components(),
                        event_data,
                        E::AUTO_PROPAGATE,
                        caller,
                    );
                };
            }
        }
    }

    /// Register an observer to the cache, called when an observer is created
    pub(crate) fn register_observer(&mut self, observer_entity: Entity) {
        // SAFETY: References do not alias.
        let (observer_state, archetypes, observers) = unsafe {
            let observer_state: *const Observer = self.get::<Observer>(observer_entity).unwrap();
            // Populate ObservedBy for each observed entity.
            for watched_entity in (*observer_state).descriptor.entities.iter().copied() {
                let mut entity_mut = self.entity_mut(watched_entity);
                let mut observed_by = entity_mut.entry::<ObservedBy>().or_default().into_mut();
                observed_by.0.push(observer_entity);
            }
            (&*observer_state, &mut self.archetypes, &mut self.observers)
        };
        let descriptor = &observer_state.descriptor;

        for &event_key in &descriptor.event_keys {
            let cache = observers.get_observers_mut(event_key);

            if descriptor.components.is_empty() && descriptor.entities.is_empty() {
                cache
                    .global_observers
                    .insert(observer_entity, observer_state.runner);
            } else if descriptor.components.is_empty() {
                // Observer is not targeting any components so register it as an entity observer
                for &watched_entity in &observer_state.descriptor.entities {
                    let map = cache.entity_observers.entry(watched_entity).or_default();
                    map.insert(observer_entity, observer_state.runner);
                }
            } else {
                // Register observer for each watched component
                for &component in &descriptor.components {
                    let observers =
                        cache
                            .component_observers
                            .entry(component)
                            .or_insert_with(|| {
                                if let Some(flag) = Observers::is_archetype_cached(event_key) {
                                    archetypes.update_flags(component, flag, true);
                                }
                                CachedComponentObservers::default()
                            });
                    if descriptor.entities.is_empty() {
                        // Register for all triggers targeting the component
                        observers
                            .global_observers
                            .insert(observer_entity, observer_state.runner);
                    } else {
                        // Register for each watched entity
                        for &watched_entity in &descriptor.entities {
                            let map = observers
                                .entity_component_observers
                                .entry(watched_entity)
                                .or_default();
                            map.insert(observer_entity, observer_state.runner);
                        }
                    }
                }
            }
        }
    }

    /// Remove the observer from the cache, called when an observer gets despawned
    pub(crate) fn unregister_observer(&mut self, entity: Entity, descriptor: ObserverDescriptor) {
        let archetypes = &mut self.archetypes;
        let observers = &mut self.observers;

        for &event_key in &descriptor.event_keys {
            let cache = observers.get_observers_mut(event_key);
            if descriptor.components.is_empty() && descriptor.entities.is_empty() {
                cache.global_observers.remove(&entity);
            } else if descriptor.components.is_empty() {
                for watched_entity in &descriptor.entities {
                    // This check should be unnecessary since this observer hasn't been unregistered yet
                    let Some(observers) = cache.entity_observers.get_mut(watched_entity) else {
                        continue;
                    };
                    observers.remove(&entity);
                    if observers.is_empty() {
                        cache.entity_observers.remove(watched_entity);
                    }
                }
            } else {
                for component in &descriptor.components {
                    let Some(observers) = cache.component_observers.get_mut(component) else {
                        continue;
                    };
                    if descriptor.entities.is_empty() {
                        observers.global_observers.remove(&entity);
                    } else {
                        for watched_entity in &descriptor.entities {
                            let Some(map) =
                                observers.entity_component_observers.get_mut(watched_entity)
                            else {
                                continue;
                            };
                            map.remove(&entity);
                            if map.is_empty() {
                                observers.entity_component_observers.remove(watched_entity);
                            }
                        }
                    }

                    if observers.global_observers.is_empty()
                        && observers.entity_component_observers.is_empty()
                    {
                        cache.component_observers.remove(component);
                        if let Some(flag) = Observers::is_archetype_cached(event_key) {
                            if let Some(by_component) = archetypes.by_component.get(component) {
                                for archetype in by_component.keys() {
                                    let archetype = &mut archetypes.archetypes[archetype.index()];
                                    if archetype.contains(*component) {
                                        let no_longer_observed = archetype
                                            .components()
                                            .all(|id| !cache.component_observers.contains_key(&id));

                                        if no_longer_observed {
                                            archetype.flags.set(flag, false);
                                        }
                                    }
                                }
                            }
                        }
                    }
                }
            }
        }
    }
}

#[cfg(test)]
mod tests {
    use alloc::{vec, vec::Vec};

    use bevy_ecs_macros::BroadcastEvent;
    use bevy_platform::collections::HashMap;
    use bevy_ptr::OwningPtr;

    use crate::{
        change_detection::MaybeLocation,
        component::ComponentId,
        entity_disabling::Internal,
        observer::{Observer, Replace},
        prelude::*,
        traversal::Traversal,
    };

    #[derive(Component)]
    struct A;

    #[derive(Component)]
    struct B;

    #[derive(Component)]
    #[component(storage = "SparseSet")]
    struct S;

    #[derive(EntityEvent)]
    struct EventA;

    impl BroadcastEvent for EventA {}

    #[derive(EntityEvent)]
    struct EntityEventA;

    #[derive(BroadcastEvent)]
    struct BroadcastEventA;

    #[derive(EntityEvent)]
    struct EntityEventWithData {
        counter: usize,
    }

    #[derive(BroadcastEvent)]
    struct BroadcastEventWithData {
        counter: usize,
    }

    #[derive(Resource, Default)]
    struct Order(Vec<&'static str>);

    impl Order {
        #[track_caller]
        fn observed(&mut self, name: &'static str) {
            self.0.push(name);
        }
    }

    #[derive(Component)]
    struct ChildOf(Entity);

    impl<D> Traversal<D> for &'_ ChildOf {
        fn traverse(item: Self::Item<'_, '_>, _: &D) -> Option<Entity> {
            Some(item.0)
        }
    }

    #[derive(Component, EntityEvent)]
    #[entity_event(traversal = &'static ChildOf, auto_propagate)]
    struct EventPropagating;

    #[test]
    fn observer_order_spawn_despawn() {
        let mut world = World::new();
        world.init_resource::<Order>();

        world.add_observer(|_: On<Add, A>, mut res: ResMut<Order>| res.observed("add"));
        world.add_observer(|_: On<Insert, A>, mut res: ResMut<Order>| res.observed("insert"));
        world.add_observer(|_: On<Replace, A>, mut res: ResMut<Order>| {
            res.observed("replace");
        });
        world.add_observer(|_: On<Remove, A>, mut res: ResMut<Order>| res.observed("remove"));

        let entity = world.spawn(A).id();
        world.despawn(entity);
        assert_eq!(
            vec!["add", "insert", "replace", "remove"],
            world.resource::<Order>().0
        );
    }

    #[test]
    fn observer_order_insert_remove() {
        let mut world = World::new();
        world.init_resource::<Order>();

        world.add_observer(|_: On<Add, A>, mut res: ResMut<Order>| res.observed("add"));
        world.add_observer(|_: On<Insert, A>, mut res: ResMut<Order>| res.observed("insert"));
        world.add_observer(|_: On<Replace, A>, mut res: ResMut<Order>| {
            res.observed("replace");
        });
        world.add_observer(|_: On<Remove, A>, mut res: ResMut<Order>| res.observed("remove"));

        let mut entity = world.spawn_empty();
        entity.insert(A);
        entity.remove::<A>();
        entity.flush();
        assert_eq!(
            vec!["add", "insert", "replace", "remove"],
            world.resource::<Order>().0
        );
    }

    #[test]
    fn observer_order_insert_remove_sparse() {
        let mut world = World::new();
        world.init_resource::<Order>();

        world.add_observer(|_: On<Add, S>, mut res: ResMut<Order>| res.observed("add"));
        world.add_observer(|_: On<Insert, S>, mut res: ResMut<Order>| res.observed("insert"));
        world.add_observer(|_: On<Replace, S>, mut res: ResMut<Order>| {
            res.observed("replace");
        });
        world.add_observer(|_: On<Remove, S>, mut res: ResMut<Order>| res.observed("remove"));

        let mut entity = world.spawn_empty();
        entity.insert(S);
        entity.remove::<S>();
        entity.flush();
        assert_eq!(
            vec!["add", "insert", "replace", "remove"],
            world.resource::<Order>().0
        );
    }

    #[test]
    fn observer_order_replace() {
        let mut world = World::new();
        world.init_resource::<Order>();

        let entity = world.spawn(A).id();

        world.add_observer(|_: On<Add, A>, mut res: ResMut<Order>| res.observed("add"));
        world.add_observer(|_: On<Insert, A>, mut res: ResMut<Order>| res.observed("insert"));
        world.add_observer(|_: On<Replace, A>, mut res: ResMut<Order>| {
            res.observed("replace");
        });
        world.add_observer(|_: On<Remove, A>, mut res: ResMut<Order>| res.observed("remove"));

        let mut entity = world.entity_mut(entity);
        entity.insert(A);
        entity.flush();
        assert_eq!(vec!["replace", "insert"], world.resource::<Order>().0);
    }

    #[test]
    fn observer_order_recursive() {
        let mut world = World::new();
        world.init_resource::<Order>();
        world.add_observer(
            |obs: On<Add, A>, mut res: ResMut<Order>, mut commands: Commands| {
                res.observed("add_a");
                commands.entity(obs.entity()).insert(B);
            },
        );
        world.add_observer(
            |obs: On<Remove, A>, mut res: ResMut<Order>, mut commands: Commands| {
                res.observed("remove_a");
                commands.entity(obs.entity()).remove::<B>();
            },
        );

        world.add_observer(
            |obs: On<Add, B>, mut res: ResMut<Order>, mut commands: Commands| {
                res.observed("add_b");
                commands.entity(obs.entity()).remove::<A>();
            },
        );
        world.add_observer(|_: On<Remove, B>, mut res: ResMut<Order>| {
            res.observed("remove_b");
        });

        let entity = world.spawn(A).flush();
        let entity = world.get_entity(entity).unwrap();
        assert!(!entity.contains::<A>());
        assert!(!entity.contains::<B>());
        assert_eq!(
            vec!["add_a", "add_b", "remove_a", "remove_b"],
            world.resource::<Order>().0
        );
    }

    #[test]
    fn observer_trigger_ref() {
        let mut world = World::new();

<<<<<<< HEAD
        world.add_observer(|mut trigger: On<BroadcastEventWithData>| {
            trigger.event_mut().counter += 1;
        });
        world.add_observer(|mut trigger: On<BroadcastEventWithData>| {
            trigger.event_mut().counter += 2;
        });
        world.add_observer(|mut trigger: On<BroadcastEventWithData>| {
            trigger.event_mut().counter += 4;
        });
=======
        world.add_observer(|mut event: On<EventWithData>| event.counter += 1);
        world.add_observer(|mut event: On<EventWithData>| event.counter += 2);
        world.add_observer(|mut event: On<EventWithData>| event.counter += 4);
>>>>>>> 5058f8a9

        let mut event = BroadcastEventWithData { counter: 0 };
        world.trigger_ref(&mut event);
        assert_eq!(7, event.counter);
    }

    #[test]
    fn observer_trigger_targets_ref() {
        let mut world = World::new();

<<<<<<< HEAD
        world.add_observer(|mut trigger: On<EntityEventWithData, A>| {
            trigger.event_mut().counter += 1;
        });
        world.add_observer(|mut trigger: On<EntityEventWithData, B>| {
            trigger.event_mut().counter += 2;
        });
        world.add_observer(|mut trigger: On<EntityEventWithData, A>| {
            trigger.event_mut().counter += 4;
=======
        world.add_observer(|mut event: On<EventWithData, A>| {
            event.counter += 1;
        });
        world.add_observer(|mut event: On<EventWithData, B>| {
            event.counter += 2;
        });
        world.add_observer(|mut event: On<EventWithData, A>| {
            event.counter += 4;
>>>>>>> 5058f8a9
        });

        let mut event = EntityEventWithData { counter: 0 };
        let component_a = world.register_component::<A>();
        world.trigger_targets_ref(&mut event, component_a);
        assert_eq!(5, event.counter);
    }

    #[test]
    fn observer_multiple_listeners() {
        let mut world = World::new();
        world.init_resource::<Order>();

        world.add_observer(|_: On<Add, A>, mut res: ResMut<Order>| res.observed("add_1"));
        world.add_observer(|_: On<Add, A>, mut res: ResMut<Order>| res.observed("add_2"));

        world.spawn(A).flush();
        assert_eq!(vec!["add_2", "add_1"], world.resource::<Order>().0);
        // we have one A entity and two observers
        assert_eq!(world.query::<&A>().query(&world).count(), 1);
        assert_eq!(
            world
                .query_filtered::<&Observer, Allow<Internal>>()
                .query(&world)
                .count(),
            2
        );
    }

    #[test]
    fn observer_multiple_events() {
        let mut world = World::new();
        world.init_resource::<Order>();
        let on_remove = Remove::register_event_key(&mut world);
        world.spawn(
            // SAFETY: Add and Remove are both unit types, so this is safe
            unsafe {
                Observer::new(|_: On<Add, A>, mut res: ResMut<Order>| {
                    res.observed("add/remove");
                })
                .with_event_key(on_remove)
            },
        );

        let entity = world.spawn(A).id();
        world.despawn(entity);
        assert_eq!(
            vec!["add/remove", "add/remove"],
            world.resource::<Order>().0
        );
    }

    #[test]
    fn observer_multiple_components() {
        let mut world = World::new();
        world.init_resource::<Order>();
        world.register_component::<A>();
        world.register_component::<B>();

        world.add_observer(|_: On<Add, (A, B)>, mut res: ResMut<Order>| {
            res.observed("add_ab");
        });

        let entity = world.spawn(A).id();
        world.entity_mut(entity).insert(B);
        assert_eq!(vec!["add_ab", "add_ab"], world.resource::<Order>().0);
    }

    #[test]
    fn observer_despawn() {
        let mut world = World::new();

        let system: fn(On<Add, A>) = |_| {
            panic!("Observer triggered after being despawned.");
        };
        let observer = world.add_observer(system).id();
        world.despawn(observer);
        world.spawn(A).flush();
    }

    // Regression test for https://github.com/bevyengine/bevy/issues/14961
    #[test]
    fn observer_despawn_archetype_flags() {
        let mut world = World::new();
        world.init_resource::<Order>();

        let entity = world.spawn((A, B)).flush();

        world.add_observer(|_: On<Remove, A>, mut res: ResMut<Order>| {
            res.observed("remove_a");
        });

        let system: fn(On<Remove, B>) = |_: On<Remove, B>| {
            panic!("Observer triggered after being despawned.");
        };

        let observer = world.add_observer(system).flush();
        world.despawn(observer);

        world.despawn(entity);

        assert_eq!(vec!["remove_a"], world.resource::<Order>().0);
    }

    #[test]
    fn observer_multiple_matches() {
        let mut world = World::new();
        world.init_resource::<Order>();

        world.add_observer(|_: On<Add, (A, B)>, mut res: ResMut<Order>| {
            res.observed("add_ab");
        });

        world.spawn((A, B)).flush();
        assert_eq!(vec!["add_ab"], world.resource::<Order>().0);
    }

    #[test]
    fn observer_no_target() {
        let mut world = World::new();
        world.init_resource::<Order>();

        let system: fn(On<EventA>) = |_| {
            panic!("Trigger routed to non-targeted entity.");
        };
        world.spawn_empty().observe(system);
        world.add_observer(move |obs: On<EventA>, mut res: ResMut<Order>| {
            assert_eq!(obs.entity(), Entity::PLACEHOLDER);
            res.observed("event_a");
        });

        world.trigger(EventA);
        assert_eq!(vec!["event_a"], world.resource::<Order>().0);
    }

    #[test]
    fn observer_entity_routing() {
        let mut world = World::new();
        world.init_resource::<Order>();

        let system: fn(On<EntityEventA>) = |_| {
            panic!("Trigger routed to non-targeted entity.");
        };

        world.spawn_empty().observe(system);
        let entity = world
            .spawn_empty()
            .observe(|_: On<EntityEventA>, mut res: ResMut<Order>| res.observed("a_1"))
            .id();
<<<<<<< HEAD
        world.add_observer(move |obs: On<EntityEventA>, mut res: ResMut<Order>| {
            assert_eq!(obs.target(), entity);
=======
        world.add_observer(move |obs: On<EventA>, mut res: ResMut<Order>| {
            assert_eq!(obs.entity(), entity);
>>>>>>> 5058f8a9
            res.observed("a_2");
        });

        world.trigger_targets(EntityEventA, entity);
        assert_eq!(vec!["a_2", "a_1"], world.resource::<Order>().0);
    }

    #[test]
    fn observer_multiple_targets() {
        #[derive(Resource, Default)]
        struct R(i32);

        let mut world = World::new();
        let component_a = world.register_component::<A>();
        let component_b = world.register_component::<B>();
        world.init_resource::<R>();

        // targets (entity_1, A)
        let entity_1 = world
            .spawn_empty()
            .observe(|_: On<EntityEventA, A>, mut res: ResMut<R>| res.0 += 1)
            .id();
        // targets (entity_2, B)
        let entity_2 = world
            .spawn_empty()
            .observe(|_: On<EntityEventA, B>, mut res: ResMut<R>| res.0 += 10)
            .id();
        // targets any entity or component
        world.add_observer(|_: On<EntityEventA>, mut res: ResMut<R>| res.0 += 100);
        // targets any entity, and components A or B
        world.add_observer(|_: On<EntityEventA, (A, B)>, mut res: ResMut<R>| res.0 += 1000);
        // test all tuples
        world
            .add_observer(|_: On<EntityEventA, (A, B, (A, B))>, mut res: ResMut<R>| res.0 += 10000);
        world.add_observer(
            |_: On<EntityEventA, (A, B, (A, B), ((A, B), (A, B)))>, mut res: ResMut<R>| {
                res.0 += 100000;
            },
        );
        world.add_observer(
            |_: On<EntityEventA, (A, B, (A, B), (B, A), (A, B, ((A, B), (B, A))))>,
             mut res: ResMut<R>| res.0 += 1000000,
        );

        // trigger for an entity and a component
        world.trigger_targets(EntityEventA, (entity_1, component_a));
        // only observer that doesn't trigger is the one only watching entity_2
        assert_eq!(1111101, world.resource::<R>().0);
        world.resource_mut::<R>().0 = 0;

        // trigger for both entities, but no components: trigger once per entity target
        world.trigger_targets(EntityEventA, (entity_1, entity_2));
        // only the observer that doesn't require components triggers - once per entity
        assert_eq!(200, world.resource::<R>().0);
        world.resource_mut::<R>().0 = 0;

        // trigger for both components, but no entities: trigger once
        world.trigger_targets(EntityEventA, (component_a, component_b));
        // all component observers trigger, entities are not observed
        assert_eq!(1111100, world.resource::<R>().0);
        world.resource_mut::<R>().0 = 0;

        // trigger for both entities and both components: trigger once per entity target
        // we only get 2222211 because a given observer can trigger only once per entity target
        world.trigger_targets(
            EntityEventA,
            ((component_a, component_b), (entity_1, entity_2)),
        );
        assert_eq!(2222211, world.resource::<R>().0);
        world.resource_mut::<R>().0 = 0;

        // trigger to test complex tuples: (A, B, (A, B))
        world.trigger_targets(
            EntityEventA,
            (component_a, component_b, (component_a, component_b)),
        );
        // the duplicate components in the tuple don't cause multiple triggers
        assert_eq!(1111100, world.resource::<R>().0);
        world.resource_mut::<R>().0 = 0;

        // trigger to test complex tuples: (A, B, (A, B), ((A, B), (A, B)))
        world.trigger_targets(
            EntityEventA,
            (
                component_a,
                component_b,
                (component_a, component_b),
                ((component_a, component_b), (component_a, component_b)),
            ),
        );
        // the duplicate components in the tuple don't cause multiple triggers
        assert_eq!(1111100, world.resource::<R>().0);
        world.resource_mut::<R>().0 = 0;

        // trigger to test the most complex tuple: (A, B, (A, B), (B, A), (A, B, ((A, B), (B, A))))
        world.trigger_targets(
            EntityEventA,
            (
                component_a,
                component_b,
                (component_a, component_b),
                (component_b, component_a),
                (
                    component_a,
                    component_b,
                    ((component_a, component_b), (component_b, component_a)),
                ),
            ),
        );
        // the duplicate components in the tuple don't cause multiple triggers
        assert_eq!(1111100, world.resource::<R>().0);
        world.resource_mut::<R>().0 = 0;
    }

    #[test]
    fn observer_dynamic_component() {
        let mut world = World::new();
        world.init_resource::<Order>();

        let component_id = world.register_component::<A>();
        world.spawn(
            Observer::new(|_: On<Add>, mut res: ResMut<Order>| res.observed("event_a"))
                .with_component(component_id),
        );

        let mut entity = world.spawn_empty();
        OwningPtr::make(A, |ptr| {
            // SAFETY: we registered `component_id` above.
            unsafe { entity.insert_by_id(component_id, ptr) };
        });
        let entity = entity.flush();

        world.trigger_targets(EntityEventA, entity);
        assert_eq!(vec!["event_a"], world.resource::<Order>().0);
    }

    #[test]
    fn observer_dynamic_trigger() {
        let mut world = World::new();
        world.init_resource::<Order>();
        let event_a = Remove::register_event_key(&mut world);

        // SAFETY: we registered `event_a` above and it matches the type of EventA
        let observe = unsafe {
            Observer::with_dynamic_runner(|mut world, _trigger, _ptr, _propagate| {
                world.resource_mut::<Order>().observed("event_a");
            })
            .with_event_key(event_a)
        };
        world.spawn(observe);

        world.commands().queue(move |world: &mut World| {
            // SAFETY: we registered `event_a` above and it matches the type of EventA
            unsafe { world.trigger_targets_dynamic(event_a, EntityEventA, ()) };
        });
        world.flush();
        assert_eq!(vec!["event_a"], world.resource::<Order>().0);
    }

    #[test]
    fn observer_propagating() {
        let mut world = World::new();
        world.init_resource::<Order>();

        let parent = world.spawn_empty().id();
        let child = world.spawn(ChildOf(parent)).id();

        world.entity_mut(parent).observe(
            move |event: On<EventPropagating>, mut res: ResMut<Order>| {
                res.observed("parent");

                assert_eq!(event.entity(), parent);
                assert_eq!(event.original_entity(), child);
            },
        );

        world.entity_mut(child).observe(
            move |event: On<EventPropagating>, mut res: ResMut<Order>| {
                res.observed("child");
                assert_eq!(event.entity(), child);
                assert_eq!(event.original_entity(), child);
            },
        );

        world.trigger_targets(EventPropagating, child);

        assert_eq!(vec!["child", "parent"], world.resource::<Order>().0);
    }

    #[test]
    fn observer_propagating_redundant_dispatch_same_entity() {
        let mut world = World::new();
        world.init_resource::<Order>();

        let parent = world
            .spawn_empty()
            .observe(|_: On<EventPropagating>, mut res: ResMut<Order>| {
                res.observed("parent");
            })
            .id();

        let child = world
            .spawn(ChildOf(parent))
            .observe(|_: On<EventPropagating>, mut res: ResMut<Order>| {
                res.observed("child");
            })
            .id();

        world.trigger_targets(EventPropagating, [child, child]);

        assert_eq!(
            vec!["child", "parent", "child", "parent"],
            world.resource::<Order>().0
        );
    }

    #[test]
    fn observer_propagating_redundant_dispatch_parent_child() {
        let mut world = World::new();
        world.init_resource::<Order>();

        let parent = world
            .spawn_empty()
            .observe(|_: On<EventPropagating>, mut res: ResMut<Order>| {
                res.observed("parent");
            })
            .id();

        let child = world
            .spawn(ChildOf(parent))
            .observe(|_: On<EventPropagating>, mut res: ResMut<Order>| {
                res.observed("child");
            })
            .id();

        world.trigger_targets(EventPropagating, [child, parent]);
        assert_eq!(
            vec!["child", "parent", "parent"],
            world.resource::<Order>().0
        );
    }

    #[test]
    fn observer_propagating_halt() {
        let mut world = World::new();
        world.init_resource::<Order>();

        let parent = world
            .spawn_empty()
            .observe(|_: On<EventPropagating>, mut res: ResMut<Order>| {
                res.observed("parent");
            })
            .id();

        let child = world
            .spawn(ChildOf(parent))
            .observe(|mut event: On<EventPropagating>, mut res: ResMut<Order>| {
                res.observed("child");
                event.propagate(false);
            })
            .id();

        world.trigger_targets(EventPropagating, child);

        assert_eq!(vec!["child"], world.resource::<Order>().0);
    }

    #[test]
    fn observer_propagating_join() {
        let mut world = World::new();
        world.init_resource::<Order>();

        let parent = world
            .spawn_empty()
            .observe(|_: On<EventPropagating>, mut res: ResMut<Order>| {
                res.observed("parent");
            })
            .id();

        let child_a = world
            .spawn(ChildOf(parent))
            .observe(|_: On<EventPropagating>, mut res: ResMut<Order>| {
                res.observed("child_a");
            })
            .id();

        let child_b = world
            .spawn(ChildOf(parent))
            .observe(|_: On<EventPropagating>, mut res: ResMut<Order>| {
                res.observed("child_b");
            })
            .id();

        world.trigger_targets(EventPropagating, [child_a, child_b]);

        assert_eq!(
            vec!["child_a", "parent", "child_b", "parent"],
            world.resource::<Order>().0
        );
    }

    #[test]
    fn observer_propagating_no_next() {
        let mut world = World::new();
        world.init_resource::<Order>();

        let entity = world
            .spawn_empty()
            .observe(|_: On<EventPropagating>, mut res: ResMut<Order>| {
                res.observed("event");
            })
            .id();

        world.trigger_targets(EventPropagating, entity);
        assert_eq!(vec!["event"], world.resource::<Order>().0);
    }

    #[test]
    fn observer_propagating_parallel_propagation() {
        let mut world = World::new();
        world.init_resource::<Order>();

        let parent_a = world
            .spawn_empty()
            .observe(|_: On<EventPropagating>, mut res: ResMut<Order>| {
                res.observed("parent_a");
            })
            .id();

        let child_a = world
            .spawn(ChildOf(parent_a))
            .observe(|mut event: On<EventPropagating>, mut res: ResMut<Order>| {
                res.observed("child_a");
                event.propagate(false);
            })
            .id();

        let parent_b = world
            .spawn_empty()
            .observe(|_: On<EventPropagating>, mut res: ResMut<Order>| {
                res.observed("parent_b");
            })
            .id();

        let child_b = world
            .spawn(ChildOf(parent_b))
            .observe(|_: On<EventPropagating>, mut res: ResMut<Order>| {
                res.observed("child_b");
            })
            .id();

        world.trigger_targets(EventPropagating, [child_a, child_b]);

        assert_eq!(
            vec!["child_a", "child_b", "parent_b"],
            world.resource::<Order>().0
        );
    }

    #[test]
    fn observer_propagating_world() {
        let mut world = World::new();
        world.init_resource::<Order>();

        world.add_observer(|_: On<EventPropagating>, mut res: ResMut<Order>| {
            res.observed("event");
        });

        let grandparent = world.spawn_empty().id();
        let parent = world.spawn(ChildOf(grandparent)).id();
        let child = world.spawn(ChildOf(parent)).id();

        world.trigger_targets(EventPropagating, child);

        assert_eq!(vec!["event", "event", "event"], world.resource::<Order>().0);
    }

    #[test]
    fn observer_propagating_world_skipping() {
        let mut world = World::new();
        world.init_resource::<Order>();

        world.add_observer(
            |event: On<EventPropagating>, query: Query<&A>, mut res: ResMut<Order>| {
                if query.get(event.entity()).is_ok() {
                    res.observed("event");
                }
            },
        );

        let grandparent = world.spawn(A).id();
        let parent = world.spawn(ChildOf(grandparent)).id();
        let child = world.spawn((A, ChildOf(parent))).id();

        world.trigger_targets(EventPropagating, child);

        assert_eq!(vec!["event", "event"], world.resource::<Order>().0);
    }

    // Originally for https://github.com/bevyengine/bevy/issues/18452
    #[test]
    fn observer_modifies_relationship() {
        fn on_add(event: On<Add, A>, mut commands: Commands) {
            commands
                .entity(event.entity())
                .with_related_entities::<crate::hierarchy::ChildOf>(|rsc| {
                    rsc.spawn_empty();
                });
        }

        let mut world = World::new();
        world.add_observer(on_add);
        world.spawn(A);
    }

    // Regression test for https://github.com/bevyengine/bevy/issues/14467
    // Fails prior to https://github.com/bevyengine/bevy/pull/15398
    #[test]
    fn observer_on_remove_during_despawn_spawn_empty() {
        let mut world = World::new();

        // Observe the removal of A - this will run during despawn
        world.add_observer(|_: On<Remove, A>, mut cmd: Commands| {
            // Spawn a new entity - this reserves a new ID and requires a flush
            // afterward before Entities::free can be called.
            cmd.spawn_empty();
        });

        let ent = world.spawn(A).id();

        // Despawn our entity, which runs the Remove observer and allocates a
        // new Entity.
        // Should not panic - if it does, then Entities was not flushed properly
        // after the observer's spawn_empty.
        world.despawn(ent);
    }

    #[test]
    #[should_panic]
    fn observer_invalid_params() {
        #[derive(Resource)]
        struct ResA;

        #[derive(Resource)]
        struct ResB;

        let mut world = World::new();
        // This fails because `ResA` is not present in the world
        world.add_observer(
            |_: On<BroadcastEventA>, _: Res<ResA>, mut commands: Commands| {
                commands.insert_resource(ResB);
            },
        );
        world.trigger(BroadcastEventA);
    }

    #[test]
    fn observer_apply_deferred_from_param_set() {
        #[derive(Resource)]
        struct ResA;

        let mut world = World::new();
        world.add_observer(
            |_: On<BroadcastEventA>, mut params: ParamSet<(Query<Entity>, Commands)>| {
                params.p1().insert_resource(ResA);
            },
        );
        world.trigger(BroadcastEventA);
        world.flush();

        assert!(world.get_resource::<ResA>().is_some());
    }

    #[test]
    #[track_caller]
    fn observer_caller_location_event() {
        #[derive(BroadcastEvent)]
        struct EventA;

        let caller = MaybeLocation::caller();
        let mut world = World::new();
        world.add_observer(move |event: On<EventA>| {
            assert_eq!(event.caller(), caller);
        });
        world.trigger(EventA);
    }

    #[test]
    #[track_caller]
    fn observer_caller_location_command_archetype_move() {
        #[derive(Component)]
        struct Component;

        let caller = MaybeLocation::caller();
        let mut world = World::new();
        world.add_observer(move |event: On<Add, Component>| {
            assert_eq!(event.caller(), caller);
        });
        world.add_observer(move |event: On<Remove, Component>| {
            assert_eq!(event.caller(), caller);
        });
        world.commands().spawn(Component).clear();
    }

    #[test]
    fn observer_triggered_components() {
        #[derive(Resource, Default)]
        struct Counter(HashMap<ComponentId, usize>);

        let mut world = World::new();
        world.init_resource::<Counter>();
        let a_id = world.register_component::<A>();
        let b_id = world.register_component::<B>();

<<<<<<< HEAD
        world.add_observer(
            |trigger: On<EntityEventA, (A, B)>, mut counter: ResMut<Counter>| {
                for &component in trigger.components() {
                    *counter.0.entry(component).or_default() += 1;
                }
            },
        );
=======
        world.add_observer(|event: On<EventA, (A, B)>, mut counter: ResMut<Counter>| {
            for &component in event.components() {
                *counter.0.entry(component).or_default() += 1;
            }
        });
>>>>>>> 5058f8a9

        world.trigger_targets(EntityEventA, [a_id, b_id]);
        world.trigger_targets(EntityEventA, a_id);
        world.trigger_targets(EntityEventA, b_id);
        world.trigger_targets(EntityEventA, [a_id, b_id]);
        world.trigger_targets(EntityEventA, a_id);

        let counter = world.resource::<Counter>();
        assert_eq!(4, *counter.0.get(&a_id).unwrap());
        assert_eq!(3, *counter.0.get(&b_id).unwrap());
    }

    #[test]
    fn observer_watch_entities() {
        let mut world = World::new();
        world.init_resource::<Order>();
        let entities = world
            .spawn_batch(core::iter::repeat_n((), 4))
            .collect::<Vec<_>>();
        let observer = Observer::new(|_: On<EventA>, mut order: ResMut<Order>| {
            order.observed("a");
        });
        world.spawn(observer.with_entities(entities.iter().copied().take(2)));

        world.trigger_targets(EventA, [entities[0], entities[1]]);
        assert_eq!(vec!["a", "a"], world.resource::<Order>().0);
        world.trigger_targets(EventA, [entities[2], entities[3]]);
        assert_eq!(vec!["a", "a"], world.resource::<Order>().0);
    }

    #[test]
    fn unregister_global_observer() {
        let mut world = World::new();
        let mut observer = world.add_observer(|_: On<EventA>| {});
        observer.remove::<Observer>();
        let id = observer.id();
        let event_key = EventA::event_key(&world).unwrap();
        assert!(!world
            .observers
            .get_observers_mut(event_key)
            .global_observers
            .contains_key(&id));
    }

    #[test]
    fn unregister_entity_observer() {
        let mut world = World::new();
        let entity = world.spawn_empty().id();
        let observer = Observer::new(|_: On<EventA>| {}).with_entity(entity);
        let mut observer = world.spawn(observer);
        observer.remove::<Observer>();
        let event_key = EventA::event_key(&world).unwrap();
        assert!(!world
            .observers
            .get_observers_mut(event_key)
            .entity_observers
            .contains_key(&entity));
    }

    #[test]
    fn unregister_component_observer() {
        let mut world = World::new();
        let a = world.register_component::<A>();
        let observer = Observer::new(|_: On<EventA>| {}).with_component(a);
        let mut observer = world.spawn(observer);
        observer.remove::<Observer>();
        let event_key = EventA::event_key(&world).unwrap();
        assert!(!world
            .observers
            .get_observers_mut(event_key)
            .get_component_observers()
            .contains_key(&a));
    }
}<|MERGE_RESOLUTION|>--- conflicted
+++ resolved
@@ -694,21 +694,15 @@
     fn observer_trigger_ref() {
         let mut world = World::new();
 
-<<<<<<< HEAD
-        world.add_observer(|mut trigger: On<BroadcastEventWithData>| {
-            trigger.event_mut().counter += 1;
-        });
-        world.add_observer(|mut trigger: On<BroadcastEventWithData>| {
-            trigger.event_mut().counter += 2;
-        });
-        world.add_observer(|mut trigger: On<BroadcastEventWithData>| {
-            trigger.event_mut().counter += 4;
-        });
-=======
-        world.add_observer(|mut event: On<EventWithData>| event.counter += 1);
-        world.add_observer(|mut event: On<EventWithData>| event.counter += 2);
-        world.add_observer(|mut event: On<EventWithData>| event.counter += 4);
->>>>>>> 5058f8a9
+        world.add_observer(|mut event: On<BroadcastEventWithData>| {
+            event.event_mut().counter += 1;
+        });
+        world.add_observer(|mut event: On<BroadcastEventWithData>| {
+            event.event_mut().counter += 2;
+        });
+        world.add_observer(|mut event: On<BroadcastEventWithData>| {
+            event.event_mut().counter += 4;
+        });
 
         let mut event = BroadcastEventWithData { counter: 0 };
         world.trigger_ref(&mut event);
@@ -719,25 +713,14 @@
     fn observer_trigger_targets_ref() {
         let mut world = World::new();
 
-<<<<<<< HEAD
-        world.add_observer(|mut trigger: On<EntityEventWithData, A>| {
-            trigger.event_mut().counter += 1;
-        });
-        world.add_observer(|mut trigger: On<EntityEventWithData, B>| {
-            trigger.event_mut().counter += 2;
-        });
-        world.add_observer(|mut trigger: On<EntityEventWithData, A>| {
-            trigger.event_mut().counter += 4;
-=======
-        world.add_observer(|mut event: On<EventWithData, A>| {
-            event.counter += 1;
-        });
-        world.add_observer(|mut event: On<EventWithData, B>| {
-            event.counter += 2;
-        });
-        world.add_observer(|mut event: On<EventWithData, A>| {
-            event.counter += 4;
->>>>>>> 5058f8a9
+        world.add_observer(|mut event: On<EntityEventWithData, A>| {
+            event.event_mut().counter += 1;
+        });
+        world.add_observer(|mut event: On<EntityEventWithData, B>| {
+            event.event_mut().counter += 2;
+        });
+        world.add_observer(|mut event: On<EntityEventWithData, A>| {
+            event.event_mut().counter += 4;
         });
 
         let mut event = EntityEventWithData { counter: 0 };
@@ -887,13 +870,8 @@
             .spawn_empty()
             .observe(|_: On<EntityEventA>, mut res: ResMut<Order>| res.observed("a_1"))
             .id();
-<<<<<<< HEAD
         world.add_observer(move |obs: On<EntityEventA>, mut res: ResMut<Order>| {
-            assert_eq!(obs.target(), entity);
-=======
-        world.add_observer(move |obs: On<EventA>, mut res: ResMut<Order>| {
             assert_eq!(obs.entity(), entity);
->>>>>>> 5058f8a9
             res.observed("a_2");
         });
 
@@ -1408,21 +1386,13 @@
         let a_id = world.register_component::<A>();
         let b_id = world.register_component::<B>();
 
-<<<<<<< HEAD
         world.add_observer(
-            |trigger: On<EntityEventA, (A, B)>, mut counter: ResMut<Counter>| {
-                for &component in trigger.components() {
+            |event: On<EntityEventA, (A, B)>, mut counter: ResMut<Counter>| {
+                for &component in event.components() {
                     *counter.0.entry(component).or_default() += 1;
                 }
             },
         );
-=======
-        world.add_observer(|event: On<EventA, (A, B)>, mut counter: ResMut<Counter>| {
-            for &component in event.components() {
-                *counter.0.entry(component).or_default() += 1;
-            }
-        });
->>>>>>> 5058f8a9
 
         world.trigger_targets(EntityEventA, [a_id, b_id]);
         world.trigger_targets(EntityEventA, a_id);
