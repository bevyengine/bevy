//! Types for creating and storing [`Observer`]s

mod entity_observer;
mod runner;

pub use entity_observer::CloneEntityWithObserversExt;
pub use runner::*;

use crate::{
    archetype::ArchetypeFlags,
    component::ComponentId,
    entity::EntityHashMap,
    observer::entity_observer::ObservedBy,
    prelude::*,
    system::IntoObserverSystem,
    world::{DeferredWorld, *},
};
use alloc::vec::Vec;
use bevy_ptr::Ptr;
use bevy_utils::HashMap;
use core::{
    fmt::Debug,
    marker::PhantomData,
    ops::{Deref, DerefMut},
};
use smallvec::SmallVec;

/// Type containing triggered [`Event`] information for a given run of an [`Observer`]. This contains the
/// [`Event`] data itself. If it was triggered for a specific [`Entity`], it includes that as well. It also
/// contains event propagation information. See [`Trigger::propagate`] for more information.
pub struct Trigger<'w, E, B: Bundle = ()> {
    event: &'w mut E,
    propagate: &'w mut bool,
    trigger: ObserverTrigger,
    _marker: PhantomData<B>,
}

impl<'w, E, B: Bundle> Trigger<'w, E, B> {
    /// Creates a new trigger for the given event and observer information.
    pub fn new(event: &'w mut E, propagate: &'w mut bool, trigger: ObserverTrigger) -> Self {
        Self {
            event,
            propagate,
            trigger,
            _marker: PhantomData,
        }
    }

    /// Returns the event type of this trigger.
    pub fn event_type(&self) -> ComponentId {
        self.trigger.event_type
    }

    /// Returns a reference to the triggered event.
    pub fn event(&self) -> &E {
        self.event
    }

    /// Returns a mutable reference to the triggered event.
    pub fn event_mut(&mut self) -> &mut E {
        self.event
    }

    /// Returns a pointer to the triggered event.
    pub fn event_ptr(&self) -> Ptr {
        Ptr::from(&self.event)
    }

    /// Returns the [`Entity`] that was targeted by the `event` that triggered this observer. It may
    /// be [`Entity::PLACEHOLDER`].
    ///
    /// Observable events can target specific entities. When those events fire, they will trigger
    /// any observers on the targeted entities. In this case, the `target()` and `observer()` are
    /// the same, because the observer that was triggered is attached to the entity that was
    /// targeted by the event.
    ///
    /// However, it is also possible for those events to bubble up the entity hierarchy and trigger
    /// observers on *different* entities, or trigger a global observer. In these cases, the
    /// observing entity is *different* from the entity being targeted by the event.
    ///
    /// This is an important distinction: the entity reacting to an event is not always the same as
    /// the entity triggered by the event.
    pub fn target(&self) -> Entity {
        self.trigger.target
    }

    /// Returns the components that triggered the observer, out of the
    /// components defined in `B`. Does not necessarily include all of them as
    /// `B` acts like an `OR` filter rather than an `AND` filter.
    pub fn components(&self) -> &[ComponentId] {
        &self.trigger.components
    }

    /// Returns the [`Entity`] that observed the triggered event.
    /// This allows you to despawn the observer, ceasing observation.
    ///
    /// # Examples
    ///
    /// ```rust
    /// # use bevy_ecs::prelude::{Commands, Trigger};
    /// #
    /// # struct MyEvent {
    /// #   done: bool,
    /// # }
    /// #
    /// /// Handle `MyEvent` and if it is done, stop observation.
    /// fn my_observer(trigger: Trigger<MyEvent>, mut commands: Commands) {
    ///     if trigger.event().done {
    ///         commands.entity(trigger.observer()).despawn();
    ///         return;
    ///     }
    ///
    ///     // ...
    /// }
    /// ```
    pub fn observer(&self) -> Entity {
        self.trigger.observer
    }

    /// Enables or disables event propagation, allowing the same event to trigger observers on a chain of different entities.
    ///
    /// The path an event will propagate along is specified by its associated [`Traversal`] component. By default, events
    /// use `()` which ends the path immediately and prevents propagation.
    ///
    /// To enable propagation, you must:
    /// + Set [`Event::Traversal`] to the component you want to propagate along.
    /// + Either call `propagate(true)` in the first observer or set [`Event::AUTO_PROPAGATE`] to `true`.
    ///
    /// You can prevent an event from propagating further using `propagate(false)`.
    ///
    /// [`Traversal`]: crate::traversal::Traversal
    pub fn propagate(&mut self, should_propagate: bool) {
        *self.propagate = should_propagate;
    }

    /// Returns the value of the flag that controls event propagation. See [`propagate`] for more information.
    ///
    /// [`propagate`]: Trigger::propagate
    pub fn get_propagate(&self) -> bool {
        *self.propagate
    }
}

impl<'w, E: Debug, B: Bundle> Debug for Trigger<'w, E, B> {
    fn fmt(&self, f: &mut core::fmt::Formatter<'_>) -> core::fmt::Result {
        f.debug_struct("Trigger")
            .field("event", &self.event)
            .field("propagate", &self.propagate)
            .field("trigger", &self.trigger)
            .field("_marker", &self._marker)
            .finish()
    }
}

impl<'w, E, B: Bundle> Deref for Trigger<'w, E, B> {
    type Target = E;

    fn deref(&self) -> &Self::Target {
        self.event
    }
}

impl<'w, E, B: Bundle> DerefMut for Trigger<'w, E, B> {
    fn deref_mut(&mut self) -> &mut Self::Target {
        self.event
    }
}

/// Represents a collection of targets for a specific [`Trigger`] of an [`Event`]. Targets can be of type [`Entity`] or [`ComponentId`].
///
/// When a trigger occurs for a given event and [`TriggerTargets`], any [`Observer`] that watches for that specific event-target combination
/// will run.
pub trait TriggerTargets {
    /// The components the trigger should target.
    fn components(&self) -> &[ComponentId];

    /// The entities the trigger should target.
    fn entities(&self) -> &[Entity];
}

impl TriggerTargets for () {
    fn components(&self) -> &[ComponentId] {
        &[]
    }

    fn entities(&self) -> &[Entity] {
        &[]
    }
}

impl TriggerTargets for Entity {
    fn components(&self) -> &[ComponentId] {
        &[]
    }

    fn entities(&self) -> &[Entity] {
        core::slice::from_ref(self)
    }
}

impl TriggerTargets for Vec<Entity> {
    fn components(&self) -> &[ComponentId] {
        &[]
    }

    fn entities(&self) -> &[Entity] {
        self.as_slice()
    }
}

impl<const N: usize> TriggerTargets for [Entity; N] {
    fn components(&self) -> &[ComponentId] {
        &[]
    }

    fn entities(&self) -> &[Entity] {
        self.as_slice()
    }
}

impl TriggerTargets for ComponentId {
    fn components(&self) -> &[ComponentId] {
        core::slice::from_ref(self)
    }

    fn entities(&self) -> &[Entity] {
        &[]
    }
}

impl TriggerTargets for Vec<ComponentId> {
    fn components(&self) -> &[ComponentId] {
        self.as_slice()
    }

    fn entities(&self) -> &[Entity] {
        &[]
    }
}

impl<const N: usize> TriggerTargets for [ComponentId; N] {
    fn components(&self) -> &[ComponentId] {
        self.as_slice()
    }

    fn entities(&self) -> &[Entity] {
        &[]
    }
}

impl TriggerTargets for &Vec<Entity> {
    fn components(&self) -> &[ComponentId] {
        &[]
    }

    fn entities(&self) -> &[Entity] {
        self.as_slice()
    }
}

/// A description of what an [`Observer`] observes.
#[derive(Default, Clone)]
pub struct ObserverDescriptor {
    /// The events the observer is watching.
    events: Vec<ComponentId>,

    /// The components the observer is watching.
    components: Vec<ComponentId>,

    /// The entities the observer is watching.
    entities: Vec<Entity>,
}

impl ObserverDescriptor {
    /// Add the given `events` to the descriptor.
    /// # Safety
    /// The type of each [`ComponentId`] in `events` _must_ match the actual value
    /// of the event passed into the observer.
    pub unsafe fn with_events(mut self, events: Vec<ComponentId>) -> Self {
        self.events = events;
        self
    }

    /// Add the given `components` to the descriptor.
    pub fn with_components(mut self, components: Vec<ComponentId>) -> Self {
        self.components = components;
        self
    }

    /// Add the given `entities` to the descriptor.
    pub fn with_entities(mut self, entities: Vec<Entity>) -> Self {
        self.entities = entities;
        self
    }

    pub(crate) fn merge(&mut self, descriptor: &ObserverDescriptor) {
        self.events.extend(descriptor.events.iter().copied());
        self.components
            .extend(descriptor.components.iter().copied());
        self.entities.extend(descriptor.entities.iter().copied());
    }
}

/// Event trigger metadata for a given [`Observer`],
#[derive(Debug)]
pub struct ObserverTrigger {
    /// The [`Entity`] of the observer handling the trigger.
    pub observer: Entity,
    /// The [`Event`] the trigger targeted.
    pub event_type: ComponentId,
    /// The [`ComponentId`]s the trigger targeted.
    components: SmallVec<[ComponentId; 2]>,
    /// The entity the trigger targeted.
    pub target: Entity,
}

impl ObserverTrigger {
    /// Returns the components that the trigger targeted.
    pub fn components(&self) -> &[ComponentId] {
        &self.components
    }
}

// Map between an observer entity and its runner
type ObserverMap = EntityHashMap<ObserverRunner>;

/// Collection of [`ObserverRunner`] for [`Observer`] registered to a particular trigger targeted at a specific component.
#[derive(Default, Debug)]
pub struct CachedComponentObservers {
    // Observers listening to triggers targeting this component
    map: ObserverMap,
    // Observers listening to triggers targeting this component on a specific entity
    entity_map: EntityHashMap<ObserverMap>,
}

/// Collection of [`ObserverRunner`] for [`Observer`] registered to a particular trigger.
#[derive(Default, Debug)]
pub struct CachedObservers {
    // Observers listening for any time this trigger is fired
    map: ObserverMap,
    // Observers listening for this trigger fired at a specific component
    component_observers: HashMap<ComponentId, CachedComponentObservers>,
    // Observers listening for this trigger fired at a specific entity
    entity_observers: EntityHashMap<ObserverMap>,
}

/// Metadata for observers. Stores a cache mapping trigger ids to the registered observers.
#[derive(Default, Debug)]
pub struct Observers {
    // Cached ECS observers to save a lookup most common triggers.
    on_add: CachedObservers,
    on_insert: CachedObservers,
    on_replace: CachedObservers,
    on_remove: CachedObservers,
    // Map from trigger type to set of observers
    cache: HashMap<ComponentId, CachedObservers>,
}

impl Observers {
    pub(crate) fn get_observers(&mut self, event_type: ComponentId) -> &mut CachedObservers {
        match event_type {
            ON_ADD => &mut self.on_add,
            ON_INSERT => &mut self.on_insert,
            ON_REPLACE => &mut self.on_replace,
            ON_REMOVE => &mut self.on_remove,
            _ => self.cache.entry(event_type).or_default(),
        }
    }

    pub(crate) fn try_get_observers(&self, event_type: ComponentId) -> Option<&CachedObservers> {
        match event_type {
            ON_ADD => Some(&self.on_add),
            ON_INSERT => Some(&self.on_insert),
            ON_REPLACE => Some(&self.on_replace),
            ON_REMOVE => Some(&self.on_remove),
            _ => self.cache.get(&event_type),
        }
    }

    /// This will run the observers of the given `event_type`, targeting the given `entity` and `components`.
    pub(crate) fn invoke<T>(
        mut world: DeferredWorld,
        event_type: ComponentId,
        target: Entity,
        components: impl Iterator<Item = ComponentId> + Clone,
        data: &mut T,
        propagate: &mut bool,
    ) {
        // SAFETY: You cannot get a mutable reference to `observers` from `DeferredWorld`
        let (mut world, observers) = unsafe {
            let world = world.as_unsafe_world_cell();
            // SAFETY: There are no outstanding world references
            world.increment_trigger_id();
            let observers = world.observers();
            let Some(observers) = observers.try_get_observers(event_type) else {
                return;
            };
            // SAFETY: The only outstanding reference to world is `observers`
            (world.into_deferred(), observers)
        };

        let trigger_for_components = components.clone();

        let mut trigger_observer = |(&observer, runner): (&Entity, &ObserverRunner)| {
            (runner)(
                world.reborrow(),
                ObserverTrigger {
                    observer,
                    event_type,
                    components: components.clone().collect(),
                    target,
                },
                data.into(),
                propagate,
            );
        };
        // Trigger observers listening for any kind of this trigger
        observers.map.iter().for_each(&mut trigger_observer);

        // Trigger entity observers listening for this kind of trigger
        if target != Entity::PLACEHOLDER {
            if let Some(map) = observers.entity_observers.get(&target) {
                map.iter().for_each(&mut trigger_observer);
            }
        }

        // Trigger observers listening to this trigger targeting a specific component
        trigger_for_components.for_each(|id| {
            if let Some(component_observers) = observers.component_observers.get(&id) {
                component_observers
                    .map
                    .iter()
                    .for_each(&mut trigger_observer);

                if target != Entity::PLACEHOLDER {
                    if let Some(map) = component_observers.entity_map.get(&target) {
                        map.iter().for_each(&mut trigger_observer);
                    }
                }
            }
        });
    }

    pub(crate) fn is_archetype_cached(event_type: ComponentId) -> Option<ArchetypeFlags> {
        match event_type {
            ON_ADD => Some(ArchetypeFlags::ON_ADD_OBSERVER),
            ON_INSERT => Some(ArchetypeFlags::ON_INSERT_OBSERVER),
            ON_REPLACE => Some(ArchetypeFlags::ON_REPLACE_OBSERVER),
            ON_REMOVE => Some(ArchetypeFlags::ON_REMOVE_OBSERVER),
            _ => None,
        }
    }

    pub(crate) fn update_archetype_flags(
        &self,
        component_id: ComponentId,
        flags: &mut ArchetypeFlags,
    ) {
        if self.on_add.component_observers.contains_key(&component_id) {
            flags.insert(ArchetypeFlags::ON_ADD_OBSERVER);
        }

        if self
            .on_insert
            .component_observers
            .contains_key(&component_id)
        {
            flags.insert(ArchetypeFlags::ON_INSERT_OBSERVER);
        }

        if self
            .on_replace
            .component_observers
            .contains_key(&component_id)
        {
            flags.insert(ArchetypeFlags::ON_REPLACE_OBSERVER);
        }

        if self
            .on_remove
            .component_observers
            .contains_key(&component_id)
        {
            flags.insert(ArchetypeFlags::ON_REMOVE_OBSERVER);
        }
    }
}

impl World {
    /// Spawns a "global" [`Observer`] which will watch for the given event.
    /// Returns its [`Entity`] as a [`EntityWorldMut`].
    ///
    /// **Calling [`observe`](EntityWorldMut::observe) on the returned
    /// [`EntityWorldMut`] will observe the observer itself, which you very
    /// likely do not want.**
    ///
    /// # Example
    ///
    /// ```
    /// # use bevy_ecs::prelude::*;
    /// #[derive(Component)]
    /// struct A;
    ///
    /// # let mut world = World::new();
    /// world.add_observer(|_: Trigger<OnAdd, A>| {
    ///     // ...
    /// });
    /// world.add_observer(|_: Trigger<OnRemove, A>| {
    ///     // ...
    /// });
    /// ```
    pub fn add_observer<E: Event, B: Bundle, M>(
        &mut self,
        system: impl IntoObserverSystem<E, B, M>,
    ) -> EntityWorldMut<'_> {
        self.spawn(Observer::new(system))
    }

    /// Triggers the given [`Event`], which will run any [`Observer`]s watching for it.
    ///
    /// While event types commonly implement [`Copy`],
    /// those that don't will be consumed and will no longer be accessible.
    /// If you need to use the event after triggering it, use [`World::trigger_ref`] instead.
    pub fn trigger<E: Event>(&mut self, mut event: E) {
        let event_id = self.register_component::<E>();
        // SAFETY: We just registered `event_id` with the type of `event`
        unsafe { self.trigger_targets_dynamic_ref(event_id, &mut event, ()) };
    }

    /// Triggers the given [`Event`] as a mutable reference, which will run any [`Observer`]s watching for it.
    ///
    /// Compared to [`World::trigger`], this method is most useful when it's necessary to check
    /// or use the event after it has been modified by observers.
    pub fn trigger_ref<E: Event>(&mut self, event: &mut E) {
        let event_id = self.register_component::<E>();
        // SAFETY: We just registered `event_id` with the type of `event`
        unsafe { self.trigger_targets_dynamic_ref(event_id, event, ()) };
    }

    /// Triggers the given [`Event`] for the given `targets`, which will run any [`Observer`]s watching for it.
    ///
    /// While event types commonly implement [`Copy`],
    /// those that don't will be consumed and will no longer be accessible.
    /// If you need to use the event after triggering it, use [`World::trigger_targets_ref`] instead.
    pub fn trigger_targets<E: Event>(&mut self, mut event: E, targets: impl TriggerTargets) {
        let event_id = self.register_component::<E>();
        // SAFETY: We just registered `event_id` with the type of `event`
        unsafe { self.trigger_targets_dynamic_ref(event_id, &mut event, targets) };
    }

    /// Triggers the given [`Event`] as a mutable reference for the given `targets`,
    /// which will run any [`Observer`]s watching for it.
    ///
    /// Compared to [`World::trigger_targets`], this method is most useful when it's necessary to check
    /// or use the event after it has been modified by observers.
    pub fn trigger_targets_ref<E: Event>(&mut self, event: &mut E, targets: impl TriggerTargets) {
        let event_id = self.register_component::<E>();
        // SAFETY: We just registered `event_id` with the type of `event`
        unsafe { self.trigger_targets_dynamic_ref(event_id, event, targets) };
    }

    /// Triggers the given [`Event`] for the given `targets`, which will run any [`Observer`]s watching for it.
    ///
    /// While event types commonly implement [`Copy`],
    /// those that don't will be consumed and will no longer be accessible.
    /// If you need to use the event after triggering it, use [`World::trigger_targets_dynamic_ref`] instead.
    ///
    /// # Safety
    ///
    /// Caller must ensure that `event_data` is accessible as the type represented by `event_id`.
    pub unsafe fn trigger_targets_dynamic<E: Event, Targets: TriggerTargets>(
        &mut self,
        event_id: ComponentId,
        mut event_data: E,
        targets: Targets,
    ) {
        // SAFETY: `event_data` is accessible as the type represented by `event_id`
        unsafe {
            self.trigger_targets_dynamic_ref(event_id, &mut event_data, targets);
        };
    }

    /// Triggers the given [`Event`] as a mutable reference for the given `targets`,
    /// which will run any [`Observer`]s watching for it.
    ///
    /// Compared to [`World::trigger_targets_dynamic`], this method is most useful when it's necessary to check
    /// or use the event after it has been modified by observers.
    ///
    /// # Safety
    ///
    /// Caller must ensure that `event_data` is accessible as the type represented by `event_id`.
    pub unsafe fn trigger_targets_dynamic_ref<E: Event, Targets: TriggerTargets>(
        &mut self,
        event_id: ComponentId,
        event_data: &mut E,
        targets: Targets,
    ) {
        let mut world = DeferredWorld::from(self);
        if targets.entities().is_empty() {
            // SAFETY: `event_data` is accessible as the type represented by `event_id`
            unsafe {
                world.trigger_observers_with_data::<_, E::Traversal>(
                    event_id,
                    Entity::PLACEHOLDER,
                    targets.components(),
                    event_data,
                    false,
                );
            };
        } else {
            for target in targets.entities() {
                // SAFETY: `event_data` is accessible as the type represented by `event_id`
                unsafe {
                    world.trigger_observers_with_data::<_, E::Traversal>(
                        event_id,
                        *target,
                        targets.components(),
                        event_data,
                        E::AUTO_PROPAGATE,
                    );
                };
            }
        }
    }

    /// Register an observer to the cache, called when an observer is created
    pub(crate) fn register_observer(&mut self, observer_entity: Entity) {
        // SAFETY: References do not alias.
        let (observer_state, archetypes, observers) = unsafe {
            let observer_state: *const ObserverState =
                self.get::<ObserverState>(observer_entity).unwrap();
            // Populate ObservedBy for each observed entity.
            for watched_entity in &(*observer_state).descriptor.entities {
                let mut entity_mut = self.entity_mut(*watched_entity);
                let mut observed_by = entity_mut.entry::<ObservedBy>().or_default().into_mut();
                observed_by.0.push(observer_entity);
            }
            (&*observer_state, &mut self.archetypes, &mut self.observers)
        };
        let descriptor = &observer_state.descriptor;

        for &event_type in &descriptor.events {
            let cache = observers.get_observers(event_type);

            if descriptor.components.is_empty() && descriptor.entities.is_empty() {
                cache.map.insert(observer_entity, observer_state.runner);
            } else if descriptor.components.is_empty() {
                // Observer is not targeting any components so register it as an entity observer
                for &watched_entity in &observer_state.descriptor.entities {
                    let map = cache.entity_observers.entry(watched_entity).or_default();
                    map.insert(observer_entity, observer_state.runner);
                }
            } else {
                // Register observer for each watched component
                for &component in &descriptor.components {
                    let observers =
                        cache
                            .component_observers
                            .entry(component)
                            .or_insert_with(|| {
                                if let Some(flag) = Observers::is_archetype_cached(event_type) {
                                    archetypes.update_flags(component, flag, true);
                                }
                                CachedComponentObservers::default()
                            });
                    if descriptor.entities.is_empty() {
                        // Register for all triggers targeting the component
                        observers.map.insert(observer_entity, observer_state.runner);
                    } else {
                        // Register for each watched entity
                        for &watched_entity in &descriptor.entities {
                            let map = observers.entity_map.entry(watched_entity).or_default();
                            map.insert(observer_entity, observer_state.runner);
                        }
                    }
                }
            }
        }
    }

    /// Remove the observer from the cache, called when an observer gets despawned
    pub(crate) fn unregister_observer(&mut self, entity: Entity, descriptor: ObserverDescriptor) {
        let archetypes = &mut self.archetypes;
        let observers = &mut self.observers;

        for &event_type in &descriptor.events {
            let cache = observers.get_observers(event_type);
            if descriptor.components.is_empty() && descriptor.entities.is_empty() {
                cache.map.remove(&entity);
            } else if descriptor.components.is_empty() {
                for watched_entity in &descriptor.entities {
                    // This check should be unnecessary since this observer hasn't been unregistered yet
                    let Some(observers) = cache.entity_observers.get_mut(watched_entity) else {
                        continue;
                    };
                    observers.remove(&entity);
                    if observers.is_empty() {
                        cache.entity_observers.remove(watched_entity);
                    }
                }
            } else {
                for component in &descriptor.components {
                    let Some(observers) = cache.component_observers.get_mut(component) else {
                        continue;
                    };
                    if descriptor.entities.is_empty() {
                        observers.map.remove(&entity);
                    } else {
                        for watched_entity in &descriptor.entities {
                            let Some(map) = observers.entity_map.get_mut(watched_entity) else {
                                continue;
                            };
                            map.remove(&entity);
                            if map.is_empty() {
                                observers.entity_map.remove(watched_entity);
                            }
                        }
                    }

                    if observers.map.is_empty() && observers.entity_map.is_empty() {
                        cache.component_observers.remove(component);
                        if let Some(flag) = Observers::is_archetype_cached(event_type) {
                            if let Some(by_component) = archetypes.by_component.get(component) {
                                for archetype in by_component.keys() {
                                    let archetype = &mut archetypes.archetypes[archetype.index()];
                                    if archetype.contains(*component) {
                                        let no_longer_observed = archetype
                                            .components()
                                            .all(|id| !cache.component_observers.contains_key(&id));

                                        if no_longer_observed {
                                            archetype.flags.set(flag, false);
                                        }
                                    }
                                }
                            }
                        }
                    }
                }
            }
        }
    }
}

#[cfg(test)]
mod tests {
    use alloc::vec;

    use bevy_ptr::OwningPtr;
    use bevy_utils::HashMap;

    use crate as bevy_ecs;
    use crate::component::ComponentId;
    use crate::{
        observer::{Observer, ObserverDescriptor, ObserverState, OnReplace},
        prelude::*,
        traversal::Traversal,
    };

    #[derive(Component)]
    struct A;

    #[derive(Component)]
    struct B;

    #[derive(Component)]
    struct C;

    #[derive(Component)]
    #[component(storage = "SparseSet")]
    struct S;

    #[derive(Event)]
    struct EventA;

    #[derive(Event)]
    struct EventWithData {
        counter: usize,
    }

    #[derive(Resource, Default)]
    struct Order(Vec<&'static str>);

    impl Order {
        #[track_caller]
        fn observed(&mut self, name: &'static str) {
            self.0.push(name);
        }
    }

    #[derive(Component)]
    struct Parent(Entity);

<<<<<<< HEAD
    impl Traversal for &Parent {
        fn traverse(item: Self::Item<'_>) -> Option<Entity> {
=======
    impl<D> Traversal<D> for &'_ Parent {
        fn traverse(item: Self::Item<'_>, _: &D) -> Option<Entity> {
>>>>>>> 9cebc664
            Some(item.0)
        }
    }

    #[derive(Component)]
    struct EventPropagating;

    impl Event for EventPropagating {
        type Traversal = &'static Parent;

        const AUTO_PROPAGATE: bool = true;
    }

    #[test]
    fn observer_order_spawn_despawn() {
        let mut world = World::new();
        world.init_resource::<Order>();

        world.add_observer(|_: Trigger<OnAdd, A>, mut res: ResMut<Order>| res.observed("add"));
        world
            .add_observer(|_: Trigger<OnInsert, A>, mut res: ResMut<Order>| res.observed("insert"));
        world.add_observer(|_: Trigger<OnReplace, A>, mut res: ResMut<Order>| {
            res.observed("replace");
        });
        world
            .add_observer(|_: Trigger<OnRemove, A>, mut res: ResMut<Order>| res.observed("remove"));

        let entity = world.spawn(A).id();
        world.despawn(entity);
        assert_eq!(
            vec!["add", "insert", "replace", "remove"],
            world.resource::<Order>().0
        );
    }

    #[test]
    fn observer_order_insert_remove() {
        let mut world = World::new();
        world.init_resource::<Order>();

        world.add_observer(|_: Trigger<OnAdd, A>, mut res: ResMut<Order>| res.observed("add"));
        world
            .add_observer(|_: Trigger<OnInsert, A>, mut res: ResMut<Order>| res.observed("insert"));
        world.add_observer(|_: Trigger<OnReplace, A>, mut res: ResMut<Order>| {
            res.observed("replace");
        });
        world
            .add_observer(|_: Trigger<OnRemove, A>, mut res: ResMut<Order>| res.observed("remove"));

        let mut entity = world.spawn_empty();
        entity.insert(A);
        entity.remove::<A>();
        entity.flush();
        assert_eq!(
            vec!["add", "insert", "replace", "remove"],
            world.resource::<Order>().0
        );
    }

    #[test]
    fn observer_order_insert_remove_sparse() {
        let mut world = World::new();
        world.init_resource::<Order>();

        world.add_observer(|_: Trigger<OnAdd, S>, mut res: ResMut<Order>| res.observed("add"));
        world
            .add_observer(|_: Trigger<OnInsert, S>, mut res: ResMut<Order>| res.observed("insert"));
        world.add_observer(|_: Trigger<OnReplace, S>, mut res: ResMut<Order>| {
            res.observed("replace");
        });
        world
            .add_observer(|_: Trigger<OnRemove, S>, mut res: ResMut<Order>| res.observed("remove"));

        let mut entity = world.spawn_empty();
        entity.insert(S);
        entity.remove::<S>();
        entity.flush();
        assert_eq!(
            vec!["add", "insert", "replace", "remove"],
            world.resource::<Order>().0
        );
    }

    #[test]
    fn observer_order_replace() {
        let mut world = World::new();
        world.init_resource::<Order>();

        let entity = world.spawn(A).id();

        world.add_observer(|_: Trigger<OnAdd, A>, mut res: ResMut<Order>| res.observed("add"));
        world
            .add_observer(|_: Trigger<OnInsert, A>, mut res: ResMut<Order>| res.observed("insert"));
        world.add_observer(|_: Trigger<OnReplace, A>, mut res: ResMut<Order>| {
            res.observed("replace");
        });
        world
            .add_observer(|_: Trigger<OnRemove, A>, mut res: ResMut<Order>| res.observed("remove"));

        // TODO: ideally this flush is not necessary, but right now observe() returns WorldEntityMut
        // and therefore does not automatically flush.
        world.flush();

        let mut entity = world.entity_mut(entity);
        entity.insert(A);
        entity.flush();
        assert_eq!(vec!["replace", "insert"], world.resource::<Order>().0);
    }

    #[test]
    fn observer_order_recursive() {
        let mut world = World::new();
        world.init_resource::<Order>();
        world.add_observer(
            |obs: Trigger<OnAdd, A>, mut res: ResMut<Order>, mut commands: Commands| {
                res.observed("add_a");
                commands.entity(obs.target()).insert(B);
            },
        );
        world.add_observer(
            |obs: Trigger<OnRemove, A>, mut res: ResMut<Order>, mut commands: Commands| {
                res.observed("remove_a");
                commands.entity(obs.target()).remove::<B>();
            },
        );

        world.add_observer(
            |obs: Trigger<OnAdd, B>, mut res: ResMut<Order>, mut commands: Commands| {
                res.observed("add_b");
                commands.entity(obs.target()).remove::<A>();
            },
        );
        world.add_observer(|_: Trigger<OnRemove, B>, mut res: ResMut<Order>| {
            res.observed("remove_b");
        });

        let entity = world.spawn(A).flush();
        let entity = world.get_entity(entity).unwrap();
        assert!(!entity.contains::<A>());
        assert!(!entity.contains::<B>());
        assert_eq!(
            vec!["add_a", "add_b", "remove_a", "remove_b"],
            world.resource::<Order>().0
        );
    }

    #[test]
    fn observer_trigger_ref() {
        let mut world = World::new();

        world.add_observer(|mut trigger: Trigger<EventWithData>| trigger.event_mut().counter += 1);
        world.add_observer(|mut trigger: Trigger<EventWithData>| trigger.event_mut().counter += 2);
        world.add_observer(|mut trigger: Trigger<EventWithData>| trigger.event_mut().counter += 4);
        // This flush is required for the last observer to be called when triggering the event,
        // due to `World::add_observer` returning `WorldEntityMut`.
        world.flush();

        let mut event = EventWithData { counter: 0 };
        world.trigger_ref(&mut event);
        assert_eq!(7, event.counter);
    }

    #[test]
    fn observer_trigger_targets_ref() {
        let mut world = World::new();

        world.add_observer(|mut trigger: Trigger<EventWithData, A>| {
            trigger.event_mut().counter += 1;
        });
        world.add_observer(|mut trigger: Trigger<EventWithData, B>| {
            trigger.event_mut().counter += 2;
        });
        world.add_observer(|mut trigger: Trigger<EventWithData, A>| {
            trigger.event_mut().counter += 4;
        });
        // This flush is required for the last observer to be called when triggering the event,
        // due to `World::add_observer` returning `WorldEntityMut`.
        world.flush();

        let mut event = EventWithData { counter: 0 };
        let component_a = world.register_component::<A>();
        world.trigger_targets_ref(&mut event, component_a);
        assert_eq!(5, event.counter);
    }

    #[test]
    fn observer_multiple_listeners() {
        let mut world = World::new();
        world.init_resource::<Order>();

        world.add_observer(|_: Trigger<OnAdd, A>, mut res: ResMut<Order>| res.observed("add_1"));
        world.add_observer(|_: Trigger<OnAdd, A>, mut res: ResMut<Order>| res.observed("add_2"));

        world.spawn(A).flush();
        assert_eq!(vec!["add_1", "add_2"], world.resource::<Order>().0);
        // Our A entity plus our two observers
        assert_eq!(world.entities().len(), 3);
    }

    #[test]
    fn observer_multiple_events() {
        let mut world = World::new();
        world.init_resource::<Order>();
        let on_remove = world.register_component::<OnRemove>();
        world.spawn(
            // SAFETY: OnAdd and OnRemove are both unit types, so this is safe
            unsafe {
                Observer::new(|_: Trigger<OnAdd, A>, mut res: ResMut<Order>| {
                    res.observed("add/remove");
                })
                .with_event(on_remove)
            },
        );

        let entity = world.spawn(A).id();
        world.despawn(entity);
        assert_eq!(
            vec!["add/remove", "add/remove"],
            world.resource::<Order>().0
        );
    }

    #[test]
    fn observer_multiple_components() {
        let mut world = World::new();
        world.init_resource::<Order>();
        world.register_component::<A>();
        world.register_component::<B>();

        world.add_observer(|_: Trigger<OnAdd, (A, B)>, mut res: ResMut<Order>| {
            res.observed("add_ab");
        });

        let entity = world.spawn(A).id();
        world.entity_mut(entity).insert(B);
        world.flush();
        assert_eq!(vec!["add_ab", "add_ab"], world.resource::<Order>().0);
    }

    #[test]
    fn observer_despawn() {
        let mut world = World::new();

        let observer = world
            .add_observer(|_: Trigger<OnAdd, A>| {
                panic!("Observer triggered after being despawned.")
            })
            .id();
        world.despawn(observer);
        world.spawn(A).flush();
    }

    // Regression test for https://github.com/bevyengine/bevy/issues/14961
    #[test]
    fn observer_despawn_archetype_flags() {
        let mut world = World::new();
        world.init_resource::<Order>();

        let entity = world.spawn((A, B)).flush();

        world.add_observer(|_: Trigger<OnRemove, A>, mut res: ResMut<Order>| {
            res.observed("remove_a");
        });

        let observer = world
            .add_observer(|_: Trigger<OnRemove, B>| {
                panic!("Observer triggered after being despawned.")
            })
            .flush();
        world.despawn(observer);

        world.despawn(entity);

        assert_eq!(vec!["remove_a"], world.resource::<Order>().0);
    }

    #[test]
    fn observer_multiple_matches() {
        let mut world = World::new();
        world.init_resource::<Order>();

        world.add_observer(|_: Trigger<OnAdd, (A, B)>, mut res: ResMut<Order>| {
            res.observed("add_ab");
        });

        world.spawn((A, B)).flush();
        assert_eq!(vec!["add_ab"], world.resource::<Order>().0);
    }

    #[test]
    fn observer_no_target() {
        let mut world = World::new();
        world.init_resource::<Order>();

        world
            .spawn_empty()
            .observe(|_: Trigger<EventA>| panic!("Trigger routed to non-targeted entity."));
        world.add_observer(move |obs: Trigger<EventA>, mut res: ResMut<Order>| {
            assert_eq!(obs.target(), Entity::PLACEHOLDER);
            res.observed("event_a");
        });

        // TODO: ideally this flush is not necessary, but right now observe() returns WorldEntityMut
        // and therefore does not automatically flush.
        world.flush();
        world.trigger(EventA);
        world.flush();
        assert_eq!(vec!["event_a"], world.resource::<Order>().0);
    }

    #[test]
    fn observer_entity_routing() {
        let mut world = World::new();
        world.init_resource::<Order>();

        world
            .spawn_empty()
            .observe(|_: Trigger<EventA>| panic!("Trigger routed to non-targeted entity."));
        let entity = world
            .spawn_empty()
            .observe(|_: Trigger<EventA>, mut res: ResMut<Order>| res.observed("a_1"))
            .id();
        world.add_observer(move |obs: Trigger<EventA>, mut res: ResMut<Order>| {
            assert_eq!(obs.target(), entity);
            res.observed("a_2");
        });

        // TODO: ideally this flush is not necessary, but right now observe() returns WorldEntityMut
        // and therefore does not automatically flush.
        world.flush();
        world.trigger_targets(EventA, entity);
        world.flush();
        assert_eq!(vec!["a_2", "a_1"], world.resource::<Order>().0);
    }

    #[test]
    fn observer_dynamic_component() {
        let mut world = World::new();
        world.init_resource::<Order>();

        let component_id = world.register_component::<A>();
        world.spawn(
            Observer::new(|_: Trigger<OnAdd>, mut res: ResMut<Order>| res.observed("event_a"))
                .with_component(component_id),
        );

        let mut entity = world.spawn_empty();
        OwningPtr::make(A, |ptr| {
            // SAFETY: we registered `component_id` above.
            unsafe { entity.insert_by_id(component_id, ptr) };
        });
        let entity = entity.flush();

        world.trigger_targets(EventA, entity);
        world.flush();
        assert_eq!(vec!["event_a"], world.resource::<Order>().0);
    }

    #[test]
    fn observer_dynamic_trigger() {
        let mut world = World::new();
        world.init_resource::<Order>();
        let event_a = world.register_component::<EventA>();

        world.spawn(ObserverState {
            // SAFETY: we registered `event_a` above and it matches the type of EventA
            descriptor: unsafe { ObserverDescriptor::default().with_events(vec![event_a]) },
            runner: |mut world, _trigger, _ptr, _propagate| {
                world.resource_mut::<Order>().observed("event_a");
            },
            ..Default::default()
        });

        world.commands().queue(move |world: &mut World| {
            // SAFETY: we registered `event_a` above and it matches the type of EventA
            unsafe { world.trigger_targets_dynamic(event_a, EventA, ()) };
        });
        world.flush();
        assert_eq!(vec!["event_a"], world.resource::<Order>().0);
    }

    #[test]
    fn observer_propagating() {
        let mut world = World::new();
        world.init_resource::<Order>();

        let parent = world
            .spawn_empty()
            .observe(|_: Trigger<EventPropagating>, mut res: ResMut<Order>| {
                res.observed("parent");
            })
            .id();

        let child = world
            .spawn(Parent(parent))
            .observe(|_: Trigger<EventPropagating>, mut res: ResMut<Order>| {
                res.observed("child");
            })
            .id();

        // TODO: ideally this flush is not necessary, but right now observe() returns WorldEntityMut
        // and therefore does not automatically flush.
        world.flush();
        world.trigger_targets(EventPropagating, child);
        world.flush();
        assert_eq!(vec!["child", "parent"], world.resource::<Order>().0);
    }

    #[test]
    fn observer_propagating_redundant_dispatch_same_entity() {
        let mut world = World::new();
        world.init_resource::<Order>();

        let parent = world
            .spawn_empty()
            .observe(|_: Trigger<EventPropagating>, mut res: ResMut<Order>| {
                res.observed("parent");
            })
            .id();

        let child = world
            .spawn(Parent(parent))
            .observe(|_: Trigger<EventPropagating>, mut res: ResMut<Order>| {
                res.observed("child");
            })
            .id();

        // TODO: ideally this flush is not necessary, but right now observe() returns WorldEntityMut
        // and therefore does not automatically flush.
        world.flush();
        world.trigger_targets(EventPropagating, [child, child]);
        world.flush();
        assert_eq!(
            vec!["child", "parent", "child", "parent"],
            world.resource::<Order>().0
        );
    }

    #[test]
    fn observer_propagating_redundant_dispatch_parent_child() {
        let mut world = World::new();
        world.init_resource::<Order>();

        let parent = world
            .spawn_empty()
            .observe(|_: Trigger<EventPropagating>, mut res: ResMut<Order>| {
                res.observed("parent");
            })
            .id();

        let child = world
            .spawn(Parent(parent))
            .observe(|_: Trigger<EventPropagating>, mut res: ResMut<Order>| {
                res.observed("child");
            })
            .id();

        // TODO: ideally this flush is not necessary, but right now observe() returns WorldEntityMut
        // and therefore does not automatically flush.
        world.flush();
        world.trigger_targets(EventPropagating, [child, parent]);
        world.flush();
        assert_eq!(
            vec!["child", "parent", "parent"],
            world.resource::<Order>().0
        );
    }

    #[test]
    fn observer_propagating_halt() {
        let mut world = World::new();
        world.init_resource::<Order>();

        let parent = world
            .spawn_empty()
            .observe(|_: Trigger<EventPropagating>, mut res: ResMut<Order>| {
                res.observed("parent");
            })
            .id();

        let child = world
            .spawn(Parent(parent))
            .observe(
                |mut trigger: Trigger<EventPropagating>, mut res: ResMut<Order>| {
                    res.observed("child");
                    trigger.propagate(false);
                },
            )
            .id();

        // TODO: ideally this flush is not necessary, but right now observe() returns WorldEntityMut
        // and therefore does not automatically flush.
        world.flush();
        world.trigger_targets(EventPropagating, child);
        world.flush();
        assert_eq!(vec!["child"], world.resource::<Order>().0);
    }

    #[test]
    fn observer_propagating_join() {
        let mut world = World::new();
        world.init_resource::<Order>();

        let parent = world
            .spawn_empty()
            .observe(|_: Trigger<EventPropagating>, mut res: ResMut<Order>| {
                res.observed("parent");
            })
            .id();

        let child_a = world
            .spawn(Parent(parent))
            .observe(|_: Trigger<EventPropagating>, mut res: ResMut<Order>| {
                res.observed("child_a");
            })
            .id();

        let child_b = world
            .spawn(Parent(parent))
            .observe(|_: Trigger<EventPropagating>, mut res: ResMut<Order>| {
                res.observed("child_b");
            })
            .id();

        // TODO: ideally this flush is not necessary, but right now observe() returns WorldEntityMut
        // and therefore does not automatically flush.
        world.flush();
        world.trigger_targets(EventPropagating, [child_a, child_b]);
        world.flush();
        assert_eq!(
            vec!["child_a", "parent", "child_b", "parent"],
            world.resource::<Order>().0
        );
    }

    #[test]
    fn observer_propagating_no_next() {
        let mut world = World::new();
        world.init_resource::<Order>();

        let entity = world
            .spawn_empty()
            .observe(|_: Trigger<EventPropagating>, mut res: ResMut<Order>| {
                res.observed("event");
            })
            .id();

        // TODO: ideally this flush is not necessary, but right now observe() returns WorldEntityMut
        // and therefore does not automatically flush.
        world.flush();
        world.trigger_targets(EventPropagating, entity);
        world.flush();
        assert_eq!(vec!["event"], world.resource::<Order>().0);
    }

    #[test]
    fn observer_propagating_parallel_propagation() {
        let mut world = World::new();
        world.init_resource::<Order>();

        let parent_a = world
            .spawn_empty()
            .observe(|_: Trigger<EventPropagating>, mut res: ResMut<Order>| {
                res.observed("parent_a");
            })
            .id();

        let child_a = world
            .spawn(Parent(parent_a))
            .observe(
                |mut trigger: Trigger<EventPropagating>, mut res: ResMut<Order>| {
                    res.observed("child_a");
                    trigger.propagate(false);
                },
            )
            .id();

        let parent_b = world
            .spawn_empty()
            .observe(|_: Trigger<EventPropagating>, mut res: ResMut<Order>| {
                res.observed("parent_b");
            })
            .id();

        let child_b = world
            .spawn(Parent(parent_b))
            .observe(|_: Trigger<EventPropagating>, mut res: ResMut<Order>| {
                res.observed("child_b");
            })
            .id();

        // TODO: ideally this flush is not necessary, but right now observe() returns WorldEntityMut
        // and therefore does not automatically flush.
        world.flush();
        world.trigger_targets(EventPropagating, [child_a, child_b]);
        world.flush();
        assert_eq!(
            vec!["child_a", "child_b", "parent_b"],
            world.resource::<Order>().0
        );
    }

    #[test]
    fn observer_propagating_world() {
        let mut world = World::new();
        world.init_resource::<Order>();

        world.add_observer(|_: Trigger<EventPropagating>, mut res: ResMut<Order>| {
            res.observed("event");
        });

        let grandparent = world.spawn_empty().id();
        let parent = world.spawn(Parent(grandparent)).id();
        let child = world.spawn(Parent(parent)).id();

        // TODO: ideally this flush is not necessary, but right now observe() returns WorldEntityMut
        // and therefore does not automatically flush.
        world.flush();
        world.trigger_targets(EventPropagating, child);
        world.flush();
        assert_eq!(vec!["event", "event", "event"], world.resource::<Order>().0);
    }

    #[test]
    fn observer_propagating_world_skipping() {
        let mut world = World::new();
        world.init_resource::<Order>();

        world.add_observer(
            |trigger: Trigger<EventPropagating>, query: Query<&A>, mut res: ResMut<Order>| {
                if query.get(trigger.target()).is_ok() {
                    res.observed("event");
                }
            },
        );

        let grandparent = world.spawn(A).id();
        let parent = world.spawn(Parent(grandparent)).id();
        let child = world.spawn((A, Parent(parent))).id();

        // TODO: ideally this flush is not necessary, but right now observe() returns WorldEntityMut
        // and therefore does not automatically flush.
        world.flush();
        world.trigger_targets(EventPropagating, child);
        world.flush();
        assert_eq!(vec!["event", "event"], world.resource::<Order>().0);
    }

    // Regression test for https://github.com/bevyengine/bevy/issues/14467
    // Fails prior to https://github.com/bevyengine/bevy/pull/15398
    #[test]
    fn observer_on_remove_during_despawn_spawn_empty() {
        let mut world = World::new();

        // Observe the removal of A - this will run during despawn
        world.add_observer(|_: Trigger<OnRemove, A>, mut cmd: Commands| {
            // Spawn a new entity - this reserves a new ID and requires a flush
            // afterward before Entities::free can be called.
            cmd.spawn_empty();
        });

        let ent = world.spawn(A).id();

        // Despawn our entity, which runs the OnRemove observer and allocates a
        // new Entity.
        // Should not panic - if it does, then Entities was not flushed properly
        // after the observer's spawn_empty.
        world.despawn(ent);
    }

    #[test]
    fn observer_invalid_params() {
        #[derive(Resource)]
        struct ResA;

        #[derive(Resource)]
        struct ResB;

        let mut world = World::new();
        // This fails because `ResA` is not present in the world
        world.add_observer(|_: Trigger<EventA>, _: Res<ResA>, mut commands: Commands| {
            commands.insert_resource(ResB);
        });
        world.trigger(EventA);

        assert!(world.get_resource::<ResB>().is_none());
    }

    #[test]
    fn observer_apply_deferred_from_param_set() {
        #[derive(Resource)]
        struct ResA;

        let mut world = World::new();
        world.add_observer(
            |_: Trigger<EventA>, mut params: ParamSet<(Query<Entity>, Commands)>| {
                params.p1().insert_resource(ResA);
            },
        );
        // TODO: ideally this flush is not necessary, but right now observe() returns WorldEntityMut
        // and therefore does not automatically flush.
        world.flush();
        world.trigger(EventA);
        world.flush();

        assert!(world.get_resource::<ResA>().is_some());
    }

    #[test]
    fn observer_triggered_components() {
        #[derive(Resource, Default)]
        struct Counter(HashMap<ComponentId, usize>);

        let mut world = World::new();
        world.init_resource::<Counter>();
        let a_id = world.register_component::<A>();
        let b_id = world.register_component::<B>();

        world.add_observer(
            |trigger: Trigger<EventA, (A, B)>, mut counter: ResMut<Counter>| {
                for &component in trigger.components() {
                    *counter.0.entry(component).or_default() += 1;
                }
            },
        );
        world.flush();

        world.trigger_targets(EventA, [a_id, b_id]);
        world.trigger_targets(EventA, a_id);
        world.trigger_targets(EventA, b_id);
        world.trigger_targets(EventA, [a_id, b_id]);
        world.trigger_targets(EventA, a_id);
        world.flush();

        let counter = world.resource::<Counter>();
        assert_eq!(4, *counter.0.get(&a_id).unwrap());
        assert_eq!(3, *counter.0.get(&b_id).unwrap());
    }
}<|MERGE_RESOLUTION|>--- conflicted
+++ resolved
@@ -791,13 +791,8 @@
     #[derive(Component)]
     struct Parent(Entity);
 
-<<<<<<< HEAD
-    impl Traversal for &Parent {
-        fn traverse(item: Self::Item<'_>) -> Option<Entity> {
-=======
     impl<D> Traversal<D> for &'_ Parent {
         fn traverse(item: Self::Item<'_>, _: &D) -> Option<Entity> {
->>>>>>> 9cebc664
             Some(item.0)
         }
     }
