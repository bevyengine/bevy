//! Observers are a push-based tool for responding to [`Event`]s.
//!
//! ## Observer targeting
//!
//! Observers can be "global", listening for events that are both targeted at and not targeted at any specific entity,
//! or they can be "entity-specific", listening for events that are targeted at specific entities.
//!
//! They can also be further refined by listening to events targeted at specific components
//! (instead of using a generic event type), as is done with the [`OnAdd`] family of lifecycle events.
//!
//! When entities are observed, they will receive an [`ObservedBy`] component,
//! which will be updated to track the observers that are currently observing them.
//!
//! Currently, [observers cannot be retargeted after spawning](https://github.com/bevyengine/bevy/issues/19587):
//! despawn and respawn an observer as a workaround.
//!
//! ## Writing observers
//!
//! Observers are systems which implement [`IntoObserverSystem`] that listen for [`Event`]s matching their
//! type and target(s).
//! To write observer systems, use the [`Trigger`] system parameter as the first parameter of your system.
//! This parameter provides access to the specific event that triggered the observer,
//! as well as the entity that the event was targeted at, if any.
//!
//! Observers can request other data from the world,
//! such as via a [`Query`] or [`Res`]. Commonly, you might want to verify that
//! the entity that the observable event is targeting has a specific component,
//! or meets some other condition.
//! [`Query::get`] or [`Query::contains`] on the [`Trigger::target`] entity
//! is a good way to do this.
//!
//! [`Commands`] can also be used inside of observers.
//! This can be particularly useful for triggering other observers!
//!
//! ## Spawning observers
//!
//! Observers can be spawned via [`World::add_observer`], or the equivalent app method.
//! This will cause an entity with the [`Observer`] component to be created,
//! which will then run the observer system whenever the event it is watching is triggered.
//!
//! You can control the targets that an observer is watching by calling [`Observer::watch_entity`]
//! once the entity is spawned, or by manually spawning an entity with the [`Observer`] component
//! configured with the desired targets.
//!
//! Observers are fundamentally defined as "entities which have the [`Observer`] component"
//! allowing you to add it manually to existing entities.
//! At first, this seems convenient, but only one observer can be added to an entity at a time,
//! regardless of the event it responds to: like always, components are unique.
//!
//! Instead, a better way to achieve a similar aim is to
//! use the [`EntityWorldMut::observe`] / [`EntityCommands::observe`] method,
//! which spawns a new observer, and configures it to watch the entity it is called on.
//! Unfortunately, observers defined in this way
//! [currently cannot be spawned as part of bundles](https://github.com/bevyengine/bevy/issues/14204).
//!
//! ## Triggering observers
//!
//! Observers are most commonly triggered by [`Commands`],
//! via [`Commands::trigger`] (for untargeted events) or [`Commands::trigger_targets`] (for targeted events).
//! Like usual, equivalent methods are available on [`World`], allowing you to reduce overhead when working with exclusive world access.
//!
//! If your observer is configured to watch for a specific component or set of components instead,
//! you can pass in [`ComponentId`]s into [`Commands::trigger_targets`] by using the [`TriggerTargets`] trait.
//! As discussed in the [`Trigger`] documentation, this use case is rare, and is currently only used
//! for [lifecycle](crate::lifecycle) events, which are automatically emitted.
//!
//! ## Observer bubbling
//!
//! When events are targeted at an entity, they can optionally bubble to other targets,
//! typically up to parents in an entity hierarchy.
//!
//! This behavior is controlled via [`Event::Traversal`] and [`Event::AUTO_PROPAGATE`],
//! with the details of the propagation path specified by the [`Traversal`](crate::traversal::Traversal) trait.
//!
//! When auto-propagation is enabled, propagaion must be manually stopped to prevent the event from
//! continuing to other targets.
//! This can be done using the [`Trigger::propagate`] method on the [`Trigger`] system parameter inside of your observer.
//!
//!  ## Observer timing
//!
//! Observers are triggered via [`Commands`], which imply that they are evaluated at the next sync point in the ECS schedule.
//! Accordingly, they have full access to the world, and are evaluated sequentially, in the order that the commands were sent.
//!
//! To control the relative ordering of observers sent from different systems,
//! order the systems in the schedule relative to each other.
//!
//! Currently, Bevy does not provide [a way to specify the ordering of observers](https://github.com/bevyengine/bevy/issues/14890)
//! listening to the same event relative to each other.
//!
//! Commands sent by observers are [currently not immediately applied](https://github.com/bevyengine/bevy/issues/19569).
//! Instead, all queued observers will run, and then all of the commands from those observers will be applied.
//! Careful use of [`Schedule::apply_deferred`] may help as a workaround.
//!
//! ## Lifecycle events and observers
//!
//! It is important to note that observers, just like [hooks](crate::lifecycle::ComponentHooks),
//! can listen to and respond to [lifecycle](crate::lifecycle) events.
//! Unlike hooks, observers are not treated as an "innate" part of component behavior:
//! they can be added or removed at runtime, and multiple observers
//! can be registered for the same lifecycle event for the same component.
//!
//! The ordering of hooks versus observers differs based on the lifecycle event in question:
//!
//! - when adding components, hooks are evaluated first, then observers
//! - when removing components, observers are evaluated first, then hooks
//!
//! This allows hooks to act as constructors and destructors for components,
//! as they always have the first and final say in the component's lifecycle.
//!
//! ## Cleaning up observers
//!
//! Currently, observer entities are never cleaned up, even if their target entity(s) are despawned.
//! This won't cause any runtime overhead, but is a waste of memory and can result in memory leaks.
//!
//! If you run into this problem, you could manually scan the world for observer entities and despawn them,
//! by checking if the entity in [`Observer::descriptor`] still exists.
//!
//! ## Observers vs buffered events
//!
//! By contrast, [`EventReader`] and [`EventWriter`] ("buffered events"), are pull-based.
//! They require periodically polling the world to check for new events, typically in a system that runs as part of a schedule.
//!
//! This imposes a small overhead, making observers a better choice for extremely rare events,
//! but buffered events can be more efficient for events that are expected to occur multiple times per frame,
//! as it allows for batch processing of events.
//!
//! The difference in timing is also an important consideration:
//! buffered events are evaluated at fixed points during schedules,
//! while observers are evaluated as soon as possible after the event is triggered.
//!
//! This provides more control over the timing of buffered event evaluation,
//! but allows for a more ad hoc approach with observers,
//! and enables indefinite chaining of observers triggering other observers (for both better and worse!).

mod entity_observer;
mod runner;

pub use entity_observer::ObservedBy;
pub use runner::*;
use variadics_please::all_tuples;

use crate::{
    archetype::ArchetypeFlags,
    bundle::StaticBundle,
    change_detection::MaybeLocation,
    component::ComponentId,
    entity::EntityHashMap,
    prelude::*,
    system::IntoObserverSystem,
    world::{DeferredWorld, *},
};
use alloc::vec::Vec;
use bevy_platform::collections::HashMap;
use bevy_ptr::Ptr;
use core::{
    fmt::Debug,
    marker::PhantomData,
    ops::{Deref, DerefMut},
};
use smallvec::SmallVec;

/// Type containing triggered [`Event`] information for a given run of an [`Observer`]. This contains the
/// [`Event`] data itself. If it was triggered for a specific [`Entity`], it includes that as well. It also
/// contains event propagation information. See [`Trigger::propagate`] for more information.
<<<<<<< HEAD
pub struct Trigger<'w, E, B: StaticBundle = ()> {
=======
///
/// The generic `B: Bundle` is used to modify the further specialize the events that this observer is interested in.
/// The entity involved *does not* have to have these components, but the observer will only be
/// triggered if the event matches the components in `B`.
///
/// This is used to to avoid providing a generic argument in your event, as is done for [`OnAdd`]
/// and the other lifecycle events.
///
/// Providing multiple components in this bundle will cause this event to be triggered by any
/// matching component in the bundle,
/// [rather than requiring all of them to be present](https://github.com/bevyengine/bevy/issues/15325).
pub struct Trigger<'w, E, B: Bundle = ()> {
>>>>>>> 8ab71a69
    event: &'w mut E,
    propagate: &'w mut bool,
    trigger: ObserverTrigger,
    _marker: PhantomData<B>,
}

impl<'w, E, B: StaticBundle> Trigger<'w, E, B> {
    /// Creates a new trigger for the given event and observer information.
    pub fn new(event: &'w mut E, propagate: &'w mut bool, trigger: ObserverTrigger) -> Self {
        Self {
            event,
            propagate,
            trigger,
            _marker: PhantomData,
        }
    }

    /// Returns the event type of this trigger.
    pub fn event_type(&self) -> ComponentId {
        self.trigger.event_type
    }

    /// Returns a reference to the triggered event.
    pub fn event(&self) -> &E {
        self.event
    }

    /// Returns a mutable reference to the triggered event.
    pub fn event_mut(&mut self) -> &mut E {
        self.event
    }

    /// Returns a pointer to the triggered event.
    pub fn event_ptr(&self) -> Ptr {
        Ptr::from(&self.event)
    }

    /// Returns the [`Entity`] that was targeted by the `event` that triggered this observer. It may
    /// be [`None`] if the trigger is not for a particular entity.
    pub fn target(&self) -> Option<Entity> {
        self.trigger.target
    }

    /// Returns the components that triggered the observer, out of the
    /// components defined in `B`. Does not necessarily include all of them as
    /// `B` acts like an `OR` filter rather than an `AND` filter.
    pub fn components(&self) -> &[ComponentId] {
        &self.trigger.components
    }

    /// Returns the [`Entity`] that observed the triggered event.
    /// This allows you to despawn the observer, ceasing observation.
    ///
    /// # Examples
    ///
    /// ```rust
    /// # use bevy_ecs::prelude::{Commands, Trigger};
    /// #
    /// # struct MyEvent {
    /// #   done: bool,
    /// # }
    /// #
    /// /// Handle `MyEvent` and if it is done, stop observation.
    /// fn my_observer(trigger: Trigger<MyEvent>, mut commands: Commands) {
    ///     if trigger.event().done {
    ///         commands.entity(trigger.observer()).despawn();
    ///         return;
    ///     }
    ///
    ///     // ...
    /// }
    /// ```
    pub fn observer(&self) -> Entity {
        self.trigger.observer
    }

    /// Enables or disables event propagation, allowing the same event to trigger observers on a chain of different entities.
    ///
    /// The path an event will propagate along is specified by its associated [`Traversal`] component. By default, events
    /// use `()` which ends the path immediately and prevents propagation.
    ///
    /// To enable propagation, you must:
    /// + Set [`Event::Traversal`] to the component you want to propagate along.
    /// + Either call `propagate(true)` in the first observer or set [`Event::AUTO_PROPAGATE`] to `true`.
    ///
    /// You can prevent an event from propagating further using `propagate(false)`.
    ///
    /// [`Traversal`]: crate::traversal::Traversal
    pub fn propagate(&mut self, should_propagate: bool) {
        *self.propagate = should_propagate;
    }

    /// Returns the value of the flag that controls event propagation. See [`propagate`] for more information.
    ///
    /// [`propagate`]: Trigger::propagate
    pub fn get_propagate(&self) -> bool {
        *self.propagate
    }

    /// Returns the source code location that triggered this observer.
    pub fn caller(&self) -> MaybeLocation {
        self.trigger.caller
    }
}

impl<'w, E: Debug, B: StaticBundle> Debug for Trigger<'w, E, B> {
    fn fmt(&self, f: &mut core::fmt::Formatter<'_>) -> core::fmt::Result {
        f.debug_struct("Trigger")
            .field("event", &self.event)
            .field("propagate", &self.propagate)
            .field("trigger", &self.trigger)
            .field("_marker", &self._marker)
            .finish()
    }
}

impl<'w, E, B: StaticBundle> Deref for Trigger<'w, E, B> {
    type Target = E;

    fn deref(&self) -> &Self::Target {
        self.event
    }
}

impl<'w, E, B: StaticBundle> DerefMut for Trigger<'w, E, B> {
    fn deref_mut(&mut self) -> &mut Self::Target {
        self.event
    }
}

/// Represents a collection of targets for a specific [`Trigger`] of an [`Event`].
///
/// When a trigger occurs for a given event and [`TriggerTargets`], any [`Observer`] that watches for that specific event-target combination
/// will run.
///
/// This trait is implemented for both [`Entity`] and [`ComponentId`], allowing you to target specific entities or components.
/// It is also implemented for various collections of these types, such as [`Vec`], arrays, and tuples,
/// allowing you to trigger events for multiple targets at once.
pub trait TriggerTargets {
    /// The components the trigger should target.
    fn components(&self) -> impl Iterator<Item = ComponentId> + Clone + '_;

    /// The entities the trigger should target.
    fn entities(&self) -> impl Iterator<Item = Entity> + Clone + '_;
}

impl<T: TriggerTargets + ?Sized> TriggerTargets for &T {
    fn components(&self) -> impl Iterator<Item = ComponentId> + Clone + '_ {
        (**self).components()
    }

    fn entities(&self) -> impl Iterator<Item = Entity> + Clone + '_ {
        (**self).entities()
    }
}

impl TriggerTargets for Entity {
    fn components(&self) -> impl Iterator<Item = ComponentId> + Clone + '_ {
        [].into_iter()
    }

    fn entities(&self) -> impl Iterator<Item = Entity> + Clone + '_ {
        core::iter::once(*self)
    }
}

impl TriggerTargets for ComponentId {
    fn components(&self) -> impl Iterator<Item = ComponentId> + Clone + '_ {
        core::iter::once(*self)
    }

    fn entities(&self) -> impl Iterator<Item = Entity> + Clone + '_ {
        [].into_iter()
    }
}

impl<T: TriggerTargets> TriggerTargets for Vec<T> {
    fn components(&self) -> impl Iterator<Item = ComponentId> + Clone + '_ {
        self.iter().flat_map(T::components)
    }

    fn entities(&self) -> impl Iterator<Item = Entity> + Clone + '_ {
        self.iter().flat_map(T::entities)
    }
}

impl<const N: usize, T: TriggerTargets> TriggerTargets for [T; N] {
    fn components(&self) -> impl Iterator<Item = ComponentId> + Clone + '_ {
        self.iter().flat_map(T::components)
    }

    fn entities(&self) -> impl Iterator<Item = Entity> + Clone + '_ {
        self.iter().flat_map(T::entities)
    }
}

impl<T: TriggerTargets> TriggerTargets for [T] {
    fn components(&self) -> impl Iterator<Item = ComponentId> + Clone + '_ {
        self.iter().flat_map(T::components)
    }

    fn entities(&self) -> impl Iterator<Item = Entity> + Clone + '_ {
        self.iter().flat_map(T::entities)
    }
}

macro_rules! impl_trigger_targets_tuples {
    ($(#[$meta:meta])* $($trigger_targets: ident),*) => {
        #[expect(clippy::allow_attributes, reason = "can't guarantee violation of non_snake_case")]
        #[allow(non_snake_case, reason = "`all_tuples!()` generates non-snake-case variable names.")]
        $(#[$meta])*
        impl<$($trigger_targets: TriggerTargets),*> TriggerTargets for ($($trigger_targets,)*)
        {
            fn components(&self) -> impl Iterator<Item = ComponentId> + Clone + '_ {
                let iter = [].into_iter();
                let ($($trigger_targets,)*) = self;
                $(
                    let iter = iter.chain($trigger_targets.components());
                )*
                iter
            }

            fn entities(&self) -> impl Iterator<Item = Entity> + Clone + '_ {
                let iter = [].into_iter();
                let ($($trigger_targets,)*) = self;
                $(
                    let iter = iter.chain($trigger_targets.entities());
                )*
                iter
            }
        }
    }
}

all_tuples!(
    #[doc(fake_variadic)]
    impl_trigger_targets_tuples,
    0,
    15,
    T
);

/// Store information about what an [`Observer`] observes.
///
/// This information is stored inside of the [`Observer`] component,
#[derive(Default, Clone)]
pub struct ObserverDescriptor {
    /// The events the observer is watching.
    events: Vec<ComponentId>,

    /// The components the observer is watching.
    components: Vec<ComponentId>,

    /// The entities the observer is watching.
    entities: Vec<Entity>,
}

impl ObserverDescriptor {
    /// Add the given `events` to the descriptor.
    /// # Safety
    /// The type of each [`ComponentId`] in `events` _must_ match the actual value
    /// of the event passed into the observer.
    pub unsafe fn with_events(mut self, events: Vec<ComponentId>) -> Self {
        self.events = events;
        self
    }

    /// Add the given `components` to the descriptor.
    pub fn with_components(mut self, components: Vec<ComponentId>) -> Self {
        self.components = components;
        self
    }

    /// Add the given `entities` to the descriptor.
    pub fn with_entities(mut self, entities: Vec<Entity>) -> Self {
        self.entities = entities;
        self
    }

    /// Returns the `events` that the observer is watching.
    pub fn events(&self) -> &[ComponentId] {
        &self.events
    }

    /// Returns the `components` that the observer is watching.
    pub fn components(&self) -> &[ComponentId] {
        &self.components
    }

    /// Returns the `entities` that the observer is watching.
    pub fn entities(&self) -> &[Entity] {
        &self.entities
    }
}

/// Metadata about a specific [`Event`] which triggered an observer.
///
/// This information is exposed via methods on the [`Trigger`] system parameter.
#[derive(Debug)]
pub struct ObserverTrigger {
    /// The [`Entity`] of the observer handling the trigger.
    pub observer: Entity,
    /// The [`Event`] the trigger targeted.
    pub event_type: ComponentId,
    /// The [`ComponentId`]s the trigger targeted.
    components: SmallVec<[ComponentId; 2]>,
    /// The entity the trigger targeted.
    pub target: Option<Entity>,
    /// The location of the source code that triggered the observer.
    pub caller: MaybeLocation,
}

impl ObserverTrigger {
    /// Returns the components that the trigger targeted.
    pub fn components(&self) -> &[ComponentId] {
        &self.components
    }
}

// Map between an observer entity and its runner
type ObserverMap = EntityHashMap<ObserverRunner>;

/// Collection of [`ObserverRunner`] for [`Observer`] registered to a particular trigger targeted at a specific component.
///
/// This is stored inside of [`CachedObservers`].
#[derive(Default, Debug)]
pub struct CachedComponentObservers {
    // Observers listening to triggers targeting this component
    map: ObserverMap,
    // Observers listening to triggers targeting this component on a specific entity
    entity_map: EntityHashMap<ObserverMap>,
}

/// Collection of [`ObserverRunner`] for [`Observer`] registered to a particular trigger.
///
/// This is stored inside of [`Observers`], specialized for each kind of observer.
#[derive(Default, Debug)]
pub struct CachedObservers {
    // Observers listening for any time this trigger is fired
    map: ObserverMap,
    // Observers listening for this trigger fired at a specific component
    component_observers: HashMap<ComponentId, CachedComponentObservers>,
    // Observers listening for this trigger fired at a specific entity
    entity_observers: EntityHashMap<ObserverMap>,
}

/// An internal lookup table tracking all of the observers in the world.
///
/// Stores a cache mapping trigger ids to the registered observers.
/// Some observer kinds (like [lifecycle](crate::lifecycle) observers) have a dedicated field,
/// saving lookups for the most common triggers.
///
/// This is stored as a field of the [`World`].
#[derive(Default, Debug)]
pub struct Observers {
    // Cached ECS observers to save a lookup most common triggers.
    on_add: CachedObservers,
    on_insert: CachedObservers,
    on_replace: CachedObservers,
    on_remove: CachedObservers,
    on_despawn: CachedObservers,
    // Map from trigger type to set of observers listening to that trigger
    cache: HashMap<ComponentId, CachedObservers>,
}

impl Observers {
    pub(crate) fn get_observers(&mut self, event_type: ComponentId) -> &mut CachedObservers {
        use crate::lifecycle::*;

        match event_type {
            ON_ADD => &mut self.on_add,
            ON_INSERT => &mut self.on_insert,
            ON_REPLACE => &mut self.on_replace,
            ON_REMOVE => &mut self.on_remove,
            ON_DESPAWN => &mut self.on_despawn,
            _ => self.cache.entry(event_type).or_default(),
        }
    }

    pub(crate) fn try_get_observers(&self, event_type: ComponentId) -> Option<&CachedObservers> {
        use crate::lifecycle::*;

        match event_type {
            ON_ADD => Some(&self.on_add),
            ON_INSERT => Some(&self.on_insert),
            ON_REPLACE => Some(&self.on_replace),
            ON_REMOVE => Some(&self.on_remove),
            ON_DESPAWN => Some(&self.on_despawn),
            _ => self.cache.get(&event_type),
        }
    }

    /// This will run the observers of the given `event_type`, targeting the given `entity` and `components`.
    pub(crate) fn invoke<T>(
        mut world: DeferredWorld,
        event_type: ComponentId,
        target: Option<Entity>,
        components: impl Iterator<Item = ComponentId> + Clone,
        data: &mut T,
        propagate: &mut bool,
        caller: MaybeLocation,
    ) {
        // SAFETY: You cannot get a mutable reference to `observers` from `DeferredWorld`
        let (mut world, observers) = unsafe {
            let world = world.as_unsafe_world_cell();
            // SAFETY: There are no outstanding world references
            world.increment_trigger_id();
            let observers = world.observers();
            let Some(observers) = observers.try_get_observers(event_type) else {
                return;
            };
            // SAFETY: The only outstanding reference to world is `observers`
            (world.into_deferred(), observers)
        };

        let trigger_for_components = components.clone();

        let mut trigger_observer = |(&observer, runner): (&Entity, &ObserverRunner)| {
            (runner)(
                world.reborrow(),
                ObserverTrigger {
                    observer,
                    event_type,
                    components: components.clone().collect(),
                    target,
                    caller,
                },
                data.into(),
                propagate,
            );
        };
        // Trigger observers listening for any kind of this trigger
        observers.map.iter().for_each(&mut trigger_observer);

        // Trigger entity observers listening for this kind of trigger
        if let Some(target_entity) = target {
            if let Some(map) = observers.entity_observers.get(&target_entity) {
                map.iter().for_each(&mut trigger_observer);
            }
        }

        // Trigger observers listening to this trigger targeting a specific component
        trigger_for_components.for_each(|id| {
            if let Some(component_observers) = observers.component_observers.get(&id) {
                component_observers
                    .map
                    .iter()
                    .for_each(&mut trigger_observer);

                if let Some(target_entity) = target {
                    if let Some(map) = component_observers.entity_map.get(&target_entity) {
                        map.iter().for_each(&mut trigger_observer);
                    }
                }
            }
        });
    }

    pub(crate) fn is_archetype_cached(event_type: ComponentId) -> Option<ArchetypeFlags> {
        use crate::lifecycle::*;

        match event_type {
            ON_ADD => Some(ArchetypeFlags::ON_ADD_OBSERVER),
            ON_INSERT => Some(ArchetypeFlags::ON_INSERT_OBSERVER),
            ON_REPLACE => Some(ArchetypeFlags::ON_REPLACE_OBSERVER),
            ON_REMOVE => Some(ArchetypeFlags::ON_REMOVE_OBSERVER),
            ON_DESPAWN => Some(ArchetypeFlags::ON_DESPAWN_OBSERVER),
            _ => None,
        }
    }

    pub(crate) fn update_archetype_flags(
        &self,
        component_id: ComponentId,
        flags: &mut ArchetypeFlags,
    ) {
        if self.on_add.component_observers.contains_key(&component_id) {
            flags.insert(ArchetypeFlags::ON_ADD_OBSERVER);
        }

        if self
            .on_insert
            .component_observers
            .contains_key(&component_id)
        {
            flags.insert(ArchetypeFlags::ON_INSERT_OBSERVER);
        }

        if self
            .on_replace
            .component_observers
            .contains_key(&component_id)
        {
            flags.insert(ArchetypeFlags::ON_REPLACE_OBSERVER);
        }

        if self
            .on_remove
            .component_observers
            .contains_key(&component_id)
        {
            flags.insert(ArchetypeFlags::ON_REMOVE_OBSERVER);
        }

        if self
            .on_despawn
            .component_observers
            .contains_key(&component_id)
        {
            flags.insert(ArchetypeFlags::ON_DESPAWN_OBSERVER);
        }
    }
}

impl World {
    /// Spawns a "global" [`Observer`] which will watch for the given event.
    /// Returns its [`Entity`] as a [`EntityWorldMut`].
    ///
    /// `system` can be any system whose first parameter is a [`Trigger`].
    ///
    /// **Calling [`observe`](EntityWorldMut::observe) on the returned
    /// [`EntityWorldMut`] will observe the observer itself, which you very
    /// likely do not want.**
    ///
    /// # Example
    ///
    /// ```
    /// # use bevy_ecs::prelude::*;
    /// #[derive(Component)]
    /// struct A;
    ///
    /// # let mut world = World::new();
    /// world.add_observer(|_: Trigger<OnAdd, A>| {
    ///     // ...
    /// });
    /// world.add_observer(|_: Trigger<OnRemove, A>| {
    ///     // ...
    /// });
    /// ```
    ///
    /// # Panics
    ///
    /// Panics if the given system is an exclusive system.
    pub fn add_observer<E: Event, B: StaticBundle, M>(
        &mut self,
        system: impl IntoObserverSystem<E, B, M>,
    ) -> EntityWorldMut {
        self.spawn(Observer::new(system))
    }

    /// Triggers the given [`Event`], which will run any [`Observer`]s watching for it.
    ///
    /// While event types commonly implement [`Copy`],
    /// those that don't will be consumed and will no longer be accessible.
    /// If you need to use the event after triggering it, use [`World::trigger_ref`] instead.
    #[track_caller]
    pub fn trigger<E: Event>(&mut self, event: E) {
        self.trigger_with_caller(event, MaybeLocation::caller());
    }

    pub(crate) fn trigger_with_caller<E: Event>(&mut self, mut event: E, caller: MaybeLocation) {
        let event_id = E::register_component_id(self);
        // SAFETY: We just registered `event_id` with the type of `event`
        unsafe {
            self.trigger_targets_dynamic_ref_with_caller(event_id, &mut event, (), caller);
        }
    }

    /// Triggers the given [`Event`] as a mutable reference, which will run any [`Observer`]s watching for it.
    ///
    /// Compared to [`World::trigger`], this method is most useful when it's necessary to check
    /// or use the event after it has been modified by observers.
    #[track_caller]
    pub fn trigger_ref<E: Event>(&mut self, event: &mut E) {
        let event_id = E::register_component_id(self);
        // SAFETY: We just registered `event_id` with the type of `event`
        unsafe { self.trigger_targets_dynamic_ref(event_id, event, ()) };
    }

    /// Triggers the given [`Event`] for the given `targets`, which will run any [`Observer`]s watching for it.
    ///
    /// While event types commonly implement [`Copy`],
    /// those that don't will be consumed and will no longer be accessible.
    /// If you need to use the event after triggering it, use [`World::trigger_targets_ref`] instead.
    #[track_caller]
    pub fn trigger_targets<E: Event>(&mut self, event: E, targets: impl TriggerTargets) {
        self.trigger_targets_with_caller(event, targets, MaybeLocation::caller());
    }

    pub(crate) fn trigger_targets_with_caller<E: Event>(
        &mut self,
        mut event: E,
        targets: impl TriggerTargets,
        caller: MaybeLocation,
    ) {
        let event_id = E::register_component_id(self);
        // SAFETY: We just registered `event_id` with the type of `event`
        unsafe {
            self.trigger_targets_dynamic_ref_with_caller(event_id, &mut event, targets, caller);
        }
    }

    /// Triggers the given [`Event`] as a mutable reference for the given `targets`,
    /// which will run any [`Observer`]s watching for it.
    ///
    /// Compared to [`World::trigger_targets`], this method is most useful when it's necessary to check
    /// or use the event after it has been modified by observers.
    #[track_caller]
    pub fn trigger_targets_ref<E: Event>(&mut self, event: &mut E, targets: impl TriggerTargets) {
        let event_id = E::register_component_id(self);
        // SAFETY: We just registered `event_id` with the type of `event`
        unsafe { self.trigger_targets_dynamic_ref(event_id, event, targets) };
    }

    /// Triggers the given [`Event`] for the given `targets`, which will run any [`Observer`]s watching for it.
    ///
    /// While event types commonly implement [`Copy`],
    /// those that don't will be consumed and will no longer be accessible.
    /// If you need to use the event after triggering it, use [`World::trigger_targets_dynamic_ref`] instead.
    ///
    /// # Safety
    ///
    /// Caller must ensure that `event_data` is accessible as the type represented by `event_id`.
    #[track_caller]
    pub unsafe fn trigger_targets_dynamic<E: Event, Targets: TriggerTargets>(
        &mut self,
        event_id: ComponentId,
        mut event_data: E,
        targets: Targets,
    ) {
        // SAFETY: `event_data` is accessible as the type represented by `event_id`
        unsafe {
            self.trigger_targets_dynamic_ref(event_id, &mut event_data, targets);
        };
    }

    /// Triggers the given [`Event`] as a mutable reference for the given `targets`,
    /// which will run any [`Observer`]s watching for it.
    ///
    /// Compared to [`World::trigger_targets_dynamic`], this method is most useful when it's necessary to check
    /// or use the event after it has been modified by observers.
    ///
    /// # Safety
    ///
    /// Caller must ensure that `event_data` is accessible as the type represented by `event_id`.
    #[track_caller]
    pub unsafe fn trigger_targets_dynamic_ref<E: Event, Targets: TriggerTargets>(
        &mut self,
        event_id: ComponentId,
        event_data: &mut E,
        targets: Targets,
    ) {
        self.trigger_targets_dynamic_ref_with_caller(
            event_id,
            event_data,
            targets,
            MaybeLocation::caller(),
        );
    }

    /// # Safety
    ///
    /// See `trigger_targets_dynamic_ref`
    unsafe fn trigger_targets_dynamic_ref_with_caller<E: Event, Targets: TriggerTargets>(
        &mut self,
        event_id: ComponentId,
        event_data: &mut E,
        targets: Targets,
        caller: MaybeLocation,
    ) {
        let mut world = DeferredWorld::from(self);
        let mut entity_targets = targets.entities().peekable();
        if entity_targets.peek().is_none() {
            // SAFETY: `event_data` is accessible as the type represented by `event_id`
            unsafe {
                world.trigger_observers_with_data::<_, E::Traversal>(
                    event_id,
                    None,
                    targets.components(),
                    event_data,
                    false,
                    caller,
                );
            };
        } else {
            for target_entity in entity_targets {
                // SAFETY: `event_data` is accessible as the type represented by `event_id`
                unsafe {
                    world.trigger_observers_with_data::<_, E::Traversal>(
                        event_id,
                        Some(target_entity),
                        targets.components(),
                        event_data,
                        E::AUTO_PROPAGATE,
                        caller,
                    );
                };
            }
        }
    }

    /// Register an observer to the cache, called when an observer is created
    pub(crate) fn register_observer(&mut self, observer_entity: Entity) {
        // SAFETY: References do not alias.
        let (observer_state, archetypes, observers) = unsafe {
            let observer_state: *const Observer = self.get::<Observer>(observer_entity).unwrap();
            // Populate ObservedBy for each observed entity.
            for watched_entity in (*observer_state).descriptor.entities.iter().copied() {
                let mut entity_mut = self.entity_mut(watched_entity);
                let mut observed_by = entity_mut.entry::<ObservedBy>().or_default().into_mut();
                observed_by.0.push(observer_entity);
            }
            (&*observer_state, &mut self.archetypes, &mut self.observers)
        };
        let descriptor = &observer_state.descriptor;

        for &event_type in &descriptor.events {
            let cache = observers.get_observers(event_type);

            if descriptor.components.is_empty() && descriptor.entities.is_empty() {
                cache.map.insert(observer_entity, observer_state.runner);
            } else if descriptor.components.is_empty() {
                // Observer is not targeting any components so register it as an entity observer
                for &watched_entity in &observer_state.descriptor.entities {
                    let map = cache.entity_observers.entry(watched_entity).or_default();
                    map.insert(observer_entity, observer_state.runner);
                }
            } else {
                // Register observer for each watched component
                for &component in &descriptor.components {
                    let observers =
                        cache
                            .component_observers
                            .entry(component)
                            .or_insert_with(|| {
                                if let Some(flag) = Observers::is_archetype_cached(event_type) {
                                    archetypes.update_flags(component, flag, true);
                                }
                                CachedComponentObservers::default()
                            });
                    if descriptor.entities.is_empty() {
                        // Register for all triggers targeting the component
                        observers.map.insert(observer_entity, observer_state.runner);
                    } else {
                        // Register for each watched entity
                        for &watched_entity in &descriptor.entities {
                            let map = observers.entity_map.entry(watched_entity).or_default();
                            map.insert(observer_entity, observer_state.runner);
                        }
                    }
                }
            }
        }
    }

    /// Remove the observer from the cache, called when an observer gets despawned
    pub(crate) fn unregister_observer(&mut self, entity: Entity, descriptor: ObserverDescriptor) {
        let archetypes = &mut self.archetypes;
        let observers = &mut self.observers;

        for &event_type in &descriptor.events {
            let cache = observers.get_observers(event_type);
            if descriptor.components.is_empty() && descriptor.entities.is_empty() {
                cache.map.remove(&entity);
            } else if descriptor.components.is_empty() {
                for watched_entity in &descriptor.entities {
                    // This check should be unnecessary since this observer hasn't been unregistered yet
                    let Some(observers) = cache.entity_observers.get_mut(watched_entity) else {
                        continue;
                    };
                    observers.remove(&entity);
                    if observers.is_empty() {
                        cache.entity_observers.remove(watched_entity);
                    }
                }
            } else {
                for component in &descriptor.components {
                    let Some(observers) = cache.component_observers.get_mut(component) else {
                        continue;
                    };
                    if descriptor.entities.is_empty() {
                        observers.map.remove(&entity);
                    } else {
                        for watched_entity in &descriptor.entities {
                            let Some(map) = observers.entity_map.get_mut(watched_entity) else {
                                continue;
                            };
                            map.remove(&entity);
                            if map.is_empty() {
                                observers.entity_map.remove(watched_entity);
                            }
                        }
                    }

                    if observers.map.is_empty() && observers.entity_map.is_empty() {
                        cache.component_observers.remove(component);
                        if let Some(flag) = Observers::is_archetype_cached(event_type) {
                            if let Some(by_component) = archetypes.by_component.get(component) {
                                for archetype in by_component.keys() {
                                    let archetype = &mut archetypes.archetypes[archetype.index()];
                                    if archetype.contains(*component) {
                                        let no_longer_observed = archetype
                                            .components()
                                            .all(|id| !cache.component_observers.contains_key(&id));

                                        if no_longer_observed {
                                            archetype.flags.set(flag, false);
                                        }
                                    }
                                }
                            }
                        }
                    }
                }
            }
        }
    }
}

#[cfg(test)]
mod tests {
    use alloc::{vec, vec::Vec};

    use bevy_platform::collections::HashMap;
    use bevy_ptr::OwningPtr;

    use crate::component::ComponentId;
    use crate::{
        change_detection::MaybeLocation,
        observer::{Observer, OnReplace},
        prelude::*,
        traversal::Traversal,
    };

    #[derive(Component)]
    struct A;

    #[derive(Component)]
    struct B;

    #[derive(Component)]
    struct C;

    #[derive(Component)]
    #[component(storage = "SparseSet")]
    struct S;

    #[derive(Event)]
    struct EventA;

    #[derive(Event)]
    struct EventWithData {
        counter: usize,
    }

    #[derive(Resource, Default)]
    struct Order(Vec<&'static str>);

    impl Order {
        #[track_caller]
        fn observed(&mut self, name: &'static str) {
            self.0.push(name);
        }
    }

    #[derive(Component)]
    struct ChildOf(Entity);

    impl<D> Traversal<D> for &'_ ChildOf {
        fn traverse(item: Self::Item<'_>, _: &D) -> Option<Entity> {
            Some(item.0)
        }
    }

    #[derive(Component, Event)]
    #[event(traversal = &'static ChildOf, auto_propagate)]
    struct EventPropagating;

    #[test]
    fn observer_order_spawn_despawn() {
        let mut world = World::new();
        world.init_resource::<Order>();

        world.add_observer(|_: Trigger<OnAdd, A>, mut res: ResMut<Order>| res.observed("add"));
        world
            .add_observer(|_: Trigger<OnInsert, A>, mut res: ResMut<Order>| res.observed("insert"));
        world.add_observer(|_: Trigger<OnReplace, A>, mut res: ResMut<Order>| {
            res.observed("replace");
        });
        world
            .add_observer(|_: Trigger<OnRemove, A>, mut res: ResMut<Order>| res.observed("remove"));

        let entity = world.spawn(A).id();
        world.despawn(entity);
        assert_eq!(
            vec!["add", "insert", "replace", "remove"],
            world.resource::<Order>().0
        );
    }

    #[test]
    fn observer_order_insert_remove() {
        let mut world = World::new();
        world.init_resource::<Order>();

        world.add_observer(|_: Trigger<OnAdd, A>, mut res: ResMut<Order>| res.observed("add"));
        world
            .add_observer(|_: Trigger<OnInsert, A>, mut res: ResMut<Order>| res.observed("insert"));
        world.add_observer(|_: Trigger<OnReplace, A>, mut res: ResMut<Order>| {
            res.observed("replace");
        });
        world
            .add_observer(|_: Trigger<OnRemove, A>, mut res: ResMut<Order>| res.observed("remove"));

        let mut entity = world.spawn_empty();
        entity.insert(A);
        entity.remove::<A>();
        entity.flush();
        assert_eq!(
            vec!["add", "insert", "replace", "remove"],
            world.resource::<Order>().0
        );
    }

    #[test]
    fn observer_order_insert_remove_sparse() {
        let mut world = World::new();
        world.init_resource::<Order>();

        world.add_observer(|_: Trigger<OnAdd, S>, mut res: ResMut<Order>| res.observed("add"));
        world
            .add_observer(|_: Trigger<OnInsert, S>, mut res: ResMut<Order>| res.observed("insert"));
        world.add_observer(|_: Trigger<OnReplace, S>, mut res: ResMut<Order>| {
            res.observed("replace");
        });
        world
            .add_observer(|_: Trigger<OnRemove, S>, mut res: ResMut<Order>| res.observed("remove"));

        let mut entity = world.spawn_empty();
        entity.insert(S);
        entity.remove::<S>();
        entity.flush();
        assert_eq!(
            vec!["add", "insert", "replace", "remove"],
            world.resource::<Order>().0
        );
    }

    #[test]
    fn observer_order_replace() {
        let mut world = World::new();
        world.init_resource::<Order>();

        let entity = world.spawn(A).id();

        world.add_observer(|_: Trigger<OnAdd, A>, mut res: ResMut<Order>| res.observed("add"));
        world
            .add_observer(|_: Trigger<OnInsert, A>, mut res: ResMut<Order>| res.observed("insert"));
        world.add_observer(|_: Trigger<OnReplace, A>, mut res: ResMut<Order>| {
            res.observed("replace");
        });
        world
            .add_observer(|_: Trigger<OnRemove, A>, mut res: ResMut<Order>| res.observed("remove"));

        // TODO: ideally this flush is not necessary, but right now observe() returns WorldEntityMut
        // and therefore does not automatically flush.
        world.flush();

        let mut entity = world.entity_mut(entity);
        entity.insert(A);
        entity.flush();
        assert_eq!(vec!["replace", "insert"], world.resource::<Order>().0);
    }

    #[test]
    fn observer_order_recursive() {
        let mut world = World::new();
        world.init_resource::<Order>();
        world.add_observer(
            |obs: Trigger<OnAdd, A>, mut res: ResMut<Order>, mut commands: Commands| {
                res.observed("add_a");
                commands.entity(obs.target().unwrap()).insert(B);
            },
        );
        world.add_observer(
            |obs: Trigger<OnRemove, A>, mut res: ResMut<Order>, mut commands: Commands| {
                res.observed("remove_a");
                commands.entity(obs.target().unwrap()).remove::<B>();
            },
        );

        world.add_observer(
            |obs: Trigger<OnAdd, B>, mut res: ResMut<Order>, mut commands: Commands| {
                res.observed("add_b");
                commands.entity(obs.target().unwrap()).remove::<A>();
            },
        );
        world.add_observer(|_: Trigger<OnRemove, B>, mut res: ResMut<Order>| {
            res.observed("remove_b");
        });

        let entity = world.spawn(A).flush();
        let entity = world.get_entity(entity).unwrap();
        assert!(!entity.contains::<A>());
        assert!(!entity.contains::<B>());
        assert_eq!(
            vec!["add_a", "add_b", "remove_a", "remove_b"],
            world.resource::<Order>().0
        );
    }

    #[test]
    fn observer_trigger_ref() {
        let mut world = World::new();

        world.add_observer(|mut trigger: Trigger<EventWithData>| trigger.event_mut().counter += 1);
        world.add_observer(|mut trigger: Trigger<EventWithData>| trigger.event_mut().counter += 2);
        world.add_observer(|mut trigger: Trigger<EventWithData>| trigger.event_mut().counter += 4);
        // This flush is required for the last observer to be called when triggering the event,
        // due to `World::add_observer` returning `WorldEntityMut`.
        world.flush();

        let mut event = EventWithData { counter: 0 };
        world.trigger_ref(&mut event);
        assert_eq!(7, event.counter);
    }

    #[test]
    fn observer_trigger_targets_ref() {
        let mut world = World::new();

        world.add_observer(|mut trigger: Trigger<EventWithData, A>| {
            trigger.event_mut().counter += 1;
        });
        world.add_observer(|mut trigger: Trigger<EventWithData, B>| {
            trigger.event_mut().counter += 2;
        });
        world.add_observer(|mut trigger: Trigger<EventWithData, A>| {
            trigger.event_mut().counter += 4;
        });
        // This flush is required for the last observer to be called when triggering the event,
        // due to `World::add_observer` returning `WorldEntityMut`.
        world.flush();

        let mut event = EventWithData { counter: 0 };
        let component_a = world.register_component::<A>();
        world.trigger_targets_ref(&mut event, component_a);
        assert_eq!(5, event.counter);
    }

    #[test]
    fn observer_multiple_listeners() {
        let mut world = World::new();
        world.init_resource::<Order>();

        world.add_observer(|_: Trigger<OnAdd, A>, mut res: ResMut<Order>| res.observed("add_1"));
        world.add_observer(|_: Trigger<OnAdd, A>, mut res: ResMut<Order>| res.observed("add_2"));

        world.spawn(A).flush();
        assert_eq!(vec!["add_2", "add_1"], world.resource::<Order>().0);
        // Our A entity plus our two observers
        assert_eq!(world.entities().len(), 3);
    }

    #[test]
    fn observer_multiple_events() {
        let mut world = World::new();
        world.init_resource::<Order>();
        let on_remove = OnRemove::register_component_id(&mut world);
        world.spawn(
            // SAFETY: OnAdd and OnRemove are both unit types, so this is safe
            unsafe {
                Observer::new(|_: Trigger<OnAdd, A>, mut res: ResMut<Order>| {
                    res.observed("add/remove");
                })
                .with_event(on_remove)
            },
        );

        let entity = world.spawn(A).id();
        world.despawn(entity);
        assert_eq!(
            vec!["add/remove", "add/remove"],
            world.resource::<Order>().0
        );
    }

    #[test]
    fn observer_multiple_components() {
        let mut world = World::new();
        world.init_resource::<Order>();
        world.register_component::<A>();
        world.register_component::<B>();

        world.add_observer(|_: Trigger<OnAdd, (A, B)>, mut res: ResMut<Order>| {
            res.observed("add_ab");
        });

        let entity = world.spawn(A).id();
        world.entity_mut(entity).insert(B);
        world.flush();
        assert_eq!(vec!["add_ab", "add_ab"], world.resource::<Order>().0);
    }

    #[test]
    fn observer_despawn() {
        let mut world = World::new();

        let system: fn(Trigger<OnAdd, A>) = |_| {
            panic!("Observer triggered after being despawned.");
        };
        let observer = world.add_observer(system).id();
        world.despawn(observer);
        world.spawn(A).flush();
    }

    // Regression test for https://github.com/bevyengine/bevy/issues/14961
    #[test]
    fn observer_despawn_archetype_flags() {
        let mut world = World::new();
        world.init_resource::<Order>();

        let entity = world.spawn((A, B)).flush();

        world.add_observer(|_: Trigger<OnRemove, A>, mut res: ResMut<Order>| {
            res.observed("remove_a");
        });

        let system: fn(Trigger<OnRemove, B>) = |_: Trigger<OnRemove, B>| {
            panic!("Observer triggered after being despawned.");
        };

        let observer = world.add_observer(system).flush();
        world.despawn(observer);

        world.despawn(entity);

        assert_eq!(vec!["remove_a"], world.resource::<Order>().0);
    }

    #[test]
    fn observer_multiple_matches() {
        let mut world = World::new();
        world.init_resource::<Order>();

        world.add_observer(|_: Trigger<OnAdd, (A, B)>, mut res: ResMut<Order>| {
            res.observed("add_ab");
        });

        world.spawn((A, B)).flush();
        assert_eq!(vec!["add_ab"], world.resource::<Order>().0);
    }

    #[test]
    fn observer_no_target() {
        let mut world = World::new();
        world.init_resource::<Order>();

        let system: fn(Trigger<EventA>) = |_| {
            panic!("Trigger routed to non-targeted entity.");
        };
        world.spawn_empty().observe(system);
        world.add_observer(move |obs: Trigger<EventA>, mut res: ResMut<Order>| {
            assert_eq!(obs.target(), None);
            res.observed("event_a");
        });

        // TODO: ideally this flush is not necessary, but right now observe() returns WorldEntityMut
        // and therefore does not automatically flush.
        world.flush();
        world.trigger(EventA);
        world.flush();
        assert_eq!(vec!["event_a"], world.resource::<Order>().0);
    }

    #[test]
    fn observer_entity_routing() {
        let mut world = World::new();
        world.init_resource::<Order>();

        let system: fn(Trigger<EventA>) = |_| {
            panic!("Trigger routed to non-targeted entity.");
        };

        world.spawn_empty().observe(system);
        let entity = world
            .spawn_empty()
            .observe(|_: Trigger<EventA>, mut res: ResMut<Order>| res.observed("a_1"))
            .id();
        world.add_observer(move |obs: Trigger<EventA>, mut res: ResMut<Order>| {
            assert_eq!(obs.target().unwrap(), entity);
            res.observed("a_2");
        });

        // TODO: ideally this flush is not necessary, but right now observe() returns WorldEntityMut
        // and therefore does not automatically flush.
        world.flush();
        world.trigger_targets(EventA, entity);
        world.flush();
        assert_eq!(vec!["a_2", "a_1"], world.resource::<Order>().0);
    }

    #[test]
    fn observer_multiple_targets() {
        #[derive(Resource, Default)]
        struct R(i32);

        let mut world = World::new();
        let component_a = world.register_component::<A>();
        let component_b = world.register_component::<B>();
        world.init_resource::<R>();

        // targets (entity_1, A)
        let entity_1 = world
            .spawn_empty()
            .observe(|_: Trigger<EventA, A>, mut res: ResMut<R>| res.0 += 1)
            .id();
        // targets (entity_2, B)
        let entity_2 = world
            .spawn_empty()
            .observe(|_: Trigger<EventA, B>, mut res: ResMut<R>| res.0 += 10)
            .id();
        // targets any entity or component
        world.add_observer(|_: Trigger<EventA>, mut res: ResMut<R>| res.0 += 100);
        // targets any entity, and components A or B
        world.add_observer(|_: Trigger<EventA, (A, B)>, mut res: ResMut<R>| res.0 += 1000);
        // test all tuples
        world.add_observer(|_: Trigger<EventA, (A, B, (A, B))>, mut res: ResMut<R>| res.0 += 10000);
        world.add_observer(
            |_: Trigger<EventA, (A, B, (A, B), ((A, B), (A, B)))>, mut res: ResMut<R>| {
                res.0 += 100000;
            },
        );
        world.add_observer(
            |_: Trigger<EventA, (A, B, (A, B), (B, A), (A, B, ((A, B), (B, A))))>,
             mut res: ResMut<R>| res.0 += 1000000,
        );

        // WorldEntityMut does not automatically flush.
        world.flush();

        // trigger for an entity and a component
        world.trigger_targets(EventA, (entity_1, component_a));
        world.flush();
        // only observer that doesn't trigger is the one only watching entity_2
        assert_eq!(1111101, world.resource::<R>().0);
        world.resource_mut::<R>().0 = 0;

        // trigger for both entities, but no components: trigger once per entity target
        world.trigger_targets(EventA, (entity_1, entity_2));
        world.flush();
        // only the observer that doesn't require components triggers - once per entity
        assert_eq!(200, world.resource::<R>().0);
        world.resource_mut::<R>().0 = 0;

        // trigger for both components, but no entities: trigger once
        world.trigger_targets(EventA, (component_a, component_b));
        world.flush();
        // all component observers trigger, entities are not observed
        assert_eq!(1111100, world.resource::<R>().0);
        world.resource_mut::<R>().0 = 0;

        // trigger for both entities and both components: trigger once per entity target
        // we only get 2222211 because a given observer can trigger only once per entity target
        world.trigger_targets(EventA, ((component_a, component_b), (entity_1, entity_2)));
        world.flush();
        assert_eq!(2222211, world.resource::<R>().0);
        world.resource_mut::<R>().0 = 0;

        // trigger to test complex tuples: (A, B, (A, B))
        world.trigger_targets(
            EventA,
            (component_a, component_b, (component_a, component_b)),
        );
        world.flush();
        // the duplicate components in the tuple don't cause multiple triggers
        assert_eq!(1111100, world.resource::<R>().0);
        world.resource_mut::<R>().0 = 0;

        // trigger to test complex tuples: (A, B, (A, B), ((A, B), (A, B)))
        world.trigger_targets(
            EventA,
            (
                component_a,
                component_b,
                (component_a, component_b),
                ((component_a, component_b), (component_a, component_b)),
            ),
        );
        world.flush();
        // the duplicate components in the tuple don't cause multiple triggers
        assert_eq!(1111100, world.resource::<R>().0);
        world.resource_mut::<R>().0 = 0;

        // trigger to test the most complex tuple: (A, B, (A, B), (B, A), (A, B, ((A, B), (B, A))))
        world.trigger_targets(
            EventA,
            (
                component_a,
                component_b,
                (component_a, component_b),
                (component_b, component_a),
                (
                    component_a,
                    component_b,
                    ((component_a, component_b), (component_b, component_a)),
                ),
            ),
        );
        world.flush();
        // the duplicate components in the tuple don't cause multiple triggers
        assert_eq!(1111100, world.resource::<R>().0);
        world.resource_mut::<R>().0 = 0;
    }

    #[test]
    fn observer_dynamic_component() {
        let mut world = World::new();
        world.init_resource::<Order>();

        let component_id = world.register_component::<A>();
        world.spawn(
            Observer::new(|_: Trigger<OnAdd>, mut res: ResMut<Order>| res.observed("event_a"))
                .with_component(component_id),
        );

        let mut entity = world.spawn_empty();
        OwningPtr::make(A, |ptr| {
            // SAFETY: we registered `component_id` above.
            unsafe { entity.insert_by_id(component_id, ptr) };
        });
        let entity = entity.flush();

        world.trigger_targets(EventA, entity);
        world.flush();
        assert_eq!(vec!["event_a"], world.resource::<Order>().0);
    }

    #[test]
    fn observer_dynamic_trigger() {
        let mut world = World::new();
        world.init_resource::<Order>();
        let event_a = OnRemove::register_component_id(&mut world);

        // SAFETY: we registered `event_a` above and it matches the type of EventA
        let observe = unsafe {
            Observer::with_dynamic_runner(|mut world, _trigger, _ptr, _propagate| {
                world.resource_mut::<Order>().observed("event_a");
            })
            .with_event(event_a)
        };
        world.spawn(observe);

        world.commands().queue(move |world: &mut World| {
            // SAFETY: we registered `event_a` above and it matches the type of EventA
            unsafe { world.trigger_targets_dynamic(event_a, EventA, ()) };
        });
        world.flush();
        assert_eq!(vec!["event_a"], world.resource::<Order>().0);
    }

    #[test]
    fn observer_propagating() {
        let mut world = World::new();
        world.init_resource::<Order>();

        let parent = world
            .spawn_empty()
            .observe(|_: Trigger<EventPropagating>, mut res: ResMut<Order>| {
                res.observed("parent");
            })
            .id();

        let child = world
            .spawn(ChildOf(parent))
            .observe(|_: Trigger<EventPropagating>, mut res: ResMut<Order>| {
                res.observed("child");
            })
            .id();

        // TODO: ideally this flush is not necessary, but right now observe() returns WorldEntityMut
        // and therefore does not automatically flush.
        world.flush();
        world.trigger_targets(EventPropagating, child);
        world.flush();
        assert_eq!(vec!["child", "parent"], world.resource::<Order>().0);
    }

    #[test]
    fn observer_propagating_redundant_dispatch_same_entity() {
        let mut world = World::new();
        world.init_resource::<Order>();

        let parent = world
            .spawn_empty()
            .observe(|_: Trigger<EventPropagating>, mut res: ResMut<Order>| {
                res.observed("parent");
            })
            .id();

        let child = world
            .spawn(ChildOf(parent))
            .observe(|_: Trigger<EventPropagating>, mut res: ResMut<Order>| {
                res.observed("child");
            })
            .id();

        // TODO: ideally this flush is not necessary, but right now observe() returns WorldEntityMut
        // and therefore does not automatically flush.
        world.flush();
        world.trigger_targets(EventPropagating, [child, child]);
        world.flush();
        assert_eq!(
            vec!["child", "parent", "child", "parent"],
            world.resource::<Order>().0
        );
    }

    #[test]
    fn observer_propagating_redundant_dispatch_parent_child() {
        let mut world = World::new();
        world.init_resource::<Order>();

        let parent = world
            .spawn_empty()
            .observe(|_: Trigger<EventPropagating>, mut res: ResMut<Order>| {
                res.observed("parent");
            })
            .id();

        let child = world
            .spawn(ChildOf(parent))
            .observe(|_: Trigger<EventPropagating>, mut res: ResMut<Order>| {
                res.observed("child");
            })
            .id();

        // TODO: ideally this flush is not necessary, but right now observe() returns WorldEntityMut
        // and therefore does not automatically flush.
        world.flush();
        world.trigger_targets(EventPropagating, [child, parent]);
        world.flush();
        assert_eq!(
            vec!["child", "parent", "parent"],
            world.resource::<Order>().0
        );
    }

    #[test]
    fn observer_propagating_halt() {
        let mut world = World::new();
        world.init_resource::<Order>();

        let parent = world
            .spawn_empty()
            .observe(|_: Trigger<EventPropagating>, mut res: ResMut<Order>| {
                res.observed("parent");
            })
            .id();

        let child = world
            .spawn(ChildOf(parent))
            .observe(
                |mut trigger: Trigger<EventPropagating>, mut res: ResMut<Order>| {
                    res.observed("child");
                    trigger.propagate(false);
                },
            )
            .id();

        // TODO: ideally this flush is not necessary, but right now observe() returns WorldEntityMut
        // and therefore does not automatically flush.
        world.flush();
        world.trigger_targets(EventPropagating, child);
        world.flush();
        assert_eq!(vec!["child"], world.resource::<Order>().0);
    }

    #[test]
    fn observer_propagating_join() {
        let mut world = World::new();
        world.init_resource::<Order>();

        let parent = world
            .spawn_empty()
            .observe(|_: Trigger<EventPropagating>, mut res: ResMut<Order>| {
                res.observed("parent");
            })
            .id();

        let child_a = world
            .spawn(ChildOf(parent))
            .observe(|_: Trigger<EventPropagating>, mut res: ResMut<Order>| {
                res.observed("child_a");
            })
            .id();

        let child_b = world
            .spawn(ChildOf(parent))
            .observe(|_: Trigger<EventPropagating>, mut res: ResMut<Order>| {
                res.observed("child_b");
            })
            .id();

        // TODO: ideally this flush is not necessary, but right now observe() returns WorldEntityMut
        // and therefore does not automatically flush.
        world.flush();
        world.trigger_targets(EventPropagating, [child_a, child_b]);
        world.flush();
        assert_eq!(
            vec!["child_a", "parent", "child_b", "parent"],
            world.resource::<Order>().0
        );
    }

    #[test]
    fn observer_propagating_no_next() {
        let mut world = World::new();
        world.init_resource::<Order>();

        let entity = world
            .spawn_empty()
            .observe(|_: Trigger<EventPropagating>, mut res: ResMut<Order>| {
                res.observed("event");
            })
            .id();

        // TODO: ideally this flush is not necessary, but right now observe() returns WorldEntityMut
        // and therefore does not automatically flush.
        world.flush();
        world.trigger_targets(EventPropagating, entity);
        world.flush();
        assert_eq!(vec!["event"], world.resource::<Order>().0);
    }

    #[test]
    fn observer_propagating_parallel_propagation() {
        let mut world = World::new();
        world.init_resource::<Order>();

        let parent_a = world
            .spawn_empty()
            .observe(|_: Trigger<EventPropagating>, mut res: ResMut<Order>| {
                res.observed("parent_a");
            })
            .id();

        let child_a = world
            .spawn(ChildOf(parent_a))
            .observe(
                |mut trigger: Trigger<EventPropagating>, mut res: ResMut<Order>| {
                    res.observed("child_a");
                    trigger.propagate(false);
                },
            )
            .id();

        let parent_b = world
            .spawn_empty()
            .observe(|_: Trigger<EventPropagating>, mut res: ResMut<Order>| {
                res.observed("parent_b");
            })
            .id();

        let child_b = world
            .spawn(ChildOf(parent_b))
            .observe(|_: Trigger<EventPropagating>, mut res: ResMut<Order>| {
                res.observed("child_b");
            })
            .id();

        // TODO: ideally this flush is not necessary, but right now observe() returns WorldEntityMut
        // and therefore does not automatically flush.
        world.flush();
        world.trigger_targets(EventPropagating, [child_a, child_b]);
        world.flush();
        assert_eq!(
            vec!["child_a", "child_b", "parent_b"],
            world.resource::<Order>().0
        );
    }

    #[test]
    fn observer_propagating_world() {
        let mut world = World::new();
        world.init_resource::<Order>();

        world.add_observer(|_: Trigger<EventPropagating>, mut res: ResMut<Order>| {
            res.observed("event");
        });

        let grandparent = world.spawn_empty().id();
        let parent = world.spawn(ChildOf(grandparent)).id();
        let child = world.spawn(ChildOf(parent)).id();

        // TODO: ideally this flush is not necessary, but right now observe() returns WorldEntityMut
        // and therefore does not automatically flush.
        world.flush();
        world.trigger_targets(EventPropagating, child);
        world.flush();
        assert_eq!(vec!["event", "event", "event"], world.resource::<Order>().0);
    }

    #[test]
    fn observer_propagating_world_skipping() {
        let mut world = World::new();
        world.init_resource::<Order>();

        world.add_observer(
            |trigger: Trigger<EventPropagating>, query: Query<&A>, mut res: ResMut<Order>| {
                if query.get(trigger.target().unwrap()).is_ok() {
                    res.observed("event");
                }
            },
        );

        let grandparent = world.spawn(A).id();
        let parent = world.spawn(ChildOf(grandparent)).id();
        let child = world.spawn((A, ChildOf(parent))).id();

        // TODO: ideally this flush is not necessary, but right now observe() returns WorldEntityMut
        // and therefore does not automatically flush.
        world.flush();
        world.trigger_targets(EventPropagating, child);
        world.flush();
        assert_eq!(vec!["event", "event"], world.resource::<Order>().0);
    }

    // Originally for https://github.com/bevyengine/bevy/issues/18452
    #[test]
    fn observer_modifies_relationship() {
        fn on_add(trigger: Trigger<OnAdd, A>, mut commands: Commands) {
            commands
                .entity(trigger.target().unwrap())
                .with_related_entities::<crate::hierarchy::ChildOf>(|rsc| {
                    rsc.spawn_empty();
                });
        }

        let mut world = World::new();
        world.add_observer(on_add);
        world.spawn(A);
        world.flush();
    }

    // Regression test for https://github.com/bevyengine/bevy/issues/14467
    // Fails prior to https://github.com/bevyengine/bevy/pull/15398
    #[test]
    fn observer_on_remove_during_despawn_spawn_empty() {
        let mut world = World::new();

        // Observe the removal of A - this will run during despawn
        world.add_observer(|_: Trigger<OnRemove, A>, mut cmd: Commands| {
            // Spawn a new entity - this reserves a new ID and requires a flush
            // afterward before Entities::free can be called.
            cmd.spawn_empty();
        });

        let ent = world.spawn(A).id();

        // Despawn our entity, which runs the OnRemove observer and allocates a
        // new Entity.
        // Should not panic - if it does, then Entities was not flushed properly
        // after the observer's spawn_empty.
        world.despawn(ent);
    }

    #[test]
    #[should_panic]
    fn observer_invalid_params() {
        #[derive(Resource)]
        struct ResA;

        #[derive(Resource)]
        struct ResB;

        let mut world = World::new();
        // This fails because `ResA` is not present in the world
        world.add_observer(|_: Trigger<EventA>, _: Res<ResA>, mut commands: Commands| {
            commands.insert_resource(ResB);
        });
        world.trigger(EventA);
    }

    #[test]
    fn observer_apply_deferred_from_param_set() {
        #[derive(Resource)]
        struct ResA;

        let mut world = World::new();
        world.add_observer(
            |_: Trigger<EventA>, mut params: ParamSet<(Query<Entity>, Commands)>| {
                params.p1().insert_resource(ResA);
            },
        );
        // TODO: ideally this flush is not necessary, but right now observe() returns WorldEntityMut
        // and therefore does not automatically flush.
        world.flush();
        world.trigger(EventA);
        world.flush();

        assert!(world.get_resource::<ResA>().is_some());
    }

    #[test]
    #[track_caller]
    fn observer_caller_location_event() {
        #[derive(Event)]
        struct EventA;

        let caller = MaybeLocation::caller();
        let mut world = World::new();
        world.add_observer(move |trigger: Trigger<EventA>| {
            assert_eq!(trigger.caller(), caller);
        });
        world.trigger(EventA);
    }

    #[test]
    #[track_caller]
    fn observer_caller_location_command_archetype_move() {
        #[derive(Component)]
        struct Component;

        let caller = MaybeLocation::caller();
        let mut world = World::new();
        world.add_observer(move |trigger: Trigger<OnAdd, Component>| {
            assert_eq!(trigger.caller(), caller);
        });
        world.add_observer(move |trigger: Trigger<OnRemove, Component>| {
            assert_eq!(trigger.caller(), caller);
        });
        world.commands().spawn(Component).clear();
        world.flush();
    }

    #[test]
    fn observer_triggered_components() {
        #[derive(Resource, Default)]
        struct Counter(HashMap<ComponentId, usize>);

        let mut world = World::new();
        world.init_resource::<Counter>();
        let a_id = world.register_component::<A>();
        let b_id = world.register_component::<B>();

        world.add_observer(
            |trigger: Trigger<EventA, (A, B)>, mut counter: ResMut<Counter>| {
                for &component in trigger.components() {
                    *counter.0.entry(component).or_default() += 1;
                }
            },
        );
        world.flush();

        world.trigger_targets(EventA, [a_id, b_id]);
        world.trigger_targets(EventA, a_id);
        world.trigger_targets(EventA, b_id);
        world.trigger_targets(EventA, [a_id, b_id]);
        world.trigger_targets(EventA, a_id);
        world.flush();

        let counter = world.resource::<Counter>();
        assert_eq!(4, *counter.0.get(&a_id).unwrap());
        assert_eq!(3, *counter.0.get(&b_id).unwrap());
    }
}<|MERGE_RESOLUTION|>--- conflicted
+++ resolved
@@ -162,9 +162,6 @@
 /// Type containing triggered [`Event`] information for a given run of an [`Observer`]. This contains the
 /// [`Event`] data itself. If it was triggered for a specific [`Entity`], it includes that as well. It also
 /// contains event propagation information. See [`Trigger::propagate`] for more information.
-<<<<<<< HEAD
-pub struct Trigger<'w, E, B: StaticBundle = ()> {
-=======
 ///
 /// The generic `B: Bundle` is used to modify the further specialize the events that this observer is interested in.
 /// The entity involved *does not* have to have these components, but the observer will only be
@@ -176,8 +173,7 @@
 /// Providing multiple components in this bundle will cause this event to be triggered by any
 /// matching component in the bundle,
 /// [rather than requiring all of them to be present](https://github.com/bevyengine/bevy/issues/15325).
-pub struct Trigger<'w, E, B: Bundle = ()> {
->>>>>>> 8ab71a69
+pub struct Trigger<'w, E, B: StaticBundle = ()> {
     event: &'w mut E,
     propagate: &'w mut bool,
     trigger: ObserverTrigger,
