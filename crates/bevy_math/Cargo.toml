--- conflicted
+++ resolved
@@ -14,23 +14,16 @@
 serde = { version = "1", features = ["derive"], optional = true }
 libm = { version = "0.2", optional = true }
 approx = { version = "0.5", optional = true }
-<<<<<<< HEAD
+rand = { version = "0.8", features = [
+    "alloc",
+], default-features = false, optional = true }
 smallvec = { version = "1.11" }
 
 [dev-dependencies]
 approx = "0.5"
 glam = { version = "0.25", features = ["approx"] }
-=======
-rand = { version = "0.8", features = [
-  "alloc",
-], default-features = false, optional = true }
-
-[dev-dependencies]
-approx = "0.5"
-# Supply rngs for examples and tests
 rand = "0.8"
 rand_chacha = "0.3"
->>>>>>> 944fc71e
 
 [features]
 default = ["rand"]
