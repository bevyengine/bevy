[package]
name = "bevy_math"
version = "0.7.0-dev"
edition = "2021"
description = "Provides math functionality for Bevy Engine"
homepage = "https://bevyengine.org"
repository = "https://github.com/bevyengine/bevy"
license = "MIT OR Apache-2.0"
keywords = ["bevy"]

[dependencies]
<<<<<<< HEAD
glam = { version = "0.20.0", features = ["serde", "bytemuck"] }
=======
glam = { version = "0.20.0", features = ["serde", "bytemuck"] }
bevy_reflect = { path = "../bevy_reflect", version = "0.7.0-dev", features = ["bevy"] }
>>>>>>> 7ce3ae43
<|MERGE_RESOLUTION|>--- conflicted
+++ resolved
@@ -9,9 +9,4 @@
 keywords = ["bevy"]
 
 [dependencies]
-<<<<<<< HEAD
-glam = { version = "0.20.0", features = ["serde", "bytemuck"] }
-=======
-glam = { version = "0.20.0", features = ["serde", "bytemuck"] }
-bevy_reflect = { path = "../bevy_reflect", version = "0.7.0-dev", features = ["bevy"] }
->>>>>>> 7ce3ae43
+glam = { version = "0.20.0", features = ["serde", "bytemuck"] }