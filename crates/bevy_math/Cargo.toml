[package]
name = "bevy_math"
version = "0.11.0-dev"
edition = "2021"
description = "Provides math functionality for Bevy Engine"
homepage = "https://bevyengine.org"
repository = "https://github.com/bevyengine/bevy"
license = "MIT OR Apache-2.0"
keywords = ["bevy"]

[dependencies]
glam = { version = "0.23", features = ["bytemuck"] }
serde = { version = "1", optional = true }
serde_derive = { version = "1", optional = true }

[features]
serialize = ["dep:serde", "glam/serde"]
# Enable interoperation of glam types with mint-compatible libraries
mint = ["glam/mint"]
<<<<<<< HEAD
serialize = ["serde", "glam/serde"]
serde = ["dep:serde", "dep:serde_derive"]
=======
# Enable assertions to check the validity of parameters passed to glam
glam_assert = ["glam/glam-assert"]
>>>>>>> 6e67d3e5
<|MERGE_RESOLUTION|>--- conflicted
+++ resolved
@@ -14,13 +14,9 @@
 serde_derive = { version = "1", optional = true }
 
 [features]
-serialize = ["dep:serde", "glam/serde"]
 # Enable interoperation of glam types with mint-compatible libraries
 mint = ["glam/mint"]
-<<<<<<< HEAD
 serialize = ["serde", "glam/serde"]
 serde = ["dep:serde", "dep:serde_derive"]
-=======
 # Enable assertions to check the validity of parameters passed to glam
-glam_assert = ["glam/glam-assert"]
->>>>>>> 6e67d3e5
+glam_assert = ["glam/glam-assert"]