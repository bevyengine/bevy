--- conflicted
+++ resolved
@@ -178,18 +178,9 @@
         // by an absolute rotation matrix.
         let (sin, cos) = rotation.sin_cos();
         let abs_rot_mat = Mat2::from_cols_array(&[cos.abs(), sin.abs(), sin.abs(), cos.abs()]);
-<<<<<<< HEAD
         let half_size = abs_rot_mat * half_size;
 
         Aabb2d::new(translation, half_size)
-=======
-        let half_size = abs_rot_mat * self.half_size;
-
-        Aabb2d {
-            min: translation - half_size,
-            max: translation + half_size,
-        }
->>>>>>> b592a729
     }
 
     fn bounding_circle(&self, translation: Vec2, _rotation: f32) -> BoundingCircle {
