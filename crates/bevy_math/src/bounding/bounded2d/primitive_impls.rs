//! Contains [`Bounded2d`] implementations for [geometric primitives](crate::primitives).

<<<<<<< HEAD
use glam::{Mat2, Vec2};

use crate::{
    primitives::{
        BoxedPolygon, BoxedPolyline2d, Capsule2d, Circle, Direction2d, Ellipse, Line2d, Plane2d,
        Polygon, Polyline2d, Rectangle, RegularPolygon, Segment2d, Triangle2d,
    },
    Rotation2d,
=======
use crate::{
    primitives::{
        BoxedPolygon, BoxedPolyline2d, Capsule2d, Circle, Ellipse, Line2d, Plane2d, Polygon,
        Polyline2d, Rectangle, RegularPolygon, Segment2d, Triangle2d,
    },
    Dir2, Mat2, Vec2,
>>>>>>> f418de8e
};

use super::{Aabb2d, Bounded2d, BoundingCircle};

impl Bounded2d for Circle {
    fn aabb_2d(&self, translation: Vec2, _rotation: impl Into<Rotation2d>) -> Aabb2d {
        Aabb2d::new(translation, Vec2::splat(self.radius))
    }

    fn bounding_circle(
        &self,
        translation: Vec2,
        _rotation: impl Into<Rotation2d>,
    ) -> BoundingCircle {
        BoundingCircle::new(translation, self.radius)
    }
}

impl Bounded2d for Ellipse {
    fn aabb_2d(&self, translation: Vec2, rotation: impl Into<Rotation2d>) -> Aabb2d {
        let rotation: Rotation2d = rotation.into();

        //           V = (hh * cos(beta), hh * sin(beta))
        //      #####*#####
        //   ###     |     ###
        //  #     hh |        #
        // #         *---------* U = (hw * cos(alpha), hw * sin(alpha))
        //  #            hw   #
        //   ###           ###
        //      ###########

        let (hw, hh) = (self.half_size.x, self.half_size.y);

        // Sine and cosine of rotation angle alpha.
        let (alpha_sin, alpha_cos) = rotation.sin_cos();

        // Sine and cosine of alpha + pi/2. We can avoid the trigonometric functions:
        // sin(beta) = sin(alpha + pi/2) = cos(alpha)
        // cos(beta) = cos(alpha + pi/2) = -sin(alpha)
        let (beta_sin, beta_cos) = (alpha_cos, -alpha_sin);

        // Compute points U and V, the extremes of the ellipse
        let (ux, uy) = (hw * alpha_cos, hw * alpha_sin);
        let (vx, vy) = (hh * beta_cos, hh * beta_sin);

        let half_size = Vec2::new(ux.hypot(vx), uy.hypot(vy));

        Aabb2d::new(translation, half_size)
    }

    fn bounding_circle(
        &self,
        translation: Vec2,
        _rotation: impl Into<Rotation2d>,
    ) -> BoundingCircle {
        BoundingCircle::new(translation, self.semi_major())
    }
}

impl Bounded2d for Plane2d {
    fn aabb_2d(&self, translation: Vec2, rotation: impl Into<Rotation2d>) -> Aabb2d {
        let rotation: Rotation2d = rotation.into();
        let normal = rotation * *self.normal;
        let facing_x = normal == Vec2::X || normal == Vec2::NEG_X;
        let facing_y = normal == Vec2::Y || normal == Vec2::NEG_Y;

        // Dividing `f32::MAX` by 2.0 is helpful so that we can do operations
        // like growing or shrinking the AABB without breaking things.
        let half_width = if facing_x { 0.0 } else { f32::MAX / 2.0 };
        let half_height = if facing_y { 0.0 } else { f32::MAX / 2.0 };
        let half_size = Vec2::new(half_width, half_height);

        Aabb2d::new(translation, half_size)
    }

    fn bounding_circle(
        &self,
        translation: Vec2,
        _rotation: impl Into<Rotation2d>,
    ) -> BoundingCircle {
        BoundingCircle::new(translation, f32::MAX / 2.0)
    }
}

impl Bounded2d for Line2d {
    fn aabb_2d(&self, translation: Vec2, rotation: impl Into<Rotation2d>) -> Aabb2d {
        let rotation: Rotation2d = rotation.into();
        let direction = rotation * *self.direction;

        // Dividing `f32::MAX` by 2.0 is helpful so that we can do operations
        // like growing or shrinking the AABB without breaking things.
        let max = f32::MAX / 2.0;
        let half_width = if direction.x == 0.0 { 0.0 } else { max };
        let half_height = if direction.y == 0.0 { 0.0 } else { max };
        let half_size = Vec2::new(half_width, half_height);

        Aabb2d::new(translation, half_size)
    }

    fn bounding_circle(
        &self,
        translation: Vec2,
        _rotation: impl Into<Rotation2d>,
    ) -> BoundingCircle {
        BoundingCircle::new(translation, f32::MAX / 2.0)
    }
}

impl Bounded2d for Segment2d {
    fn aabb_2d(&self, translation: Vec2, rotation: impl Into<Rotation2d>) -> Aabb2d {
        // Rotate the segment by `rotation`
        let rotation: Rotation2d = rotation.into();
        let direction = rotation * *self.direction;
        let half_size = (self.half_length * direction).abs();

        Aabb2d::new(translation, half_size)
    }

    fn bounding_circle(
        &self,
        translation: Vec2,
        _rotation: impl Into<Rotation2d>,
    ) -> BoundingCircle {
        BoundingCircle::new(translation, self.half_length)
    }
}

impl<const N: usize> Bounded2d for Polyline2d<N> {
    fn aabb_2d(&self, translation: Vec2, rotation: impl Into<Rotation2d>) -> Aabb2d {
        Aabb2d::from_point_cloud(translation, rotation, &self.vertices)
    }

    fn bounding_circle(
        &self,
        translation: Vec2,
        rotation: impl Into<Rotation2d>,
    ) -> BoundingCircle {
        BoundingCircle::from_point_cloud(translation, rotation, &self.vertices)
    }
}

impl Bounded2d for BoxedPolyline2d {
    fn aabb_2d(&self, translation: Vec2, rotation: impl Into<Rotation2d>) -> Aabb2d {
        Aabb2d::from_point_cloud(translation, rotation, &self.vertices)
    }

    fn bounding_circle(
        &self,
        translation: Vec2,
        rotation: impl Into<Rotation2d>,
    ) -> BoundingCircle {
        BoundingCircle::from_point_cloud(translation, rotation, &self.vertices)
    }
}

impl Bounded2d for Triangle2d {
    fn aabb_2d(&self, translation: Vec2, rotation: impl Into<Rotation2d>) -> Aabb2d {
        let rotation: Rotation2d = rotation.into();
        let [a, b, c] = self.vertices.map(|vtx| rotation * vtx);

        let min = Vec2::new(a.x.min(b.x).min(c.x), a.y.min(b.y).min(c.y));
        let max = Vec2::new(a.x.max(b.x).max(c.x), a.y.max(b.y).max(c.y));

        Aabb2d {
            min: min + translation,
            max: max + translation,
        }
    }

    fn bounding_circle(
        &self,
        translation: Vec2,
        rotation: impl Into<Rotation2d>,
    ) -> BoundingCircle {
        let rotation: Rotation2d = rotation.into();
        let [a, b, c] = self.vertices;

        // The points of the segment opposite to the obtuse or right angle if one exists
        let side_opposite_to_non_acute = if (b - a).dot(c - a) <= 0.0 {
            Some((b, c))
        } else if (c - b).dot(a - b) <= 0.0 {
            Some((c, a))
        } else if (a - c).dot(b - c) <= 0.0 {
            Some((a, b))
        } else {
            // The triangle is acute.
            None
        };

        // Find the minimum bounding circle. If the triangle is obtuse, the circle passes through two vertices.
        // Otherwise, it's the circumcircle and passes through all three.
        if let Some((point1, point2)) = side_opposite_to_non_acute {
            // The triangle is obtuse or right, so the minimum bounding circle's diameter is equal to the longest side.
            // We can compute the minimum bounding circle from the line segment of the longest side.
            let (segment, center) = Segment2d::from_points(point1, point2);
            segment.bounding_circle(rotation * center + translation, rotation)
        } else {
            // The triangle is acute, so the smallest bounding circle is the circumcircle.
            let (Circle { radius }, circumcenter) = self.circumcircle();
            BoundingCircle::new(rotation * circumcenter + translation, radius)
        }
    }
}

impl Bounded2d for Rectangle {
    fn aabb_2d(&self, translation: Vec2, rotation: impl Into<Rotation2d>) -> Aabb2d {
        let rotation: Rotation2d = rotation.into();

        // Compute the AABB of the rotated rectangle by transforming the half-extents
        // by an absolute rotation matrix.
        let (sin, cos) = rotation.sin_cos();
        let abs_rot_mat = Mat2::from_cols_array(&[cos.abs(), sin.abs(), sin.abs(), cos.abs()]);
        let half_size = abs_rot_mat * self.half_size;

        Aabb2d::new(translation, half_size)
    }

    fn bounding_circle(
        &self,
        translation: Vec2,
        _rotation: impl Into<Rotation2d>,
    ) -> BoundingCircle {
        let radius = self.half_size.length();
        BoundingCircle::new(translation, radius)
    }
}

impl<const N: usize> Bounded2d for Polygon<N> {
    fn aabb_2d(&self, translation: Vec2, rotation: impl Into<Rotation2d>) -> Aabb2d {
        Aabb2d::from_point_cloud(translation, rotation, &self.vertices)
    }

    fn bounding_circle(
        &self,
        translation: Vec2,
        rotation: impl Into<Rotation2d>,
    ) -> BoundingCircle {
        BoundingCircle::from_point_cloud(translation, rotation, &self.vertices)
    }
}

impl Bounded2d for BoxedPolygon {
    fn aabb_2d(&self, translation: Vec2, rotation: impl Into<Rotation2d>) -> Aabb2d {
        Aabb2d::from_point_cloud(translation, rotation, &self.vertices)
    }

    fn bounding_circle(
        &self,
        translation: Vec2,
        rotation: impl Into<Rotation2d>,
    ) -> BoundingCircle {
        BoundingCircle::from_point_cloud(translation, rotation, &self.vertices)
    }
}

impl Bounded2d for RegularPolygon {
    fn aabb_2d(&self, translation: Vec2, rotation: impl Into<Rotation2d>) -> Aabb2d {
        let rotation: Rotation2d = rotation.into();

        let mut min = Vec2::ZERO;
        let mut max = Vec2::ZERO;

        for vertex in self.vertices(rotation.as_radians()) {
            min = min.min(vertex);
            max = max.max(vertex);
        }

        Aabb2d {
            min: min + translation,
            max: max + translation,
        }
    }

    fn bounding_circle(
        &self,
        translation: Vec2,
        _rotation: impl Into<Rotation2d>,
    ) -> BoundingCircle {
        BoundingCircle::new(translation, self.circumcircle.radius)
    }
}

impl Bounded2d for Capsule2d {
    fn aabb_2d(&self, translation: Vec2, rotation: impl Into<Rotation2d>) -> Aabb2d {
        let rotation: Rotation2d = rotation.into();

        // Get the line segment between the hemicircles of the rotated capsule
        let segment = Segment2d {
            // Multiplying a normalized vector (Vec2::Y) with a rotation returns a normalized vector.
<<<<<<< HEAD
            direction: rotation * Direction2d::Y,
=======
            direction: Dir2::new_unchecked(Mat2::from_angle(rotation) * Vec2::Y),
>>>>>>> f418de8e
            half_length: self.half_length,
        };
        let (a, b) = (segment.point1(), segment.point2());

        // Expand the line segment by the capsule radius to get the capsule half-extents
        let min = a.min(b) - Vec2::splat(self.radius);
        let max = a.max(b) + Vec2::splat(self.radius);

        Aabb2d {
            min: min + translation,
            max: max + translation,
        }
    }

    fn bounding_circle(
        &self,
        translation: Vec2,
        _rotation: impl Into<Rotation2d>,
    ) -> BoundingCircle {
        BoundingCircle::new(translation, self.radius + self.half_length)
    }
}

#[cfg(test)]
mod tests {
    use glam::Vec2;

    use crate::{
        bounding::Bounded2d,
        primitives::{
            Capsule2d, Circle, Ellipse, Line2d, Plane2d, Polygon, Polyline2d, Rectangle,
            RegularPolygon, Segment2d, Triangle2d,
        },
        Dir2,
    };

    #[test]
    fn circle() {
        let circle = Circle { radius: 1.0 };
        let translation = Vec2::new(2.0, 1.0);

        let aabb = circle.aabb_2d(translation, 0.0);
        assert_eq!(aabb.min, Vec2::new(1.0, 0.0));
        assert_eq!(aabb.max, Vec2::new(3.0, 2.0));

        let bounding_circle = circle.bounding_circle(translation, 0.0);
        assert_eq!(bounding_circle.center, translation);
        assert_eq!(bounding_circle.radius(), 1.0);
    }

    #[test]
    fn ellipse() {
        let ellipse = Ellipse::new(1.0, 0.5);
        let translation = Vec2::new(2.0, 1.0);

        let aabb = ellipse.aabb_2d(translation, 0.0);
        assert_eq!(aabb.min, Vec2::new(1.0, 0.5));
        assert_eq!(aabb.max, Vec2::new(3.0, 1.5));

        let bounding_circle = ellipse.bounding_circle(translation, 0.0);
        assert_eq!(bounding_circle.center, translation);
        assert_eq!(bounding_circle.radius(), 1.0);
    }

    #[test]
    fn plane() {
        let translation = Vec2::new(2.0, 1.0);

        let aabb1 = Plane2d::new(Vec2::X).aabb_2d(translation, 0.0);
        assert_eq!(aabb1.min, Vec2::new(2.0, -f32::MAX / 2.0));
        assert_eq!(aabb1.max, Vec2::new(2.0, f32::MAX / 2.0));

        let aabb2 = Plane2d::new(Vec2::Y).aabb_2d(translation, 0.0);
        assert_eq!(aabb2.min, Vec2::new(-f32::MAX / 2.0, 1.0));
        assert_eq!(aabb2.max, Vec2::new(f32::MAX / 2.0, 1.0));

        let aabb3 = Plane2d::new(Vec2::ONE).aabb_2d(translation, 0.0);
        assert_eq!(aabb3.min, Vec2::new(-f32::MAX / 2.0, -f32::MAX / 2.0));
        assert_eq!(aabb3.max, Vec2::new(f32::MAX / 2.0, f32::MAX / 2.0));

        let bounding_circle = Plane2d::new(Vec2::Y).bounding_circle(translation, 0.0);
        assert_eq!(bounding_circle.center, translation);
        assert_eq!(bounding_circle.radius(), f32::MAX / 2.0);
    }

    #[test]
    fn line() {
        let translation = Vec2::new(2.0, 1.0);

        let aabb1 = Line2d { direction: Dir2::Y }.aabb_2d(translation, 0.0);
        assert_eq!(aabb1.min, Vec2::new(2.0, -f32::MAX / 2.0));
        assert_eq!(aabb1.max, Vec2::new(2.0, f32::MAX / 2.0));

        let aabb2 = Line2d { direction: Dir2::X }.aabb_2d(translation, 0.0);
        assert_eq!(aabb2.min, Vec2::new(-f32::MAX / 2.0, 1.0));
        assert_eq!(aabb2.max, Vec2::new(f32::MAX / 2.0, 1.0));

        let aabb3 = Line2d {
            direction: Dir2::from_xy(1.0, 1.0).unwrap(),
        }
        .aabb_2d(translation, 0.0);
        assert_eq!(aabb3.min, Vec2::new(-f32::MAX / 2.0, -f32::MAX / 2.0));
        assert_eq!(aabb3.max, Vec2::new(f32::MAX / 2.0, f32::MAX / 2.0));

        let bounding_circle = Line2d { direction: Dir2::Y }.bounding_circle(translation, 0.0);
        assert_eq!(bounding_circle.center, translation);
        assert_eq!(bounding_circle.radius(), f32::MAX / 2.0);
    }

    #[test]
    fn segment() {
        let translation = Vec2::new(2.0, 1.0);
        let segment = Segment2d::from_points(Vec2::new(-1.0, -0.5), Vec2::new(1.0, 0.5)).0;

        let aabb = segment.aabb_2d(translation, 0.0);
        assert_eq!(aabb.min, Vec2::new(1.0, 0.5));
        assert_eq!(aabb.max, Vec2::new(3.0, 1.5));

        let bounding_circle = segment.bounding_circle(translation, 0.0);
        assert_eq!(bounding_circle.center, translation);
        assert_eq!(bounding_circle.radius(), 1.0_f32.hypot(0.5));
    }

    #[test]
    fn polyline() {
        let polyline = Polyline2d::<4>::new([
            Vec2::ONE,
            Vec2::new(-1.0, 1.0),
            Vec2::NEG_ONE,
            Vec2::new(1.0, -1.0),
        ]);
        let translation = Vec2::new(2.0, 1.0);

        let aabb = polyline.aabb_2d(translation, 0.0);
        assert_eq!(aabb.min, Vec2::new(1.0, 0.0));
        assert_eq!(aabb.max, Vec2::new(3.0, 2.0));

        let bounding_circle = polyline.bounding_circle(translation, 0.0);
        assert_eq!(bounding_circle.center, translation);
        assert_eq!(bounding_circle.radius(), std::f32::consts::SQRT_2);
    }

    #[test]
    fn acute_triangle() {
        let acute_triangle =
            Triangle2d::new(Vec2::new(0.0, 1.0), Vec2::NEG_ONE, Vec2::new(1.0, -1.0));
        let translation = Vec2::new(2.0, 1.0);

        let aabb = acute_triangle.aabb_2d(translation, 0.0);
        assert_eq!(aabb.min, Vec2::new(1.0, 0.0));
        assert_eq!(aabb.max, Vec2::new(3.0, 2.0));

        // For acute triangles, the center is the circumcenter
        let (Circle { radius }, circumcenter) = acute_triangle.circumcircle();
        let bounding_circle = acute_triangle.bounding_circle(translation, 0.0);
        assert_eq!(bounding_circle.center, circumcenter + translation);
        assert_eq!(bounding_circle.radius(), radius);
    }

    #[test]
    fn obtuse_triangle() {
        let obtuse_triangle = Triangle2d::new(
            Vec2::new(0.0, 1.0),
            Vec2::new(-10.0, -1.0),
            Vec2::new(10.0, -1.0),
        );
        let translation = Vec2::new(2.0, 1.0);

        let aabb = obtuse_triangle.aabb_2d(translation, 0.0);
        assert_eq!(aabb.min, Vec2::new(-8.0, 0.0));
        assert_eq!(aabb.max, Vec2::new(12.0, 2.0));

        // For obtuse and right triangles, the center is the midpoint of the longest side (diameter of bounding circle)
        let bounding_circle = obtuse_triangle.bounding_circle(translation, 0.0);
        assert_eq!(bounding_circle.center, translation - Vec2::Y);
        assert_eq!(bounding_circle.radius(), 10.0);
    }

    #[test]
    fn rectangle() {
        let rectangle = Rectangle::new(2.0, 1.0);
        let translation = Vec2::new(2.0, 1.0);

        let aabb = rectangle.aabb_2d(translation, std::f32::consts::FRAC_PI_4);
        let expected_half_size = Vec2::splat(1.0606601);
        assert_eq!(aabb.min, translation - expected_half_size);
        assert_eq!(aabb.max, translation + expected_half_size);

        let bounding_circle = rectangle.bounding_circle(translation, 0.0);
        assert_eq!(bounding_circle.center, translation);
        assert_eq!(bounding_circle.radius(), 1.0_f32.hypot(0.5));
    }

    #[test]
    fn polygon() {
        let polygon = Polygon::<4>::new([
            Vec2::ONE,
            Vec2::new(-1.0, 1.0),
            Vec2::NEG_ONE,
            Vec2::new(1.0, -1.0),
        ]);
        let translation = Vec2::new(2.0, 1.0);

        let aabb = polygon.aabb_2d(translation, 0.0);
        assert_eq!(aabb.min, Vec2::new(1.0, 0.0));
        assert_eq!(aabb.max, Vec2::new(3.0, 2.0));

        let bounding_circle = polygon.bounding_circle(translation, 0.0);
        assert_eq!(bounding_circle.center, translation);
        assert_eq!(bounding_circle.radius(), std::f32::consts::SQRT_2);
    }

    #[test]
    fn regular_polygon() {
        let regular_polygon = RegularPolygon::new(1.0, 5);
        let translation = Vec2::new(2.0, 1.0);

        let aabb = regular_polygon.aabb_2d(translation, 0.0);
        assert!((aabb.min - (translation - Vec2::new(0.9510565, 0.8090169))).length() < 1e-6);
        assert!((aabb.max - (translation + Vec2::new(0.9510565, 1.0))).length() < 1e-6);

        let bounding_circle = regular_polygon.bounding_circle(translation, 0.0);
        assert_eq!(bounding_circle.center, translation);
        assert_eq!(bounding_circle.radius(), 1.0);
    }

    #[test]
    fn capsule() {
        let capsule = Capsule2d::new(0.5, 2.0);
        let translation = Vec2::new(2.0, 1.0);

        let aabb = capsule.aabb_2d(translation, 0.0);
        assert_eq!(aabb.min, translation - Vec2::new(0.5, 1.5));
        assert_eq!(aabb.max, translation + Vec2::new(0.5, 1.5));

        let bounding_circle = capsule.bounding_circle(translation, 0.0);
        assert_eq!(bounding_circle.center, translation);
        assert_eq!(bounding_circle.radius(), 1.5);
    }
}<|MERGE_RESOLUTION|>--- conflicted
+++ resolved
@@ -1,22 +1,11 @@
 //! Contains [`Bounded2d`] implementations for [geometric primitives](crate::primitives).
 
-<<<<<<< HEAD
-use glam::{Mat2, Vec2};
-
-use crate::{
-    primitives::{
-        BoxedPolygon, BoxedPolyline2d, Capsule2d, Circle, Direction2d, Ellipse, Line2d, Plane2d,
-        Polygon, Polyline2d, Rectangle, RegularPolygon, Segment2d, Triangle2d,
-    },
-    Rotation2d,
-=======
 use crate::{
     primitives::{
         BoxedPolygon, BoxedPolyline2d, Capsule2d, Circle, Ellipse, Line2d, Plane2d, Polygon,
         Polyline2d, Rectangle, RegularPolygon, Segment2d, Triangle2d,
     },
-    Dir2, Mat2, Vec2,
->>>>>>> f418de8e
+    Dir2, Mat2, Rotation2d, Vec2,
 };
 
 use super::{Aabb2d, Bounded2d, BoundingCircle};
@@ -306,11 +295,7 @@
         // Get the line segment between the hemicircles of the rotated capsule
         let segment = Segment2d {
             // Multiplying a normalized vector (Vec2::Y) with a rotation returns a normalized vector.
-<<<<<<< HEAD
-            direction: rotation * Direction2d::Y,
-=======
-            direction: Dir2::new_unchecked(Mat2::from_angle(rotation) * Vec2::Y),
->>>>>>> f418de8e
+            direction: rotation * Dir2::Y,
             half_length: self.half_length,
         };
         let (a, b) = (segment.point1(), segment.point2());
