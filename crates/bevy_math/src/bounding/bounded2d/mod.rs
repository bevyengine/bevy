--- conflicted
+++ resolved
@@ -149,7 +149,6 @@
         b
     }
 
-<<<<<<< HEAD
     #[inline(always)]
     fn scale_around_center(&self, scale: Self::HalfSize) -> Self {
         let b = Self {
@@ -158,7 +157,8 @@
         };
         debug_assert!(b.min.x <= b.max.x && b.min.y <= b.max.y);
         b
-=======
+    }
+
     /// Transforms the bounding volume by first rotating it around the origin and then applying a translation.
     ///
     /// The result is an Axis-Aligned Bounding Box that encompasses the rotated shape.
@@ -217,7 +217,6 @@
         let abs_rot_mat = Mat2::from_cols(rot_mat.x_axis.abs(), rot_mat.y_axis.abs());
         let half_size = abs_rot_mat * self.half_size();
         *self = Self::new(rot_mat * self.center(), half_size);
->>>>>>> ffb1bc65
     }
 }
 
@@ -350,7 +349,6 @@
     }
 
     #[test]
-<<<<<<< HEAD
     fn scale_around_center() {
         let a = Aabb2d {
             min: Vec2::NEG_ONE,
@@ -361,7 +359,9 @@
         assert!((scaled.max - Vec2::splat(2.)).length() < std::f32::EPSILON);
         assert!(!a.contains(&scaled));
         assert!(scaled.contains(&a));
-=======
+    }
+
+    #[test]
     fn transform() {
         let a = Aabb2d {
             min: Vec2::new(-2.0, -2.0),
@@ -377,7 +377,6 @@
             transformed.max,
             Vec2::new(2.0 + half_length, half_length - 2.0)
         );
->>>>>>> ffb1bc65
     }
 
     #[test]
@@ -555,11 +554,12 @@
     }
 
     #[inline(always)]
-<<<<<<< HEAD
     fn scale_around_center(&self, scale: Self::HalfSize) -> Self {
         debug_assert!(scale >= 0.);
         Self::new(self.center, self.radius() * scale)
-=======
+    }
+
+    #[inline(always)]
     fn translate_by(&mut self, translation: Vec2) {
         self.center += translation;
     }
@@ -567,7 +567,6 @@
     #[inline(always)]
     fn rotate_by(&mut self, rotation: f32) {
         self.center = Mat2::from_angle(rotation) * self.center;
->>>>>>> ffb1bc65
     }
 }
 
@@ -672,14 +671,15 @@
     }
 
     #[test]
-<<<<<<< HEAD
     fn scale_around_center() {
         let a = BoundingCircle::new(Vec2::ONE, 5.);
         let scaled = a.scale_around_center(2.);
         assert!((scaled.radius() - 10.).abs() < std::f32::EPSILON);
         assert!(!a.contains(&scaled));
         assert!(scaled.contains(&a));
-=======
+    }
+
+    #[test]
     fn transform() {
         let a = BoundingCircle::new(Vec2::ONE, 5.0);
         let transformed = a.transformed_by(Vec2::new(2.0, -2.0), std::f32::consts::FRAC_PI_4);
@@ -688,7 +688,6 @@
             Vec2::new(2.0, std::f32::consts::SQRT_2 - 2.0)
         );
         assert_eq!(transformed.radius(), 5.0);
->>>>>>> ffb1bc65
     }
 
     #[test]
