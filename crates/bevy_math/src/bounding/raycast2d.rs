use super::{Aabb2d, BoundingCircle, IntersectsVolume};
use crate::{
    ops::{self, FloatPow},
    Dir2, Ray2d, Vec2,
};

#[cfg(feature = "bevy_reflect")]
use bevy_reflect::Reflect;

/// A raycast intersection test for 2D bounding volumes
#[derive(Clone, Debug)]
#[cfg_attr(feature = "bevy_reflect", derive(Reflect), reflect(Debug))]
pub struct RayCast2d {
    /// The ray for the test
    pub ray: Ray2d,
    /// The maximum distance for the ray
    pub max: f32,
    /// The multiplicative inverse direction of the ray
    direction_recip: Vec2,
}

impl RayCast2d {
    /// Construct a [`RayCast2d`] from an origin, [`Dir2`], and max distance.
    pub fn new(origin: Vec2, direction: Dir2, max: f32) -> Self {
        Self::from_ray(Ray2d { origin, direction }, max)
    }

    /// Construct a [`RayCast2d`] from a [`Ray2d`] and max distance.
    pub fn from_ray(ray: Ray2d, max: f32) -> Self {
        Self {
            ray,
            direction_recip: ray.direction.recip(),
            max,
        }
    }

    /// Get the cached multiplicative inverse of the direction of the ray.
    pub fn direction_recip(&self) -> Vec2 {
        self.direction_recip
    }

    /// Get the distance of an intersection with an [`Aabb2d`], if any.
    pub fn aabb_intersection_at(&self, aabb: &Aabb2d) -> Option<f32> {
        let (min_x, max_x) = if self.ray.direction.x.is_sign_positive() {
            (aabb.min.x, aabb.max.x)
        } else {
            (aabb.max.x, aabb.min.x)
        };
        let (min_y, max_y) = if self.ray.direction.y.is_sign_positive() {
            (aabb.min.y, aabb.max.y)
        } else {
            (aabb.max.y, aabb.min.y)
        };

        // Calculate the minimum/maximum time for each axis based on how much the direction goes that
        // way. These values can get arbitrarily large, or even become NaN, which is handled by the
        // min/max operations below
        let tmin_x = (min_x - self.ray.origin.x) * self.direction_recip.x;
        let tmin_y = (min_y - self.ray.origin.y) * self.direction_recip.y;
        let tmax_x = (max_x - self.ray.origin.x) * self.direction_recip.x;
        let tmax_y = (max_y - self.ray.origin.y) * self.direction_recip.y;

        // An axis that is not relevant to the ray direction will be NaN. When one of the arguments
        // to min/max is NaN, the other argument is used.
        // An axis for which the direction is the wrong way will return an arbitrarily large
        // negative value.
        let tmin = tmin_x.max(tmin_y).max(0.);
        let tmax = tmax_y.min(tmax_x).min(self.max);

        if tmin <= tmax {
            Some(tmin)
        } else {
            None
        }
    }

    /// Get the distance of an intersection with a [`BoundingCircle`], if any.
    pub fn circle_intersection_at(&self, circle: &BoundingCircle) -> Option<f32> {
        let offset = self.ray.origin - circle.center;
        let projected = offset.dot(*self.ray.direction);
        let closest_point = offset - projected * *self.ray.direction;
        let distance_squared = circle.radius().squared() - closest_point.length_squared();
        if distance_squared < 0.
            || ops::copysign(projected.squared(), -projected) < -distance_squared
        {
            None
        } else {
            let toi = -projected - ops::sqrt(distance_squared);
            if toi > self.max {
                None
            } else {
                Some(toi.max(0.))
            }
        }
    }
}

impl IntersectsVolume<Aabb2d> for RayCast2d {
    fn intersects(&self, volume: &Aabb2d) -> bool {
        self.aabb_intersection_at(volume).is_some()
    }
}

impl IntersectsVolume<BoundingCircle> for RayCast2d {
    fn intersects(&self, volume: &BoundingCircle) -> bool {
        self.circle_intersection_at(volume).is_some()
    }
}

/// An intersection test that casts an [`Aabb2d`] along a ray.
#[derive(Clone, Debug)]
#[cfg_attr(feature = "bevy_reflect", derive(Reflect), reflect(Debug))]
pub struct AabbCast2d {
    /// The ray along which to cast the bounding volume
    pub ray: RayCast2d,
    /// The aabb that is being cast
    pub aabb: Aabb2d,
}

impl AabbCast2d {
    /// Construct an [`AabbCast2d`] from an [`Aabb2d`], origin, [`Dir2`], and max distance.
    pub fn new(aabb: Aabb2d, origin: Vec2, direction: Dir2, max: f32) -> Self {
        Self::from_ray(aabb, Ray2d { origin, direction }, max)
    }

    /// Construct an [`AabbCast2d`] from an [`Aabb2d`], [`Ray2d`], and max distance.
    pub fn from_ray(aabb: Aabb2d, ray: Ray2d, max: f32) -> Self {
        Self {
            ray: RayCast2d::from_ray(ray, max),
            aabb,
        }
    }

    /// Get the distance at which the [`Aabb2d`]s collide, if at all.
    pub fn aabb_collision_at(&self, mut aabb: Aabb2d) -> Option<f32> {
        aabb.min -= self.aabb.max;
        aabb.max -= self.aabb.min;
        self.ray.aabb_intersection_at(&aabb)
    }
}

impl IntersectsVolume<Aabb2d> for AabbCast2d {
    fn intersects(&self, volume: &Aabb2d) -> bool {
        self.aabb_collision_at(*volume).is_some()
    }
}

/// An intersection test that casts a [`BoundingCircle`] along a ray.
#[derive(Clone, Debug)]
#[cfg_attr(feature = "bevy_reflect", derive(Reflect), reflect(Debug))]
pub struct BoundingCircleCast {
    /// The ray along which to cast the bounding volume
    pub ray: RayCast2d,
    /// The circle that is being cast
    pub circle: BoundingCircle,
}

impl BoundingCircleCast {
    /// Construct a [`BoundingCircleCast`] from a [`BoundingCircle`], origin, [`Dir2`], and max distance.
    pub fn new(circle: BoundingCircle, origin: Vec2, direction: Dir2, max: f32) -> Self {
        Self::from_ray(circle, Ray2d { origin, direction }, max)
    }

    /// Construct a [`BoundingCircleCast`] from a [`BoundingCircle`], [`Ray2d`], and max distance.
    pub fn from_ray(circle: BoundingCircle, ray: Ray2d, max: f32) -> Self {
        Self {
            ray: RayCast2d::from_ray(ray, max),
            circle,
        }
    }

    /// Get the distance at which the [`BoundingCircle`]s collide, if at all.
    pub fn circle_collision_at(&self, mut circle: BoundingCircle) -> Option<f32> {
        circle.center -= self.circle.center;
        circle.circle.radius += self.circle.radius();
        self.ray.circle_intersection_at(&circle)
    }
}

impl IntersectsVolume<BoundingCircle> for BoundingCircleCast {
    fn intersects(&self, volume: &BoundingCircle) -> bool {
        self.circle_collision_at(*volume).is_some()
    }
}

#[cfg(test)]
mod tests {
    use super::*;

    const EPSILON: f32 = 0.001;

    #[test]
    fn test_ray_intersection_circle_hits() {
        for (test, volume, expected_distance) in &[
            (
                // Hit the center of a centered bounding circle
                RayCast2d::new(Vec2::Y * -5., Dir2::Y, 90.),
                BoundingCircle::new(Vec2::ZERO, 1.),
                4.,
            ),
            (
                // Hit the center of a centered bounding circle, but from the other side
                RayCast2d::new(Vec2::Y * 5., -Dir2::Y, 90.),
                BoundingCircle::new(Vec2::ZERO, 1.),
                4.,
            ),
            (
                // Hit the center of an offset circle
                RayCast2d::new(Vec2::ZERO, Dir2::Y, 90.),
                BoundingCircle::new(Vec2::Y * 3., 2.),
                1.,
            ),
            (
                // Just barely hit the circle before the max distance
                RayCast2d::new(Vec2::X, Dir2::Y, 1.),
                BoundingCircle::new(Vec2::ONE, 0.01),
                0.99,
            ),
            (
                // Hit a circle off-center
                RayCast2d::new(Vec2::X, Dir2::Y, 90.),
                BoundingCircle::new(Vec2::Y * 5., 2.),
                3.268,
            ),
            (
                // Barely hit a circle on the side
                RayCast2d::new(Vec2::X * 0.99999, Dir2::Y, 90.),
                BoundingCircle::new(Vec2::Y * 5., 1.),
                4.996,
            ),
        ] {
<<<<<<< HEAD
            let case = format!(
                "Case:\n  Test: {:?}\n  Volume: {:?}\n  Expected distance: {}",
                test, volume, expected_distance
=======
            assert!(
                test.intersects(volume),
                "Case:\n  Test: {test:?}\n  Volume: {volume:?}\n  Expected distance: {expected_distance:?}",
>>>>>>> e8fc2797
            );
            let actual_distance = test.circle_intersection_at(volume).unwrap();
            assert!(
                ops::abs(actual_distance - expected_distance) < EPSILON,
                "Case:\n  Test: {test:?}\n  Volume: {volume:?}\n  Expected distance: {expected_distance:?}\n  Actual distance: {actual_distance}",
            );

            let inverted_ray = RayCast2d::new(test.ray.origin, -test.ray.direction, test.max);
            assert!(
                !inverted_ray.intersects(volume),
                "Case:\n  Test: {test:?}\n  Volume: {volume:?}\n  Expected distance: {expected_distance:?}",
            );
        }
    }

    #[test]
    fn test_ray_intersection_circle_misses() {
        for (test, volume) in &[
            (
                // The ray doesn't go in the right direction
                RayCast2d::new(Vec2::ZERO, Dir2::X, 90.),
                BoundingCircle::new(Vec2::Y * 2., 1.),
            ),
            (
                // Ray's alignment isn't enough to hit the circle
                RayCast2d::new(Vec2::ZERO, Dir2::from_xy(1., 1.).unwrap(), 90.),
                BoundingCircle::new(Vec2::Y * 2., 1.),
            ),
            (
                // The ray's maximum distance isn't high enough
                RayCast2d::new(Vec2::ZERO, Dir2::Y, 0.5),
                BoundingCircle::new(Vec2::Y * 2., 1.),
            ),
        ] {
            assert!(
                !test.intersects(volume),
                "Case:\n  Test: {test:?}\n  Volume: {volume:?}",
            );
        }
    }

    #[test]
    fn test_ray_intersection_circle_inside() {
        let volume = BoundingCircle::new(Vec2::splat(0.5), 1.);
        for origin in &[Vec2::X, Vec2::Y, Vec2::ONE, Vec2::ZERO] {
            for direction in &[Dir2::X, Dir2::Y, -Dir2::X, -Dir2::Y] {
                for max in &[0., 1., 900.] {
                    let test = RayCast2d::new(*origin, *direction, *max);

<<<<<<< HEAD
                    let case = format!(
                        "Case:\n  origin: {}\n  Direction: {:?}\n  Max: {}",
                        origin, direction, max,
=======
                    assert!(
                        test.intersects(&volume),
                        "Case:\n  origin: {origin:?}\n  Direction: {direction:?}\n  Max: {max}",
>>>>>>> e8fc2797
                    );

                    let actual_distance = test.circle_intersection_at(&volume);
                    assert_eq!(
                        actual_distance,
                        Some(0.),
                        "Case:\n  origin: {origin:?}\n  Direction: {direction:?}\n  Max: {max}",
                    );
                }
            }
        }
    }

    #[test]
    fn test_ray_intersection_aabb_hits() {
        for (test, volume, expected_distance) in &[
            (
                // Hit the center of a centered aabb
                RayCast2d::new(Vec2::Y * -5., Dir2::Y, 90.),
                Aabb2d::new(Vec2::ZERO, Vec2::ONE),
                4.,
            ),
            (
                // Hit the center of a centered aabb, but from the other side
                RayCast2d::new(Vec2::Y * 5., -Dir2::Y, 90.),
                Aabb2d::new(Vec2::ZERO, Vec2::ONE),
                4.,
            ),
            (
                // Hit the center of an offset aabb
                RayCast2d::new(Vec2::ZERO, Dir2::Y, 90.),
                Aabb2d::new(Vec2::Y * 3., Vec2::splat(2.)),
                1.,
            ),
            (
                // Just barely hit the aabb before the max distance
                RayCast2d::new(Vec2::X, Dir2::Y, 1.),
                Aabb2d::new(Vec2::ONE, Vec2::splat(0.01)),
                0.99,
            ),
            (
                // Hit an aabb off-center
                RayCast2d::new(Vec2::X, Dir2::Y, 90.),
                Aabb2d::new(Vec2::Y * 5., Vec2::splat(2.)),
                3.,
            ),
            (
                // Barely hit an aabb on corner
                RayCast2d::new(Vec2::X * -0.001, Dir2::from_xy(1., 1.).unwrap(), 90.),
                Aabb2d::new(Vec2::Y * 2., Vec2::ONE),
                1.414,
            ),
        ] {
<<<<<<< HEAD
            let case = format!(
                "Case:\n  Test: {:?}\n  Volume: {:?}\n  Expected distance: {}",
                test, volume, expected_distance
=======
            assert!(
                test.intersects(volume),
                "Case:\n  Test: {test:?}\n  Volume: {volume:?}\n  Expected distance: {expected_distance:?}",
>>>>>>> e8fc2797
            );
            let actual_distance = test.aabb_intersection_at(volume).unwrap();
            assert!(
                ops::abs(actual_distance - expected_distance) < EPSILON,
                "Case:\n  Test: {test:?}\n  Volume: {volume:?}\n  Expected distance: {expected_distance:?}\n  Actual distance: {actual_distance}",
            );

            let inverted_ray = RayCast2d::new(test.ray.origin, -test.ray.direction, test.max);
            assert!(
                !inverted_ray.intersects(volume),
                "Case:\n  Test: {test:?}\n  Volume: {volume:?}\n  Expected distance: {expected_distance:?}",
            );
        }
    }

    #[test]
    fn test_ray_intersection_aabb_misses() {
        for (test, volume) in &[
            (
                // The ray doesn't go in the right direction
                RayCast2d::new(Vec2::ZERO, Dir2::X, 90.),
                Aabb2d::new(Vec2::Y * 2., Vec2::ONE),
            ),
            (
                // Ray's alignment isn't enough to hit the aabb
                RayCast2d::new(Vec2::ZERO, Dir2::from_xy(1., 0.99).unwrap(), 90.),
                Aabb2d::new(Vec2::Y * 2., Vec2::ONE),
            ),
            (
                // The ray's maximum distance isn't high enough
                RayCast2d::new(Vec2::ZERO, Dir2::Y, 0.5),
                Aabb2d::new(Vec2::Y * 2., Vec2::ONE),
            ),
        ] {
            assert!(
                !test.intersects(volume),
                "Case:\n  Test: {test:?}\n  Volume: {volume:?}",
            );
        }
    }

    #[test]
    fn test_ray_intersection_aabb_inside() {
        let volume = Aabb2d::new(Vec2::splat(0.5), Vec2::ONE);
        for origin in &[Vec2::X, Vec2::Y, Vec2::ONE, Vec2::ZERO] {
            for direction in &[Dir2::X, Dir2::Y, -Dir2::X, -Dir2::Y] {
                for max in &[0., 1., 900.] {
                    let test = RayCast2d::new(*origin, *direction, *max);

<<<<<<< HEAD
                    let case = format!(
                        "Case:\n  origin: {}\n  Direction: {:?}\n  Max: {}",
                        origin, direction, max,
=======
                    assert!(
                        test.intersects(&volume),
                        "Case:\n  origin: {origin:?}\n  Direction: {direction:?}\n  Max: {max}",
>>>>>>> e8fc2797
                    );

                    let actual_distance = test.aabb_intersection_at(&volume);
                    assert_eq!(
                        actual_distance,
                        Some(0.),
                        "Case:\n  origin: {origin:?}\n  Direction: {direction:?}\n  Max: {max}",
                    );
                }
            }
        }
    }

    #[test]
    fn test_aabb_cast_hits() {
        for (test, volume, expected_distance) in &[
            (
                // Hit the center of the aabb, that a ray would've also hit
                AabbCast2d::new(Aabb2d::new(Vec2::ZERO, Vec2::ONE), Vec2::ZERO, Dir2::Y, 90.),
                Aabb2d::new(Vec2::Y * 5., Vec2::ONE),
                3.,
            ),
            (
                // Hit the center of the aabb, but from the other side
                AabbCast2d::new(
                    Aabb2d::new(Vec2::ZERO, Vec2::ONE),
                    Vec2::Y * 10.,
                    -Dir2::Y,
                    90.,
                ),
                Aabb2d::new(Vec2::Y * 5., Vec2::ONE),
                3.,
            ),
            (
                // Hit the edge of the aabb, that a ray would've missed
                AabbCast2d::new(
                    Aabb2d::new(Vec2::ZERO, Vec2::ONE),
                    Vec2::X * 1.5,
                    Dir2::Y,
                    90.,
                ),
                Aabb2d::new(Vec2::Y * 5., Vec2::ONE),
                3.,
            ),
            (
                // Hit the edge of the aabb, by casting an off-center AABB
                AabbCast2d::new(
                    Aabb2d::new(Vec2::X * -2., Vec2::ONE),
                    Vec2::X * 3.,
                    Dir2::Y,
                    90.,
                ),
                Aabb2d::new(Vec2::Y * 5., Vec2::ONE),
                3.,
            ),
        ] {
<<<<<<< HEAD
            let case = format!(
                "Case:\n  Test: {:?}\n  Volume: {:?}\n  Expected distance: {}",
                test, volume, expected_distance
=======
            assert!(
                test.intersects(volume),
                "Case:\n  Test: {test:?}\n  Volume: {volume:?}\n  Expected distance: {expected_distance:?}",
>>>>>>> e8fc2797
            );
            let actual_distance = test.aabb_collision_at(*volume).unwrap();
            assert!(
                ops::abs(actual_distance - expected_distance) < EPSILON,
                "Case:\n  Test: {test:?}\n  Volume: {volume:?}\n  Expected distance: {expected_distance:?}\n  Actual distance: {actual_distance}",
            );

            let inverted_ray =
                RayCast2d::new(test.ray.ray.origin, -test.ray.ray.direction, test.ray.max);
            assert!(
                !inverted_ray.intersects(volume),
                "Case:\n  Test: {test:?}\n  Volume: {volume:?}\n  Expected distance: {expected_distance:?}",
            );
        }
    }

    #[test]
    fn test_circle_cast_hits() {
        for (test, volume, expected_distance) in &[
            (
                // Hit the center of the bounding circle, that a ray would've also hit
                BoundingCircleCast::new(
                    BoundingCircle::new(Vec2::ZERO, 1.),
                    Vec2::ZERO,
                    Dir2::Y,
                    90.,
                ),
                BoundingCircle::new(Vec2::Y * 5., 1.),
                3.,
            ),
            (
                // Hit the center of the bounding circle, but from the other side
                BoundingCircleCast::new(
                    BoundingCircle::new(Vec2::ZERO, 1.),
                    Vec2::Y * 10.,
                    -Dir2::Y,
                    90.,
                ),
                BoundingCircle::new(Vec2::Y * 5., 1.),
                3.,
            ),
            (
                // Hit the bounding circle off-center, that a ray would've missed
                BoundingCircleCast::new(
                    BoundingCircle::new(Vec2::ZERO, 1.),
                    Vec2::X * 1.5,
                    Dir2::Y,
                    90.,
                ),
                BoundingCircle::new(Vec2::Y * 5., 1.),
                3.677,
            ),
            (
                // Hit the bounding circle off-center, by casting a circle that is off-center
                BoundingCircleCast::new(
                    BoundingCircle::new(Vec2::X * -1.5, 1.),
                    Vec2::X * 3.,
                    Dir2::Y,
                    90.,
                ),
                BoundingCircle::new(Vec2::Y * 5., 1.),
                3.677,
            ),
        ] {
<<<<<<< HEAD
            let case = format!(
                "Case:\n  Test: {:?}\n  Volume: {:?}\n  Expected distance: {}",
                test, volume, expected_distance
=======
            assert!(
                test.intersects(volume),
                "Case:\n  Test: {test:?}\n  Volume: {volume:?}\n  Expected distance: {expected_distance:?}",
>>>>>>> e8fc2797
            );
            let actual_distance = test.circle_collision_at(*volume).unwrap();
            assert!(
                ops::abs(actual_distance - expected_distance) < EPSILON,
                "Case:\n  Test: {test:?}\n  Volume: {volume:?}\n  Expected distance: {expected_distance:?}\n  Actual distance: {actual_distance}",
            );

            let inverted_ray =
                RayCast2d::new(test.ray.ray.origin, -test.ray.ray.direction, test.ray.max);
            assert!(
                !inverted_ray.intersects(volume),
                "Case:\n  Test: {test:?}\n  Volume: {volume:?}\n  Expected distance: {expected_distance:?}",
            );
        }
    }
}<|MERGE_RESOLUTION|>--- conflicted
+++ resolved
@@ -229,15 +229,9 @@
                 4.996,
             ),
         ] {
-<<<<<<< HEAD
-            let case = format!(
-                "Case:\n  Test: {:?}\n  Volume: {:?}\n  Expected distance: {}",
-                test, volume, expected_distance
-=======
             assert!(
                 test.intersects(volume),
                 "Case:\n  Test: {test:?}\n  Volume: {volume:?}\n  Expected distance: {expected_distance:?}",
->>>>>>> e8fc2797
             );
             let actual_distance = test.circle_intersection_at(volume).unwrap();
             assert!(
@@ -287,15 +281,9 @@
                 for max in &[0., 1., 900.] {
                     let test = RayCast2d::new(*origin, *direction, *max);
 
-<<<<<<< HEAD
-                    let case = format!(
-                        "Case:\n  origin: {}\n  Direction: {:?}\n  Max: {}",
-                        origin, direction, max,
-=======
                     assert!(
                         test.intersects(&volume),
                         "Case:\n  origin: {origin:?}\n  Direction: {direction:?}\n  Max: {max}",
->>>>>>> e8fc2797
                     );
 
                     let actual_distance = test.circle_intersection_at(&volume);
@@ -349,15 +337,9 @@
                 1.414,
             ),
         ] {
-<<<<<<< HEAD
-            let case = format!(
-                "Case:\n  Test: {:?}\n  Volume: {:?}\n  Expected distance: {}",
-                test, volume, expected_distance
-=======
             assert!(
                 test.intersects(volume),
                 "Case:\n  Test: {test:?}\n  Volume: {volume:?}\n  Expected distance: {expected_distance:?}",
->>>>>>> e8fc2797
             );
             let actual_distance = test.aabb_intersection_at(volume).unwrap();
             assert!(
@@ -407,15 +389,9 @@
                 for max in &[0., 1., 900.] {
                     let test = RayCast2d::new(*origin, *direction, *max);
 
-<<<<<<< HEAD
-                    let case = format!(
-                        "Case:\n  origin: {}\n  Direction: {:?}\n  Max: {}",
-                        origin, direction, max,
-=======
                     assert!(
                         test.intersects(&volume),
                         "Case:\n  origin: {origin:?}\n  Direction: {direction:?}\n  Max: {max}",
->>>>>>> e8fc2797
                     );
 
                     let actual_distance = test.aabb_intersection_at(&volume);
@@ -472,15 +448,9 @@
                 3.,
             ),
         ] {
-<<<<<<< HEAD
-            let case = format!(
-                "Case:\n  Test: {:?}\n  Volume: {:?}\n  Expected distance: {}",
-                test, volume, expected_distance
-=======
             assert!(
                 test.intersects(volume),
                 "Case:\n  Test: {test:?}\n  Volume: {volume:?}\n  Expected distance: {expected_distance:?}",
->>>>>>> e8fc2797
             );
             let actual_distance = test.aabb_collision_at(*volume).unwrap();
             assert!(
@@ -545,15 +515,9 @@
                 3.677,
             ),
         ] {
-<<<<<<< HEAD
-            let case = format!(
-                "Case:\n  Test: {:?}\n  Volume: {:?}\n  Expected distance: {}",
-                test, volume, expected_distance
-=======
             assert!(
                 test.intersects(volume),
                 "Case:\n  Test: {test:?}\n  Volume: {volume:?}\n  Expected distance: {expected_distance:?}",
->>>>>>> e8fc2797
             );
             let actual_distance = test.circle_collision_at(*volume).unwrap();
             assert!(
