--- conflicted
+++ resolved
@@ -108,18 +108,9 @@
             rot_mat.y_axis.abs(),
             rot_mat.z_axis.abs(),
         );
-<<<<<<< HEAD
         let half_size = abs_rot_mat * self.half_extents;
 
         Aabb3d::new(translation, half_size)
-=======
-        let half_size = abs_rot_mat * self.half_size;
-
-        Aabb3d {
-            min: translation - half_size,
-            max: translation + half_size,
-        }
->>>>>>> b592a729
     }
 
     fn bounding_sphere(&self, translation: Vec3, _rotation: Quat) -> BoundingSphere {
