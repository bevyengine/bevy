--- conflicted
+++ resolved
@@ -150,11 +150,7 @@
         // Get the line segment between the hemispheres of the rotated capsule
         let segment = Segment3d {
             // Multiplying a normalized vector (Vec3::Y) with a rotation returns a normalized vector.
-<<<<<<< HEAD
-            direction: rotation * Direction3d::Y,
-=======
-            direction: Dir3::new_unchecked(rotation * Vec3::Y),
->>>>>>> f418de8e
+            direction: rotation * Dir3::Y,
             half_length: self.half_length,
         };
         let (a, b) = (segment.point1(), segment.point2());
