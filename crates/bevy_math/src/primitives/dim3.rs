--- conflicted
+++ resolved
@@ -378,16 +378,9 @@
 impl Primitive3d for Segment3d {}
 
 impl Default for Segment3d {
-<<<<<<< HEAD
     fn default() -> Self {
         Self {
             vertices: [Vec3::new(-0.5, 0.0, 0.0), Vec3::new(0.5, 0.0, 0.0)],
-=======
-    /// Returns the default [`Segment3d`] with endpoints at `(0.0, 0.0, 0.0)` and `(1.0, 0.0, 0.0)`.
-    fn default() -> Self {
-        Self {
-            vertices: [Vec3::new(0.0, 0.0, 0.0), Vec3::new(1.0, 0.0, 0.0)],
->>>>>>> f858c0d6
         }
     }
 }
