use std::f32::consts::{FRAC_PI_3, PI};

use super::{Circle, InvalidDirectionError, Primitive3d};
use crate::Vec3;

/// A normalized vector pointing in a direction in 3D space
#[derive(Clone, Copy, Debug, PartialEq)]
#[cfg_attr(feature = "serialize", derive(serde::Serialize, serde::Deserialize))]
pub struct Direction3d(Vec3);

impl Direction3d {
    /// A unit vector pointing along the positive X axis.
    pub const X: Self = Self(Vec3::X);
    /// A unit vector pointing along the positive Y axis.
    pub const Y: Self = Self(Vec3::Y);
    /// A unit vector pointing along the positive Z axis.
    pub const Z: Self = Self(Vec3::Z);
    /// A unit vector pointing along the negative X axis.
    pub const NEG_X: Self = Self(Vec3::NEG_X);
    /// A unit vector pointing along the negative Y axis.
    pub const NEG_Y: Self = Self(Vec3::NEG_Y);
    /// A unit vector pointing along the negative Z axis.
    pub const NEG_Z: Self = Self(Vec3::NEG_Z);

    /// Create a direction from a finite, nonzero [`Vec3`].
    ///
    /// Returns [`Err(InvalidDirectionError)`](InvalidDirectionError) if the length
    /// of the given vector is zero (or very close to zero), infinite, or `NaN`.
    pub fn new(value: Vec3) -> Result<Self, InvalidDirectionError> {
        Self::new_and_length(value).map(|(dir, _)| dir)
    }

    /// Create a [`Direction3d`] from a [`Vec3`] that is already normalized.
    ///
    /// # Warning
    ///
    /// `value` must be normalized, i.e it's length must be `1.0`.
    pub fn new_unchecked(value: Vec3) -> Self {
        debug_assert!(value.is_normalized());

        Self(value)
    }

    /// Create a direction from a finite, nonzero [`Vec3`], also returning its original length.
    ///
    /// Returns [`Err(InvalidDirectionError)`](InvalidDirectionError) if the length
    /// of the given vector is zero (or very close to zero), infinite, or `NaN`.
    pub fn new_and_length(value: Vec3) -> Result<(Self, f32), InvalidDirectionError> {
        let length = value.length();
        let direction = (length.is_finite() && length > 0.0).then_some(value / length);

        direction
            .map(|dir| (Self(dir), length))
            .ok_or(InvalidDirectionError::from_length(length))
    }

    /// Create a direction from its `x`, `y`, and `z` components.
    ///
    /// Returns [`Err(InvalidDirectionError)`](InvalidDirectionError) if the length
    /// of the vector formed by the components is zero (or very close to zero), infinite, or `NaN`.
    pub fn from_xyz(x: f32, y: f32, z: f32) -> Result<Self, InvalidDirectionError> {
        Self::new(Vec3::new(x, y, z))
    }
}

impl TryFrom<Vec3> for Direction3d {
    type Error = InvalidDirectionError;

    fn try_from(value: Vec3) -> Result<Self, Self::Error> {
        Self::new(value)
    }
}

impl std::ops::Deref for Direction3d {
    type Target = Vec3;
    fn deref(&self) -> &Self::Target {
        &self.0
    }
}

impl std::ops::Neg for Direction3d {
    type Output = Self;
    fn neg(self) -> Self::Output {
        Self(-self.0)
    }
}

/// A sphere primitive
#[derive(Clone, Copy, Debug, PartialEq)]
<<<<<<< HEAD
=======
#[cfg_attr(feature = "serialize", derive(serde::Serialize, serde::Deserialize))]
>>>>>>> eb8de369
pub struct Sphere {
    /// The radius of the sphere
    pub radius: f32,
}
impl Primitive3d for Sphere {}

impl Sphere {
    /// Create a new [`Sphere`] from a `radius`
    #[inline(always)]
    pub const fn new(radius: f32) -> Self {
        Self { radius }
    }

    /// Get the diameter of the sphere
    #[inline(always)]
    pub fn diameter(&self) -> f32 {
        2.0 * self.radius
    }

    /// Get the surface area of the sphere
    #[inline(always)]
    pub fn area(&self) -> f32 {
        4.0 * PI * self.radius.powi(2)
    }

    /// Get the volume of the sphere
    #[inline(always)]
    pub fn volume(&self) -> f32 {
        4.0 * FRAC_PI_3 * self.radius.powi(3)
    }

    /// Finds the point on the sphere that is closest to the given `point`.
    ///
    /// If the point is outside the sphere, the returned point will be on the surface of the sphere.
    /// Otherwise, it will be inside the sphere and returned as is.
    #[inline(always)]
    pub fn closest_point(&self, point: Vec3) -> Vec3 {
        let distance_squared = point.length_squared();

        if distance_squared <= self.radius.powi(2) {
            // The point is inside the sphere.
            point
        } else {
            // The point is outside the sphere.
            // Find the closest point on the surface of the sphere.
            let dir_to_point = point / distance_squared.sqrt();
            self.radius * dir_to_point
        }
    }
}

/// An unbounded plane in 3D space. It forms a separating surface through the origin,
/// stretching infinitely far
#[derive(Clone, Copy, Debug, PartialEq)]
<<<<<<< HEAD
=======
#[cfg_attr(feature = "serialize", derive(serde::Serialize, serde::Deserialize))]
>>>>>>> eb8de369
pub struct Plane3d {
    /// The normal of the plane. The plane will be placed perpendicular to this direction
    pub normal: Direction3d,
}
impl Primitive3d for Plane3d {}

impl Plane3d {
    /// Create a new `Plane3d` from a normal
    ///
    /// # Panics
    ///
    /// Panics if the given `normal` is zero (or very close to zero), or non-finite.
    #[inline(always)]
    pub fn new(normal: Vec3) -> Self {
        Self {
            normal: Direction3d::new(normal).expect("normal must be nonzero and finite"),
        }
    }

    /// Create a new `Plane3d` based on three points and compute the geometric center
    /// of those points.
    ///
    /// The direction of the plane normal is determined by the winding order
    /// of the triangular shape formed by the points.
    ///
    /// # Panics
    ///
    /// Panics if a valid normal can not be computed, for example when the points
    /// are *collinear* and lie on the same line.
    #[inline(always)]
    pub fn from_points(a: Vec3, b: Vec3, c: Vec3) -> (Self, Vec3) {
        let normal = Direction3d::new((b - a).cross(c - a))
            .expect("plane must be defined by three finite points that don't lie on the same line");
        let translation = (a + b + c) / 3.0;

        (Self { normal }, translation)
    }
}

/// An infinite line along a direction in 3D space.
///
/// For a finite line: [`Segment3d`]
#[derive(Clone, Copy, Debug, PartialEq)]
#[cfg_attr(feature = "serialize", derive(serde::Serialize, serde::Deserialize))]
pub struct Line3d {
    /// The direction of the line
    pub direction: Direction3d,
}
impl Primitive3d for Line3d {}

/// A segment of a line along a direction in 3D space.
#[doc(alias = "LineSegment3d")]
#[derive(Clone, Copy, Debug, PartialEq)]
#[cfg_attr(feature = "serialize", derive(serde::Serialize, serde::Deserialize))]
pub struct Segment3d {
    /// The direction of the line
    pub direction: Direction3d,
    /// Half the length of the line segment. The segment extends by this amount in both
    /// the given direction and its opposite direction
    pub half_length: f32,
}
impl Primitive3d for Segment3d {}

impl Segment3d {
    /// Create a new `Segment3d` from a direction and full length of the segment
    #[inline(always)]
    pub fn new(direction: Direction3d, length: f32) -> Self {
        Self {
            direction,
            half_length: length / 2.0,
        }
    }

    /// Create a new `Segment3d` from its endpoints and compute its geometric center
    ///
    /// # Panics
    ///
    /// Panics if `point1 == point2`
    #[inline(always)]
    pub fn from_points(point1: Vec3, point2: Vec3) -> (Self, Vec3) {
        let diff = point2 - point1;
        let length = diff.length();

        (
            // We are dividing by the length here, so the vector is normalized.
            Self::new(Direction3d::new_unchecked(diff / length), length),
            (point1 + point2) / 2.,
        )
    }

    /// Get the position of the first point on the line segment
    #[inline(always)]
    pub fn point1(&self) -> Vec3 {
        *self.direction * -self.half_length
    }

    /// Get the position of the second point on the line segment
    #[inline(always)]
    pub fn point2(&self) -> Vec3 {
        *self.direction * self.half_length
    }
}

/// A series of connected line segments in 3D space.
///
/// For a version without generics: [`BoxedPolyline3d`]
#[derive(Clone, Debug, PartialEq)]
#[cfg_attr(feature = "serialize", derive(serde::Serialize, serde::Deserialize))]
pub struct Polyline3d<const N: usize> {
    /// The vertices of the polyline
    #[cfg_attr(feature = "serialize", serde(with = "super::serde::array"))]
    pub vertices: [Vec3; N],
}
impl<const N: usize> Primitive3d for Polyline3d<N> {}

impl<const N: usize> FromIterator<Vec3> for Polyline3d<N> {
    fn from_iter<I: IntoIterator<Item = Vec3>>(iter: I) -> Self {
        let mut vertices: [Vec3; N] = [Vec3::ZERO; N];

        for (index, i) in iter.into_iter().take(N).enumerate() {
            vertices[index] = i;
        }
        Self { vertices }
    }
}

impl<const N: usize> Polyline3d<N> {
    /// Create a new `Polyline3d` from its vertices
    pub fn new(vertices: impl IntoIterator<Item = Vec3>) -> Self {
        Self::from_iter(vertices)
    }
}

/// A series of connected line segments in 3D space, allocated on the heap
/// in a `Box<[Vec3]>`.
///
/// For a version without alloc: [`Polyline3d`]
#[derive(Clone, Debug, PartialEq)]
#[cfg_attr(feature = "serialize", derive(serde::Serialize, serde::Deserialize))]
pub struct BoxedPolyline3d {
    /// The vertices of the polyline
    pub vertices: Box<[Vec3]>,
}
impl Primitive3d for BoxedPolyline3d {}

impl FromIterator<Vec3> for BoxedPolyline3d {
    fn from_iter<I: IntoIterator<Item = Vec3>>(iter: I) -> Self {
        let vertices: Vec<Vec3> = iter.into_iter().collect();
        Self {
            vertices: vertices.into_boxed_slice(),
        }
    }
}

impl BoxedPolyline3d {
    /// Create a new `BoxedPolyline3d` from its vertices
    pub fn new(vertices: impl IntoIterator<Item = Vec3>) -> Self {
        Self::from_iter(vertices)
    }
}

/// A cuboid primitive, more commonly known as a box.
#[derive(Clone, Copy, Debug, PartialEq)]
<<<<<<< HEAD
=======
#[cfg_attr(feature = "serialize", derive(serde::Serialize, serde::Deserialize))]
>>>>>>> eb8de369
pub struct Cuboid {
    /// Half of the width, height and depth of the cuboid
    pub half_size: Vec3,
}
impl Primitive3d for Cuboid {}

impl Cuboid {
    /// Create a new `Cuboid` from a full x, y, and z length
    #[inline(always)]
    pub fn new(x_length: f32, y_length: f32, z_length: f32) -> Self {
        Self::from_size(Vec3::new(x_length, y_length, z_length))
    }

    /// Create a new `Cuboid` from a given full size
    #[inline(always)]
    pub fn from_size(size: Vec3) -> Self {
        Self {
            half_size: size / 2.0,
        }
    }

    /// Create a new `Cuboid` from two corner points
    #[inline(always)]
    pub fn from_corners(point1: Vec3, point2: Vec3) -> Self {
        Self {
            half_size: (point2 - point1).abs() / 2.0,
        }
    }

    /// Get the size of the cuboid
    #[inline(always)]
    pub fn size(&self) -> Vec3 {
        2.0 * self.half_size
    }

    /// Get the surface area of the cuboid
    #[inline(always)]
    pub fn area(&self) -> f32 {
        8.0 * (self.half_size.x * self.half_size.y
            + self.half_size.y * self.half_size.z
            + self.half_size.x * self.half_size.z)
    }

    /// Get the volume of the cuboid
    #[inline(always)]
    pub fn volume(&self) -> f32 {
        8.0 * self.half_size.x * self.half_size.y * self.half_size.z
    }

    /// Finds the point on the cuboid that is closest to the given `point`.
    ///
    /// If the point is outside the cuboid, the returned point will be on the surface of the cuboid.
    /// Otherwise, it will be inside the cuboid and returned as is.
    #[inline(always)]
    pub fn closest_point(&self, point: Vec3) -> Vec3 {
        // Clamp point coordinates to the cuboid
        point.clamp(-self.half_size, self.half_size)
    }
}

/// A cylinder primitive
#[derive(Clone, Copy, Debug, PartialEq)]
<<<<<<< HEAD
=======
#[cfg_attr(feature = "serialize", derive(serde::Serialize, serde::Deserialize))]
>>>>>>> eb8de369
pub struct Cylinder {
    /// The radius of the cylinder
    pub radius: f32,
    /// The half height of the cylinder
    pub half_height: f32,
}
impl Primitive3d for Cylinder {}

impl Cylinder {
    /// Create a new `Cylinder` from a radius and full height
    #[inline(always)]
    pub fn new(radius: f32, height: f32) -> Self {
        Self {
            radius,
            half_height: height / 2.0,
        }
    }

    /// Get the base of the cylinder as a [`Circle`]
    #[inline(always)]
    pub fn base(&self) -> Circle {
        Circle {
            radius: self.radius,
        }
    }

    /// Get the surface area of the side of the cylinder,
    /// also known as the lateral area
    #[inline(always)]
    #[doc(alias = "side_area")]
    pub fn lateral_area(&self) -> f32 {
        4.0 * PI * self.radius * self.half_height
    }

    /// Get the surface area of one base of the cylinder
    #[inline(always)]
    pub fn base_area(&self) -> f32 {
        PI * self.radius.powi(2)
    }

    /// Get the total surface area of the cylinder
    #[inline(always)]
    pub fn area(&self) -> f32 {
        2.0 * PI * self.radius * (self.radius + 2.0 * self.half_height)
    }

    /// Get the volume of the cylinder
    #[inline(always)]
    pub fn volume(&self) -> f32 {
        self.base_area() * 2.0 * self.half_height
    }
}

/// A capsule primitive.
/// A capsule is defined as a surface at a distance (radius) from a line
#[derive(Clone, Copy, Debug, PartialEq)]
<<<<<<< HEAD
=======
#[cfg_attr(feature = "serialize", derive(serde::Serialize, serde::Deserialize))]
>>>>>>> eb8de369
pub struct Capsule {
    /// The radius of the capsule
    pub radius: f32,
    /// Half the height of the capsule, excluding the hemispheres
    pub half_length: f32,
}
impl super::Primitive2d for Capsule {}
impl Primitive3d for Capsule {}

impl Capsule {
    /// Create a new `Capsule` from a radius and length
    #[inline(always)]
    pub fn new(radius: f32, length: f32) -> Self {
        Self {
            radius,
            half_length: length / 2.0,
        }
    }

    /// Get the part connecting the hemispherical ends
    /// of the capsule as a [`Cylinder`]
    #[inline(always)]
    pub fn to_cylinder(&self) -> Cylinder {
        Cylinder {
            radius: self.radius,
            half_height: self.half_length,
        }
    }

    /// Get the surface area of the capsule
    #[inline(always)]
    pub fn area(&self) -> f32 {
        // Modified version of 2pi * r * (2r + h)
        4.0 * PI * self.radius * (self.radius + self.half_length)
    }

    /// Get the volume of the capsule
    #[inline(always)]
    pub fn volume(&self) -> f32 {
        // Modified version of pi * r^2 * (4/3 * r + a)
        let diameter = self.radius * 2.0;
        PI * self.radius * diameter * (diameter / 3.0 + self.half_length)
    }
}

/// A cone primitive.
#[derive(Clone, Copy, Debug, PartialEq)]
<<<<<<< HEAD
=======
#[cfg_attr(feature = "serialize", derive(serde::Serialize, serde::Deserialize))]
>>>>>>> eb8de369
pub struct Cone {
    /// The radius of the base
    pub radius: f32,
    /// The height of the cone
    pub height: f32,
}
impl Primitive3d for Cone {}

impl Cone {
    /// Get the base of the cone as a [`Circle`]
    #[inline(always)]
    pub fn base(&self) -> Circle {
        Circle {
            radius: self.radius,
        }
    }

    /// Get the slant height of the cone, the length of the line segment
    /// connecting a point on the base to the apex
    #[inline(always)]
    #[doc(alias = "side_length")]
    pub fn slant_height(&self) -> f32 {
        self.radius.hypot(self.height)
    }

    /// Get the surface area of the side of the cone,
    /// also known as the lateral area
    #[inline(always)]
    #[doc(alias = "side_area")]
    pub fn lateral_area(&self) -> f32 {
        PI * self.radius * self.slant_height()
    }

    /// Get the surface area of the base of the cone
    #[inline(always)]
    pub fn base_area(&self) -> f32 {
        PI * self.radius.powi(2)
    }

    /// Get the total surface area of the cone
    #[inline(always)]
    pub fn area(&self) -> f32 {
        self.base_area() + self.lateral_area()
    }

    /// Get the volume of the cone
    #[inline(always)]
    pub fn volume(&self) -> f32 {
        (self.base_area() * self.height) / 3.0
    }
}

/// A conical frustum primitive.
/// A conical frustum can be created
/// by slicing off a section of a cone.
#[derive(Clone, Copy, Debug, PartialEq)]
<<<<<<< HEAD
=======
#[cfg_attr(feature = "serialize", derive(serde::Serialize, serde::Deserialize))]
>>>>>>> eb8de369
pub struct ConicalFrustum {
    /// The radius of the top of the frustum
    pub radius_top: f32,
    /// The radius of the base of the frustum
    pub radius_bottom: f32,
    /// The height of the frustum
    pub height: f32,
}
impl Primitive3d for ConicalFrustum {}

/// The type of torus determined by the minor and major radii
#[derive(Clone, Copy, Debug, PartialEq, Eq)]
pub enum TorusKind {
    /// A torus that has a ring.
    /// The major radius is greater than the minor radius
    Ring,
    /// A torus that has no hole but also doesn't intersect itself.
    /// The major radius is equal to the minor radius
    Horn,
    /// A self-intersecting torus.
    /// The major radius is less than the minor radius
    Spindle,
    /// A torus with non-geometric properties like
    /// a minor or major radius that is non-positive,
    /// infinite, or `NaN`
    Invalid,
}

/// A torus primitive, often representing a ring or donut shape
#[derive(Clone, Copy, Debug, PartialEq)]
#[cfg_attr(feature = "serialize", derive(serde::Serialize, serde::Deserialize))]
pub struct Torus {
    /// The radius of the tube of the torus
    #[doc(
        alias = "ring_radius",
        alias = "tube_radius",
        alias = "cross_section_radius"
    )]
    pub minor_radius: f32,
    /// The distance from the center of the torus to the center of the tube
    #[doc(alias = "radius_of_revolution")]
    pub major_radius: f32,
}
impl Primitive3d for Torus {}

impl Torus {
    /// Create a new `Torus` from an inner and outer radius.
    ///
    /// The inner radius is the radius of the hole, and the outer radius
    /// is the radius of the entire object
    #[inline(always)]
    pub fn new(inner_radius: f32, outer_radius: f32) -> Self {
        let minor_radius = (outer_radius - inner_radius) / 2.0;
        let major_radius = outer_radius - minor_radius;

        Self {
            minor_radius,
            major_radius,
        }
    }

    /// Get the inner radius of the torus.
    /// For a ring torus, this corresponds to the radius of the hole,
    /// or `major_radius - minor_radius`
    #[inline(always)]
    pub fn inner_radius(&self) -> f32 {
        self.major_radius - self.minor_radius
    }

    /// Get the outer radius of the torus.
    /// This corresponds to the overall radius of the entire object,
    /// or `major_radius + minor_radius`
    #[inline(always)]
    pub fn outer_radius(&self) -> f32 {
        self.major_radius + self.minor_radius
    }

    /// Get the [`TorusKind`] determined by the minor and major radii.
    ///
    /// The torus can either be a *ring torus* that has a hole,
    /// a *horn torus* that doesn't have a hole but also isn't self-intersecting,
    /// or a *spindle torus* that is self-intersecting.
    ///
    /// If the minor or major radius is non-positive, infinite, or `NaN`,
    /// [`TorusKind::Invalid`] is returned
    #[inline(always)]
    pub fn kind(&self) -> TorusKind {
        // Invalid if minor or major radius is non-positive, infinite, or NaN
        if self.minor_radius <= 0.0
            || !self.minor_radius.is_finite()
            || self.major_radius <= 0.0
            || !self.major_radius.is_finite()
        {
            return TorusKind::Invalid;
        }

        match self.major_radius.partial_cmp(&self.minor_radius).unwrap() {
            std::cmp::Ordering::Greater => TorusKind::Ring,
            std::cmp::Ordering::Equal => TorusKind::Horn,
            std::cmp::Ordering::Less => TorusKind::Spindle,
        }
    }

    /// Get the surface area of the torus. Note that this only produces
    /// the expected result when the torus has a ring and isn't self-intersecting
    #[inline(always)]
    pub fn area(&self) -> f32 {
        4.0 * PI.powi(2) * self.major_radius * self.minor_radius
    }

    /// Get the volume of the torus. Note that this only produces
    /// the expected result when the torus has a ring and isn't self-intersecting
    #[inline(always)]
    pub fn volume(&self) -> f32 {
        2.0 * PI.powi(2) * self.major_radius * self.minor_radius.powi(2)
    }
}

#[cfg(test)]
mod tests {
    // Reference values were computed by hand and/or with external tools

    use super::*;
    use approx::assert_relative_eq;

    #[test]
    fn sphere_math() {
        let sphere = Sphere { radius: 4.0 };
        assert_eq!(sphere.diameter(), 8.0, "incorrect diameter");
        assert_eq!(sphere.area(), 201.06193, "incorrect area");
        assert_eq!(sphere.volume(), 268.08257, "incorrect volume");
    }

    #[test]
    fn plane_from_points() {
        let (plane, translation) = Plane3d::from_points(Vec3::X, Vec3::Z, Vec3::NEG_X);
        assert_eq!(*plane.normal, Vec3::NEG_Y, "incorrect normal");
        assert_eq!(translation, Vec3::Z * 0.33333334, "incorrect translation");
    }

    #[test]
    fn cuboid_math() {
        let cuboid = Cuboid::new(3.0, 7.0, 2.0);
        assert_eq!(
            cuboid,
            Cuboid::from_corners(Vec3::new(-1.5, -3.5, -1.0), Vec3::new(1.5, 3.5, 1.0)),
            "incorrect dimensions when created from corners"
        );
        assert_eq!(cuboid.area(), 82.0, "incorrect area");
        assert_eq!(cuboid.volume(), 42.0, "incorrect volume");
    }

    #[test]
    fn cylinder_math() {
        let cylinder = Cylinder::new(2.0, 9.0);
        assert_eq!(
            cylinder.base(),
            Circle { radius: 2.0 },
            "base produces incorrect circle"
        );
        assert_eq!(
            cylinder.lateral_area(),
            113.097336,
            "incorrect lateral area"
        );
        assert_eq!(cylinder.base_area(), 12.566371, "incorrect base area");
        assert_relative_eq!(cylinder.area(), 138.23007);
        assert_eq!(cylinder.volume(), 113.097336, "incorrect volume");
    }

    #[test]
    fn capsule_math() {
        let capsule = Capsule::new(2.0, 9.0);
        assert_eq!(
            capsule.to_cylinder(),
            Cylinder::new(2.0, 9.0),
            "cylinder wasn't created correctly from a capsule"
        );
        assert_eq!(capsule.area(), 163.36282, "incorrect area");
        assert_relative_eq!(capsule.volume(), 146.60765);
    }

    #[test]
    fn cone_math() {
        let cone = Cone {
            radius: 2.0,
            height: 9.0,
        };
        assert_eq!(
            cone.base(),
            Circle { radius: 2.0 },
            "base produces incorrect circle"
        );
        assert_eq!(cone.slant_height(), 9.219544, "incorrect slant height");
        assert_eq!(cone.lateral_area(), 57.92811, "incorrect lateral area");
        assert_eq!(cone.base_area(), 12.566371, "incorrect base area");
        assert_relative_eq!(cone.area(), 70.49447);
        assert_eq!(cone.volume(), 37.699111, "incorrect volume");
    }

    #[test]
    fn torus_math() {
        let torus = Torus {
            minor_radius: 0.3,
            major_radius: 2.8,
        };
        assert_eq!(torus.inner_radius(), 2.5, "incorrect inner radius");
        assert_eq!(torus.outer_radius(), 3.1, "incorrect outer radius");
        assert_eq!(torus.kind(), TorusKind::Ring, "incorrect torus kind");
        assert_eq!(
            Torus::new(0.0, 1.0).kind(),
            TorusKind::Horn,
            "incorrect torus kind"
        );
        assert_eq!(
            Torus::new(-0.5, 1.0).kind(),
            TorusKind::Spindle,
            "incorrect torus kind"
        );
        assert_eq!(
            Torus::new(1.5, 1.0).kind(),
            TorusKind::Invalid,
            "torus should be invalid"
        );
        assert_relative_eq!(torus.area(), 33.16187);
        assert_relative_eq!(torus.volume(), 4.97428, epsilon = 0.00001);
    }
}

#[cfg(test)]
mod test {
    use super::*;

    #[test]
    fn direction_creation() {
        assert_eq!(Direction3d::new(Vec3::X * 12.5), Ok(Direction3d::X));
        assert_eq!(
            Direction3d::new(Vec3::new(0.0, 0.0, 0.0)),
            Err(InvalidDirectionError::Zero)
        );
        assert_eq!(
            Direction3d::new(Vec3::new(f32::INFINITY, 0.0, 0.0)),
            Err(InvalidDirectionError::Infinite)
        );
        assert_eq!(
            Direction3d::new(Vec3::new(f32::NEG_INFINITY, 0.0, 0.0)),
            Err(InvalidDirectionError::Infinite)
        );
        assert_eq!(
            Direction3d::new(Vec3::new(f32::NAN, 0.0, 0.0)),
            Err(InvalidDirectionError::NaN)
        );
        assert_eq!(
            Direction3d::new_and_length(Vec3::X * 6.5),
            Ok((Direction3d::X, 6.5))
        );
    }

    #[test]
    fn cuboid_closest_point() {
        let cuboid = Cuboid::new(2.0, 2.0, 2.0);
        assert_eq!(cuboid.closest_point(Vec3::X * 10.0), Vec3::X);
        assert_eq!(cuboid.closest_point(Vec3::NEG_ONE * 10.0), Vec3::NEG_ONE);
        assert_eq!(
            cuboid.closest_point(Vec3::new(0.25, 0.1, 0.3)),
            Vec3::new(0.25, 0.1, 0.3)
        );
    }

    #[test]
    fn sphere_closest_point() {
        let sphere = Sphere { radius: 1.0 };
        assert_eq!(sphere.closest_point(Vec3::X * 10.0), Vec3::X);
        assert_eq!(
            sphere.closest_point(Vec3::NEG_ONE * 10.0),
            Vec3::NEG_ONE.normalize()
        );
        assert_eq!(
            sphere.closest_point(Vec3::new(0.25, 0.1, 0.3)),
            Vec3::new(0.25, 0.1, 0.3)
        );
    }
}<|MERGE_RESOLUTION|>--- conflicted
+++ resolved
@@ -87,10 +87,7 @@
 
 /// A sphere primitive
 #[derive(Clone, Copy, Debug, PartialEq)]
-<<<<<<< HEAD
-=======
-#[cfg_attr(feature = "serialize", derive(serde::Serialize, serde::Deserialize))]
->>>>>>> eb8de369
+#[cfg_attr(feature = "serialize", derive(serde::Serialize, serde::Deserialize))]
 pub struct Sphere {
     /// The radius of the sphere
     pub radius: f32,
@@ -145,10 +142,7 @@
 /// An unbounded plane in 3D space. It forms a separating surface through the origin,
 /// stretching infinitely far
 #[derive(Clone, Copy, Debug, PartialEq)]
-<<<<<<< HEAD
-=======
-#[cfg_attr(feature = "serialize", derive(serde::Serialize, serde::Deserialize))]
->>>>>>> eb8de369
+#[cfg_attr(feature = "serialize", derive(serde::Serialize, serde::Deserialize))]
 pub struct Plane3d {
     /// The normal of the plane. The plane will be placed perpendicular to this direction
     pub normal: Direction3d,
@@ -312,10 +306,7 @@
 
 /// A cuboid primitive, more commonly known as a box.
 #[derive(Clone, Copy, Debug, PartialEq)]
-<<<<<<< HEAD
-=======
-#[cfg_attr(feature = "serialize", derive(serde::Serialize, serde::Deserialize))]
->>>>>>> eb8de369
+#[cfg_attr(feature = "serialize", derive(serde::Serialize, serde::Deserialize))]
 pub struct Cuboid {
     /// Half of the width, height and depth of the cuboid
     pub half_size: Vec3,
@@ -378,10 +369,7 @@
 
 /// A cylinder primitive
 #[derive(Clone, Copy, Debug, PartialEq)]
-<<<<<<< HEAD
-=======
-#[cfg_attr(feature = "serialize", derive(serde::Serialize, serde::Deserialize))]
->>>>>>> eb8de369
+#[cfg_attr(feature = "serialize", derive(serde::Serialize, serde::Deserialize))]
 pub struct Cylinder {
     /// The radius of the cylinder
     pub radius: f32,
@@ -438,10 +426,7 @@
 /// A capsule primitive.
 /// A capsule is defined as a surface at a distance (radius) from a line
 #[derive(Clone, Copy, Debug, PartialEq)]
-<<<<<<< HEAD
-=======
-#[cfg_attr(feature = "serialize", derive(serde::Serialize, serde::Deserialize))]
->>>>>>> eb8de369
+#[cfg_attr(feature = "serialize", derive(serde::Serialize, serde::Deserialize))]
 pub struct Capsule {
     /// The radius of the capsule
     pub radius: f32,
@@ -489,10 +474,7 @@
 
 /// A cone primitive.
 #[derive(Clone, Copy, Debug, PartialEq)]
-<<<<<<< HEAD
-=======
-#[cfg_attr(feature = "serialize", derive(serde::Serialize, serde::Deserialize))]
->>>>>>> eb8de369
+#[cfg_attr(feature = "serialize", derive(serde::Serialize, serde::Deserialize))]
 pub struct Cone {
     /// The radius of the base
     pub radius: f32,
@@ -549,10 +531,7 @@
 /// A conical frustum can be created
 /// by slicing off a section of a cone.
 #[derive(Clone, Copy, Debug, PartialEq)]
-<<<<<<< HEAD
-=======
-#[cfg_attr(feature = "serialize", derive(serde::Serialize, serde::Deserialize))]
->>>>>>> eb8de369
+#[cfg_attr(feature = "serialize", derive(serde::Serialize, serde::Deserialize))]
 pub struct ConicalFrustum {
     /// The radius of the top of the frustum
     pub radius_top: f32,
