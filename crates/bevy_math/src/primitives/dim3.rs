use std::f32::consts::{FRAC_PI_3, PI};

use super::{Circle, Primitive3d};
use crate::{
    bounding::{Aabb3d, Bounded3d, BoundingSphere},
<<<<<<< HEAD
    Dir3, InvalidDirectionError, Quat, Vec2, Vec3,
=======
    Dir3, InvalidDirectionError, Mat3, Quat, Vec3,
>>>>>>> 0c78bf3b
};

/// A sphere primitive
#[derive(Clone, Copy, Debug, PartialEq)]
#[cfg_attr(feature = "serialize", derive(serde::Serialize, serde::Deserialize))]
pub struct Sphere {
    /// The radius of the sphere
    pub radius: f32,
}
impl Primitive3d for Sphere {}

impl Default for Sphere {
    /// Returns the default [`Sphere`] with a radius of `0.5`.
    fn default() -> Self {
        Self { radius: 0.5 }
    }
}

impl Sphere {
    /// Create a new [`Sphere`] from a `radius`
    #[inline(always)]
    pub const fn new(radius: f32) -> Self {
        Self { radius }
    }

    /// Get the diameter of the sphere
    #[inline(always)]
    pub fn diameter(&self) -> f32 {
        2.0 * self.radius
    }

    /// Get the surface area of the sphere
    #[inline(always)]
    pub fn area(&self) -> f32 {
        4.0 * PI * self.radius.powi(2)
    }

    /// Get the volume of the sphere
    #[inline(always)]
    pub fn volume(&self) -> f32 {
        4.0 * FRAC_PI_3 * self.radius.powi(3)
    }

    /// Finds the point on the sphere that is closest to the given `point`.
    ///
    /// If the point is outside the sphere, the returned point will be on the surface of the sphere.
    /// Otherwise, it will be inside the sphere and returned as is.
    #[inline(always)]
    pub fn closest_point(&self, point: Vec3) -> Vec3 {
        let distance_squared = point.length_squared();

        if distance_squared <= self.radius.powi(2) {
            // The point is inside the sphere.
            point
        } else {
            // The point is outside the sphere.
            // Find the closest point on the surface of the sphere.
            let dir_to_point = point / distance_squared.sqrt();
            self.radius * dir_to_point
        }
    }
}

/// A bounded plane in 3D space. It forms a surface starting from the origin with a defined height and width.
#[derive(Clone, Copy, Debug, PartialEq)]
#[cfg_attr(feature = "serialize", derive(serde::Serialize, serde::Deserialize))]
pub struct Plane3d {
    /// The normal of the plane. The plane will be placed perpendicular to this direction
    pub normal: Dir3,
    /// Half of the width and height of the plane
    pub half_size: Vec2,
}
impl Primitive3d for Plane3d {}

impl Default for Plane3d {
    /// Returns the default [`Plane3d`] with a normal pointing in the `+Y` direction, width and height of `1.0`.
    fn default() -> Self {
        Self {
            normal: Dir3::Y,
            half_size: Vec2::splat(0.5),
        }
    }
}

impl Plane3d {
    /// Create a new `Plane3d` from a normal and a half size
    ///
    /// # Panics
    ///
    /// Panics if the given `normal` is zero (or very close to zero), or non-finite.
    #[inline(always)]
    pub fn new(normal: Vec3, half_size: Vec2) -> Self {
        Self {
            normal: Dir3::new(normal).expect("normal must be nonzero and finite"),
            half_size,
        }
    }

    /// Create a new `Plane3d` based on three points and compute the geometric center
    /// of those points.
    ///
    /// The direction of the plane normal is determined by the winding order
    /// of the triangular shape formed by the points.
    ///
    /// # Panics
    ///
    /// Panics if a valid normal can not be computed, for example when the points
    /// are *collinear* and lie on the same line.
    #[inline(always)]
    pub fn from_points(a: Vec3, b: Vec3, c: Vec3) -> (Self, Vec3) {
        let normal = Dir3::new((b - a).cross(c - a)).expect(
            "finite plane must be defined by three finite points that don't lie on the same line",
        );
        let translation = (a + b + c) / 3.0;

        (
            Self {
                normal,
                ..Default::default()
            },
            translation,
        )
    }
}

/// An unbounded plane in 3D space. It forms a separating surface through the origin,
/// stretching infinitely far
#[derive(Clone, Copy, Debug, PartialEq)]
#[cfg_attr(feature = "serialize", derive(serde::Serialize, serde::Deserialize))]
pub struct InfinitePlane3d {
    /// The normal of the plane. The plane will be placed perpendicular to this direction
    pub normal: Dir3,
}
impl Primitive3d for InfinitePlane3d {}

impl Default for InfinitePlane3d {
    /// Returns the default [`InfinitePlane3d`] with a normal pointing in the `+Y` direction.
    fn default() -> Self {
        Self { normal: Dir3::Y }
    }
}

impl InfinitePlane3d {
    /// Create a new `InfinitePlane3d` from a normal
    ///
    /// # Panics
    ///
    /// Panics if the given `normal` is zero (or very close to zero), or non-finite.
    #[inline(always)]
    pub fn new(normal: TryInto<Dir3>) -> Self {
        Self {
            normal: normal
                .try_into()
                .expect("normal must be nonzero and finite"),
        }
    }

    /// Create a new `InfinitePlane3d` based on three points and compute the geometric center
    /// of those points.
    ///
    /// The direction of the plane normal is determined by the winding order
    /// of the triangular shape formed by the points.
    ///
    /// # Panics
    ///
    /// Panics if a valid normal can not be computed, for example when the points
    /// are *collinear* and lie on the same line.
    #[inline(always)]
    pub fn from_points(a: Vec3, b: Vec3, c: Vec3) -> (Self, Vec3) {
        let normal = Dir3::new((b - a).cross(c - a)).expect(
            "infinite plane must be defined by three finite points that don't lie on the same line",
        );
        let translation = (a + b + c) / 3.0;

        (Self { normal }, translation)
    }
}

/// An infinite line along a direction in 3D space.
///
/// For a finite line: [`Segment3d`]
#[derive(Clone, Copy, Debug, PartialEq)]
#[cfg_attr(feature = "serialize", derive(serde::Serialize, serde::Deserialize))]
pub struct Line3d {
    /// The direction of the line
    pub direction: Dir3,
}
impl Primitive3d for Line3d {}

/// A segment of a line along a direction in 3D space.
#[doc(alias = "LineSegment3d")]
#[derive(Clone, Copy, Debug, PartialEq)]
#[cfg_attr(feature = "serialize", derive(serde::Serialize, serde::Deserialize))]
pub struct Segment3d {
    /// The direction of the line
    pub direction: Dir3,
    /// Half the length of the line segment. The segment extends by this amount in both
    /// the given direction and its opposite direction
    pub half_length: f32,
}
impl Primitive3d for Segment3d {}

impl Segment3d {
    /// Create a new `Segment3d` from a direction and full length of the segment
    #[inline(always)]
    pub fn new(direction: Dir3, length: f32) -> Self {
        Self {
            direction,
            half_length: length / 2.0,
        }
    }

    /// Create a new `Segment3d` from its endpoints and compute its geometric center
    ///
    /// # Panics
    ///
    /// Panics if `point1 == point2`
    #[inline(always)]
    pub fn from_points(point1: Vec3, point2: Vec3) -> (Self, Vec3) {
        let diff = point2 - point1;
        let length = diff.length();

        (
            // We are dividing by the length here, so the vector is normalized.
            Self::new(Dir3::new_unchecked(diff / length), length),
            (point1 + point2) / 2.,
        )
    }

    /// Get the position of the first point on the line segment
    #[inline(always)]
    pub fn point1(&self) -> Vec3 {
        *self.direction * -self.half_length
    }

    /// Get the position of the second point on the line segment
    #[inline(always)]
    pub fn point2(&self) -> Vec3 {
        *self.direction * self.half_length
    }
}

/// A series of connected line segments in 3D space.
///
/// For a version without generics: [`BoxedPolyline3d`]
#[derive(Clone, Debug, PartialEq)]
#[cfg_attr(feature = "serialize", derive(serde::Serialize, serde::Deserialize))]
pub struct Polyline3d<const N: usize> {
    /// The vertices of the polyline
    #[cfg_attr(feature = "serialize", serde(with = "super::serde::array"))]
    pub vertices: [Vec3; N],
}
impl<const N: usize> Primitive3d for Polyline3d<N> {}

impl<const N: usize> FromIterator<Vec3> for Polyline3d<N> {
    fn from_iter<I: IntoIterator<Item = Vec3>>(iter: I) -> Self {
        let mut vertices: [Vec3; N] = [Vec3::ZERO; N];

        for (index, i) in iter.into_iter().take(N).enumerate() {
            vertices[index] = i;
        }
        Self { vertices }
    }
}

impl<const N: usize> Polyline3d<N> {
    /// Create a new `Polyline3d` from its vertices
    pub fn new(vertices: impl IntoIterator<Item = Vec3>) -> Self {
        Self::from_iter(vertices)
    }
}

/// A series of connected line segments in 3D space, allocated on the heap
/// in a `Box<[Vec3]>`.
///
/// For a version without alloc: [`Polyline3d`]
#[derive(Clone, Debug, PartialEq)]
#[cfg_attr(feature = "serialize", derive(serde::Serialize, serde::Deserialize))]
pub struct BoxedPolyline3d {
    /// The vertices of the polyline
    pub vertices: Box<[Vec3]>,
}
impl Primitive3d for BoxedPolyline3d {}

impl FromIterator<Vec3> for BoxedPolyline3d {
    fn from_iter<I: IntoIterator<Item = Vec3>>(iter: I) -> Self {
        let vertices: Vec<Vec3> = iter.into_iter().collect();
        Self {
            vertices: vertices.into_boxed_slice(),
        }
    }
}

impl BoxedPolyline3d {
    /// Create a new `BoxedPolyline3d` from its vertices
    pub fn new(vertices: impl IntoIterator<Item = Vec3>) -> Self {
        Self::from_iter(vertices)
    }
}

/// A cuboid primitive, more commonly known as a box.
#[derive(Clone, Copy, Debug, PartialEq)]
#[cfg_attr(feature = "serialize", derive(serde::Serialize, serde::Deserialize))]
pub struct Cuboid {
    /// Half of the width, height and depth of the cuboid
    pub half_size: Vec3,
}
impl Primitive3d for Cuboid {}

impl Default for Cuboid {
    /// Returns the default [`Cuboid`] with a width, height, and depth of `1.0`.
    fn default() -> Self {
        Self {
            half_size: Vec3::splat(0.5),
        }
    }
}

impl Cuboid {
    /// Create a new `Cuboid` from a full x, y, and z length
    #[inline(always)]
    pub fn new(x_length: f32, y_length: f32, z_length: f32) -> Self {
        Self::from_size(Vec3::new(x_length, y_length, z_length))
    }

    /// Create a new `Cuboid` from a given full size
    #[inline(always)]
    pub fn from_size(size: Vec3) -> Self {
        Self {
            half_size: size / 2.0,
        }
    }

    /// Create a new `Cuboid` from two corner points
    #[inline(always)]
    pub fn from_corners(point1: Vec3, point2: Vec3) -> Self {
        Self {
            half_size: (point2 - point1).abs() / 2.0,
        }
    }

    /// Create a `Cuboid` from a single length.
    /// The resulting `Cuboid` will be the same size in every direction.
    #[inline(always)]
    pub fn from_length(length: f32) -> Self {
        Self {
            half_size: Vec3::splat(length / 2.0),
        }
    }

    /// Get the size of the cuboid
    #[inline(always)]
    pub fn size(&self) -> Vec3 {
        2.0 * self.half_size
    }

    /// Get the surface area of the cuboid
    #[inline(always)]
    pub fn area(&self) -> f32 {
        8.0 * (self.half_size.x * self.half_size.y
            + self.half_size.y * self.half_size.z
            + self.half_size.x * self.half_size.z)
    }

    /// Get the volume of the cuboid
    #[inline(always)]
    pub fn volume(&self) -> f32 {
        8.0 * self.half_size.x * self.half_size.y * self.half_size.z
    }

    /// Finds the point on the cuboid that is closest to the given `point`.
    ///
    /// If the point is outside the cuboid, the returned point will be on the surface of the cuboid.
    /// Otherwise, it will be inside the cuboid and returned as is.
    #[inline(always)]
    pub fn closest_point(&self, point: Vec3) -> Vec3 {
        // Clamp point coordinates to the cuboid
        point.clamp(-self.half_size, self.half_size)
    }
}

/// A cylinder primitive
#[derive(Clone, Copy, Debug, PartialEq)]
#[cfg_attr(feature = "serialize", derive(serde::Serialize, serde::Deserialize))]
pub struct Cylinder {
    /// The radius of the cylinder
    pub radius: f32,
    /// The half height of the cylinder
    pub half_height: f32,
}
impl Primitive3d for Cylinder {}

impl Default for Cylinder {
    /// Returns the default [`Cylinder`] with a radius of `0.5` and a height of `1.0`.
    fn default() -> Self {
        Self {
            radius: 0.5,
            half_height: 0.5,
        }
    }
}

impl Cylinder {
    /// Create a new `Cylinder` from a radius and full height
    #[inline(always)]
    pub fn new(radius: f32, height: f32) -> Self {
        Self {
            radius,
            half_height: height / 2.0,
        }
    }

    /// Get the base of the cylinder as a [`Circle`]
    #[inline(always)]
    pub fn base(&self) -> Circle {
        Circle {
            radius: self.radius,
        }
    }

    /// Get the surface area of the side of the cylinder,
    /// also known as the lateral area
    #[inline(always)]
    #[doc(alias = "side_area")]
    pub fn lateral_area(&self) -> f32 {
        4.0 * PI * self.radius * self.half_height
    }

    /// Get the surface area of one base of the cylinder
    #[inline(always)]
    pub fn base_area(&self) -> f32 {
        PI * self.radius.powi(2)
    }

    /// Get the total surface area of the cylinder
    #[inline(always)]
    pub fn area(&self) -> f32 {
        2.0 * PI * self.radius * (self.radius + 2.0 * self.half_height)
    }

    /// Get the volume of the cylinder
    #[inline(always)]
    pub fn volume(&self) -> f32 {
        self.base_area() * 2.0 * self.half_height
    }
}

/// A 3D capsule primitive.
/// A three-dimensional capsule is defined as a surface at a distance (radius) from a line
#[derive(Clone, Copy, Debug, PartialEq)]
#[cfg_attr(feature = "serialize", derive(serde::Serialize, serde::Deserialize))]
pub struct Capsule3d {
    /// The radius of the capsule
    pub radius: f32,
    /// Half the height of the capsule, excluding the hemispheres
    pub half_length: f32,
}
impl Primitive3d for Capsule3d {}

impl Default for Capsule3d {
    /// Returns the default [`Capsule3d`] with a radius of `0.5` and a segment length of `1.0`.
    /// The total height is `2.0`.
    fn default() -> Self {
        Self {
            radius: 0.5,
            half_length: 0.5,
        }
    }
}

impl Capsule3d {
    /// Create a new `Capsule3d` from a radius and length
    pub fn new(radius: f32, length: f32) -> Self {
        Self {
            radius,
            half_length: length / 2.0,
        }
    }

    /// Get the part connecting the hemispherical ends
    /// of the capsule as a [`Cylinder`]
    #[inline(always)]
    pub fn to_cylinder(&self) -> Cylinder {
        Cylinder {
            radius: self.radius,
            half_height: self.half_length,
        }
    }

    /// Get the surface area of the capsule
    #[inline(always)]
    pub fn area(&self) -> f32 {
        // Modified version of 2pi * r * (2r + h)
        4.0 * PI * self.radius * (self.radius + self.half_length)
    }

    /// Get the volume of the capsule
    #[inline(always)]
    pub fn volume(&self) -> f32 {
        // Modified version of pi * r^2 * (4/3 * r + a)
        let diameter = self.radius * 2.0;
        PI * self.radius * diameter * (diameter / 3.0 + self.half_length)
    }
}

/// A cone primitive.
#[derive(Clone, Copy, Debug, PartialEq)]
#[cfg_attr(feature = "serialize", derive(serde::Serialize, serde::Deserialize))]
pub struct Cone {
    /// The radius of the base
    pub radius: f32,
    /// The height of the cone
    pub height: f32,
}
impl Primitive3d for Cone {}

impl Cone {
    /// Get the base of the cone as a [`Circle`]
    #[inline(always)]
    pub fn base(&self) -> Circle {
        Circle {
            radius: self.radius,
        }
    }

    /// Get the slant height of the cone, the length of the line segment
    /// connecting a point on the base to the apex
    #[inline(always)]
    #[doc(alias = "side_length")]
    pub fn slant_height(&self) -> f32 {
        self.radius.hypot(self.height)
    }

    /// Get the surface area of the side of the cone,
    /// also known as the lateral area
    #[inline(always)]
    #[doc(alias = "side_area")]
    pub fn lateral_area(&self) -> f32 {
        PI * self.radius * self.slant_height()
    }

    /// Get the surface area of the base of the cone
    #[inline(always)]
    pub fn base_area(&self) -> f32 {
        PI * self.radius.powi(2)
    }

    /// Get the total surface area of the cone
    #[inline(always)]
    pub fn area(&self) -> f32 {
        self.base_area() + self.lateral_area()
    }

    /// Get the volume of the cone
    #[inline(always)]
    pub fn volume(&self) -> f32 {
        (self.base_area() * self.height) / 3.0
    }
}

/// A conical frustum primitive.
/// A conical frustum can be created
/// by slicing off a section of a cone.
#[derive(Clone, Copy, Debug, PartialEq)]
#[cfg_attr(feature = "serialize", derive(serde::Serialize, serde::Deserialize))]
pub struct ConicalFrustum {
    /// The radius of the top of the frustum
    pub radius_top: f32,
    /// The radius of the base of the frustum
    pub radius_bottom: f32,
    /// The height of the frustum
    pub height: f32,
}
impl Primitive3d for ConicalFrustum {}

/// The type of torus determined by the minor and major radii
#[derive(Clone, Copy, Debug, PartialEq, Eq)]
pub enum TorusKind {
    /// A torus that has a ring.
    /// The major radius is greater than the minor radius
    Ring,
    /// A torus that has no hole but also doesn't intersect itself.
    /// The major radius is equal to the minor radius
    Horn,
    /// A self-intersecting torus.
    /// The major radius is less than the minor radius
    Spindle,
    /// A torus with non-geometric properties like
    /// a minor or major radius that is non-positive,
    /// infinite, or `NaN`
    Invalid,
}

/// A torus primitive, often representing a ring or donut shape
#[derive(Clone, Copy, Debug, PartialEq)]
#[cfg_attr(feature = "serialize", derive(serde::Serialize, serde::Deserialize))]
pub struct Torus {
    /// The radius of the tube of the torus
    #[doc(
        alias = "ring_radius",
        alias = "tube_radius",
        alias = "cross_section_radius"
    )]
    pub minor_radius: f32,
    /// The distance from the center of the torus to the center of the tube
    #[doc(alias = "radius_of_revolution")]
    pub major_radius: f32,
}
impl Primitive3d for Torus {}

impl Default for Torus {
    /// Returns the default [`Torus`] with a minor radius of `0.25` and a major radius of `0.75`.
    fn default() -> Self {
        Self {
            minor_radius: 0.25,
            major_radius: 0.75,
        }
    }
}

impl Torus {
    /// Create a new `Torus` from an inner and outer radius.
    ///
    /// The inner radius is the radius of the hole, and the outer radius
    /// is the radius of the entire object
    #[inline(always)]
    pub fn new(inner_radius: f32, outer_radius: f32) -> Self {
        let minor_radius = (outer_radius - inner_radius) / 2.0;
        let major_radius = outer_radius - minor_radius;

        Self {
            minor_radius,
            major_radius,
        }
    }

    /// Get the inner radius of the torus.
    /// For a ring torus, this corresponds to the radius of the hole,
    /// or `major_radius - minor_radius`
    #[inline(always)]
    pub fn inner_radius(&self) -> f32 {
        self.major_radius - self.minor_radius
    }

    /// Get the outer radius of the torus.
    /// This corresponds to the overall radius of the entire object,
    /// or `major_radius + minor_radius`
    #[inline(always)]
    pub fn outer_radius(&self) -> f32 {
        self.major_radius + self.minor_radius
    }

    /// Get the [`TorusKind`] determined by the minor and major radii.
    ///
    /// The torus can either be a *ring torus* that has a hole,
    /// a *horn torus* that doesn't have a hole but also isn't self-intersecting,
    /// or a *spindle torus* that is self-intersecting.
    ///
    /// If the minor or major radius is non-positive, infinite, or `NaN`,
    /// [`TorusKind::Invalid`] is returned
    #[inline(always)]
    pub fn kind(&self) -> TorusKind {
        // Invalid if minor or major radius is non-positive, infinite, or NaN
        if self.minor_radius <= 0.0
            || !self.minor_radius.is_finite()
            || self.major_radius <= 0.0
            || !self.major_radius.is_finite()
        {
            return TorusKind::Invalid;
        }

        match self.major_radius.partial_cmp(&self.minor_radius).unwrap() {
            std::cmp::Ordering::Greater => TorusKind::Ring,
            std::cmp::Ordering::Equal => TorusKind::Horn,
            std::cmp::Ordering::Less => TorusKind::Spindle,
        }
    }

    /// Get the surface area of the torus. Note that this only produces
    /// the expected result when the torus has a ring and isn't self-intersecting
    #[inline(always)]
    pub fn area(&self) -> f32 {
        4.0 * PI.powi(2) * self.major_radius * self.minor_radius
    }

    /// Get the volume of the torus. Note that this only produces
    /// the expected result when the torus has a ring and isn't self-intersecting
    #[inline(always)]
    pub fn volume(&self) -> f32 {
        2.0 * PI.powi(2) * self.major_radius * self.minor_radius.powi(2)
    }
}

/// A 3D triangle primitive.
#[derive(Clone, Copy, Debug, PartialEq)]
#[cfg_attr(feature = "serialize", derive(serde::Serialize, serde::Deserialize))]
pub struct Triangle3d {
    /// The vertices of the triangle.
    pub vertices: [Vec3; 3],
}

impl Primitive3d for Triangle3d {}

impl Default for Triangle3d {
    /// Returns the default [`Triangle3d`] with the vertices `[0.0, 0.5, 0.0]`, `[-0.5, -0.5, 0.0]`, and `[0.5, -0.5, 0.0]`.
    fn default() -> Self {
        Self {
            vertices: [
                Vec3::new(0.0, 0.5, 0.0),
                Vec3::new(-0.5, -0.5, 0.0),
                Vec3::new(0.5, -0.5, 0.0),
            ],
        }
    }
}

impl Triangle3d {
    /// Create a new [`Triangle3d`] from points `a`, `b`, and `c`.
    #[inline(always)]
    pub fn new(a: Vec3, b: Vec3, c: Vec3) -> Self {
        Self {
            vertices: [a, b, c],
        }
    }

    /// Get the area of the triangle.
    #[inline(always)]
    pub fn area(&self) -> f32 {
        let [a, b, c] = self.vertices;
        let ab = b - a;
        let ac = c - a;
        ab.cross(ac).length() / 2.0
    }

    /// Get the perimeter of the triangle.
    #[inline(always)]
    pub fn perimeter(&self) -> f32 {
        let [a, b, c] = self.vertices;
        a.distance(b) + b.distance(c) + c.distance(a)
    }

    /// Get the normal of the triangle in the direction of the right-hand rule, assuming
    /// the vertices are ordered in a counter-clockwise direction.
    ///
    /// The normal is computed as the cross product of the vectors `ab` and `ac`.
    ///
    /// # Errors
    ///
    /// Returns [`Err(InvalidDirectionError)`](InvalidDirectionError) if the length
    /// of the given vector is zero (or very close to zero), infinite, or `NaN`.
    #[inline(always)]
    pub fn normal(&self) -> Result<Dir3, InvalidDirectionError> {
        let [a, b, c] = self.vertices;
        let ab = b - a;
        let ac = c - a;
        Dir3::new(ab.cross(ac))
    }

    /// Checks if the triangle is degenerate, meaning it has zero area.
    ///
    /// A triangle is degenerate if the cross product of the vectors `ab` and `ac` has a length less than `f32::EPSILON`.
    /// This indicates that the three vertices are collinear or nearly collinear.
    #[inline(always)]
    pub fn is_degenerate(&self) -> bool {
        let [a, b, c] = self.vertices;
        let ab = b - a;
        let ac = c - a;
        ab.cross(ac).length() < 10e-7
    }

    /// Reverse the triangle by swapping the first and last vertices.
    #[inline(always)]
    pub fn reverse(&mut self) {
        self.vertices.swap(0, 2);
    }

    /// Get the centroid of the triangle.
    ///
    /// This function finds the geometric center of the triangle by averaging the vertices:
    /// `centroid = (a + b + c) / 3`.
    #[doc(alias("center", "barycenter", "baricenter"))]
    #[inline(always)]
    pub fn centroid(&self) -> Vec3 {
        (self.vertices[0] + self.vertices[1] + self.vertices[2]) / 3.0
    }

    /// Get the largest side of the triangle.
    ///
    /// Returns the two points that form the largest side of the triangle.
    #[inline(always)]
    pub fn largest_side(&self) -> (Vec3, Vec3) {
        let [a, b, c] = self.vertices;
        let ab = b - a;
        let bc = c - b;
        let ca = a - c;

        let mut largest_side_points = (a, b);
        let mut largest_side_length = ab.length();

        if bc.length() > largest_side_length {
            largest_side_points = (b, c);
            largest_side_length = bc.length();
        }

        if ca.length() > largest_side_length {
            largest_side_points = (a, c);
        }

        largest_side_points
    }

    /// Get the circumcenter of the triangle.
    #[inline(always)]
    pub fn circumcenter(&self) -> Vec3 {
        if self.is_degenerate() {
            // If the triangle is degenerate, the circumcenter is the midpoint of the largest side.
            let (p1, p2) = self.largest_side();
            return (p1 + p2) / 2.0;
        }

        let [a, b, c] = self.vertices;
        let ab = b - a;
        let ac = c - a;
        let n = ab.cross(ac);

        // Reference: https://gamedev.stackexchange.com/questions/60630/how-do-i-find-the-circumcenter-of-a-triangle-in-3d
        a + ((ac.length_squared() * n.cross(ab) + ab.length_squared() * ac.cross(ab).cross(ac))
            / (2.0 * n.length_squared()))
    }
}

impl Bounded3d for Triangle3d {
    /// Get the bounding box of the triangle.
    fn aabb_3d(&self, translation: Vec3, rotation: Quat) -> Aabb3d {
        let [a, b, c] = self.vertices;

        let a = rotation * a;
        let b = rotation * b;
        let c = rotation * c;

        let min = a.min(b).min(c);
        let max = a.max(b).max(c);

        let bounding_center = (max + min) / 2.0 + translation;
        let half_extents = (max - min) / 2.0;

        Aabb3d::new(bounding_center, half_extents)
    }

    /// Get the bounding sphere of the triangle.
    ///
    /// The [`Triangle3d`] implements the minimal bounding sphere calculation. For acute triangles, the circumcenter is used as
    /// the center of the sphere. For the others, the bounding sphere is the minimal sphere
    /// that contains the largest side of the triangle.
    fn bounding_sphere(&self, translation: Vec3, rotation: Quat) -> BoundingSphere {
        if self.is_degenerate() {
            let (p1, p2) = self.largest_side();
            let (segment, _) = Segment3d::from_points(p1, p2);
            return segment.bounding_sphere(translation, rotation);
        }

        let [a, b, c] = self.vertices;

        let side_opposite_to_non_acute = if (b - a).dot(c - a) <= 0.0 {
            Some((b, c))
        } else if (c - b).dot(a - b) <= 0.0 {
            Some((c, a))
        } else if (a - c).dot(b - c) <= 0.0 {
            Some((a, b))
        } else {
            None
        };

        if let Some((p1, p2)) = side_opposite_to_non_acute {
            let (segment, _) = Segment3d::from_points(p1, p2);
            segment.bounding_sphere(translation, rotation)
        } else {
            let circumcenter = self.circumcenter();
            let radius = circumcenter.distance(a);
            BoundingSphere::new(circumcenter + translation, radius)
        }
    }
}

/// A tetrahedron primitive.
#[derive(Clone, Copy, Debug, PartialEq)]
#[cfg_attr(feature = "serialize", derive(serde::Serialize, serde::Deserialize))]
pub struct Tetrahedron {
    /// The vertices of the tetrahedron.
    pub vertices: [Vec3; 4],
}
impl Primitive3d for Tetrahedron {}

impl Default for Tetrahedron {
    /// Returns the default [`Tetrahedron`] with the vertices
    /// `[0.5, 0.5, 0.5]`, `[-0.5, 0.5, -0.5]`, `[-0.5, -0.5, 0.5]` and `[0.5, -0.5, -0.5]`.
    fn default() -> Self {
        Self {
            vertices: [
                Vec3::new(0.5, 0.5, 0.5),
                Vec3::new(-0.5, 0.5, -0.5),
                Vec3::new(-0.5, -0.5, 0.5),
                Vec3::new(0.5, -0.5, -0.5),
            ],
        }
    }
}

impl Tetrahedron {
    /// Create a new [`Tetrahedron`] from points `a`, `b`, `c` and `d`.
    #[inline(always)]
    pub fn new(a: Vec3, b: Vec3, c: Vec3, d: Vec3) -> Self {
        Self {
            vertices: [a, b, c, d],
        }
    }

    /// Get the surface area of the tetrahedron.
    #[inline(always)]
    pub fn area(&self) -> f32 {
        let [a, b, c, d] = self.vertices;
        let ab = b - a;
        let ac = c - a;
        let ad = d - a;
        let bc = c - b;
        let bd = d - b;
        (ab.cross(ac).length()
            + ab.cross(ad).length()
            + ac.cross(ad).length()
            + bc.cross(bd).length())
            / 2.0
    }

    /// Get the volume of the tetrahedron.
    #[inline(always)]
    pub fn volume(&self) -> f32 {
        self.signed_volume().abs()
    }

    /// Get the signed volume of the tetrahedron.
    ///
    /// If it's negative, the normal vector of the face defined by
    /// the first three points using the right-hand rule points
    /// away from the fourth vertex.
    #[inline(always)]
    pub fn signed_volume(&self) -> f32 {
        let [a, b, c, d] = self.vertices;
        let ab = b - a;
        let ac = c - a;
        let ad = d - a;
        Mat3::from_cols(ab, ac, ad).determinant() / 6.0
    }

    /// Get the centroid of the tetrahedron.
    ///
    /// This function finds the geometric center of the tetrahedron
    /// by averaging the vertices: `centroid = (a + b + c + d) / 4`.
    #[doc(alias("center", "barycenter", "baricenter"))]
    #[inline(always)]
    pub fn centroid(&self) -> Vec3 {
        (self.vertices[0] + self.vertices[1] + self.vertices[2] + self.vertices[3]) / 4.0
    }
}

#[cfg(test)]
mod tests {
    // Reference values were computed by hand and/or with external tools

    use super::*;
    use approx::assert_relative_eq;

    #[test]
    fn direction_creation() {
        assert_eq!(Dir3::new(Vec3::X * 12.5), Ok(Dir3::X));
        assert_eq!(
            Dir3::new(Vec3::new(0.0, 0.0, 0.0)),
            Err(InvalidDirectionError::Zero)
        );
        assert_eq!(
            Dir3::new(Vec3::new(f32::INFINITY, 0.0, 0.0)),
            Err(InvalidDirectionError::Infinite)
        );
        assert_eq!(
            Dir3::new(Vec3::new(f32::NEG_INFINITY, 0.0, 0.0)),
            Err(InvalidDirectionError::Infinite)
        );
        assert_eq!(
            Dir3::new(Vec3::new(f32::NAN, 0.0, 0.0)),
            Err(InvalidDirectionError::NaN)
        );
        assert_eq!(Dir3::new_and_length(Vec3::X * 6.5), Ok((Dir3::X, 6.5)));

        // Test rotation
        assert!(
            (Quat::from_rotation_z(std::f32::consts::FRAC_PI_2) * Dir3::X)
                .abs_diff_eq(Vec3::Y, 10e-6)
        );
    }

    #[test]
    fn cuboid_closest_point() {
        let cuboid = Cuboid::new(2.0, 2.0, 2.0);
        assert_eq!(cuboid.closest_point(Vec3::X * 10.0), Vec3::X);
        assert_eq!(cuboid.closest_point(Vec3::NEG_ONE * 10.0), Vec3::NEG_ONE);
        assert_eq!(
            cuboid.closest_point(Vec3::new(0.25, 0.1, 0.3)),
            Vec3::new(0.25, 0.1, 0.3)
        );
    }

    #[test]
    fn sphere_closest_point() {
        let sphere = Sphere { radius: 1.0 };
        assert_eq!(sphere.closest_point(Vec3::X * 10.0), Vec3::X);
        assert_eq!(
            sphere.closest_point(Vec3::NEG_ONE * 10.0),
            Vec3::NEG_ONE.normalize()
        );
        assert_eq!(
            sphere.closest_point(Vec3::new(0.25, 0.1, 0.3)),
            Vec3::new(0.25, 0.1, 0.3)
        );
    }

    #[test]
    fn sphere_math() {
        let sphere = Sphere { radius: 4.0 };
        assert_eq!(sphere.diameter(), 8.0, "incorrect diameter");
        assert_eq!(sphere.area(), 201.06193, "incorrect area");
        assert_eq!(sphere.volume(), 268.08257, "incorrect volume");
    }

    #[test]
    fn plane_from_points() {
        let (plane, translation) = Plane3d::from_points(Vec3::X, Vec3::Z, Vec3::NEG_X);
        assert_eq!(*plane.normal, Vec3::NEG_Y, "incorrect normal");
        assert_eq!(plane.half_size, Vec2::new(0.5, 0.5), "incorrect half size");
        assert_eq!(translation, Vec3::Z * 0.33333334, "incorrect translation");
    }

    #[test]
    fn infinite_plane_from_points() {
        let (plane, translation) = InfinitePlane3d::from_points(Vec3::X, Vec3::Z, Vec3::NEG_X);
        assert_eq!(*plane.normal, Vec3::NEG_Y, "incorrect normal");
        assert_eq!(translation, Vec3::Z * 0.33333334, "incorrect translation");
    }

    #[test]
    fn cuboid_math() {
        let cuboid = Cuboid::new(3.0, 7.0, 2.0);
        assert_eq!(
            cuboid,
            Cuboid::from_corners(Vec3::new(-1.5, -3.5, -1.0), Vec3::new(1.5, 3.5, 1.0)),
            "incorrect dimensions when created from corners"
        );
        assert_eq!(cuboid.area(), 82.0, "incorrect area");
        assert_eq!(cuboid.volume(), 42.0, "incorrect volume");
    }

    #[test]
    fn cylinder_math() {
        let cylinder = Cylinder::new(2.0, 9.0);
        assert_eq!(
            cylinder.base(),
            Circle { radius: 2.0 },
            "base produces incorrect circle"
        );
        assert_eq!(
            cylinder.lateral_area(),
            113.097336,
            "incorrect lateral area"
        );
        assert_eq!(cylinder.base_area(), 12.566371, "incorrect base area");
        assert_relative_eq!(cylinder.area(), 138.23007);
        assert_eq!(cylinder.volume(), 113.097336, "incorrect volume");
    }

    #[test]
    fn capsule_math() {
        let capsule = Capsule3d::new(2.0, 9.0);
        assert_eq!(
            capsule.to_cylinder(),
            Cylinder::new(2.0, 9.0),
            "cylinder wasn't created correctly from a capsule"
        );
        assert_eq!(capsule.area(), 163.36282, "incorrect area");
        assert_relative_eq!(capsule.volume(), 146.60765);
    }

    #[test]
    fn cone_math() {
        let cone = Cone {
            radius: 2.0,
            height: 9.0,
        };
        assert_eq!(
            cone.base(),
            Circle { radius: 2.0 },
            "base produces incorrect circle"
        );
        assert_eq!(cone.slant_height(), 9.219544, "incorrect slant height");
        assert_eq!(cone.lateral_area(), 57.92811, "incorrect lateral area");
        assert_eq!(cone.base_area(), 12.566371, "incorrect base area");
        assert_relative_eq!(cone.area(), 70.49447);
        assert_eq!(cone.volume(), 37.699111, "incorrect volume");
    }

    #[test]
    fn torus_math() {
        let torus = Torus {
            minor_radius: 0.3,
            major_radius: 2.8,
        };
        assert_eq!(torus.inner_radius(), 2.5, "incorrect inner radius");
        assert_eq!(torus.outer_radius(), 3.1, "incorrect outer radius");
        assert_eq!(torus.kind(), TorusKind::Ring, "incorrect torus kind");
        assert_eq!(
            Torus::new(0.0, 1.0).kind(),
            TorusKind::Horn,
            "incorrect torus kind"
        );
        assert_eq!(
            Torus::new(-0.5, 1.0).kind(),
            TorusKind::Spindle,
            "incorrect torus kind"
        );
        assert_eq!(
            Torus::new(1.5, 1.0).kind(),
            TorusKind::Invalid,
            "torus should be invalid"
        );
        assert_relative_eq!(torus.area(), 33.16187);
        assert_relative_eq!(torus.volume(), 4.97428, epsilon = 0.00001);
    }

    #[test]
    fn tetrahedron_math() {
        let tetrahedron = Tetrahedron {
            vertices: [
                Vec3::new(0.3, 1.0, 1.7),
                Vec3::new(-2.0, -1.0, 0.0),
                Vec3::new(1.8, 0.5, 1.0),
                Vec3::new(-1.0, -2.0, 3.5),
            ],
        };
        assert_eq!(tetrahedron.area(), 19.251068, "incorrect area");
        assert_eq!(tetrahedron.volume(), 3.2058334, "incorrect volume");
        assert_eq!(
            tetrahedron.signed_volume(),
            3.2058334,
            "incorrect signed volume"
        );
        assert_relative_eq!(tetrahedron.centroid(), Vec3::new(-0.225, -0.375, 1.55));

        assert_eq!(Tetrahedron::default().area(), 3.4641016, "incorrect area");
        assert_eq!(
            Tetrahedron::default().volume(),
            0.33333334,
            "incorrect volume"
        );
        assert_eq!(
            Tetrahedron::default().signed_volume(),
            -0.33333334,
            "incorrect signed volume"
        );
        assert_relative_eq!(Tetrahedron::default().centroid(), Vec3::ZERO);
    }
}<|MERGE_RESOLUTION|>--- conflicted
+++ resolved
@@ -3,11 +3,7 @@
 use super::{Circle, Primitive3d};
 use crate::{
     bounding::{Aabb3d, Bounded3d, BoundingSphere},
-<<<<<<< HEAD
-    Dir3, InvalidDirectionError, Quat, Vec2, Vec3,
-=======
-    Dir3, InvalidDirectionError, Mat3, Quat, Vec3,
->>>>>>> 0c78bf3b
+    Dir3, InvalidDirectionError, Mat3, Quat, Vec2, Vec3,
 };
 
 /// A sphere primitive
