use super::{InvalidDirectionError, Primitive3d};
use crate::Vec3;

/// A normalized vector pointing in a direction in 3D space
#[derive(Clone, Copy, Debug, PartialEq)]
#[cfg_attr(feature = "serialize", derive(serde::Serialize, serde::Deserialize))]
pub struct Direction3d(Vec3);

impl Direction3d {
    /// Create a direction from a finite, nonzero [`Vec3`].
    ///
    /// Returns [`Err(InvalidDirectionError)`](InvalidDirectionError) if the length
    /// of the given vector is zero (or very close to zero), infinite, or `NaN`.
    pub fn new(value: Vec3) -> Result<Self, InvalidDirectionError> {
        value.try_normalize().map(Self).map_or_else(
            || {
                if value.is_nan() {
                    Err(InvalidDirectionError::NaN)
                } else if !value.is_finite() {
                    // If the direction is non-finite but also not NaN, it must be infinite
                    Err(InvalidDirectionError::Infinite)
                } else {
                    // If the direction is invalid but neither NaN nor infinite, it must be zero
                    Err(InvalidDirectionError::Zero)
                }
            },
            Ok,
        )
    }

    /// Create a direction from a [`Vec3`] that is already normalized
    pub fn from_normalized(value: Vec3) -> Self {
        debug_assert!(value.is_normalized());
        Self(value)
    }
}

impl TryFrom<Vec3> for Direction3d {
    type Error = InvalidDirectionError;

    fn try_from(value: Vec3) -> Result<Self, Self::Error> {
        Self::new(value)
    }
}

impl std::ops::Deref for Direction3d {
    type Target = Vec3;
    fn deref(&self) -> &Self::Target {
        &self.0
    }
}

/// A sphere primitive
#[derive(Clone, Copy, Debug)]
pub struct Sphere {
    /// The radius of the sphere
    pub radius: f32,
}
impl Primitive3d for Sphere {}

impl Default for Sphere {
    fn default() -> Self {
        Self { radius: 0.5 }
    }
}

/// An unbounded plane in 3D space. It forms a separating surface through the origin,
/// stretching infinitely far
#[derive(Clone, Copy, Debug)]
pub struct Plane3d {
    /// The normal of the plane. The plane will be placed perpendicular to this direction
    pub normal: Direction3d,
}
impl Primitive3d for Plane3d {}

<<<<<<< HEAD
impl Default for Plane3d {
    fn default() -> Self {
        Self {
            normal: Direction3d::from_normalized(Vec3::Y),
=======
impl Plane3d {
    /// Create a new `Plane3d` from a normal
    ///
    /// # Panics
    ///
    /// Panics if the given `normal` is zero (or very close to zero), or non-finite.
    #[inline]
    pub fn new(normal: Vec3) -> Self {
        Self {
            normal: Direction3d::new(normal).expect("normal must be nonzero and finite"),
>>>>>>> a4c27288
        }
    }
}

/// An infinite line along a direction in 3D space.
///
/// For a finite line: [`Segment3d`]
#[derive(Clone, Copy, Debug)]
pub struct Line3d {
    /// The direction of the line
    pub direction: Direction3d,
}
impl Primitive3d for Line3d {}

/// A segment of a line along a direction in 3D space.
#[doc(alias = "LineSegment3d")]
#[derive(Clone, Debug)]
pub struct Segment3d {
    /// The direction of the line
    pub direction: Direction3d,
    /// Half the length of the line segment. The segment extends by this amount in both
    /// the given direction and its opposite direction
    pub half_length: f32,
}
impl Primitive3d for Segment3d {}

impl Segment3d {
    /// Create a line segment from a direction and full length of the segment
    pub fn new(direction: Direction3d, length: f32) -> Self {
        Self {
            direction,
            half_length: length / 2.,
        }
    }

    /// Get a line segment and translation from two points at each end of a line segment
    ///
    /// Panics if point1 == point2
    pub fn from_points(point1: Vec3, point2: Vec3) -> (Self, Vec3) {
        let diff = point2 - point1;
        let length = diff.length();
        (
            Self::new(Direction3d::from_normalized(diff / length), length),
            (point1 + point2) / 2.,
        )
    }

    /// Get the position of the first point on the line segment
    pub fn point1(&self) -> Vec3 {
        *self.direction * -self.half_length
    }

    /// Get the position of the second point on the line segment
    pub fn point2(&self) -> Vec3 {
        *self.direction * self.half_length
    }
}

/// A series of connected line segments in 3D space.
///
/// For a version without generics: [`BoxedPolyline3d`]
#[derive(Clone, Debug)]
pub struct Polyline3d<const N: usize> {
    /// The vertices of the polyline
    pub vertices: [Vec3; N],
}
impl<const N: usize> Primitive3d for Polyline3d<N> {}

impl<const N: usize> FromIterator<Vec3> for Polyline3d<N> {
    fn from_iter<I: IntoIterator<Item = Vec3>>(iter: I) -> Self {
        let mut vertices: [Vec3; N] = [Vec3::ZERO; N];

        for (index, i) in iter.into_iter().take(N).enumerate() {
            vertices[index] = i;
        }
        Self { vertices }
    }
}

impl<const N: usize> Polyline3d<N> {
    /// Create a new `Polyline3d` from its vertices
    pub fn new(vertices: impl IntoIterator<Item = Vec3>) -> Self {
        Self::from_iter(vertices)
    }
}

/// A series of connected line segments in 3D space, allocated on the heap
/// in a `Box<[Vec3]>`.
///
/// For a version without alloc: [`Polyline3d`]
#[derive(Clone, Debug)]
pub struct BoxedPolyline3d {
    /// The vertices of the polyline
    pub vertices: Box<[Vec3]>,
}
impl Primitive3d for BoxedPolyline3d {}

impl FromIterator<Vec3> for BoxedPolyline3d {
    fn from_iter<I: IntoIterator<Item = Vec3>>(iter: I) -> Self {
        let vertices: Vec<Vec3> = iter.into_iter().collect();
        Self {
            vertices: vertices.into_boxed_slice(),
        }
    }
}

impl BoxedPolyline3d {
    /// Create a new `BoxedPolyline3d` from its vertices
    pub fn new(vertices: impl IntoIterator<Item = Vec3>) -> Self {
        Self::from_iter(vertices)
    }
}

/// A cuboid primitive, more commonly known as a box.
#[derive(Clone, Copy, Debug)]
pub struct Cuboid {
    /// Half of the width, height and depth of the cuboid
    pub half_extents: Vec3,
}
impl Primitive3d for Cuboid {}

impl Default for Cuboid {
    fn default() -> Self {
        Self {
            half_extents: Vec3::splat(0.5),
        }
    }
}

impl Cuboid {
    /// Create a cuboid from a full x, y, and z length
    pub fn new(x_length: f32, y_length: f32, z_length: f32) -> Self {
        Self::from_size(Vec3::new(x_length, y_length, z_length))
    }

    /// Create a cuboid from a given full size
    pub fn from_size(size: Vec3) -> Self {
        Self {
            half_extents: size / 2.,
        }
    }
}

/// A cylinder primitive
#[derive(Clone, Copy, Debug)]
pub struct Cylinder {
    /// The radius of the cylinder
    pub radius: f32,
    /// The half height of the cylinder
    pub half_height: f32,
}
impl Primitive3d for Cylinder {}

impl Default for Cylinder {
    fn default() -> Self {
        Self {
            radius: 0.5,
            half_height: 0.5,
        }
    }
}

impl Cylinder {
    /// Create a cylinder from a radius and full height
    pub fn new(radius: f32, height: f32) -> Self {
        Self {
            radius,
            half_height: height / 2.,
        }
    }
}

/// A capsule primitive.
/// A capsule is defined as a surface at a distance (radius) from a line
#[derive(Clone, Copy, Debug)]
pub struct Capsule {
    /// The radius of the capsule
    pub radius: f32,
    /// Half the height of the capsule, excluding the hemispheres
    pub half_length: f32,
}
impl super::Primitive2d for Capsule {}
impl Primitive3d for Capsule {}

impl Default for Capsule {
    fn default() -> Self {
        Self {
            radius: 0.5,
            half_length: 0.5,
        }
    }
}

impl Capsule {
    /// Create a new `Capsule` from a radius and length
    pub fn new(radius: f32, length: f32) -> Self {
        Self {
            radius,
            half_length: length / 2.0,
        }
    }
}

/// A cone primitive.
#[derive(Clone, Copy, Debug)]
pub struct Cone {
    /// The radius of the base
    pub radius: f32,
    /// The height of the cone
    pub height: f32,
}
impl Primitive3d for Cone {}

impl Default for Cone {
    fn default() -> Self {
        Self {
            radius: 0.5,
            height: 1.0,
        }
    }
}

/// A conical frustum primitive.
/// A conical frustum can be created
/// by slicing off a section of a cone.
#[derive(Clone, Copy, Debug)]
pub struct ConicalFrustum {
    /// The radius of the top of the frustum
    pub radius_top: f32,
    /// The radius of the base of the frustum
    pub radius_bottom: f32,
    /// The height of the frustum
    pub height: f32,
}
impl Primitive3d for ConicalFrustum {}

impl Default for ConicalFrustum {
    fn default() -> Self {
        Self {
            // This produces the same shape as the default Cone,
            // but trancated to half the height.
            radius_top: 0.25,
            radius_bottom: 0.5,
            height: 0.5,
        }
    }
}

/// The type of torus determined by the minor and major radii
#[derive(Clone, Copy, Debug, PartialEq, Eq)]
pub enum TorusKind {
    /// A torus that has a ring.
    /// The major radius is greater than the minor radius
    Ring,
    /// A torus that has no hole but also doesn't intersect itself.
    /// The major radius is equal to the minor radius
    Horn,
    /// A self-intersecting torus.
    /// The major radius is less than the minor radius
    Spindle,
    /// A torus with non-geometric properties like
    /// a minor or major radius that is non-positive,
    /// infinite, or `NaN`
    Invalid,
}

/// A torus primitive, often representing a ring or donut shape
#[derive(Clone, Copy, Debug, PartialEq)]
pub struct Torus {
    /// The radius of the tube of the torus
    #[doc(
        alias = "ring_radius",
        alias = "tube_radius",
        alias = "cross_section_radius"
    )]
    pub minor_radius: f32,
    /// The distance from the center of the torus to the center of the tube
    #[doc(alias = "radius_of_revolution")]
    pub major_radius: f32,
}
impl Primitive3d for Torus {}

impl Default for Torus {
    fn default() -> Self {
        Self {
            minor_radius: 0.25,
            major_radius: 0.75,
        }
    }
}

impl Torus {
    /// Create a new `Torus` from an inner and outer radius.
    ///
    /// The inner radius is the radius of the hole, and the outer radius
    /// is the radius of the entire object
    pub fn new(inner_radius: f32, outer_radius: f32) -> Self {
        let minor_radius = (outer_radius - inner_radius) / 2.0;
        let major_radius = outer_radius - minor_radius;

        Self {
            minor_radius,
            major_radius,
        }
    }

    /// Get the inner radius of the torus.
    /// For a ring torus, this corresponds to the radius of the hole,
    /// or `major_radius - minor_radius`
    #[inline]
    pub fn inner_radius(&self) -> f32 {
        self.major_radius - self.minor_radius
    }

    /// Get the outer radius of the torus.
    /// This corresponds to the overall radius of the entire object,
    /// or `major_radius + minor_radius`
    #[inline]
    pub fn outer_radius(&self) -> f32 {
        self.major_radius + self.minor_radius
    }

    /// Get the [`TorusKind`] determined by the minor and major radii.
    ///
    /// The torus can either be a *ring torus* that has a hole,
    /// a *horn torus* that doesn't have a hole but also isn't self-intersecting,
    /// or a *spindle torus* that is self-intersecting.
    ///
    /// If the minor or major radius is non-positive, infinite, or `NaN`,
    /// [`TorusKind::Invalid`] is returned
    #[inline]
    pub fn kind(&self) -> TorusKind {
        // Invalid if minor or major radius is non-positive, infinite, or NaN
        if self.minor_radius <= 0.0
            || !self.minor_radius.is_finite()
            || self.major_radius <= 0.0
            || !self.major_radius.is_finite()
        {
            return TorusKind::Invalid;
        }

        match self.major_radius.partial_cmp(&self.minor_radius).unwrap() {
            std::cmp::Ordering::Greater => TorusKind::Ring,
            std::cmp::Ordering::Equal => TorusKind::Horn,
            std::cmp::Ordering::Less => TorusKind::Spindle,
        }
    }
}

#[cfg(test)]
mod test {
    use super::*;

    #[test]
    fn direction_creation() {
        assert_eq!(
            Direction3d::new(Vec3::X * 12.5),
            Ok(Direction3d::from_normalized(Vec3::X))
        );
        assert_eq!(
            Direction3d::new(Vec3::new(0.0, 0.0, 0.0)),
            Err(InvalidDirectionError::Zero)
        );
        assert_eq!(
            Direction3d::new(Vec3::new(std::f32::INFINITY, 0.0, 0.0)),
            Err(InvalidDirectionError::Infinite)
        );
        assert_eq!(
            Direction3d::new(Vec3::new(std::f32::NEG_INFINITY, 0.0, 0.0)),
            Err(InvalidDirectionError::Infinite)
        );
        assert_eq!(
            Direction3d::new(Vec3::new(std::f32::NAN, 0.0, 0.0)),
            Err(InvalidDirectionError::NaN)
        );
    }
}<|MERGE_RESOLUTION|>--- conflicted
+++ resolved
@@ -73,12 +73,14 @@
 }
 impl Primitive3d for Plane3d {}
 
-<<<<<<< HEAD
 impl Default for Plane3d {
     fn default() -> Self {
         Self {
             normal: Direction3d::from_normalized(Vec3::Y),
-=======
+        }
+    }
+}
+
 impl Plane3d {
     /// Create a new `Plane3d` from a normal
     ///
@@ -89,7 +91,6 @@
     pub fn new(normal: Vec3) -> Self {
         Self {
             normal: Direction3d::new(normal).expect("normal must be nonzero and finite"),
->>>>>>> a4c27288
         }
     }
 }
