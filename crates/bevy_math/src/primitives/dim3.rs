use std::f32::consts::{FRAC_PI_3, PI};

use super::{Circle, InvalidDirectionError, Primitive3d};
use crate::{Quat, Vec3};

/// A normalized vector pointing in a direction in 3D space
#[derive(Clone, Copy, Debug, PartialEq)]
#[cfg_attr(feature = "serialize", derive(serde::Serialize, serde::Deserialize))]
pub struct Direction3d(Vec3);

impl Direction3d {
    /// A unit vector pointing along the positive X axis.
    pub const X: Self = Self(Vec3::X);
    /// A unit vector pointing along the positive Y axis.
    pub const Y: Self = Self(Vec3::Y);
    /// A unit vector pointing along the positive Z axis.
    pub const Z: Self = Self(Vec3::Z);
    /// A unit vector pointing along the negative X axis.
    pub const NEG_X: Self = Self(Vec3::NEG_X);
    /// A unit vector pointing along the negative Y axis.
    pub const NEG_Y: Self = Self(Vec3::NEG_Y);
    /// A unit vector pointing along the negative Z axis.
    pub const NEG_Z: Self = Self(Vec3::NEG_Z);

    /// Create a direction from a finite, nonzero [`Vec3`].
    ///
    /// Returns [`Err(InvalidDirectionError)`](InvalidDirectionError) if the length
    /// of the given vector is zero (or very close to zero), infinite, or `NaN`.
    pub fn new(value: Vec3) -> Result<Self, InvalidDirectionError> {
        Self::new_and_length(value).map(|(dir, _)| dir)
    }

    /// Create a [`Direction3d`] from a [`Vec3`] that is already normalized.
    ///
    /// # Warning
    ///
    /// `value` must be normalized, i.e it's length must be `1.0`.
    pub fn new_unchecked(value: Vec3) -> Self {
        debug_assert!(value.is_normalized());

        Self(value)
    }

    /// Create a direction from a finite, nonzero [`Vec3`], also returning its original length.
    ///
    /// Returns [`Err(InvalidDirectionError)`](InvalidDirectionError) if the length
    /// of the given vector is zero (or very close to zero), infinite, or `NaN`.
    pub fn new_and_length(value: Vec3) -> Result<(Self, f32), InvalidDirectionError> {
        let length = value.length();
        let direction = (length.is_finite() && length > 0.0).then_some(value / length);

        direction
            .map(|dir| (Self(dir), length))
            .ok_or(InvalidDirectionError::from_length(length))
    }

    /// Create a direction from its `x`, `y`, and `z` components.
    ///
    /// Returns [`Err(InvalidDirectionError)`](InvalidDirectionError) if the length
    /// of the vector formed by the components is zero (or very close to zero), infinite, or `NaN`.
    pub fn from_xyz(x: f32, y: f32, z: f32) -> Result<Self, InvalidDirectionError> {
        Self::new(Vec3::new(x, y, z))
    }
}

impl TryFrom<Vec3> for Direction3d {
    type Error = InvalidDirectionError;

    fn try_from(value: Vec3) -> Result<Self, Self::Error> {
        Self::new(value)
    }
}

impl From<Direction3d> for Vec3 {
    fn from(value: Direction3d) -> Self {
        value.0
    }
}

impl std::ops::Deref for Direction3d {
    type Target = Vec3;
    fn deref(&self) -> &Self::Target {
        &self.0
    }
}

impl std::ops::Neg for Direction3d {
    type Output = Self;
    fn neg(self) -> Self::Output {
        Self(-self.0)
    }
}

<<<<<<< HEAD
impl std::ops::Mul<f32> for Direction3d {
    type Output = Vec3;
    fn mul(self, rhs: f32) -> Self::Output {
        self.0 * rhs
=======
impl std::ops::Mul<Direction3d> for Quat {
    type Output = Direction3d;

    /// Rotates the [`Direction3d`] using a [`Quat`].
    fn mul(self, direction: Direction3d) -> Self::Output {
        let rotated = self * *direction;

        // Make sure the result is normalized.
        // This can fail for non-unit quaternions.
        debug_assert!(rotated.is_normalized());

        Direction3d::new_unchecked(rotated)
    }
}

#[cfg(feature = "approx")]
impl approx::AbsDiffEq for Direction3d {
    type Epsilon = f32;
    fn default_epsilon() -> f32 {
        f32::EPSILON
    }
    fn abs_diff_eq(&self, other: &Self, epsilon: f32) -> bool {
        self.as_ref().abs_diff_eq(other.as_ref(), epsilon)
    }
}

#[cfg(feature = "approx")]
impl approx::RelativeEq for Direction3d {
    fn default_max_relative() -> f32 {
        f32::EPSILON
    }
    fn relative_eq(&self, other: &Self, epsilon: f32, max_relative: f32) -> bool {
        self.as_ref()
            .relative_eq(other.as_ref(), epsilon, max_relative)
    }
}

#[cfg(feature = "approx")]
impl approx::UlpsEq for Direction3d {
    fn default_max_ulps() -> u32 {
        4
    }
    fn ulps_eq(&self, other: &Self, epsilon: f32, max_ulps: u32) -> bool {
        self.as_ref().ulps_eq(other.as_ref(), epsilon, max_ulps)
>>>>>>> 6f2eec8f
    }
}

/// A sphere primitive
#[derive(Clone, Copy, Debug, PartialEq)]
#[cfg_attr(feature = "serialize", derive(serde::Serialize, serde::Deserialize))]
pub struct Sphere {
    /// The radius of the sphere
    pub radius: f32,
}
impl Primitive3d for Sphere {}

impl Sphere {
    /// Create a new [`Sphere`] from a `radius`
    #[inline(always)]
    pub const fn new(radius: f32) -> Self {
        Self { radius }
    }

    /// Get the diameter of the sphere
    #[inline(always)]
    pub fn diameter(&self) -> f32 {
        2.0 * self.radius
    }

    /// Get the surface area of the sphere
    #[inline(always)]
    pub fn area(&self) -> f32 {
        4.0 * PI * self.radius.powi(2)
    }

    /// Get the volume of the sphere
    #[inline(always)]
    pub fn volume(&self) -> f32 {
        4.0 * FRAC_PI_3 * self.radius.powi(3)
    }

    /// Finds the point on the sphere that is closest to the given `point`.
    ///
    /// If the point is outside the sphere, the returned point will be on the surface of the sphere.
    /// Otherwise, it will be inside the sphere and returned as is.
    #[inline(always)]
    pub fn closest_point(&self, point: Vec3) -> Vec3 {
        let distance_squared = point.length_squared();

        if distance_squared <= self.radius.powi(2) {
            // The point is inside the sphere.
            point
        } else {
            // The point is outside the sphere.
            // Find the closest point on the surface of the sphere.
            let dir_to_point = point / distance_squared.sqrt();
            self.radius * dir_to_point
        }
    }
}

/// An unbounded plane in 3D space. It forms a separating surface through the origin,
/// stretching infinitely far
#[derive(Clone, Copy, Debug, PartialEq)]
#[cfg_attr(feature = "serialize", derive(serde::Serialize, serde::Deserialize))]
pub struct Plane3d {
    /// The normal of the plane. The plane will be placed perpendicular to this direction
    pub normal: Direction3d,
}
impl Primitive3d for Plane3d {}

impl Plane3d {
    /// Create a new `Plane3d` from a normal
    ///
    /// # Panics
    ///
    /// Panics if the given `normal` is zero (or very close to zero), or non-finite.
    #[inline(always)]
    pub fn new(normal: Vec3) -> Self {
        Self {
            normal: Direction3d::new(normal).expect("normal must be nonzero and finite"),
        }
    }

    /// Create a new `Plane3d` based on three points and compute the geometric center
    /// of those points.
    ///
    /// The direction of the plane normal is determined by the winding order
    /// of the triangular shape formed by the points.
    ///
    /// # Panics
    ///
    /// Panics if a valid normal can not be computed, for example when the points
    /// are *collinear* and lie on the same line.
    #[inline(always)]
    pub fn from_points(a: Vec3, b: Vec3, c: Vec3) -> (Self, Vec3) {
        let normal = Direction3d::new((b - a).cross(c - a))
            .expect("plane must be defined by three finite points that don't lie on the same line");
        let translation = (a + b + c) / 3.0;

        (Self { normal }, translation)
    }
}

/// An infinite line along a direction in 3D space.
///
/// For a finite line: [`Segment3d`]
#[derive(Clone, Copy, Debug, PartialEq)]
#[cfg_attr(feature = "serialize", derive(serde::Serialize, serde::Deserialize))]
pub struct Line3d {
    /// The direction of the line
    pub direction: Direction3d,
}
impl Primitive3d for Line3d {}

/// A segment of a line along a direction in 3D space.
#[doc(alias = "LineSegment3d")]
#[derive(Clone, Copy, Debug, PartialEq)]
#[cfg_attr(feature = "serialize", derive(serde::Serialize, serde::Deserialize))]
pub struct Segment3d {
    /// The direction of the line
    pub direction: Direction3d,
    /// Half the length of the line segment. The segment extends by this amount in both
    /// the given direction and its opposite direction
    pub half_length: f32,
}
impl Primitive3d for Segment3d {}

impl Segment3d {
    /// Create a new `Segment3d` from a direction and full length of the segment
    #[inline(always)]
    pub fn new(direction: Direction3d, length: f32) -> Self {
        Self {
            direction,
            half_length: length / 2.0,
        }
    }

    /// Create a new `Segment3d` from its endpoints and compute its geometric center
    ///
    /// # Panics
    ///
    /// Panics if `point1 == point2`
    #[inline(always)]
    pub fn from_points(point1: Vec3, point2: Vec3) -> (Self, Vec3) {
        let diff = point2 - point1;
        let length = diff.length();

        (
            // We are dividing by the length here, so the vector is normalized.
            Self::new(Direction3d::new_unchecked(diff / length), length),
            (point1 + point2) / 2.,
        )
    }

    /// Get the position of the first point on the line segment
    #[inline(always)]
    pub fn point1(&self) -> Vec3 {
        *self.direction * -self.half_length
    }

    /// Get the position of the second point on the line segment
    #[inline(always)]
    pub fn point2(&self) -> Vec3 {
        *self.direction * self.half_length
    }
}

/// A series of connected line segments in 3D space.
///
/// For a version without generics: [`BoxedPolyline3d`]
#[derive(Clone, Debug, PartialEq)]
#[cfg_attr(feature = "serialize", derive(serde::Serialize, serde::Deserialize))]
pub struct Polyline3d<const N: usize> {
    /// The vertices of the polyline
    #[cfg_attr(feature = "serialize", serde(with = "super::serde::array"))]
    pub vertices: [Vec3; N],
}
impl<const N: usize> Primitive3d for Polyline3d<N> {}

impl<const N: usize> FromIterator<Vec3> for Polyline3d<N> {
    fn from_iter<I: IntoIterator<Item = Vec3>>(iter: I) -> Self {
        let mut vertices: [Vec3; N] = [Vec3::ZERO; N];

        for (index, i) in iter.into_iter().take(N).enumerate() {
            vertices[index] = i;
        }
        Self { vertices }
    }
}

impl<const N: usize> Polyline3d<N> {
    /// Create a new `Polyline3d` from its vertices
    pub fn new(vertices: impl IntoIterator<Item = Vec3>) -> Self {
        Self::from_iter(vertices)
    }
}

/// A series of connected line segments in 3D space, allocated on the heap
/// in a `Box<[Vec3]>`.
///
/// For a version without alloc: [`Polyline3d`]
#[derive(Clone, Debug, PartialEq)]
#[cfg_attr(feature = "serialize", derive(serde::Serialize, serde::Deserialize))]
pub struct BoxedPolyline3d {
    /// The vertices of the polyline
    pub vertices: Box<[Vec3]>,
}
impl Primitive3d for BoxedPolyline3d {}

impl FromIterator<Vec3> for BoxedPolyline3d {
    fn from_iter<I: IntoIterator<Item = Vec3>>(iter: I) -> Self {
        let vertices: Vec<Vec3> = iter.into_iter().collect();
        Self {
            vertices: vertices.into_boxed_slice(),
        }
    }
}

impl BoxedPolyline3d {
    /// Create a new `BoxedPolyline3d` from its vertices
    pub fn new(vertices: impl IntoIterator<Item = Vec3>) -> Self {
        Self::from_iter(vertices)
    }
}

/// A cuboid primitive, more commonly known as a box.
#[derive(Clone, Copy, Debug, PartialEq)]
#[cfg_attr(feature = "serialize", derive(serde::Serialize, serde::Deserialize))]
pub struct Cuboid {
    /// Half of the width, height and depth of the cuboid
    pub half_size: Vec3,
}
impl Primitive3d for Cuboid {}

impl Cuboid {
    /// Create a new `Cuboid` from a full x, y, and z length
    #[inline(always)]
    pub fn new(x_length: f32, y_length: f32, z_length: f32) -> Self {
        Self::from_size(Vec3::new(x_length, y_length, z_length))
    }

    /// Create a new `Cuboid` from a given full size
    #[inline(always)]
    pub fn from_size(size: Vec3) -> Self {
        Self {
            half_size: size / 2.0,
        }
    }

    /// Create a new `Cuboid` from two corner points
    #[inline(always)]
    pub fn from_corners(point1: Vec3, point2: Vec3) -> Self {
        Self {
            half_size: (point2 - point1).abs() / 2.0,
        }
    }

    /// Get the size of the cuboid
    #[inline(always)]
    pub fn size(&self) -> Vec3 {
        2.0 * self.half_size
    }

    /// Get the surface area of the cuboid
    #[inline(always)]
    pub fn area(&self) -> f32 {
        8.0 * (self.half_size.x * self.half_size.y
            + self.half_size.y * self.half_size.z
            + self.half_size.x * self.half_size.z)
    }

    /// Get the volume of the cuboid
    #[inline(always)]
    pub fn volume(&self) -> f32 {
        8.0 * self.half_size.x * self.half_size.y * self.half_size.z
    }

    /// Finds the point on the cuboid that is closest to the given `point`.
    ///
    /// If the point is outside the cuboid, the returned point will be on the surface of the cuboid.
    /// Otherwise, it will be inside the cuboid and returned as is.
    #[inline(always)]
    pub fn closest_point(&self, point: Vec3) -> Vec3 {
        // Clamp point coordinates to the cuboid
        point.clamp(-self.half_size, self.half_size)
    }
}

/// A cylinder primitive
#[derive(Clone, Copy, Debug, PartialEq)]
#[cfg_attr(feature = "serialize", derive(serde::Serialize, serde::Deserialize))]
pub struct Cylinder {
    /// The radius of the cylinder
    pub radius: f32,
    /// The half height of the cylinder
    pub half_height: f32,
}
impl Primitive3d for Cylinder {}

impl Cylinder {
    /// Create a new `Cylinder` from a radius and full height
    #[inline(always)]
    pub fn new(radius: f32, height: f32) -> Self {
        Self {
            radius,
            half_height: height / 2.0,
        }
    }

    /// Get the base of the cylinder as a [`Circle`]
    #[inline(always)]
    pub fn base(&self) -> Circle {
        Circle {
            radius: self.radius,
        }
    }

    /// Get the surface area of the side of the cylinder,
    /// also known as the lateral area
    #[inline(always)]
    #[doc(alias = "side_area")]
    pub fn lateral_area(&self) -> f32 {
        4.0 * PI * self.radius * self.half_height
    }

    /// Get the surface area of one base of the cylinder
    #[inline(always)]
    pub fn base_area(&self) -> f32 {
        PI * self.radius.powi(2)
    }

    /// Get the total surface area of the cylinder
    #[inline(always)]
    pub fn area(&self) -> f32 {
        2.0 * PI * self.radius * (self.radius + 2.0 * self.half_height)
    }

    /// Get the volume of the cylinder
    #[inline(always)]
    pub fn volume(&self) -> f32 {
        self.base_area() * 2.0 * self.half_height
    }
}

/// A 3D capsule primitive.
/// A three-dimensional capsule is defined as a surface at a distance (radius) from a line
#[derive(Clone, Copy, Debug, PartialEq)]
#[cfg_attr(feature = "serialize", derive(serde::Serialize, serde::Deserialize))]
pub struct Capsule3d {
    /// The radius of the capsule
    pub radius: f32,
    /// Half the height of the capsule, excluding the hemispheres
    pub half_length: f32,
}
impl Primitive3d for Capsule3d {}

impl Capsule3d {
    /// Create a new `Capsule3d` from a radius and length
    pub fn new(radius: f32, length: f32) -> Self {
        Self {
            radius,
            half_length: length / 2.0,
        }
    }

    /// Get the part connecting the hemispherical ends
    /// of the capsule as a [`Cylinder`]
    #[inline(always)]
    pub fn to_cylinder(&self) -> Cylinder {
        Cylinder {
            radius: self.radius,
            half_height: self.half_length,
        }
    }

    /// Get the surface area of the capsule
    #[inline(always)]
    pub fn area(&self) -> f32 {
        // Modified version of 2pi * r * (2r + h)
        4.0 * PI * self.radius * (self.radius + self.half_length)
    }

    /// Get the volume of the capsule
    #[inline(always)]
    pub fn volume(&self) -> f32 {
        // Modified version of pi * r^2 * (4/3 * r + a)
        let diameter = self.radius * 2.0;
        PI * self.radius * diameter * (diameter / 3.0 + self.half_length)
    }
}

/// A cone primitive.
#[derive(Clone, Copy, Debug, PartialEq)]
#[cfg_attr(feature = "serialize", derive(serde::Serialize, serde::Deserialize))]
pub struct Cone {
    /// The radius of the base
    pub radius: f32,
    /// The height of the cone
    pub height: f32,
}
impl Primitive3d for Cone {}

impl Cone {
    /// Get the base of the cone as a [`Circle`]
    #[inline(always)]
    pub fn base(&self) -> Circle {
        Circle {
            radius: self.radius,
        }
    }

    /// Get the slant height of the cone, the length of the line segment
    /// connecting a point on the base to the apex
    #[inline(always)]
    #[doc(alias = "side_length")]
    pub fn slant_height(&self) -> f32 {
        self.radius.hypot(self.height)
    }

    /// Get the surface area of the side of the cone,
    /// also known as the lateral area
    #[inline(always)]
    #[doc(alias = "side_area")]
    pub fn lateral_area(&self) -> f32 {
        PI * self.radius * self.slant_height()
    }

    /// Get the surface area of the base of the cone
    #[inline(always)]
    pub fn base_area(&self) -> f32 {
        PI * self.radius.powi(2)
    }

    /// Get the total surface area of the cone
    #[inline(always)]
    pub fn area(&self) -> f32 {
        self.base_area() + self.lateral_area()
    }

    /// Get the volume of the cone
    #[inline(always)]
    pub fn volume(&self) -> f32 {
        (self.base_area() * self.height) / 3.0
    }
}

/// A conical frustum primitive.
/// A conical frustum can be created
/// by slicing off a section of a cone.
#[derive(Clone, Copy, Debug, PartialEq)]
#[cfg_attr(feature = "serialize", derive(serde::Serialize, serde::Deserialize))]
pub struct ConicalFrustum {
    /// The radius of the top of the frustum
    pub radius_top: f32,
    /// The radius of the base of the frustum
    pub radius_bottom: f32,
    /// The height of the frustum
    pub height: f32,
}
impl Primitive3d for ConicalFrustum {}

/// The type of torus determined by the minor and major radii
#[derive(Clone, Copy, Debug, PartialEq, Eq)]
pub enum TorusKind {
    /// A torus that has a ring.
    /// The major radius is greater than the minor radius
    Ring,
    /// A torus that has no hole but also doesn't intersect itself.
    /// The major radius is equal to the minor radius
    Horn,
    /// A self-intersecting torus.
    /// The major radius is less than the minor radius
    Spindle,
    /// A torus with non-geometric properties like
    /// a minor or major radius that is non-positive,
    /// infinite, or `NaN`
    Invalid,
}

/// A torus primitive, often representing a ring or donut shape
#[derive(Clone, Copy, Debug, PartialEq)]
#[cfg_attr(feature = "serialize", derive(serde::Serialize, serde::Deserialize))]
pub struct Torus {
    /// The radius of the tube of the torus
    #[doc(
        alias = "ring_radius",
        alias = "tube_radius",
        alias = "cross_section_radius"
    )]
    pub minor_radius: f32,
    /// The distance from the center of the torus to the center of the tube
    #[doc(alias = "radius_of_revolution")]
    pub major_radius: f32,
}
impl Primitive3d for Torus {}

impl Torus {
    /// Create a new `Torus` from an inner and outer radius.
    ///
    /// The inner radius is the radius of the hole, and the outer radius
    /// is the radius of the entire object
    #[inline(always)]
    pub fn new(inner_radius: f32, outer_radius: f32) -> Self {
        let minor_radius = (outer_radius - inner_radius) / 2.0;
        let major_radius = outer_radius - minor_radius;

        Self {
            minor_radius,
            major_radius,
        }
    }

    /// Get the inner radius of the torus.
    /// For a ring torus, this corresponds to the radius of the hole,
    /// or `major_radius - minor_radius`
    #[inline(always)]
    pub fn inner_radius(&self) -> f32 {
        self.major_radius - self.minor_radius
    }

    /// Get the outer radius of the torus.
    /// This corresponds to the overall radius of the entire object,
    /// or `major_radius + minor_radius`
    #[inline(always)]
    pub fn outer_radius(&self) -> f32 {
        self.major_radius + self.minor_radius
    }

    /// Get the [`TorusKind`] determined by the minor and major radii.
    ///
    /// The torus can either be a *ring torus* that has a hole,
    /// a *horn torus* that doesn't have a hole but also isn't self-intersecting,
    /// or a *spindle torus* that is self-intersecting.
    ///
    /// If the minor or major radius is non-positive, infinite, or `NaN`,
    /// [`TorusKind::Invalid`] is returned
    #[inline(always)]
    pub fn kind(&self) -> TorusKind {
        // Invalid if minor or major radius is non-positive, infinite, or NaN
        if self.minor_radius <= 0.0
            || !self.minor_radius.is_finite()
            || self.major_radius <= 0.0
            || !self.major_radius.is_finite()
        {
            return TorusKind::Invalid;
        }

        match self.major_radius.partial_cmp(&self.minor_radius).unwrap() {
            std::cmp::Ordering::Greater => TorusKind::Ring,
            std::cmp::Ordering::Equal => TorusKind::Horn,
            std::cmp::Ordering::Less => TorusKind::Spindle,
        }
    }

    /// Get the surface area of the torus. Note that this only produces
    /// the expected result when the torus has a ring and isn't self-intersecting
    #[inline(always)]
    pub fn area(&self) -> f32 {
        4.0 * PI.powi(2) * self.major_radius * self.minor_radius
    }

    /// Get the volume of the torus. Note that this only produces
    /// the expected result when the torus has a ring and isn't self-intersecting
    #[inline(always)]
    pub fn volume(&self) -> f32 {
        2.0 * PI.powi(2) * self.major_radius * self.minor_radius.powi(2)
    }
}

#[cfg(test)]
mod tests {
    // Reference values were computed by hand and/or with external tools

    use super::*;
    use approx::assert_relative_eq;

    #[test]
    fn direction_creation() {
        assert_eq!(Direction3d::new(Vec3::X * 12.5), Ok(Direction3d::X));
        assert_eq!(
            Direction3d::new(Vec3::new(0.0, 0.0, 0.0)),
            Err(InvalidDirectionError::Zero)
        );
        assert_eq!(
            Direction3d::new(Vec3::new(f32::INFINITY, 0.0, 0.0)),
            Err(InvalidDirectionError::Infinite)
        );
        assert_eq!(
            Direction3d::new(Vec3::new(f32::NEG_INFINITY, 0.0, 0.0)),
            Err(InvalidDirectionError::Infinite)
        );
        assert_eq!(
            Direction3d::new(Vec3::new(f32::NAN, 0.0, 0.0)),
            Err(InvalidDirectionError::NaN)
        );
        assert_eq!(
            Direction3d::new_and_length(Vec3::X * 6.5),
            Ok((Direction3d::X, 6.5))
        );

        // Test rotation
        assert!(
            (Quat::from_rotation_z(std::f32::consts::FRAC_PI_2) * Direction3d::X)
                .abs_diff_eq(Vec3::Y, 10e-6)
        );
    }

    #[test]
    fn cuboid_closest_point() {
        let cuboid = Cuboid::new(2.0, 2.0, 2.0);
        assert_eq!(cuboid.closest_point(Vec3::X * 10.0), Vec3::X);
        assert_eq!(cuboid.closest_point(Vec3::NEG_ONE * 10.0), Vec3::NEG_ONE);
        assert_eq!(
            cuboid.closest_point(Vec3::new(0.25, 0.1, 0.3)),
            Vec3::new(0.25, 0.1, 0.3)
        );
    }

    #[test]
    fn sphere_closest_point() {
        let sphere = Sphere { radius: 1.0 };
        assert_eq!(sphere.closest_point(Vec3::X * 10.0), Vec3::X);
        assert_eq!(
            sphere.closest_point(Vec3::NEG_ONE * 10.0),
            Vec3::NEG_ONE.normalize()
        );
        assert_eq!(
            sphere.closest_point(Vec3::new(0.25, 0.1, 0.3)),
            Vec3::new(0.25, 0.1, 0.3)
        );
    }

    #[test]
    fn sphere_math() {
        let sphere = Sphere { radius: 4.0 };
        assert_eq!(sphere.diameter(), 8.0, "incorrect diameter");
        assert_eq!(sphere.area(), 201.06193, "incorrect area");
        assert_eq!(sphere.volume(), 268.08257, "incorrect volume");
    }

    #[test]
    fn plane_from_points() {
        let (plane, translation) = Plane3d::from_points(Vec3::X, Vec3::Z, Vec3::NEG_X);
        assert_eq!(*plane.normal, Vec3::NEG_Y, "incorrect normal");
        assert_eq!(translation, Vec3::Z * 0.33333334, "incorrect translation");
    }

    #[test]
    fn cuboid_math() {
        let cuboid = Cuboid::new(3.0, 7.0, 2.0);
        assert_eq!(
            cuboid,
            Cuboid::from_corners(Vec3::new(-1.5, -3.5, -1.0), Vec3::new(1.5, 3.5, 1.0)),
            "incorrect dimensions when created from corners"
        );
        assert_eq!(cuboid.area(), 82.0, "incorrect area");
        assert_eq!(cuboid.volume(), 42.0, "incorrect volume");
    }

    #[test]
    fn cylinder_math() {
        let cylinder = Cylinder::new(2.0, 9.0);
        assert_eq!(
            cylinder.base(),
            Circle { radius: 2.0 },
            "base produces incorrect circle"
        );
        assert_eq!(
            cylinder.lateral_area(),
            113.097336,
            "incorrect lateral area"
        );
        assert_eq!(cylinder.base_area(), 12.566371, "incorrect base area");
        assert_relative_eq!(cylinder.area(), 138.23007);
        assert_eq!(cylinder.volume(), 113.097336, "incorrect volume");
    }

    #[test]
    fn capsule_math() {
        let capsule = Capsule3d::new(2.0, 9.0);
        assert_eq!(
            capsule.to_cylinder(),
            Cylinder::new(2.0, 9.0),
            "cylinder wasn't created correctly from a capsule"
        );
        assert_eq!(capsule.area(), 163.36282, "incorrect area");
        assert_relative_eq!(capsule.volume(), 146.60765);
    }

    #[test]
    fn cone_math() {
        let cone = Cone {
            radius: 2.0,
            height: 9.0,
        };
        assert_eq!(
            cone.base(),
            Circle { radius: 2.0 },
            "base produces incorrect circle"
        );
        assert_eq!(cone.slant_height(), 9.219544, "incorrect slant height");
        assert_eq!(cone.lateral_area(), 57.92811, "incorrect lateral area");
        assert_eq!(cone.base_area(), 12.566371, "incorrect base area");
        assert_relative_eq!(cone.area(), 70.49447);
        assert_eq!(cone.volume(), 37.699111, "incorrect volume");
    }

    #[test]
    fn torus_math() {
        let torus = Torus {
            minor_radius: 0.3,
            major_radius: 2.8,
        };
        assert_eq!(torus.inner_radius(), 2.5, "incorrect inner radius");
        assert_eq!(torus.outer_radius(), 3.1, "incorrect outer radius");
        assert_eq!(torus.kind(), TorusKind::Ring, "incorrect torus kind");
        assert_eq!(
            Torus::new(0.0, 1.0).kind(),
            TorusKind::Horn,
            "incorrect torus kind"
        );
        assert_eq!(
            Torus::new(-0.5, 1.0).kind(),
            TorusKind::Spindle,
            "incorrect torus kind"
        );
        assert_eq!(
            Torus::new(1.5, 1.0).kind(),
            TorusKind::Invalid,
            "torus should be invalid"
        );
        assert_relative_eq!(torus.area(), 33.16187);
        assert_relative_eq!(torus.volume(), 4.97428, epsilon = 0.00001);
    }
}<|MERGE_RESOLUTION|>--- conflicted
+++ resolved
@@ -91,12 +91,13 @@
     }
 }
 
-<<<<<<< HEAD
 impl std::ops::Mul<f32> for Direction3d {
     type Output = Vec3;
     fn mul(self, rhs: f32) -> Self::Output {
         self.0 * rhs
-=======
+    }
+}
+
 impl std::ops::Mul<Direction3d> for Quat {
     type Output = Direction3d;
 
@@ -141,7 +142,6 @@
     }
     fn ulps_eq(&self, other: &Self, epsilon: f32, max_ulps: u32) -> bool {
         self.as_ref().ulps_eq(other.as_ref(), epsilon, max_ulps)
->>>>>>> 6f2eec8f
     }
 }
 
