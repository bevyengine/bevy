<<<<<<< HEAD
use std::f32::consts::{FRAC_PI_3, PI};

use super::{Circle, Primitive3d};
=======
use super::{InvalidDirectionError, Primitive3d};
>>>>>>> f683b802
use crate::Vec3;

/// A normalized vector pointing in a direction in 3D space
#[derive(Clone, Copy, Debug, PartialEq)]
pub struct Direction3d(Vec3);

impl Direction3d {
    /// Create a direction from a finite, nonzero [`Vec3`].
    ///
    /// Returns [`Err(InvalidDirectionError)`](InvalidDirectionError) if the length
    /// of the given vector is zero (or very close to zero), infinite, or `NaN`.
    pub fn new(value: Vec3) -> Result<Self, InvalidDirectionError> {
        value.try_normalize().map(Self).map_or_else(
            || {
                if value.is_nan() {
                    Err(InvalidDirectionError::NaN)
                } else if !value.is_finite() {
                    // If the direction is non-finite but also not NaN, it must be infinite
                    Err(InvalidDirectionError::Infinite)
                } else {
                    // If the direction is invalid but neither NaN nor infinite, it must be zero
                    Err(InvalidDirectionError::Zero)
                }
            },
            Ok,
        )
    }

    /// Create a direction from a [`Vec3`] that is already normalized
    pub fn from_normalized(value: Vec3) -> Self {
        debug_assert!(value.is_normalized());
        Self(value)
    }
}

impl TryFrom<Vec3> for Direction3d {
    type Error = InvalidDirectionError;

    fn try_from(value: Vec3) -> Result<Self, Self::Error> {
        Self::new(value)
    }
}

impl std::ops::Deref for Direction3d {
    type Target = Vec3;
    fn deref(&self) -> &Self::Target {
        &self.0
    }
}

/// A sphere primitive
#[derive(Clone, Copy, Debug, PartialEq)]
pub struct Sphere {
    /// The radius of the sphere
    pub radius: f32,
}
impl Primitive3d for Sphere {}

impl Sphere {
    /// Get the diameter of the sphere
    pub fn diameter(&self) -> f32 {
        2.0 * self.radius
    }

    /// Get the surface area of the sphere
    pub fn area(&self) -> f32 {
        4.0 * PI * self.radius.powi(2)
    }

    /// Get the volume of the sphere
    pub fn volume(&self) -> f32 {
        4.0 * FRAC_PI_3 * self.radius.powi(3)
    }
}

/// An unbounded plane in 3D space. It forms a separating surface through the origin,
/// stretching infinitely far
#[derive(Clone, Copy, Debug, PartialEq)]
pub struct Plane3d {
    /// The normal of the plane. The plane will be placed perpendicular to this direction
    pub normal: Direction3d,
}
impl Primitive3d for Plane3d {}

impl Plane3d {
    /// Create a new `Plane3d` based on three points and compute the geometric center
    /// of those points.
    ///
    /// The direction of the plane normal is determined by the winding order
    /// of the triangular shape formed by the points.
    ///
    /// # Panics
    ///
    /// Panics if a valid normal can not be computed, for example when the points
    /// are *collinear* and lie on the same line.
    pub fn from_points(a: Vec3, b: Vec3, c: Vec3) -> (Self, Vec3) {
        let normal = Direction3d::from((b - a).cross(c - a));
        let translation = (a + b + c) / 3.0;

        debug_assert!(
            normal.is_normalized(),
            "plane must be defined by three finite points that don't lie on the same line"
        );

        (Self { normal }, translation)
    }
}

/// An infinite line along a direction in 3D space.
///
/// For a finite line: [`Segment3d`]
#[derive(Clone, Copy, Debug)]
pub struct Line3d {
    /// The direction of the line
    pub direction: Direction3d,
}
impl Primitive3d for Line3d {}

/// A segment of a line along a direction in 3D space.
#[doc(alias = "LineSegment3d")]
#[derive(Clone, Debug)]
pub struct Segment3d {
    /// The direction of the line
    pub direction: Direction3d,
    /// Half the length of the line segment. The segment extends by this amount in both
    /// the given direction and its opposite direction
    pub half_length: f32,
}
impl Primitive3d for Segment3d {}

impl Segment3d {
    /// Create a new `Segment3d` from a direction and full length of the segment
    pub fn new(direction: Direction3d, length: f32) -> Self {
        Self {
            direction,
            half_length: length / 2.0,
        }
    }

    /// Create a new `Segment3d` from its endpoints and compute its geometric center
    ///
    /// # Panics
    ///
    /// Panics if `point1 == point2`
    pub fn from_points(point1: Vec3, point2: Vec3) -> (Self, Vec3) {
        let diff = point2 - point1;
        let length = diff.length();
        (
            Self::new(Direction3d::from_normalized(diff / length), length),
            (point1 + point2) / 2.0,
        )
    }

    /// Get the position of the first point on the line segment
    pub fn point1(&self) -> Vec3 {
        *self.direction * -self.half_length
    }

    /// Get the position of the second point on the line segment
    pub fn point2(&self) -> Vec3 {
        *self.direction * self.half_length
    }
}

/// A series of connected line segments in 3D space.
///
/// For a version without generics: [`BoxedPolyline3d`]
#[derive(Clone, Debug)]
pub struct Polyline3d<const N: usize> {
    /// The vertices of the polyline
    pub vertices: [Vec3; N],
}
impl<const N: usize> Primitive3d for Polyline3d<N> {}

impl<const N: usize> FromIterator<Vec3> for Polyline3d<N> {
    fn from_iter<I: IntoIterator<Item = Vec3>>(iter: I) -> Self {
        let mut vertices: [Vec3; N] = [Vec3::ZERO; N];

        for (index, i) in iter.into_iter().take(N).enumerate() {
            vertices[index] = i;
        }
        Self { vertices }
    }
}

impl<const N: usize> Polyline3d<N> {
    /// Create a new `Polyline3d` from its vertices
    pub fn new(vertices: impl IntoIterator<Item = Vec3>) -> Self {
        Self::from_iter(vertices)
    }
}

/// A series of connected line segments in 3D space, allocated on the heap
/// in a `Box<[Vec3]>`.
///
/// For a version without alloc: [`Polyline3d`]
#[derive(Clone, Debug)]
pub struct BoxedPolyline3d {
    /// The vertices of the polyline
    pub vertices: Box<[Vec3]>,
}
impl Primitive3d for BoxedPolyline3d {}

impl FromIterator<Vec3> for BoxedPolyline3d {
    fn from_iter<I: IntoIterator<Item = Vec3>>(iter: I) -> Self {
        let vertices: Vec<Vec3> = iter.into_iter().collect();
        Self {
            vertices: vertices.into_boxed_slice(),
        }
    }
}

impl BoxedPolyline3d {
    /// Create a new `BoxedPolyline3d` from its vertices
    pub fn new(vertices: impl IntoIterator<Item = Vec3>) -> Self {
        Self::from_iter(vertices)
    }
}

/// A cuboid primitive, more commonly known as a box.
#[derive(Clone, Copy, Debug, PartialEq)]
pub struct Cuboid {
    /// Half of the width, height and depth of the cuboid
    pub half_size: Vec3,
}
impl Primitive3d for Cuboid {}

impl Cuboid {
    /// Create a new `Cuboid` from a full x, y, and z length
    pub fn new(x_length: f32, y_length: f32, z_length: f32) -> Self {
        Self::from_size(Vec3::new(x_length, y_length, z_length))
    }

    /// Create a new `Cuboid` from a given full size
    pub fn from_size(size: Vec3) -> Self {
        Self {
            half_size: size / 2.0,
        }
    }

    /// Create a new `Cuboid` from two corner points
    pub fn from_corners(point1: Vec3, point2: Vec3) -> Self {
        Self {
            half_size: (point2 - point1).abs() / 2.0,
        }
    }

    /// Get the size of the cuboid
    pub fn size(&self) -> Vec3 {
        2.0 * self.half_size
    }

    /// Get the surface area of the cuboid
    pub fn area(&self) -> f32 {
        8.0 * (self.half_size.x * self.half_size.y
            + self.half_size.y * self.half_size.z
            + self.half_size.x * self.half_size.z)
    }

    /// Get the volume of the cuboid
    pub fn volume(&self) -> f32 {
        8.0 * self.half_size.x * self.half_size.y * self.half_size.z
    }
}

/// A cylinder primitive
#[derive(Clone, Copy, Debug, PartialEq)]
pub struct Cylinder {
    /// The radius of the cylinder
    pub radius: f32,
    /// The half height of the cylinder
    pub half_height: f32,
}
impl Primitive3d for Cylinder {}

impl Cylinder {
    /// Create a new `Cylinder` from a radius and full height
    pub fn new(radius: f32, height: f32) -> Self {
        Self {
            radius,
            half_height: height / 2.0,
        }
    }

    /// Get the base of the cylinder as a [`Circle`]
    pub fn base(&self) -> Circle {
        Circle {
            radius: self.radius,
        }
    }

    /// Get the surface area of the side of the cylinder,
    /// also known as the lateral area
    #[doc(alias = "side_area")]
    pub fn lateral_area(&self) -> f32 {
        4.0 * PI * self.radius * self.half_height
    }

    /// Get the surface area of one base of the cylinder
    pub fn base_area(&self) -> f32 {
        PI * self.radius.powi(2)
    }

    /// Get the total surface area of the cylinder
    pub fn area(&self) -> f32 {
        2.0 * PI * self.radius * (self.radius + 2.0 * self.half_height)
    }

    /// Get the volume of the cylinder
    pub fn volume(&self) -> f32 {
        self.base_area() * 2.0 * self.half_height
    }
}

/// A capsule primitive.
/// A capsule is defined as a surface at a distance (radius) from a line
#[derive(Clone, Copy, Debug, PartialEq)]
pub struct Capsule {
    /// The radius of the capsule
    pub radius: f32,
    /// Half the height of the capsule, excluding the hemispheres
    pub half_length: f32,
}
impl super::Primitive2d for Capsule {}
impl Primitive3d for Capsule {}

impl Capsule {
    /// Create a new `Capsule` from a radius and length
    pub fn new(radius: f32, length: f32) -> Self {
        Self {
            radius,
            half_length: length / 2.0,
        }
    }

    /// Get the part connecting the hemispherical ends
    /// of the capsule as a [`Cylinder`]
    pub fn to_cylinder(&self) -> Cylinder {
        Cylinder {
            radius: self.radius,
            half_height: self.half_length,
        }
    }

    /// Get the surface area of the capsule
    pub fn area(&self) -> f32 {
        // Modified version of 2pi * r * (2r + h)
        4.0 * PI * self.radius * (self.radius + self.half_length)
    }

    /// Get the volume of the capsule
    pub fn volume(&self) -> f32 {
        // Modified version of pi * r^2 * (4/3 * r + a)
        let diameter = self.radius * 2.0;
        PI * self.radius * diameter * (diameter / 3.0 + self.half_length)
    }
}

/// A cone primitive.
#[derive(Clone, Copy, Debug, PartialEq)]
pub struct Cone {
    /// The radius of the base
    pub radius: f32,
    /// The height of the cone
    pub height: f32,
}
impl Primitive3d for Cone {}

impl Cone {
    /// Get the base of the cone as a [`Circle`]
    pub fn base(&self) -> Circle {
        Circle {
            radius: self.radius,
        }
    }

    /// Get the slant height of the cone, the length of the line segment
    /// connecting a point on the base to the apex
    #[doc(alias = "side_length")]
    pub fn slant_height(&self) -> f32 {
        self.radius.hypot(self.height)
    }

    /// Get the surface area of the side of the cone,
    /// also known as the lateral area
    #[doc(alias = "side_area")]
    pub fn lateral_area(&self) -> f32 {
        PI * self.radius * self.slant_height()
    }

    /// Get the surface area of the base of the cone
    pub fn base_area(&self) -> f32 {
        PI * self.radius.powi(2)
    }

    /// Get the total surface area of the cone
    pub fn area(&self) -> f32 {
        self.base_area() + self.lateral_area()
    }

    /// Get the volume of the cone
    pub fn volume(&self) -> f32 {
        (self.base_area() * self.height) / 3.0
    }
}

/// A conical frustum primitive.
/// A conical frustum can be created
/// by slicing off a section of a cone.
#[derive(Clone, Copy, Debug, PartialEq)]
pub struct ConicalFrustum {
    /// The radius of the top of the frustum
    pub radius_top: f32,
    /// The radius of the base of the frustum
    pub radius_bottom: f32,
    /// The height of the frustum
    pub height: f32,
}
impl Primitive3d for ConicalFrustum {}

/// The type of torus determined by the minor and major radii
#[derive(Clone, Copy, Debug, PartialEq, Eq)]
pub enum TorusKind {
    /// A torus that has a ring.
    /// The major radius is greater than the minor radius
    Ring,
    /// A torus that has no hole but also doesn't intersect itself.
    /// The major radius is equal to the minor radius
    Horn,
    /// A self-intersecting torus.
    /// The major radius is less than the minor radius
    Spindle,
    /// A torus with non-geometric properties like
    /// a minor or major radius that is non-positive,
    /// infinite, or `NaN`
    Invalid,
}

/// A torus primitive, often representing a ring or donut shape
#[derive(Clone, Copy, Debug, PartialEq)]
pub struct Torus {
    /// The radius of the tube of the torus
    #[doc(
        alias = "ring_radius",
        alias = "tube_radius",
        alias = "cross_section_radius"
    )]
    pub minor_radius: f32,
    /// The distance from the center of the torus to the center of the tube
    #[doc(alias = "radius_of_revolution")]
    pub major_radius: f32,
}
impl Primitive3d for Torus {}

impl Torus {
    /// Create a new `Torus` from an inner and outer radius.
    ///
    /// The inner radius is the radius of the hole, and the outer radius
    /// is the radius of the entire object
    pub fn new(inner_radius: f32, outer_radius: f32) -> Self {
        let minor_radius = (outer_radius - inner_radius) / 2.0;
        let major_radius = outer_radius - minor_radius;

        Self {
            minor_radius,
            major_radius,
        }
    }

    /// Get the inner radius of the torus.
    /// For a ring torus, this corresponds to the radius of the hole,
    /// or `major_radius - minor_radius`
    #[inline]
    pub fn inner_radius(&self) -> f32 {
        self.major_radius - self.minor_radius
    }

    /// Get the outer radius of the torus.
    /// This corresponds to the overall radius of the entire object,
    /// or `major_radius + minor_radius`
    #[inline]
    pub fn outer_radius(&self) -> f32 {
        self.major_radius + self.minor_radius
    }

    /// Get the [`TorusKind`] determined by the minor and major radii.
    ///
    /// The torus can either be a *ring torus* that has a hole,
    /// a *horn torus* that doesn't have a hole but also isn't self-intersecting,
    /// or a *spindle torus* that is self-intersecting.
    ///
    /// If the minor or major radius is non-positive, infinite, or `NaN`,
    /// [`TorusKind::Invalid`] is returned
    #[inline]
    pub fn kind(&self) -> TorusKind {
        // Invalid if minor or major radius is non-positive, infinite, or NaN
        if self.minor_radius <= 0.0
            || !self.minor_radius.is_finite()
            || self.major_radius <= 0.0
            || !self.major_radius.is_finite()
        {
            return TorusKind::Invalid;
        }

        match self.major_radius.partial_cmp(&self.minor_radius).unwrap() {
            std::cmp::Ordering::Greater => TorusKind::Ring,
            std::cmp::Ordering::Equal => TorusKind::Horn,
            std::cmp::Ordering::Less => TorusKind::Spindle,
        }
    }
<<<<<<< HEAD

    /// Get the surface area of the torus. Note that this only produces
    /// the expected result when the torus has a ring and isn't self-intersecting
    pub fn area(&self) -> f32 {
        4.0 * PI.powi(2) * self.major_radius * self.minor_radius
    }

    /// Get the volume of the torus. Note that this only produces
    /// the expected result when the torus has a ring and isn't self-intersecting
    pub fn volume(&self) -> f32 {
        2.0 * PI.powi(2) * self.major_radius * self.minor_radius.powi(2)
    }
}

#[cfg(test)]
mod tests {
    // Reference values were computed by hand and/or with external tools

    use super::*;
    use approx::assert_relative_eq;

    #[test]
    fn sphere_math() {
        let sphere = Sphere { radius: 4.0 };
        assert_eq!(sphere.diameter(), 8.0, "incorrect diameter");
        assert_eq!(sphere.area(), 201.06193, "incorrect area");
        assert_eq!(sphere.volume(), 268.08257, "incorrect volume");
    }

    #[test]
    fn plane_from_points() {
        let (plane, translation) = Plane3d::from_points(Vec3::X, Vec3::Z, Vec3::NEG_X);
        assert_eq!(*plane.normal, Vec3::NEG_Y, "incorrect normal");
        assert_eq!(translation, Vec3::Z * 0.33333334, "incorrect translation");
    }

    #[test]
    fn cuboid_math() {
        let cuboid = Cuboid::new(3.0, 7.0, 2.0);
        assert_eq!(
            cuboid,
            Cuboid::from_corners(Vec3::new(-1.5, -3.5, -1.0), Vec3::new(1.5, 3.5, 1.0)),
            "incorrect dimensions when created from corners"
        );
        assert_eq!(cuboid.area(), 82.0, "incorrect area");
        assert_eq!(cuboid.volume(), 42.0, "incorrect volume");
    }

    #[test]
    fn cylinder_math() {
        let cylinder = Cylinder::new(2.0, 9.0);
        assert_eq!(
            cylinder.base(),
            Circle { radius: 2.0 },
            "base produces incorrect circle"
        );
        assert_eq!(
            cylinder.lateral_area(),
            113.097336,
            "incorrect lateral area"
        );
        assert_eq!(cylinder.base_area(), 12.566371, "incorrect base area");
        assert_relative_eq!(cylinder.area(), 138.23007);
        assert_eq!(cylinder.volume(), 113.097336, "incorrect volume");
    }

    #[test]
    fn capsule_math() {
        let capsule = Capsule::new(2.0, 9.0);
        assert_eq!(
            capsule.to_cylinder(),
            Cylinder::new(2.0, 9.0),
            "cylinder wasn't created correctly from a capsule"
        );
        assert_eq!(capsule.area(), 163.36282, "incorrect area");
        assert_relative_eq!(capsule.volume(), 146.60765);
    }

    #[test]
    fn cone_math() {
        let cone = Cone {
            radius: 2.0,
            height: 9.0,
        };
        assert_eq!(
            cone.base(),
            Circle { radius: 2.0 },
            "base produces incorrect circle"
        );
        assert_eq!(cone.slant_height(), 9.219544, "incorrect slant height");
        assert_eq!(cone.lateral_area(), 57.92811, "incorrect lateral area");
        assert_eq!(cone.base_area(), 12.566371, "incorrect base area");
        assert_relative_eq!(cone.area(), 70.49447);
        assert_eq!(cone.volume(), 37.699111, "incorrect volume");
    }

    #[test]
    fn torus_math() {
        let torus = Torus {
            minor_radius: 0.3,
            major_radius: 2.8,
        };
        assert_eq!(torus.inner_radius(), 2.5, "incorrect inner radius");
        assert_eq!(torus.outer_radius(), 3.1, "incorrect outer radius");
        assert_eq!(torus.kind(), TorusKind::Ring, "incorrect torus kind");
        assert_eq!(
            Torus::new(0.0, 1.0).kind(),
            TorusKind::Horn,
            "incorrect torus kind"
        );
        assert_eq!(
            Torus::new(-0.5, 1.0).kind(),
            TorusKind::Spindle,
            "incorrect torus kind"
        );
        assert_eq!(
            Torus::new(1.5, 1.0).kind(),
            TorusKind::Invalid,
            "torus should be invalid"
        );
        assert_relative_eq!(torus.area(), 33.16187);
        assert_relative_eq!(torus.volume(), 4.97428, epsilon = 0.00001);
=======
}

#[cfg(test)]
mod test {
    use super::*;

    #[test]
    fn direction_creation() {
        assert_eq!(
            Direction3d::new(Vec3::X * 12.5),
            Ok(Direction3d::from_normalized(Vec3::X))
        );
        assert_eq!(
            Direction3d::new(Vec3::new(0.0, 0.0, 0.0)),
            Err(InvalidDirectionError::Zero)
        );
        assert_eq!(
            Direction3d::new(Vec3::new(std::f32::INFINITY, 0.0, 0.0)),
            Err(InvalidDirectionError::Infinite)
        );
        assert_eq!(
            Direction3d::new(Vec3::new(std::f32::NEG_INFINITY, 0.0, 0.0)),
            Err(InvalidDirectionError::Infinite)
        );
        assert_eq!(
            Direction3d::new(Vec3::new(std::f32::NAN, 0.0, 0.0)),
            Err(InvalidDirectionError::NaN)
        );
>>>>>>> f683b802
    }
}<|MERGE_RESOLUTION|>--- conflicted
+++ resolved
@@ -1,10 +1,6 @@
-<<<<<<< HEAD
 use std::f32::consts::{FRAC_PI_3, PI};
 
-use super::{Circle, Primitive3d};
-=======
-use super::{InvalidDirectionError, Primitive3d};
->>>>>>> f683b802
+use super::{Circle, InvalidDirectionError, Primitive3d};
 use crate::Vec3;
 
 /// A normalized vector pointing in a direction in 3D space
@@ -101,13 +97,9 @@
     /// Panics if a valid normal can not be computed, for example when the points
     /// are *collinear* and lie on the same line.
     pub fn from_points(a: Vec3, b: Vec3, c: Vec3) -> (Self, Vec3) {
-        let normal = Direction3d::from((b - a).cross(c - a));
+        let normal = Direction3d::new((b - a).cross(c - a))
+            .expect("plane must be defined by three finite points that don't lie on the same line");
         let translation = (a + b + c) / 3.0;
-
-        debug_assert!(
-            normal.is_normalized(),
-            "plane must be defined by three finite points that don't lie on the same line"
-        );
 
         (Self { normal }, translation)
     }
@@ -515,7 +507,6 @@
             std::cmp::Ordering::Less => TorusKind::Spindle,
         }
     }
-<<<<<<< HEAD
 
     /// Get the surface area of the torus. Note that this only produces
     /// the expected result when the torus has a ring and isn't self-intersecting
@@ -638,7 +629,7 @@
         );
         assert_relative_eq!(torus.area(), 33.16187);
         assert_relative_eq!(torus.volume(), 4.97428, epsilon = 0.00001);
-=======
+    }
 }
 
 #[cfg(test)]
@@ -667,6 +658,5 @@
             Direction3d::new(Vec3::new(std::f32::NAN, 0.0, 0.0)),
             Err(InvalidDirectionError::NaN)
         );
->>>>>>> f683b802
     }
 }