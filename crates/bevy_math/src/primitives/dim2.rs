use core::f32::consts::{FRAC_1_SQRT_2, FRAC_PI_2, FRAC_PI_3, PI};
use derive_more::derive::From;
use thiserror::Error;

use super::{Measured2d, Primitive2d, WindingOrder};
use crate::{
    ops::{self, FloatPow},
    Dir2, InvalidDirectionError, Isometry2d, Ray2d, Rot2, Vec2,
};

#[cfg(feature = "alloc")]
use super::polygon::is_polygon_simple;

#[cfg(feature = "bevy_reflect")]
use bevy_reflect::{std_traits::ReflectDefault, Reflect};
#[cfg(all(feature = "serialize", feature = "bevy_reflect"))]
use bevy_reflect::{ReflectDeserialize, ReflectSerialize};

#[cfg(feature = "alloc")]
use alloc::vec::Vec;

/// A circle primitive, representing the set of points some distance from the origin
#[derive(Clone, Copy, Debug, PartialEq)]
#[cfg_attr(feature = "serialize", derive(serde::Serialize, serde::Deserialize))]
#[cfg_attr(
    feature = "bevy_reflect",
    derive(Reflect),
    reflect(Debug, PartialEq, Default, Clone)
)]
#[cfg_attr(
    all(feature = "serialize", feature = "bevy_reflect"),
    reflect(Serialize, Deserialize)
)]
pub struct Circle {
    /// The radius of the circle
    pub radius: f32,
}

impl Primitive2d for Circle {}

impl Default for Circle {
    /// Returns the default [`Circle`] with a radius of `0.5`.
    fn default() -> Self {
        Self { radius: 0.5 }
    }
}

impl Circle {
    /// Create a new [`Circle`] from a `radius`
    #[inline(always)]
    pub const fn new(radius: f32) -> Self {
        Self { radius }
    }

    /// Get the diameter of the circle
    #[inline(always)]
    pub fn diameter(&self) -> f32 {
        2.0 * self.radius
    }

    /// Finds the point on the circle that is closest to the given `point`.
    ///
    /// If the point is outside the circle, the returned point will be on the perimeter of the circle.
    /// Otherwise, it will be inside the circle and returned as is.
    #[inline(always)]
    pub fn closest_point(&self, point: Vec2) -> Vec2 {
        let distance_squared = point.length_squared();

        if distance_squared <= self.radius.squared() {
            // The point is inside the circle.
            point
        } else {
            // The point is outside the circle.
            // Find the closest point on the perimeter of the circle.
            let dir_to_point = point / ops::sqrt(distance_squared);
            self.radius * dir_to_point
        }
    }
}

impl Measured2d for Circle {
    /// Get the area of the circle
    #[inline(always)]
    fn area(&self) -> f32 {
        PI * self.radius.squared()
    }

    /// Get the perimeter or circumference of the circle
    #[inline(always)]
    #[doc(alias = "circumference")]
    fn perimeter(&self) -> f32 {
        2.0 * PI * self.radius
    }
}

/// A primitive representing an arc between two points on a circle.
///
/// An arc has no area.
/// If you want to include the portion of a circle's area swept out by the arc,
/// use the pie-shaped [`CircularSector`].
/// If you want to include only the space inside the convex hull of the arc,
/// use the bowl-shaped [`CircularSegment`].
///
/// The arc is drawn starting from [`Vec2::Y`], extending by `half_angle` radians on
/// either side. The center of the circle is the origin [`Vec2::ZERO`]. Note that this
/// means that the origin may not be within the `Arc2d`'s convex hull.
///
/// **Warning:** Arcs with negative angle or radius, or with angle greater than an entire circle, are not officially supported.
/// It is recommended to normalize arcs to have an angle in [0, 2π].
#[derive(Clone, Copy, Debug, PartialEq)]
#[doc(alias("CircularArc", "CircleArc"))]
#[cfg_attr(feature = "serialize", derive(serde::Serialize, serde::Deserialize))]
#[cfg_attr(
    feature = "bevy_reflect",
    derive(Reflect),
    reflect(Debug, PartialEq, Default, Clone)
)]
#[cfg_attr(
    all(feature = "serialize", feature = "bevy_reflect"),
    reflect(Serialize, Deserialize)
)]
pub struct Arc2d {
    /// The radius of the circle
    pub radius: f32,
    /// Half the angle defining the arc
    pub half_angle: f32,
}

impl Primitive2d for Arc2d {}

impl Default for Arc2d {
    /// Returns the default [`Arc2d`] with radius `0.5`, covering one third of a circle
    fn default() -> Self {
        Self {
            radius: 0.5,
            half_angle: 2.0 * FRAC_PI_3,
        }
    }
}

impl Arc2d {
    /// Create a new [`Arc2d`] from a `radius` and a `half_angle`
    #[inline(always)]
    pub fn new(radius: f32, half_angle: f32) -> Self {
        Self { radius, half_angle }
    }

    /// Create a new [`Arc2d`] from a `radius` and an `angle` in radians
    #[inline(always)]
    pub fn from_radians(radius: f32, angle: f32) -> Self {
        Self {
            radius,
            half_angle: angle / 2.0,
        }
    }

    /// Create a new [`Arc2d`] from a `radius` and an `angle` in degrees.
    #[inline(always)]
    pub fn from_degrees(radius: f32, angle: f32) -> Self {
        Self {
            radius,
            half_angle: angle.to_radians() / 2.0,
        }
    }

    /// Create a new [`Arc2d`] from a `radius` and a `fraction` of a single turn.
    ///
    /// For instance, `0.5` turns is a semicircle.
    #[inline(always)]
    pub fn from_turns(radius: f32, fraction: f32) -> Self {
        Self {
            radius,
            half_angle: fraction * PI,
        }
    }

    /// Get the angle of the arc
    #[inline(always)]
    pub fn angle(&self) -> f32 {
        self.half_angle * 2.0
    }

    /// Get the length of the arc
    #[inline(always)]
    pub fn length(&self) -> f32 {
        self.angle() * self.radius
    }

    /// Get the right-hand end point of the arc
    #[inline(always)]
    pub fn right_endpoint(&self) -> Vec2 {
        self.radius * Vec2::from_angle(FRAC_PI_2 - self.half_angle)
    }

    /// Get the left-hand end point of the arc
    #[inline(always)]
    pub fn left_endpoint(&self) -> Vec2 {
        self.radius * Vec2::from_angle(FRAC_PI_2 + self.half_angle)
    }

    /// Get the endpoints of the arc
    #[inline(always)]
    pub fn endpoints(&self) -> [Vec2; 2] {
        [self.left_endpoint(), self.right_endpoint()]
    }

    /// Get the midpoint of the arc
    #[inline]
    pub fn midpoint(&self) -> Vec2 {
        self.radius * Vec2::Y
    }

    /// Get half the distance between the endpoints (half the length of the chord)
    #[inline(always)]
    pub fn half_chord_length(&self) -> f32 {
        self.radius * ops::sin(self.half_angle)
    }

    /// Get the distance between the endpoints (the length of the chord)
    #[inline(always)]
    pub fn chord_length(&self) -> f32 {
        2.0 * self.half_chord_length()
    }

    /// Get the midpoint of the two endpoints (the midpoint of the chord)
    #[inline(always)]
    pub fn chord_midpoint(&self) -> Vec2 {
        self.apothem() * Vec2::Y
    }

    /// Get the length of the apothem of this arc, that is,
    /// the distance from the center of the circle to the midpoint of the chord, in the direction of the midpoint of the arc.
    /// Equivalently, the [`radius`](Self::radius) minus the [`sagitta`](Self::sagitta).
    ///
    /// Note that for a [`major`](Self::is_major) arc, the apothem will be negative.
    #[inline(always)]
    // Naming note: Various sources are inconsistent as to whether the apothem is the segment between the center and the
    // midpoint of a chord, or the length of that segment. Given this confusion, we've opted for the definition
    // used by Wolfram MathWorld, which is the distance rather than the segment.
    pub fn apothem(&self) -> f32 {
        let sign = if self.is_minor() { 1.0 } else { -1.0 };
        sign * ops::sqrt(self.radius.squared() - self.half_chord_length().squared())
    }

    /// Get the length of the sagitta of this arc, that is,
    /// the length of the line between the midpoints of the arc and its chord.
    /// Equivalently, the height of the triangle whose base is the chord and whose apex is the midpoint of the arc.
    ///
    /// The sagitta is also the sum of the [`radius`](Self::radius) and the [`apothem`](Self::apothem).
    pub fn sagitta(&self) -> f32 {
        self.radius - self.apothem()
    }

    /// Produces true if the arc is at most half a circle.
    ///
    /// **Note:** This is not the negation of [`is_major`](Self::is_major): an exact semicircle is both major and minor.
    #[inline(always)]
    pub fn is_minor(&self) -> bool {
        self.half_angle <= FRAC_PI_2
    }

    /// Produces true if the arc is at least half a circle.
    ///
    /// **Note:** This is not the negation of [`is_minor`](Self::is_minor): an exact semicircle is both major and minor.
    #[inline(always)]
    pub fn is_major(&self) -> bool {
        self.half_angle >= FRAC_PI_2
    }
}

/// A primitive representing a circular sector: a pie slice of a circle.
///
/// The segment is positioned so that it always includes [`Vec2::Y`] and is vertically symmetrical.
/// To orient the sector differently, apply a rotation.
/// The sector is drawn with the center of its circle at the origin [`Vec2::ZERO`].
///
/// **Warning:** Circular sectors with negative angle or radius, or with angle greater than an entire circle, are not officially supported.
/// We recommend normalizing circular sectors to have an angle in [0, 2π].
#[derive(Clone, Copy, Debug, PartialEq, From)]
#[cfg_attr(feature = "serialize", derive(serde::Serialize, serde::Deserialize))]
#[cfg_attr(
    feature = "bevy_reflect",
    derive(Reflect),
    reflect(Debug, PartialEq, Default, Clone)
)]
#[cfg_attr(
    all(feature = "serialize", feature = "bevy_reflect"),
    reflect(Serialize, Deserialize)
)]
pub struct CircularSector {
    /// The arc defining the sector
    #[cfg_attr(all(feature = "serialize", feature = "alloc"), serde(flatten))]
    pub arc: Arc2d,
}

impl Primitive2d for CircularSector {}

impl Default for CircularSector {
    /// Returns the default [`CircularSector`] with radius `0.5` and covering a third of a circle
    fn default() -> Self {
        Self::from(Arc2d::default())
    }
}

impl Measured2d for CircularSector {
    #[inline(always)]
    fn area(&self) -> f32 {
        self.arc.radius.squared() * self.arc.half_angle
    }

    #[inline(always)]
    fn perimeter(&self) -> f32 {
        if self.half_angle() >= PI {
            self.arc.radius * 2.0 * PI
        } else {
            2.0 * self.radius() + self.arc_length()
        }
    }
}

impl CircularSector {
    /// Create a new [`CircularSector`] from a `radius` and an `angle`
    #[inline(always)]
    pub fn new(radius: f32, angle: f32) -> Self {
        Self::from(Arc2d::new(radius, angle))
    }

    /// Create a new [`CircularSector`] from a `radius` and an `angle` in radians.
    #[inline(always)]
    pub fn from_radians(radius: f32, angle: f32) -> Self {
        Self::from(Arc2d::from_radians(radius, angle))
    }

    /// Create a new [`CircularSector`] from a `radius` and an `angle` in degrees.
    #[inline(always)]
    pub fn from_degrees(radius: f32, angle: f32) -> Self {
        Self::from(Arc2d::from_degrees(radius, angle))
    }

    /// Create a new [`CircularSector`] from a `radius` and a number of `turns` of a circle.
    ///
    /// For instance, `0.5` turns is a semicircle.
    #[inline(always)]
    pub fn from_turns(radius: f32, fraction: f32) -> Self {
        Self::from(Arc2d::from_turns(radius, fraction))
    }

    /// Get half the angle of the sector
    #[inline(always)]
    pub fn half_angle(&self) -> f32 {
        self.arc.half_angle
    }

    /// Get the angle of the sector
    #[inline(always)]
    pub fn angle(&self) -> f32 {
        self.arc.angle()
    }

    /// Get the radius of the sector
    #[inline(always)]
    pub fn radius(&self) -> f32 {
        self.arc.radius
    }

    /// Get the length of the arc defining the sector
    #[inline(always)]
    pub fn arc_length(&self) -> f32 {
        self.arc.length()
    }

    /// Get half the length of the chord defined by the sector
    ///
    /// See [`Arc2d::half_chord_length`]
    #[inline(always)]
    pub fn half_chord_length(&self) -> f32 {
        self.arc.half_chord_length()
    }

    /// Get the length of the chord defined by the sector
    ///
    /// See [`Arc2d::chord_length`]
    #[inline(always)]
    pub fn chord_length(&self) -> f32 {
        self.arc.chord_length()
    }

    /// Get the midpoint of the chord defined by the sector
    ///
    /// See [`Arc2d::chord_midpoint`]
    #[inline(always)]
    pub fn chord_midpoint(&self) -> Vec2 {
        self.arc.chord_midpoint()
    }

    /// Get the length of the apothem of this sector
    ///
    /// See [`Arc2d::apothem`]
    #[inline(always)]
    pub fn apothem(&self) -> f32 {
        self.arc.apothem()
    }

    /// Get the length of the sagitta of this sector
    ///
    /// See [`Arc2d::sagitta`]
    #[inline(always)]
    pub fn sagitta(&self) -> f32 {
        self.arc.sagitta()
    }
}

/// A primitive representing a circular segment:
/// the area enclosed by the arc of a circle and its chord (the line between its endpoints).
///
/// The segment is drawn starting from [`Vec2::Y`], extending equally on either side.
/// To orient the segment differently, apply a rotation.
/// The segment is drawn with the center of its circle at the origin [`Vec2::ZERO`].
/// When positioning a segment, the [`apothem`](Self::apothem) function may be particularly useful.
///
/// **Warning:** Circular segments with negative angle or radius, or with angle greater than an entire circle, are not officially supported.
/// We recommend normalizing circular segments to have an angle in [0, 2π].
#[derive(Clone, Copy, Debug, PartialEq, From)]
#[cfg_attr(feature = "serialize", derive(serde::Serialize, serde::Deserialize))]
#[cfg_attr(
    feature = "bevy_reflect",
    derive(Reflect),
    reflect(Debug, PartialEq, Default, Clone)
)]
#[cfg_attr(
    all(feature = "serialize", feature = "bevy_reflect"),
    reflect(Serialize, Deserialize)
)]
pub struct CircularSegment {
    /// The arc defining the segment
    #[cfg_attr(all(feature = "serialize", feature = "alloc"), serde(flatten))]
    pub arc: Arc2d,
}

impl Primitive2d for CircularSegment {}

impl Default for CircularSegment {
    /// Returns the default [`CircularSegment`] with radius `0.5` and covering a third of a circle
    fn default() -> Self {
        Self::from(Arc2d::default())
    }
}

impl Measured2d for CircularSegment {
    #[inline(always)]
    fn area(&self) -> f32 {
        0.5 * self.arc.radius.squared() * (self.arc.angle() - ops::sin(self.arc.angle()))
    }

    #[inline(always)]
    fn perimeter(&self) -> f32 {
        self.chord_length() + self.arc_length()
    }
}

impl CircularSegment {
    /// Create a new [`CircularSegment`] from a `radius`, and an `angle`
    #[inline(always)]
    pub fn new(radius: f32, angle: f32) -> Self {
        Self::from(Arc2d::new(radius, angle))
    }

    /// Create a new [`CircularSegment`] from a `radius` and an `angle` in radians.
    #[inline(always)]
    pub fn from_radians(radius: f32, angle: f32) -> Self {
        Self::from(Arc2d::from_radians(radius, angle))
    }

    /// Create a new [`CircularSegment`] from a `radius` and an `angle` in degrees.
    #[inline(always)]
    pub fn from_degrees(radius: f32, angle: f32) -> Self {
        Self::from(Arc2d::from_degrees(radius, angle))
    }

    /// Create a new [`CircularSegment`] from a `radius` and a number of `turns` of a circle.
    ///
    /// For instance, `0.5` turns is a semicircle.
    #[inline(always)]
    pub fn from_turns(radius: f32, fraction: f32) -> Self {
        Self::from(Arc2d::from_turns(radius, fraction))
    }

    /// Get the half-angle of the segment
    #[inline(always)]
    pub fn half_angle(&self) -> f32 {
        self.arc.half_angle
    }

    /// Get the angle of the segment
    #[inline(always)]
    pub fn angle(&self) -> f32 {
        self.arc.angle()
    }

    /// Get the radius of the segment
    #[inline(always)]
    pub fn radius(&self) -> f32 {
        self.arc.radius
    }

    /// Get the length of the arc defining the segment
    #[inline(always)]
    pub fn arc_length(&self) -> f32 {
        self.arc.length()
    }

    /// Get half the length of the segment's base, also known as its chord
    #[inline(always)]
    #[doc(alias = "half_base_length")]
    pub fn half_chord_length(&self) -> f32 {
        self.arc.half_chord_length()
    }

    /// Get the length of the segment's base, also known as its chord
    #[inline(always)]
    #[doc(alias = "base_length")]
    #[doc(alias = "base")]
    pub fn chord_length(&self) -> f32 {
        self.arc.chord_length()
    }

    /// Get the midpoint of the segment's base, also known as its chord
    #[inline(always)]
    #[doc(alias = "base_midpoint")]
    pub fn chord_midpoint(&self) -> Vec2 {
        self.arc.chord_midpoint()
    }

    /// Get the length of the apothem of this segment,
    /// which is the signed distance between the segment and the center of its circle
    ///
    /// See [`Arc2d::apothem`]
    #[inline(always)]
    pub fn apothem(&self) -> f32 {
        self.arc.apothem()
    }

    /// Get the length of the sagitta of this segment, also known as its height
    ///
    /// See [`Arc2d::sagitta`]
    #[inline(always)]
    #[doc(alias = "height")]
    pub fn sagitta(&self) -> f32 {
        self.arc.sagitta()
    }
}

#[cfg(test)]
mod arc_tests {
    use core::f32::consts::FRAC_PI_4;
    use core::f32::consts::SQRT_2;

    use approx::assert_abs_diff_eq;

    use super::*;

    struct ArcTestCase {
        radius: f32,
        half_angle: f32,
        angle: f32,
        length: f32,
        right_endpoint: Vec2,
        left_endpoint: Vec2,
        endpoints: [Vec2; 2],
        midpoint: Vec2,
        half_chord_length: f32,
        chord_length: f32,
        chord_midpoint: Vec2,
        apothem: f32,
        sagitta: f32,
        is_minor: bool,
        is_major: bool,
        sector_area: f32,
        sector_perimeter: f32,
        segment_area: f32,
        segment_perimeter: f32,
    }

    impl ArcTestCase {
        fn check_arc(&self, arc: Arc2d) {
            assert_abs_diff_eq!(self.radius, arc.radius);
            assert_abs_diff_eq!(self.half_angle, arc.half_angle);
            assert_abs_diff_eq!(self.angle, arc.angle());
            assert_abs_diff_eq!(self.length, arc.length());
            assert_abs_diff_eq!(self.right_endpoint, arc.right_endpoint());
            assert_abs_diff_eq!(self.left_endpoint, arc.left_endpoint());
            assert_abs_diff_eq!(self.endpoints[0], arc.endpoints()[0]);
            assert_abs_diff_eq!(self.endpoints[1], arc.endpoints()[1]);
            assert_abs_diff_eq!(self.midpoint, arc.midpoint());
            assert_abs_diff_eq!(self.half_chord_length, arc.half_chord_length());
            assert_abs_diff_eq!(self.chord_length, arc.chord_length(), epsilon = 0.00001);
            assert_abs_diff_eq!(self.chord_midpoint, arc.chord_midpoint());
            assert_abs_diff_eq!(self.apothem, arc.apothem());
            assert_abs_diff_eq!(self.sagitta, arc.sagitta());
            assert_eq!(self.is_minor, arc.is_minor());
            assert_eq!(self.is_major, arc.is_major());
        }

        fn check_sector(&self, sector: CircularSector) {
            assert_abs_diff_eq!(self.radius, sector.radius());
            assert_abs_diff_eq!(self.half_angle, sector.half_angle());
            assert_abs_diff_eq!(self.angle, sector.angle());
            assert_abs_diff_eq!(self.half_chord_length, sector.half_chord_length());
            assert_abs_diff_eq!(self.chord_length, sector.chord_length(), epsilon = 0.00001);
            assert_abs_diff_eq!(self.chord_midpoint, sector.chord_midpoint());
            assert_abs_diff_eq!(self.apothem, sector.apothem());
            assert_abs_diff_eq!(self.sagitta, sector.sagitta());
            assert_abs_diff_eq!(self.sector_area, sector.area());
            assert_abs_diff_eq!(self.sector_perimeter, sector.perimeter());
        }

        fn check_segment(&self, segment: CircularSegment) {
            assert_abs_diff_eq!(self.radius, segment.radius());
            assert_abs_diff_eq!(self.half_angle, segment.half_angle());
            assert_abs_diff_eq!(self.angle, segment.angle());
            assert_abs_diff_eq!(self.half_chord_length, segment.half_chord_length());
            assert_abs_diff_eq!(self.chord_length, segment.chord_length(), epsilon = 0.00001);
            assert_abs_diff_eq!(self.chord_midpoint, segment.chord_midpoint());
            assert_abs_diff_eq!(self.apothem, segment.apothem());
            assert_abs_diff_eq!(self.sagitta, segment.sagitta());
            assert_abs_diff_eq!(self.segment_area, segment.area());
            assert_abs_diff_eq!(self.segment_perimeter, segment.perimeter());
        }
    }

    #[test]
    fn zero_angle() {
        let tests = ArcTestCase {
            radius: 1.0,
            half_angle: 0.0,
            angle: 0.0,
            length: 0.0,
            left_endpoint: Vec2::Y,
            right_endpoint: Vec2::Y,
            endpoints: [Vec2::Y, Vec2::Y],
            midpoint: Vec2::Y,
            half_chord_length: 0.0,
            chord_length: 0.0,
            chord_midpoint: Vec2::Y,
            apothem: 1.0,
            sagitta: 0.0,
            is_minor: true,
            is_major: false,
            sector_area: 0.0,
            sector_perimeter: 2.0,
            segment_area: 0.0,
            segment_perimeter: 0.0,
        };

        tests.check_arc(Arc2d::new(1.0, 0.0));
        tests.check_sector(CircularSector::new(1.0, 0.0));
        tests.check_segment(CircularSegment::new(1.0, 0.0));
    }

    #[test]
    fn zero_radius() {
        let tests = ArcTestCase {
            radius: 0.0,
            half_angle: FRAC_PI_4,
            angle: FRAC_PI_2,
            length: 0.0,
            left_endpoint: Vec2::ZERO,
            right_endpoint: Vec2::ZERO,
            endpoints: [Vec2::ZERO, Vec2::ZERO],
            midpoint: Vec2::ZERO,
            half_chord_length: 0.0,
            chord_length: 0.0,
            chord_midpoint: Vec2::ZERO,
            apothem: 0.0,
            sagitta: 0.0,
            is_minor: true,
            is_major: false,
            sector_area: 0.0,
            sector_perimeter: 0.0,
            segment_area: 0.0,
            segment_perimeter: 0.0,
        };

        tests.check_arc(Arc2d::new(0.0, FRAC_PI_4));
        tests.check_sector(CircularSector::new(0.0, FRAC_PI_4));
        tests.check_segment(CircularSegment::new(0.0, FRAC_PI_4));
    }

    #[test]
    fn quarter_circle() {
        let sqrt_half: f32 = ops::sqrt(0.5);
        let tests = ArcTestCase {
            radius: 1.0,
            half_angle: FRAC_PI_4,
            angle: FRAC_PI_2,
            length: FRAC_PI_2,
            left_endpoint: Vec2::new(-sqrt_half, sqrt_half),
            right_endpoint: Vec2::splat(sqrt_half),
            endpoints: [Vec2::new(-sqrt_half, sqrt_half), Vec2::splat(sqrt_half)],
            midpoint: Vec2::Y,
            half_chord_length: sqrt_half,
            chord_length: ops::sqrt(2.0),
            chord_midpoint: Vec2::new(0.0, sqrt_half),
            apothem: sqrt_half,
            sagitta: 1.0 - sqrt_half,
            is_minor: true,
            is_major: false,
            sector_area: FRAC_PI_4,
            sector_perimeter: FRAC_PI_2 + 2.0,
            segment_area: FRAC_PI_4 - 0.5,
            segment_perimeter: FRAC_PI_2 + SQRT_2,
        };

        tests.check_arc(Arc2d::from_turns(1.0, 0.25));
        tests.check_sector(CircularSector::from_turns(1.0, 0.25));
        tests.check_segment(CircularSegment::from_turns(1.0, 0.25));
    }

    #[test]
    fn half_circle() {
        let tests = ArcTestCase {
            radius: 1.0,
            half_angle: FRAC_PI_2,
            angle: PI,
            length: PI,
            left_endpoint: Vec2::NEG_X,
            right_endpoint: Vec2::X,
            endpoints: [Vec2::NEG_X, Vec2::X],
            midpoint: Vec2::Y,
            half_chord_length: 1.0,
            chord_length: 2.0,
            chord_midpoint: Vec2::ZERO,
            apothem: 0.0,
            sagitta: 1.0,
            is_minor: true,
            is_major: true,
            sector_area: FRAC_PI_2,
            sector_perimeter: PI + 2.0,
            segment_area: FRAC_PI_2,
            segment_perimeter: PI + 2.0,
        };

        tests.check_arc(Arc2d::from_radians(1.0, PI));
        tests.check_sector(CircularSector::from_radians(1.0, PI));
        tests.check_segment(CircularSegment::from_radians(1.0, PI));
    }

    #[test]
    fn full_circle() {
        let tests = ArcTestCase {
            radius: 1.0,
            half_angle: PI,
            angle: 2.0 * PI,
            length: 2.0 * PI,
            left_endpoint: Vec2::NEG_Y,
            right_endpoint: Vec2::NEG_Y,
            endpoints: [Vec2::NEG_Y, Vec2::NEG_Y],
            midpoint: Vec2::Y,
            half_chord_length: 0.0,
            chord_length: 0.0,
            chord_midpoint: Vec2::NEG_Y,
            apothem: -1.0,
            sagitta: 2.0,
            is_minor: false,
            is_major: true,
            sector_area: PI,
            sector_perimeter: 2.0 * PI,
            segment_area: PI,
            segment_perimeter: 2.0 * PI,
        };

        tests.check_arc(Arc2d::from_degrees(1.0, 360.0));
        tests.check_sector(CircularSector::from_degrees(1.0, 360.0));
        tests.check_segment(CircularSegment::from_degrees(1.0, 360.0));
    }
}

/// An ellipse primitive, which is like a circle, but the width and height can be different
#[derive(Clone, Copy, Debug, PartialEq)]
#[cfg_attr(feature = "serialize", derive(serde::Serialize, serde::Deserialize))]
#[cfg_attr(
    feature = "bevy_reflect",
    derive(Reflect),
    reflect(Debug, PartialEq, Default, Clone)
)]
#[cfg_attr(
    all(feature = "serialize", feature = "bevy_reflect"),
    reflect(Serialize, Deserialize)
)]
pub struct Ellipse {
    /// Half of the width and height of the ellipse.
    ///
    /// This corresponds to the two perpendicular radii defining the ellipse.
    pub half_size: Vec2,
}

impl Primitive2d for Ellipse {}

impl Default for Ellipse {
    /// Returns the default [`Ellipse`] with a half-width of `1.0` and a half-height of `0.5`.
    fn default() -> Self {
        Self {
            half_size: Vec2::new(1.0, 0.5),
        }
    }
}

impl Ellipse {
    /// Create a new `Ellipse` from half of its width and height.
    ///
    /// This corresponds to the two perpendicular radii defining the ellipse.
    #[inline(always)]
    pub const fn new(half_width: f32, half_height: f32) -> Self {
        Self {
            half_size: Vec2::new(half_width, half_height),
        }
    }

    /// Create a new `Ellipse` from a given full size.
    ///
    /// `size.x` is the diameter along the X axis, and `size.y` is the diameter along the Y axis.
    #[inline(always)]
    pub fn from_size(size: Vec2) -> Self {
        Self {
            half_size: size / 2.0,
        }
    }

    #[inline(always)]
    /// Returns the [eccentricity](https://en.wikipedia.org/wiki/Eccentricity_(mathematics)) of the ellipse.
    /// It can be thought of as a measure of how "stretched" or elongated the ellipse is.
    ///
    /// The value should be in the range [0, 1), where 0 represents a circle, and 1 represents a parabola.
    pub fn eccentricity(&self) -> f32 {
        let a = self.semi_major();
        let b = self.semi_minor();

        ops::sqrt(a * a - b * b) / a
    }

    #[inline(always)]
    /// Get the focal length of the ellipse. This corresponds to the distance between one of the foci and the center of the ellipse.
    ///
    /// The focal length of an ellipse is related to its eccentricity by `eccentricity = focal_length / semi_major`
    pub fn focal_length(&self) -> f32 {
        let a = self.semi_major();
        let b = self.semi_minor();

        ops::sqrt(a * a - b * b)
    }

    /// Returns the length of the semi-major axis. This corresponds to the longest radius of the ellipse.
    #[inline(always)]
    pub fn semi_major(&self) -> f32 {
        self.half_size.max_element()
    }

    /// Returns the length of the semi-minor axis. This corresponds to the shortest radius of the ellipse.
    #[inline(always)]
    pub fn semi_minor(&self) -> f32 {
        self.half_size.min_element()
    }
}

impl Measured2d for Ellipse {
    /// Get the area of the ellipse
    #[inline(always)]
    fn area(&self) -> f32 {
        PI * self.half_size.x * self.half_size.y
    }

    #[inline(always)]
    /// Get an approximation for the perimeter or circumference of the ellipse.
    ///
    /// The approximation is reasonably precise with a relative error less than 0.007%, getting more precise as the eccentricity of the ellipse decreases.
    fn perimeter(&self) -> f32 {
        let a = self.semi_major();
        let b = self.semi_minor();

        // In the case that `a == b`, the ellipse is a circle
        if a / b - 1. < 1e-5 {
            return PI * (a + b);
        };

        // In the case that `a` is much larger than `b`, the ellipse is a line
        if a / b > 1e4 {
            return 4. * a;
        };

        // These values are  the result of (0.5 choose n)^2 where n is the index in the array
        // They could be calculated on the fly but hardcoding them yields more accurate and faster results
        // because the actual calculation for these values involves factorials and numbers > 10^23
        const BINOMIAL_COEFFICIENTS: [f32; 21] = [
            1.,
            0.25,
            0.015625,
            0.00390625,
            0.0015258789,
            0.00074768066,
            0.00042057037,
            0.00025963783,
            0.00017140154,
            0.000119028846,
            0.00008599834,
            0.00006414339,
            0.000049109784,
            0.000038430585,
            0.000030636627,
            0.000024815668,
            0.000020380836,
            0.000016942893,
            0.000014236736,
            0.000012077564,
            0.000010333865,
        ];

        // The algorithm used here is the Gauss-Kummer infinite series expansion of the elliptic integral expression for the perimeter of ellipses
        // For more information see https://www.wolframalpha.com/input/?i=gauss-kummer+series
        // We only use the terms up to `i == 20` for this approximation
        let h = ((a - b) / (a + b)).squared();

        PI * (a + b)
            * (0..=20)
                .map(|i| BINOMIAL_COEFFICIENTS[i] * ops::powf(h, i as f32))
                .sum::<f32>()
    }
}

/// A primitive shape formed by the region between two circles, also known as a ring.
#[derive(Clone, Copy, Debug, PartialEq)]
#[cfg_attr(feature = "serialize", derive(serde::Serialize, serde::Deserialize))]
#[cfg_attr(
    feature = "bevy_reflect",
    derive(Reflect),
    reflect(Debug, PartialEq, Default, Clone)
)]
#[cfg_attr(
    all(feature = "serialize", feature = "bevy_reflect"),
    reflect(Serialize, Deserialize)
)]
#[doc(alias = "Ring")]
pub struct Annulus {
    /// The inner circle of the annulus
    pub inner_circle: Circle,
    /// The outer circle of the annulus
    pub outer_circle: Circle,
}

impl Primitive2d for Annulus {}

impl Default for Annulus {
    /// Returns the default [`Annulus`] with radii of `0.5` and `1.0`.
    fn default() -> Self {
        Self {
            inner_circle: Circle::new(0.5),
            outer_circle: Circle::new(1.0),
        }
    }
}

impl Annulus {
    /// Create a new [`Annulus`] from the radii of the inner and outer circle
    #[inline(always)]
    pub const fn new(inner_radius: f32, outer_radius: f32) -> Self {
        Self {
            inner_circle: Circle::new(inner_radius),
            outer_circle: Circle::new(outer_radius),
        }
    }

    /// Get the diameter of the annulus
    #[inline(always)]
    pub fn diameter(&self) -> f32 {
        self.outer_circle.diameter()
    }

    /// Get the thickness of the annulus
    #[inline(always)]
    pub fn thickness(&self) -> f32 {
        self.outer_circle.radius - self.inner_circle.radius
    }

    /// Finds the point on the annulus that is closest to the given `point`:
    ///
    /// - If the point is outside of the annulus completely, the returned point will be on the outer perimeter.
    /// - If the point is inside of the inner circle (hole) of the annulus, the returned point will be on the inner perimeter.
    /// - Otherwise, the returned point is overlapping the annulus and returned as is.
    #[inline(always)]
    pub fn closest_point(&self, point: Vec2) -> Vec2 {
        let distance_squared = point.length_squared();

        if self.inner_circle.radius.squared() <= distance_squared {
            if distance_squared <= self.outer_circle.radius.squared() {
                // The point is inside the annulus.
                point
            } else {
                // The point is outside the annulus and closer to the outer perimeter.
                // Find the closest point on the perimeter of the annulus.
                let dir_to_point = point / ops::sqrt(distance_squared);
                self.outer_circle.radius * dir_to_point
            }
        } else {
            // The point is outside the annulus and closer to the inner perimeter.
            // Find the closest point on the perimeter of the annulus.
            let dir_to_point = point / ops::sqrt(distance_squared);
            self.inner_circle.radius * dir_to_point
        }
    }
}

impl Measured2d for Annulus {
    /// Get the area of the annulus
    #[inline(always)]
    fn area(&self) -> f32 {
        PI * (self.outer_circle.radius.squared() - self.inner_circle.radius.squared())
    }

    /// Get the perimeter or circumference of the annulus,
    /// which is the sum of the perimeters of the inner and outer circles.
    #[inline(always)]
    #[doc(alias = "circumference")]
    fn perimeter(&self) -> f32 {
        2.0 * PI * (self.outer_circle.radius + self.inner_circle.radius)
    }
}

/// A rhombus primitive, also known as a diamond shape.
/// A four sided polygon, centered on the origin, where opposite sides are parallel but without
/// requiring right angles.
#[derive(Clone, Copy, Debug, PartialEq)]
#[cfg_attr(feature = "serialize", derive(serde::Serialize, serde::Deserialize))]
#[cfg_attr(
    feature = "bevy_reflect",
    derive(Reflect),
    reflect(Debug, PartialEq, Default, Clone)
)]
#[cfg_attr(
    all(feature = "serialize", feature = "bevy_reflect"),
    reflect(Serialize, Deserialize)
)]
#[doc(alias = "Diamond")]
pub struct Rhombus {
    /// Size of the horizontal and vertical diagonals of the rhombus
    pub half_diagonals: Vec2,
}

impl Primitive2d for Rhombus {}

impl Default for Rhombus {
    /// Returns the default [`Rhombus`] with a half-horizontal and half-vertical diagonal of `0.5`.
    fn default() -> Self {
        Self {
            half_diagonals: Vec2::splat(0.5),
        }
    }
}

impl Rhombus {
    /// Create a new `Rhombus` from a vertical and horizontal diagonal sizes.
    #[inline(always)]
    pub fn new(horizontal_diagonal: f32, vertical_diagonal: f32) -> Self {
        Self {
            half_diagonals: Vec2::new(horizontal_diagonal / 2.0, vertical_diagonal / 2.0),
        }
    }

    /// Create a new `Rhombus` from a side length with all inner angles equal.
    #[inline(always)]
    pub fn from_side(side: f32) -> Self {
        Self {
            half_diagonals: Vec2::splat(side * FRAC_1_SQRT_2),
        }
    }

    /// Create a new `Rhombus` from a given inradius with all inner angles equal.
    #[inline(always)]
    pub fn from_inradius(inradius: f32) -> Self {
        let half_diagonal = inradius * 2.0 / core::f32::consts::SQRT_2;
        Self {
            half_diagonals: Vec2::new(half_diagonal, half_diagonal),
        }
    }

    /// Get the length of each side of the rhombus
    #[inline(always)]
    pub fn side(&self) -> f32 {
        self.half_diagonals.length()
    }

    /// Get the radius of the circumcircle on which all vertices
    /// of the rhombus lie
    #[inline(always)]
    pub fn circumradius(&self) -> f32 {
        self.half_diagonals.x.max(self.half_diagonals.y)
    }

    /// Get the radius of the largest circle that can
    /// be drawn within the rhombus
    #[inline(always)]
    #[doc(alias = "apothem")]
    pub fn inradius(&self) -> f32 {
        let side = self.side();
        if side == 0.0 {
            0.0
        } else {
            (self.half_diagonals.x * self.half_diagonals.y) / side
        }
    }

    /// Finds the point on the rhombus that is closest to the given `point`.
    ///
    /// If the point is outside the rhombus, the returned point will be on the perimeter of the rhombus.
    /// Otherwise, it will be inside the rhombus and returned as is.
    #[inline(always)]
    pub fn closest_point(&self, point: Vec2) -> Vec2 {
        // Fold the problem into the positive quadrant
        let point_abs = point.abs();
        let half_diagonals = self.half_diagonals.abs(); // to ensure correct sign

        // The unnormalised normal vector perpendicular to the side of the rhombus
        let normal = Vec2::new(half_diagonals.y, half_diagonals.x);
        let normal_magnitude_squared = normal.length_squared();
        if normal_magnitude_squared == 0.0 {
            return Vec2::ZERO; // A null Rhombus has only one point anyway.
        }

        // The last term corresponds to normal.dot(rhombus_vertex)
        let distance_unnormalised = normal.dot(point_abs) - half_diagonals.x * half_diagonals.y;

        // The point is already inside so we simply return it.
        if distance_unnormalised <= 0.0 {
            return point;
        }

        // Clamp the point to the edge
        let mut result = point_abs - normal * distance_unnormalised / normal_magnitude_squared;

        // Clamp the point back to the positive quadrant
        // if it's outside, it needs to be clamped to either vertex
        if result.x <= 0.0 {
            result = Vec2::new(0.0, half_diagonals.y);
        } else if result.y <= 0.0 {
            result = Vec2::new(half_diagonals.x, 0.0);
        }

        // Finally, we restore the signs of the original vector
        result.copysign(point)
    }
}

impl Measured2d for Rhombus {
    /// Get the area of the rhombus
    #[inline(always)]
    fn area(&self) -> f32 {
        2.0 * self.half_diagonals.x * self.half_diagonals.y
    }

    /// Get the perimeter of the rhombus
    #[inline(always)]
    fn perimeter(&self) -> f32 {
        4.0 * self.side()
    }
}

/// An unbounded plane in 2D space. It forms a separating surface through the origin,
/// stretching infinitely far
#[derive(Clone, Copy, Debug, PartialEq)]
#[cfg_attr(feature = "serialize", derive(serde::Serialize, serde::Deserialize))]
#[cfg_attr(
    feature = "bevy_reflect",
    derive(Reflect),
    reflect(Debug, PartialEq, Default, Clone)
)]
#[cfg_attr(
    all(feature = "serialize", feature = "bevy_reflect"),
    reflect(Serialize, Deserialize)
)]
pub struct Plane2d {
    /// The normal of the plane. The plane will be placed perpendicular to this direction
    pub normal: Dir2,
}

impl Primitive2d for Plane2d {}

impl Default for Plane2d {
    /// Returns the default [`Plane2d`] with a normal pointing in the `+Y` direction.
    fn default() -> Self {
        Self { normal: Dir2::Y }
    }
}

impl Plane2d {
    /// Create a new `Plane2d` from a normal
    ///
    /// # Panics
    ///
    /// Panics if the given `normal` is zero (or very close to zero), or non-finite.
    #[inline(always)]
    pub fn new(normal: Vec2) -> Self {
        Self {
            normal: Dir2::new(normal).expect("normal must be nonzero and finite"),
        }
    }
}

/// An infinite line going through the origin along a direction in 2D space.
///
/// For a finite line: [`Segment2d`]
#[derive(Clone, Copy, Debug, PartialEq)]
#[cfg_attr(feature = "serialize", derive(serde::Serialize, serde::Deserialize))]
#[cfg_attr(
    feature = "bevy_reflect",
    derive(Reflect),
    reflect(Debug, PartialEq, Clone)
)]
#[cfg_attr(
    all(feature = "serialize", feature = "bevy_reflect"),
    reflect(Serialize, Deserialize)
)]
pub struct Line2d {
    /// The direction of the line. The line extends infinitely in both the given direction
    /// and its opposite direction
    pub direction: Dir2,
}

impl Primitive2d for Line2d {}

/// A line segment defined by two endpoints in 2D space.
#[derive(Clone, Copy, Debug, PartialEq)]
#[cfg_attr(feature = "serialize", derive(serde::Serialize, serde::Deserialize))]
#[cfg_attr(
    feature = "bevy_reflect",
    derive(Reflect),
    reflect(Debug, PartialEq, Clone)
)]
#[cfg_attr(
    all(feature = "serialize", feature = "bevy_reflect"),
    reflect(Serialize, Deserialize)
)]
#[doc(alias = "LineSegment2d")]
pub struct Segment2d {
    /// The endpoints of the line segment.
    pub vertices: [Vec2; 2],
}

impl Primitive2d for Segment2d {}

impl Default for Segment2d {
<<<<<<< HEAD
    fn default() -> Self {
        Self {
            vertices: [Vec2::new(-0.5, 0.0), Vec2::new(0.5, 0.0)],
=======
    /// Returns the default [`Segment2d`] with endpoints at `(0.0, 0.0)` and `(1.0, 0.0)`.
    fn default() -> Self {
        Self {
            vertices: [Vec2::new(0.0, 0.0), Vec2::new(1.0, 0.0)],
>>>>>>> f858c0d6
        }
    }
}

impl Segment2d {
    /// Create a new `Segment2d` from its endpoints.
    #[inline(always)]
    pub const fn new(point1: Vec2, point2: Vec2) -> Self {
        Self {
            vertices: [point1, point2],
        }
    }

    /// Create a new `Segment2d` centered at the origin with the given direction and length.
    ///
    /// The endpoints will be at `-direction * length / 2.0` and `direction * length / 2.0`.
    #[inline(always)]
    pub fn from_direction_and_length(direction: Dir2, length: f32) -> Self {
        let endpoint = 0.5 * length * direction;
        Self {
            vertices: [-endpoint, endpoint],
        }
    }

    /// Create a new `Segment2d` centered at the origin from a vector representing
    /// the direction and length of the line segment.
    ///
    /// The endpoints will be at `-scaled_direction / 2.0` and `scaled_direction / 2.0`.
    #[inline(always)]
    pub fn from_scaled_direction(scaled_direction: Vec2) -> Self {
        let endpoint = 0.5 * scaled_direction;
        Self {
            vertices: [-endpoint, endpoint],
        }
    }

    /// Create a new `Segment2d` starting from the origin of the given `ray`,
    /// going in the direction of the ray for the given `length`.
    ///
    /// The endpoints will be at `ray.origin` and `ray.origin + length * ray.direction`.
    #[inline(always)]
    pub fn from_ray_and_length(ray: Ray2d, length: f32) -> Self {
        Self {
            vertices: [ray.origin, ray.get_point(length)],
        }
    }

    /// Get the position of the first endpoint of the line segment.
    #[inline(always)]
    pub fn point1(&self) -> Vec2 {
        self.vertices[0]
    }

    /// Get the position of the second endpoint of the line segment.
    #[inline(always)]
    pub fn point2(&self) -> Vec2 {
        self.vertices[1]
    }

    /// Compute the midpoint between the two endpoints of the line segment.
    #[inline(always)]
    #[doc(alias = "midpoint")]
    pub fn center(&self) -> Vec2 {
        self.point1().midpoint(self.point2())
    }

    /// Compute the length of the line segment.
    #[inline(always)]
    pub fn length(&self) -> f32 {
        self.point1().distance(self.point2())
    }

    /// Compute the squared length of the line segment.
    #[inline(always)]
    pub fn length_squared(&self) -> f32 {
        self.point1().distance_squared(self.point2())
    }

    /// Compute the normalized direction pointing from the first endpoint to the second endpoint.
    ///
    /// For the non-panicking version, see [`Segment2d::try_direction`].
    ///
    /// # Panics
    ///
    /// Panics if a valid direction could not be computed, for example when the endpoints are coincident, NaN, or infinite.
    #[inline(always)]
    pub fn direction(&self) -> Dir2 {
        self.try_direction().unwrap_or_else(|err| {
            panic!("Failed to compute the direction of a line segment: {err}")
        })
    }

    /// Try to compute the normalized direction pointing from the first endpoint to the second endpoint.
    ///
    /// Returns [`Err(InvalidDirectionError)`](InvalidDirectionError) if a valid direction could not be computed,
    /// for example when the endpoints are coincident, NaN, or infinite.
    #[inline(always)]
    pub fn try_direction(&self) -> Result<Dir2, InvalidDirectionError> {
        Dir2::new(self.scaled_direction())
    }

    /// Compute the vector from the first endpoint to the second endpoint.
    #[inline(always)]
    pub fn scaled_direction(&self) -> Vec2 {
        self.point2() - self.point1()
    }

    /// Compute the normalized counterclockwise normal on the left-hand side of the line segment.
    ///
    /// For the non-panicking version, see [`Segment2d::try_left_normal`].
    ///
    /// # Panics
    ///
    /// Panics if a valid normal could not be computed, for example when the endpoints are coincident, NaN, or infinite.
    #[inline(always)]
    pub fn left_normal(&self) -> Dir2 {
        self.try_left_normal().unwrap_or_else(|err| {
            panic!("Failed to compute the left-hand side normal of a line segment: {err}")
        })
    }

    /// Try to compute the normalized counterclockwise normal on the left-hand side of the line segment.
    ///
    /// Returns [`Err(InvalidDirectionError)`](InvalidDirectionError) if a valid normal could not be computed,
    /// for example when the endpoints are coincident, NaN, or infinite.
    #[inline(always)]
    pub fn try_left_normal(&self) -> Result<Dir2, InvalidDirectionError> {
        Dir2::new(self.scaled_left_normal())
    }

    /// Compute the non-normalized counterclockwise normal on the left-hand side of the line segment.
    ///
    /// The length of the normal is the distance between the endpoints.
    #[inline(always)]
    pub fn scaled_left_normal(&self) -> Vec2 {
        let scaled_direction = self.scaled_direction();
        Vec2::new(-scaled_direction.y, scaled_direction.x)
    }

    /// Compute the normalized clockwise normal on the right-hand side of the line segment.
    ///
    /// For the non-panicking version, see [`Segment2d::try_right_normal`].
    ///
    /// # Panics
    ///
    /// Panics if a valid normal could not be computed, for example when the endpoints are coincident, NaN, or infinite.
    #[inline(always)]
    pub fn right_normal(&self) -> Dir2 {
        self.try_right_normal().unwrap_or_else(|err| {
            panic!("Failed to compute the right-hand side normal of a line segment: {err}")
        })
    }

    /// Try to compute the normalized clockwise normal on the right-hand side of the line segment.
    ///
    /// Returns [`Err(InvalidDirectionError)`](InvalidDirectionError) if a valid normal could not be computed,
    /// for example when the endpoints are coincident, NaN, or infinite.
    #[inline(always)]
    pub fn try_right_normal(&self) -> Result<Dir2, InvalidDirectionError> {
        Dir2::new(self.scaled_right_normal())
    }

    /// Compute the non-normalized clockwise normal on the right-hand side of the line segment.
    ///
    /// The length of the normal is the distance between the endpoints.
    #[inline(always)]
    pub fn scaled_right_normal(&self) -> Vec2 {
        let scaled_direction = self.scaled_direction();
        Vec2::new(scaled_direction.y, -scaled_direction.x)
    }

    /// Compute the segment transformed by the given [`Isometry2d`].
    #[inline(always)]
    pub fn transformed(&self, isometry: impl Into<Isometry2d>) -> Self {
        let isometry: Isometry2d = isometry.into();
        Self::new(
            isometry.transform_point(self.point1()),
            isometry.transform_point(self.point2()),
        )
    }

    /// Compute the segment translated by the given vector.
    #[inline(always)]
    pub fn translated(&self, translation: Vec2) -> Segment2d {
        Self::new(self.point1() + translation, self.point2() + translation)
    }

    /// Compute the segment rotated around the origin by the given rotation.
    #[inline(always)]
    pub fn rotated(&self, rotation: Rot2) -> Segment2d {
        Segment2d::new(rotation * self.point1(), rotation * self.point2())
    }

    /// Compute the segment rotated around the given point by the given rotation.
    #[inline(always)]
    pub fn rotated_around(&self, rotation: Rot2, point: Vec2) -> Segment2d {
        // We offset our segment so that our segment is rotated as if from the origin, then we can apply the offset back
        let offset = self.translated(-point);
        let rotated = offset.rotated(rotation);
        rotated.translated(point)
    }

    /// Compute the segment rotated around its own center.
    #[inline(always)]
    pub fn rotated_around_center(&self, rotation: Rot2) -> Segment2d {
        self.rotated_around(rotation, self.center())
    }

    /// Compute the segment with its center at the origin, keeping the same direction and length.
    #[inline(always)]
    pub fn centered(&self) -> Segment2d {
        let center = self.center();
        self.translated(-center)
    }

    /// Compute the segment with a new length, keeping the same direction and center.
    #[inline(always)]
    pub fn resized(&self, length: f32) -> Segment2d {
        let offset_from_origin = self.center();
        let centered = self.translated(-offset_from_origin);
        let ratio = length / self.length();
        let segment = Segment2d::new(centered.point1() * ratio, centered.point2() * ratio);
        segment.translated(offset_from_origin)
    }

    /// Reverses the direction of the line segment by swapping the endpoints.
    #[inline(always)]
    pub fn reverse(&mut self) {
        let [point1, point2] = &mut self.vertices;
        core::mem::swap(point1, point2);
    }

    /// Returns the line segment with its direction reversed by swapping the endpoints.
    #[inline(always)]
    #[must_use]
    pub fn reversed(mut self) -> Self {
        self.reverse();
        self
    }

    /// Returns the point on the [`Segment2d`] that is closest to the specified `point`.
    #[inline(always)]
    pub fn closest_point(&self, point: Vec2) -> Vec2 {
        //       `point`
        //           x
        //          ^|
        //         / |
        //`offset`/  |
        //       /   |  `segment_vector`
        //      x----.-------------->x
        //      0    t               1
        let segment_vector = self.vertices[1] - self.vertices[0];
        let offset = point - self.vertices[0];
        // The signed projection of `offset` onto `segment_vector`, scaled by the length of the segment.
        let projection_scaled = segment_vector.dot(offset);

        // `point` is too far "left" in the picture
        if projection_scaled <= 0.0 {
            return self.vertices[0];
        }

        let length_squared = segment_vector.length_squared();
        // `point` is too far "right" in the picture
        if projection_scaled >= length_squared {
            return self.vertices[1];
        }

        // Point lies somewhere in the middle, we compute the closest point by finding the parameter along the line.
        let t = projection_scaled / length_squared;
        self.vertices[0] + t * segment_vector
    }
}

impl From<[Vec2; 2]> for Segment2d {
    #[inline(always)]
    fn from(vertices: [Vec2; 2]) -> Self {
        Self { vertices }
    }
}

impl From<(Vec2, Vec2)> for Segment2d {
    #[inline(always)]
    fn from((point1, point2): (Vec2, Vec2)) -> Self {
        Self::new(point1, point2)
    }
}

/// A series of connected line segments in 2D space.
///
/// For a version without generics: [`BoxedPolyline2d`]
#[cfg(feature = "alloc")]
#[derive(Clone, Debug, PartialEq)]
#[cfg_attr(feature = "serialize", derive(serde::Serialize, serde::Deserialize))]
#[cfg_attr(
    feature = "bevy_reflect",
    derive(Reflect),
    reflect(Debug, PartialEq, Clone)
)]
#[cfg_attr(
    all(feature = "serialize", feature = "bevy_reflect"),
    reflect(Serialize, Deserialize)
)]
pub struct Polyline2d {
    /// The vertices of the polyline
    pub vertices: Vec<Vec2>,
}

#[cfg(feature = "alloc")]
impl Primitive2d for Polyline2d {}

#[cfg(feature = "alloc")]
impl FromIterator<Vec2> for Polyline2d {
    fn from_iter<I: IntoIterator<Item = Vec2>>(iter: I) -> Self {
        Self {
            vertices: iter.into_iter().collect(),
        }
    }
}

#[cfg(feature = "alloc")]
impl Default for Polyline2d {
    fn default() -> Self {
        Self {
            vertices: Vec::from([Vec2::new(0.0, 0.0), Vec2::new(1.0, 0.0)]),
        }
    }
}

#[cfg(feature = "alloc")]
impl Polyline2d {
    /// Create a new `Polyline2d` from its vertices
    pub fn new(vertices: impl IntoIterator<Item = Vec2>) -> Self {
        Self::from_iter(vertices)
    }

    /// Create a new `Polyline2d` from two endpoints and a number of segments.
    pub fn with_segment_count(start: Vec2, end: Vec2, segments: usize) -> Self {
        if segments == 0 {
            return Self::new(Vec::from([start, end]));
        }

        let step = (end - start) / segments as f32;
        let mut vertices = Vec::with_capacity(segments + 1);
        for i in 0..=segments {
            vertices.push(start + step * i as f32);
        }
        Self { vertices }
    }
}

/// A triangle in 2D space
#[derive(Clone, Copy, Debug, PartialEq)]
#[cfg_attr(feature = "serialize", derive(serde::Serialize, serde::Deserialize))]
#[cfg_attr(
    feature = "bevy_reflect",
    derive(Reflect),
    reflect(Debug, PartialEq, Default, Clone)
)]
#[cfg_attr(
    all(feature = "serialize", feature = "bevy_reflect"),
    reflect(Serialize, Deserialize)
)]
pub struct Triangle2d {
    /// The vertices of the triangle
    pub vertices: [Vec2; 3],
}

impl Primitive2d for Triangle2d {}

impl Default for Triangle2d {
    /// Returns the default [`Triangle2d`] with the vertices `[0.0, 0.5]`, `[-0.5, -0.5]`, and `[0.5, -0.5]`.
    fn default() -> Self {
        Self {
            vertices: [Vec2::Y * 0.5, Vec2::new(-0.5, -0.5), Vec2::new(0.5, -0.5)],
        }
    }
}

impl Triangle2d {
    /// Create a new `Triangle2d` from points `a`, `b`, and `c`
    #[inline(always)]
    pub const fn new(a: Vec2, b: Vec2, c: Vec2) -> Self {
        Self {
            vertices: [a, b, c],
        }
    }

    /// Get the [`WindingOrder`] of the triangle
    #[inline(always)]
    #[doc(alias = "orientation")]
    pub fn winding_order(&self) -> WindingOrder {
        let [a, b, c] = self.vertices;
        let area = (b - a).perp_dot(c - a);
        if area > f32::EPSILON {
            WindingOrder::CounterClockwise
        } else if area < -f32::EPSILON {
            WindingOrder::Clockwise
        } else {
            WindingOrder::Invalid
        }
    }

    /// Compute the circle passing through all three vertices of the triangle.
    /// The vector in the returned tuple is the circumcenter.
    pub fn circumcircle(&self) -> (Circle, Vec2) {
        // We treat the triangle as translated so that vertex A is at the origin. This simplifies calculations.
        //
        //     A = (0, 0)
        //        *
        //       / \
        //      /   \
        //     /     \
        //    /       \
        //   /    U    \
        //  /           \
        // *-------------*
        // B             C

        let a = self.vertices[0];
        let (b, c) = (self.vertices[1] - a, self.vertices[2] - a);
        let b_length_sq = b.length_squared();
        let c_length_sq = c.length_squared();

        // Reference: https://en.wikipedia.org/wiki/Circumcircle#Cartesian_coordinates_2
        let inv_d = (2.0 * (b.x * c.y - b.y * c.x)).recip();
        let ux = inv_d * (c.y * b_length_sq - b.y * c_length_sq);
        let uy = inv_d * (b.x * c_length_sq - c.x * b_length_sq);
        let u = Vec2::new(ux, uy);

        // Compute true circumcenter and circumradius, adding the tip coordinate so that
        // A is translated back to its actual coordinate.
        let center = u + a;
        let radius = u.length();

        (Circle { radius }, center)
    }

    /// Checks if the triangle is degenerate, meaning it has zero area.
    ///
    /// A triangle is degenerate if the cross product of the vectors `ab` and `ac` has a length less than `10e-7`.
    /// This indicates that the three vertices are collinear or nearly collinear.
    #[inline(always)]
    pub fn is_degenerate(&self) -> bool {
        let [a, b, c] = self.vertices;
        let ab = (b - a).extend(0.);
        let ac = (c - a).extend(0.);
        ab.cross(ac).length() < 10e-7
    }

    /// Checks if the triangle is acute, meaning all angles are less than 90 degrees
    #[inline(always)]
    pub fn is_acute(&self) -> bool {
        let [a, b, c] = self.vertices;
        let ab = b - a;
        let bc = c - b;
        let ca = a - c;

        // a^2 + b^2 < c^2 for an acute triangle
        let mut side_lengths = [
            ab.length_squared(),
            bc.length_squared(),
            ca.length_squared(),
        ];
        side_lengths.sort_by(|a, b| a.partial_cmp(b).unwrap());
        side_lengths[0] + side_lengths[1] > side_lengths[2]
    }

    /// Checks if the triangle is obtuse, meaning one angle is greater than 90 degrees
    #[inline(always)]
    pub fn is_obtuse(&self) -> bool {
        let [a, b, c] = self.vertices;
        let ab = b - a;
        let bc = c - b;
        let ca = a - c;

        // a^2 + b^2 > c^2 for an obtuse triangle
        let mut side_lengths = [
            ab.length_squared(),
            bc.length_squared(),
            ca.length_squared(),
        ];
        side_lengths.sort_by(|a, b| a.partial_cmp(b).unwrap());
        side_lengths[0] + side_lengths[1] < side_lengths[2]
    }

    /// Reverse the [`WindingOrder`] of the triangle
    /// by swapping the first and last vertices.
    #[inline(always)]
    pub fn reverse(&mut self) {
        self.vertices.swap(0, 2);
    }

    /// This triangle but reversed.
    #[inline(always)]
    #[must_use]
    pub fn reversed(mut self) -> Self {
        self.reverse();
        self
    }
}

impl Measured2d for Triangle2d {
    /// Get the area of the triangle
    #[inline(always)]
    fn area(&self) -> f32 {
        let [a, b, c] = self.vertices;
        ops::abs(a.x * (b.y - c.y) + b.x * (c.y - a.y) + c.x * (a.y - b.y)) / 2.0
    }

    /// Get the perimeter of the triangle
    #[inline(always)]
    fn perimeter(&self) -> f32 {
        let [a, b, c] = self.vertices;

        let ab = a.distance(b);
        let bc = b.distance(c);
        let ca = c.distance(a);

        ab + bc + ca
    }
}

/// A rectangle primitive, which is like a square, except that the width and height can be different
#[derive(Clone, Copy, Debug, PartialEq)]
#[cfg_attr(feature = "serialize", derive(serde::Serialize, serde::Deserialize))]
#[cfg_attr(
    feature = "bevy_reflect",
    derive(Reflect),
    reflect(Debug, PartialEq, Default, Clone)
)]
#[cfg_attr(
    all(feature = "serialize", feature = "bevy_reflect"),
    reflect(Serialize, Deserialize)
)]
#[doc(alias = "Quad")]
pub struct Rectangle {
    /// Half of the width and height of the rectangle
    pub half_size: Vec2,
}

impl Primitive2d for Rectangle {}

impl Default for Rectangle {
    /// Returns the default [`Rectangle`] with a half-width and half-height of `0.5`.
    fn default() -> Self {
        Self {
            half_size: Vec2::splat(0.5),
        }
    }
}

impl Rectangle {
    /// Create a new `Rectangle` from a full width and height
    #[inline(always)]
    pub fn new(width: f32, height: f32) -> Self {
        Self::from_size(Vec2::new(width, height))
    }

    /// Create a new `Rectangle` from a given full size
    #[inline(always)]
    pub fn from_size(size: Vec2) -> Self {
        Self {
            half_size: size / 2.0,
        }
    }

    /// Create a new `Rectangle` from two corner points
    #[inline(always)]
    pub fn from_corners(point1: Vec2, point2: Vec2) -> Self {
        Self {
            half_size: (point2 - point1).abs() / 2.0,
        }
    }

    /// Create a `Rectangle` from a single length.
    /// The resulting `Rectangle` will be the same size in every direction.
    #[inline(always)]
    pub fn from_length(length: f32) -> Self {
        Self {
            half_size: Vec2::splat(length / 2.0),
        }
    }

    /// Get the size of the rectangle
    #[inline(always)]
    pub fn size(&self) -> Vec2 {
        2.0 * self.half_size
    }

    /// Finds the point on the rectangle that is closest to the given `point`.
    ///
    /// If the point is outside the rectangle, the returned point will be on the perimeter of the rectangle.
    /// Otherwise, it will be inside the rectangle and returned as is.
    #[inline(always)]
    pub fn closest_point(&self, point: Vec2) -> Vec2 {
        // Clamp point coordinates to the rectangle
        point.clamp(-self.half_size, self.half_size)
    }
}

impl Measured2d for Rectangle {
    /// Get the area of the rectangle
    #[inline(always)]
    fn area(&self) -> f32 {
        4.0 * self.half_size.x * self.half_size.y
    }

    /// Get the perimeter of the rectangle
    #[inline(always)]
    fn perimeter(&self) -> f32 {
        4.0 * (self.half_size.x + self.half_size.y)
    }
}

/// A polygon with N vertices.
///
/// For a version without generics: [`BoxedPolygon`]
#[cfg(feature = "alloc")]
#[derive(Clone, Debug, PartialEq)]
#[cfg_attr(feature = "serialize", derive(serde::Serialize, serde::Deserialize))]
#[cfg_attr(
    feature = "bevy_reflect",
    derive(Reflect),
    reflect(Debug, PartialEq, Clone)
)]
#[cfg_attr(
    all(feature = "serialize", feature = "bevy_reflect"),
    reflect(Serialize, Deserialize)
)]
pub struct Polygon {
    /// The vertices of the `Polygon`
    pub vertices: Vec<Vec2>,
}

#[cfg(feature = "alloc")]
impl Primitive2d for Polygon {}

#[cfg(feature = "alloc")]
impl FromIterator<Vec2> for Polygon {
    fn from_iter<I: IntoIterator<Item = Vec2>>(iter: I) -> Self {
        Self {
            vertices: iter.into_iter().collect(),
        }
    }
}

#[cfg(feature = "alloc")]
impl Polygon {
    /// Create a new `Polygon` from its vertices
    pub fn new(vertices: impl IntoIterator<Item = Vec2>) -> Self {
        Self::from_iter(vertices)
    }

    /// Tests if the polygon is simple.
    ///
    /// A polygon is simple if it is not self intersecting and not self tangent.
    /// As such, no two edges of the polygon may cross each other and each vertex must not lie on another edge.
    #[cfg(feature = "alloc")]
    pub fn is_simple(&self) -> bool {
        is_polygon_simple(&self.vertices)
    }
}

#[cfg(feature = "alloc")]
impl From<ConvexPolygon> for Polygon {
    fn from(val: ConvexPolygon) -> Self {
        Polygon {
            vertices: val.vertices,
        }
    }
}

/// A convex polygon with `N` vertices.
#[cfg(feature = "alloc")]
#[derive(Clone, Debug, PartialEq)]
#[cfg_attr(feature = "serialize", derive(serde::Serialize, serde::Deserialize))]
#[cfg_attr(
    feature = "bevy_reflect",
    derive(Reflect),
    reflect(Debug, PartialEq, Clone)
)]
#[cfg_attr(
    all(feature = "serialize", feature = "bevy_reflect"),
    reflect(Serialize, Deserialize)
)]
pub struct ConvexPolygon {
    /// The vertices of the [`ConvexPolygon`].
    vertices: Vec<Vec2>,
}

#[cfg(feature = "alloc")]
impl Primitive2d for ConvexPolygon {}

/// An error that happens when creating a [`ConvexPolygon`].
#[cfg(feature = "alloc")]
#[derive(Error, Debug, Clone)]
pub enum ConvexPolygonError {
    /// The created polygon is not convex.
    #[error("The created polygon is not convex")]
    Concave,
}

#[cfg(feature = "alloc")]
impl ConvexPolygon {
    fn triangle_winding_order(
        &self,
        a_index: usize,
        b_index: usize,
        c_index: usize,
    ) -> WindingOrder {
        let a = self.vertices[a_index];
        let b = self.vertices[b_index];
        let c = self.vertices[c_index];
        Triangle2d::new(a, b, c).winding_order()
    }

    /// Create a [`ConvexPolygon`] from its `vertices`.
    ///
    /// # Errors
    ///
    /// Returns [`ConvexPolygonError::Concave`] if the `vertices` do not form a convex polygon.
    pub fn new(vertices: impl IntoIterator<Item = Vec2>) -> Result<Self, ConvexPolygonError> {
        let polygon = Self::new_unchecked(vertices);
        let len = polygon.vertices.len();
        let ref_winding_order = polygon.triangle_winding_order(len - 1, 0, 1);
        for i in 1..len {
            let winding_order = polygon.triangle_winding_order(i - 1, i, (i + 1) % len);
            if winding_order != ref_winding_order {
                return Err(ConvexPolygonError::Concave);
            }
        }
        Ok(polygon)
    }

    /// Create a [`ConvexPolygon`] from its `vertices`, without checks.
    /// Use this version only if you know that the `vertices` make up a convex polygon.
    #[inline(always)]
    pub fn new_unchecked(vertices: impl IntoIterator<Item = Vec2>) -> Self {
        Self {
            vertices: vertices.into_iter().collect(),
        }
    }

    /// Get the vertices of this polygon
    #[inline(always)]
    pub fn vertices(&self) -> &[Vec2] {
        &self.vertices
    }
}

impl TryFrom<Polygon> for ConvexPolygon {
    type Error = ConvexPolygonError;

    fn try_from(val: Polygon) -> Result<Self, Self::Error> {
        ConvexPolygon::new(val.vertices)
    }
}

/// A polygon centered on the origin where all vertices lie on a circle, equally far apart.
#[derive(Clone, Copy, Debug, PartialEq)]
#[cfg_attr(feature = "serialize", derive(serde::Serialize, serde::Deserialize))]
#[cfg_attr(
    feature = "bevy_reflect",
    derive(Reflect),
    reflect(Debug, PartialEq, Default, Clone)
)]
#[cfg_attr(
    all(feature = "serialize", feature = "bevy_reflect"),
    reflect(Serialize, Deserialize)
)]
pub struct RegularPolygon {
    /// The circumcircle on which all vertices lie
    pub circumcircle: Circle,
    /// The number of sides
    pub sides: u32,
}

impl Primitive2d for RegularPolygon {}

impl Default for RegularPolygon {
    /// Returns the default [`RegularPolygon`] with six sides (a hexagon) and a circumradius of `0.5`.
    fn default() -> Self {
        Self {
            circumcircle: Circle { radius: 0.5 },
            sides: 6,
        }
    }
}

impl RegularPolygon {
    /// Create a new `RegularPolygon`
    /// from the radius of the circumcircle and a number of sides
    ///
    /// # Panics
    ///
    /// Panics if `circumradius` is negative
    #[inline(always)]
    pub fn new(circumradius: f32, sides: u32) -> Self {
        assert!(
            circumradius.is_sign_positive(),
            "polygon has a negative radius"
        );
        assert!(sides > 2, "polygon has less than 3 sides");

        Self {
            circumcircle: Circle {
                radius: circumradius,
            },
            sides,
        }
    }

    /// Get the radius of the circumcircle on which all vertices
    /// of the regular polygon lie
    #[inline(always)]
    pub fn circumradius(&self) -> f32 {
        self.circumcircle.radius
    }

    /// Get the inradius or apothem of the regular polygon.
    /// This is the radius of the largest circle that can
    /// be drawn within the polygon
    #[inline(always)]
    #[doc(alias = "apothem")]
    pub fn inradius(&self) -> f32 {
        self.circumradius() * ops::cos(PI / self.sides as f32)
    }

    /// Get the length of one side of the regular polygon
    #[inline(always)]
    pub fn side_length(&self) -> f32 {
        2.0 * self.circumradius() * ops::sin(PI / self.sides as f32)
    }

    /// Get the internal angle of the regular polygon in degrees.
    ///
    /// This is the angle formed by two adjacent sides with points
    /// within the angle being in the interior of the polygon
    #[inline(always)]
    pub fn internal_angle_degrees(&self) -> f32 {
        (self.sides - 2) as f32 / self.sides as f32 * 180.0
    }

    /// Get the internal angle of the regular polygon in radians.
    ///
    /// This is the angle formed by two adjacent sides with points
    /// within the angle being in the interior of the polygon
    #[inline(always)]
    pub fn internal_angle_radians(&self) -> f32 {
        (self.sides - 2) as f32 * PI / self.sides as f32
    }

    /// Get the external angle of the regular polygon in degrees.
    ///
    /// This is the angle formed by two adjacent sides with points
    /// within the angle being in the exterior of the polygon
    #[inline(always)]
    pub fn external_angle_degrees(&self) -> f32 {
        360.0 / self.sides as f32
    }

    /// Get the external angle of the regular polygon in radians.
    ///
    /// This is the angle formed by two adjacent sides with points
    /// within the angle being in the exterior of the polygon
    #[inline(always)]
    pub fn external_angle_radians(&self) -> f32 {
        2.0 * PI / self.sides as f32
    }

    /// Returns an iterator over the vertices of the regular polygon,
    /// rotated counterclockwise by the given angle in radians.
    ///
    /// With a rotation of 0, a vertex will be placed at the top `(0.0, circumradius)`.
    pub fn vertices(self, rotation: f32) -> impl IntoIterator<Item = Vec2> {
        // Add pi/2 so that the polygon has a vertex at the top (sin is 1.0 and cos is 0.0)
        let start_angle = rotation + FRAC_PI_2;
        let step = core::f32::consts::TAU / self.sides as f32;

        (0..self.sides).map(move |i| {
            let theta = start_angle + i as f32 * step;
            let (sin, cos) = ops::sin_cos(theta);
            Vec2::new(cos, sin) * self.circumcircle.radius
        })
    }
}

impl Measured2d for RegularPolygon {
    /// Get the area of the regular polygon
    #[inline(always)]
    fn area(&self) -> f32 {
        let angle: f32 = 2.0 * PI / (self.sides as f32);
        (self.sides as f32) * self.circumradius().squared() * ops::sin(angle) / 2.0
    }

    /// Get the perimeter of the regular polygon.
    /// This is the sum of its sides
    #[inline(always)]
    fn perimeter(&self) -> f32 {
        self.sides as f32 * self.side_length()
    }
}

/// A 2D capsule primitive, also known as a stadium or pill shape.
///
/// A two-dimensional capsule is defined as a neighborhood of points at a distance (radius) from a line
#[derive(Clone, Copy, Debug, PartialEq)]
#[cfg_attr(feature = "serialize", derive(serde::Serialize, serde::Deserialize))]
#[cfg_attr(
    feature = "bevy_reflect",
    derive(Reflect),
    reflect(Debug, PartialEq, Default, Clone)
)]
#[cfg_attr(
    all(feature = "serialize", feature = "bevy_reflect"),
    reflect(Serialize, Deserialize)
)]
#[doc(alias = "stadium", alias = "pill")]
pub struct Capsule2d {
    /// The radius of the capsule
    pub radius: f32,
    /// Half the height of the capsule, excluding the semicircles
    pub half_length: f32,
}

impl Primitive2d for Capsule2d {}

impl Default for Capsule2d {
    /// Returns the default [`Capsule2d`] with a radius of `0.5` and a half-height of `0.5`,
    /// excluding the semicircles.
    fn default() -> Self {
        Self {
            radius: 0.5,
            half_length: 0.5,
        }
    }
}

impl Capsule2d {
    /// Create a new `Capsule2d` from a radius and length
    pub fn new(radius: f32, length: f32) -> Self {
        Self {
            radius,
            half_length: length / 2.0,
        }
    }

    /// Get the part connecting the semicircular ends of the capsule as a [`Rectangle`]
    #[inline]
    pub fn to_inner_rectangle(&self) -> Rectangle {
        Rectangle::new(self.radius * 2.0, self.half_length * 2.0)
    }
}

impl Measured2d for Capsule2d {
    /// Get the area of the capsule
    #[inline]
    fn area(&self) -> f32 {
        // pi*r^2 + (2r)*l
        PI * self.radius.squared() + self.to_inner_rectangle().area()
    }

    /// Get the perimeter of the capsule
    #[inline]
    fn perimeter(&self) -> f32 {
        // 2pi*r + 2l
        2.0 * PI * self.radius + 4.0 * self.half_length
    }
}

#[cfg(test)]
mod tests {
    // Reference values were computed by hand and/or with external tools

    use super::*;
    use approx::{assert_abs_diff_eq, assert_relative_eq};

    #[test]
    fn rectangle_closest_point() {
        let rectangle = Rectangle::new(2.0, 2.0);
        assert_eq!(rectangle.closest_point(Vec2::X * 10.0), Vec2::X);
        assert_eq!(rectangle.closest_point(Vec2::NEG_ONE * 10.0), Vec2::NEG_ONE);
        assert_eq!(
            rectangle.closest_point(Vec2::new(0.25, 0.1)),
            Vec2::new(0.25, 0.1)
        );
    }

    #[test]
    fn circle_closest_point() {
        let circle = Circle { radius: 1.0 };
        assert_eq!(circle.closest_point(Vec2::X * 10.0), Vec2::X);
        assert_eq!(
            circle.closest_point(Vec2::NEG_ONE * 10.0),
            Vec2::NEG_ONE.normalize()
        );
        assert_eq!(
            circle.closest_point(Vec2::new(0.25, 0.1)),
            Vec2::new(0.25, 0.1)
        );
    }

    #[test]
    fn annulus_closest_point() {
        let annulus = Annulus::new(1.5, 2.0);
        assert_eq!(annulus.closest_point(Vec2::X * 10.0), Vec2::X * 2.0);
        assert_eq!(
            annulus.closest_point(Vec2::NEG_ONE),
            Vec2::NEG_ONE.normalize() * 1.5
        );
        assert_eq!(
            annulus.closest_point(Vec2::new(1.55, 0.85)),
            Vec2::new(1.55, 0.85)
        );
    }

    #[test]
    fn rhombus_closest_point() {
        let rhombus = Rhombus::new(2.0, 1.0);
        assert_eq!(rhombus.closest_point(Vec2::X * 10.0), Vec2::X);
        assert_eq!(
            rhombus.closest_point(Vec2::NEG_ONE * 0.2),
            Vec2::NEG_ONE * 0.2
        );
        assert_eq!(
            rhombus.closest_point(Vec2::new(-0.55, 0.35)),
            Vec2::new(-0.5, 0.25)
        );

        let rhombus = Rhombus::new(0.0, 0.0);
        assert_eq!(rhombus.closest_point(Vec2::X * 10.0), Vec2::ZERO);
        assert_eq!(rhombus.closest_point(Vec2::NEG_ONE * 0.2), Vec2::ZERO);
        assert_eq!(rhombus.closest_point(Vec2::new(-0.55, 0.35)), Vec2::ZERO);
    }

    #[test]
    fn segment_closest_point() {
        assert_eq!(
            Segment2d::new(Vec2::new(0.0, 0.0), Vec2::new(3.0, 0.0))
                .closest_point(Vec2::new(1.0, 6.0)),
            Vec2::new(1.0, 0.0)
        );

        let segments = [
            Segment2d::new(Vec2::new(0.0, 0.0), Vec2::new(0.0, 0.0)),
            Segment2d::new(Vec2::new(0.0, 0.0), Vec2::new(1.0, 0.0)),
            Segment2d::new(Vec2::new(1.0, 0.0), Vec2::new(0.0, 1.0)),
            Segment2d::new(Vec2::new(1.0, 0.0), Vec2::new(1.0, 5.0 * f32::EPSILON)),
        ];
        let points = [
            Vec2::new(0.0, 0.0),
            Vec2::new(1.0, 0.0),
            Vec2::new(-1.0, 1.0),
            Vec2::new(1.0, 1.0),
            Vec2::new(-1.0, 0.0),
            Vec2::new(5.0, -1.0),
            Vec2::new(1.0, f32::EPSILON),
        ];

        for point in points.iter() {
            for segment in segments.iter() {
                let closest = segment.closest_point(*point);
                assert!(
                    point.distance_squared(closest) <= point.distance_squared(segment.point1()),
                    "Closest point must always be at least as close as either vertex."
                );
                assert!(
                    point.distance_squared(closest) <= point.distance_squared(segment.point2()),
                    "Closest point must always be at least as close as either vertex."
                );
                assert!(
                    point.distance_squared(closest) <= point.distance_squared(segment.center()),
                    "Closest point must always be at least as close as the center."
                );
                let closest_to_closest = segment.closest_point(closest);
                // Closest point must already be on the segment
                assert_relative_eq!(closest_to_closest, closest);
            }
        }
    }

    #[test]
    fn circle_math() {
        let circle = Circle { radius: 3.0 };
        assert_eq!(circle.diameter(), 6.0, "incorrect diameter");
        assert_eq!(circle.area(), 28.274334, "incorrect area");
        assert_eq!(circle.perimeter(), 18.849556, "incorrect perimeter");
    }

    #[test]
    fn capsule_math() {
        let capsule = Capsule2d::new(2.0, 9.0);
        assert_eq!(
            capsule.to_inner_rectangle(),
            Rectangle::new(4.0, 9.0),
            "rectangle wasn't created correctly from a capsule"
        );
        assert_eq!(capsule.area(), 48.566371, "incorrect area");
        assert_eq!(capsule.perimeter(), 30.566371, "incorrect perimeter");
    }

    #[test]
    fn annulus_math() {
        let annulus = Annulus::new(2.5, 3.5);
        assert_eq!(annulus.diameter(), 7.0, "incorrect diameter");
        assert_eq!(annulus.thickness(), 1.0, "incorrect thickness");
        assert_eq!(annulus.area(), 18.849556, "incorrect area");
        assert_eq!(annulus.perimeter(), 37.699112, "incorrect perimeter");
    }

    #[test]
    fn rhombus_math() {
        let rhombus = Rhombus::new(3.0, 4.0);
        assert_eq!(rhombus.area(), 6.0, "incorrect area");
        assert_eq!(rhombus.perimeter(), 10.0, "incorrect perimeter");
        assert_eq!(rhombus.side(), 2.5, "incorrect side");
        assert_eq!(rhombus.inradius(), 1.2, "incorrect inradius");
        assert_eq!(rhombus.circumradius(), 2.0, "incorrect circumradius");
        let rhombus = Rhombus::new(0.0, 0.0);
        assert_eq!(rhombus.area(), 0.0, "incorrect area");
        assert_eq!(rhombus.perimeter(), 0.0, "incorrect perimeter");
        assert_eq!(rhombus.side(), 0.0, "incorrect side");
        assert_eq!(rhombus.inradius(), 0.0, "incorrect inradius");
        assert_eq!(rhombus.circumradius(), 0.0, "incorrect circumradius");
        let rhombus = Rhombus::from_side(core::f32::consts::SQRT_2);
        assert_abs_diff_eq!(rhombus.half_diagonals, Vec2::new(1.0, 1.0));
        assert_abs_diff_eq!(
            rhombus.half_diagonals,
            Rhombus::from_inradius(FRAC_1_SQRT_2).half_diagonals
        );
    }

    #[test]
    fn ellipse_math() {
        let ellipse = Ellipse::new(3.0, 1.0);
        assert_eq!(ellipse.area(), 9.424778, "incorrect area");

        assert_eq!(ellipse.eccentricity(), 0.94280905, "incorrect eccentricity");

        let line = Ellipse::new(1., 0.);
        assert_eq!(line.eccentricity(), 1., "incorrect line eccentricity");

        let circle = Ellipse::new(2., 2.);
        assert_eq!(circle.eccentricity(), 0., "incorrect circle eccentricity");
    }

    #[test]
    fn ellipse_perimeter() {
        let circle = Ellipse::new(1., 1.);
        assert_relative_eq!(circle.perimeter(), 6.2831855);

        let line = Ellipse::new(75_000., 0.5);
        assert_relative_eq!(line.perimeter(), 300_000.);

        let ellipse = Ellipse::new(0.5, 2.);
        assert_relative_eq!(ellipse.perimeter(), 8.578423);

        let ellipse = Ellipse::new(5., 3.);
        assert_relative_eq!(ellipse.perimeter(), 25.526999);
    }

    #[test]
    fn triangle_math() {
        let triangle = Triangle2d::new(
            Vec2::new(-2.0, -1.0),
            Vec2::new(1.0, 4.0),
            Vec2::new(7.0, 0.0),
        );
        assert_eq!(triangle.area(), 21.0, "incorrect area");
        assert_eq!(triangle.perimeter(), 22.097439, "incorrect perimeter");

        let degenerate_triangle =
            Triangle2d::new(Vec2::new(-1., 0.), Vec2::new(0., 0.), Vec2::new(1., 0.));
        assert!(degenerate_triangle.is_degenerate());

        let acute_triangle =
            Triangle2d::new(Vec2::new(-1., 0.), Vec2::new(1., 0.), Vec2::new(0., 5.));
        let obtuse_triangle =
            Triangle2d::new(Vec2::new(-1., 0.), Vec2::new(1., 0.), Vec2::new(0., 0.5));

        assert!(acute_triangle.is_acute());
        assert!(!acute_triangle.is_obtuse());
        assert!(!obtuse_triangle.is_acute());
        assert!(obtuse_triangle.is_obtuse());
    }

    #[test]
    fn triangle_winding_order() {
        let mut cw_triangle = Triangle2d::new(
            Vec2::new(0.0, 2.0),
            Vec2::new(-0.5, -1.2),
            Vec2::new(-1.0, -1.0),
        );
        assert_eq!(cw_triangle.winding_order(), WindingOrder::Clockwise);

        let ccw_triangle = Triangle2d::new(
            Vec2::new(-1.0, -1.0),
            Vec2::new(-0.5, -1.2),
            Vec2::new(0.0, 2.0),
        );
        assert_eq!(ccw_triangle.winding_order(), WindingOrder::CounterClockwise);

        // The clockwise triangle should be the same as the counterclockwise
        // triangle when reversed
        cw_triangle.reverse();
        assert_eq!(cw_triangle, ccw_triangle);

        let invalid_triangle = Triangle2d::new(
            Vec2::new(0.0, 2.0),
            Vec2::new(0.0, -1.0),
            Vec2::new(0.0, -1.2),
        );
        assert_eq!(invalid_triangle.winding_order(), WindingOrder::Invalid);
    }

    #[test]
    fn rectangle_math() {
        let rectangle = Rectangle::new(3.0, 7.0);
        assert_eq!(
            rectangle,
            Rectangle::from_corners(Vec2::new(-1.5, -3.5), Vec2::new(1.5, 3.5))
        );
        assert_eq!(rectangle.area(), 21.0, "incorrect area");
        assert_eq!(rectangle.perimeter(), 20.0, "incorrect perimeter");
    }

    #[test]
    fn regular_polygon_math() {
        let polygon = RegularPolygon::new(3.0, 6);
        assert_eq!(polygon.inradius(), 2.598076, "incorrect inradius");
        assert_eq!(polygon.side_length(), 3.0, "incorrect side length");
        assert_relative_eq!(polygon.area(), 23.38268, epsilon = 0.00001);
        assert_eq!(polygon.perimeter(), 18.0, "incorrect perimeter");
        assert_eq!(
            polygon.internal_angle_degrees(),
            120.0,
            "incorrect internal angle"
        );
        assert_eq!(
            polygon.internal_angle_radians(),
            120_f32.to_radians(),
            "incorrect internal angle"
        );
        assert_eq!(
            polygon.external_angle_degrees(),
            60.0,
            "incorrect external angle"
        );
        assert_eq!(
            polygon.external_angle_radians(),
            60_f32.to_radians(),
            "incorrect external angle"
        );
    }

    #[test]
    fn triangle_circumcenter() {
        let triangle = Triangle2d::new(
            Vec2::new(10.0, 2.0),
            Vec2::new(-5.0, -3.0),
            Vec2::new(2.0, -1.0),
        );
        let (Circle { radius }, circumcenter) = triangle.circumcircle();

        // Calculated with external calculator
        assert_eq!(radius, 98.34887);
        assert_eq!(circumcenter, Vec2::new(-28.5, 92.5));
    }

    #[test]
    fn regular_polygon_vertices() {
        let polygon = RegularPolygon::new(1.0, 4);

        // Regular polygons have a vertex at the top by default
        let mut vertices = polygon.vertices(0.0).into_iter();
        assert!((vertices.next().unwrap() - Vec2::Y).length() < 1e-7);

        // Rotate by 45 degrees, forming an axis-aligned square
        let mut rotated_vertices = polygon.vertices(core::f32::consts::FRAC_PI_4).into_iter();

        // Distance from the origin to the middle of a side, derived using Pythagorean theorem
        let side_distance = FRAC_1_SQRT_2;
        assert!(
            (rotated_vertices.next().unwrap() - Vec2::new(-side_distance, side_distance)).length()
                < 1e-7,
        );
    }
}<|MERGE_RESOLUTION|>--- conflicted
+++ resolved
@@ -1246,16 +1246,9 @@
 impl Primitive2d for Segment2d {}
 
 impl Default for Segment2d {
-<<<<<<< HEAD
     fn default() -> Self {
         Self {
             vertices: [Vec2::new(-0.5, 0.0), Vec2::new(0.5, 0.0)],
-=======
-    /// Returns the default [`Segment2d`] with endpoints at `(0.0, 0.0)` and `(1.0, 0.0)`.
-    fn default() -> Self {
-        Self {
-            vertices: [Vec2::new(0.0, 0.0), Vec2::new(1.0, 0.0)],
->>>>>>> f858c0d6
         }
     }
 }
