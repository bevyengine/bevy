--- conflicted
+++ resolved
@@ -222,13 +222,9 @@
 impl Primitive2d for Line2d {}
 
 /// A segment of a line along a direction in 2D space.
+#[derive(Clone, Copy, Debug, PartialEq)]
+#[cfg_attr(feature = "serialize", derive(serde::Serialize, serde::Deserialize))]
 #[doc(alias = "LineSegment2d")]
-<<<<<<< HEAD
-#[derive(Clone, Copy, Debug)]
-=======
-#[derive(Clone, Copy, Debug, PartialEq)]
-#[cfg_attr(feature = "serialize", derive(serde::Serialize, serde::Deserialize))]
->>>>>>> 397d111e
 pub struct Segment2d {
     /// The direction of the line segment
     pub direction: Direction2d,
@@ -332,10 +328,7 @@
 
 /// A triangle in 2D space
 #[derive(Clone, Copy, Debug, PartialEq)]
-<<<<<<< HEAD
-=======
-#[cfg_attr(feature = "serialize", derive(serde::Serialize, serde::Deserialize))]
->>>>>>> 397d111e
+#[cfg_attr(feature = "serialize", derive(serde::Serialize, serde::Deserialize))]
 pub struct Triangle2d {
     /// The vertices of the triangle
     pub vertices: [Vec2; 3],
