use std::f32::consts::PI;

use super::{InvalidDirectionError, Primitive2d, WindingOrder};
use crate::Vec2;

/// A normalized vector pointing in a direction in 2D space
#[derive(Clone, Copy, Debug, PartialEq)]
#[cfg_attr(feature = "serialize", derive(serde::Serialize, serde::Deserialize))]
pub struct Direction2d(Vec2);

impl Direction2d {
    /// A unit vector pointing along the positive X axis.
    pub const X: Self = Self(Vec2::X);
    /// A unit vector pointing along the positive Y axis.
    pub const Y: Self = Self(Vec2::Y);
    /// A unit vector pointing along the negative X axis.
    pub const NEG_X: Self = Self(Vec2::NEG_X);
    /// A unit vector pointing along the negative Y axis.
    pub const NEG_Y: Self = Self(Vec2::NEG_Y);

    /// Create a direction from a finite, nonzero [`Vec2`].
    ///
    /// Returns [`Err(InvalidDirectionError)`](InvalidDirectionError) if the length
    /// of the given vector is zero (or very close to zero), infinite, or `NaN`.
    pub fn new(value: Vec2) -> Result<Self, InvalidDirectionError> {
        Self::new_and_length(value).map(|(dir, _)| dir)
    }

    /// Create a [`Direction2d`] from a [`Vec2`] that is already normalized.
    ///
    /// # Warning
    ///
    /// `value` must be normalized, i.e it's length must be `1.0`.
    pub fn new_unchecked(value: Vec2) -> Self {
        debug_assert!(value.is_normalized());

        Self(value)
    }

    /// Create a direction from a finite, nonzero [`Vec2`], also returning its original length.
    ///
    /// Returns [`Err(InvalidDirectionError)`](InvalidDirectionError) if the length
    /// of the given vector is zero (or very close to zero), infinite, or `NaN`.
    pub fn new_and_length(value: Vec2) -> Result<(Self, f32), InvalidDirectionError> {
        let length = value.length();
        let direction = (length.is_finite() && length > 0.0).then_some(value / length);

        direction
            .map(|dir| (Self(dir), length))
            .ok_or(InvalidDirectionError::from_length(length))
    }

    /// Create a direction from its `x` and `y` components.
    ///
    /// Returns [`Err(InvalidDirectionError)`](InvalidDirectionError) if the length
    /// of the vector formed by the components is zero (or very close to zero), infinite, or `NaN`.
    pub fn from_xy(x: f32, y: f32) -> Result<Self, InvalidDirectionError> {
        Self::new(Vec2::new(x, y))
    }
}

impl TryFrom<Vec2> for Direction2d {
    type Error = InvalidDirectionError;

    fn try_from(value: Vec2) -> Result<Self, Self::Error> {
        Self::new(value)
    }
}

impl std::ops::Deref for Direction2d {
    type Target = Vec2;
    fn deref(&self) -> &Self::Target {
        &self.0
    }
}

impl std::ops::Neg for Direction2d {
    type Output = Self;
    fn neg(self) -> Self::Output {
        Self(-self.0)
    }
}

/// A circle primitive
#[derive(Clone, Copy, Debug, PartialEq)]
<<<<<<< HEAD
=======
#[cfg_attr(feature = "serialize", derive(serde::Serialize, serde::Deserialize))]
>>>>>>> eb8de369
pub struct Circle {
    /// The radius of the circle
    pub radius: f32,
}
impl Primitive2d for Circle {}

impl Circle {
    /// Create a new [`Circle`] from a `radius`
    #[inline(always)]
    pub const fn new(radius: f32) -> Self {
        Self { radius }
    }

    /// Get the diameter of the circle
    #[inline(always)]
    pub fn diameter(&self) -> f32 {
        2.0 * self.radius
    }

    /// Get the area of the circle
    #[inline(always)]
    pub fn area(&self) -> f32 {
        PI * self.radius.powi(2)
    }

    /// Get the perimeter or circumference of the circle
    #[inline(always)]
    #[doc(alias = "circumference")]
    pub fn perimeter(&self) -> f32 {
        2.0 * PI * self.radius
    }

    /// Finds the point on the circle that is closest to the given `point`.
    ///
    /// If the point is outside the circle, the returned point will be on the perimeter of the circle.
    /// Otherwise, it will be inside the circle and returned as is.
    #[inline(always)]
    pub fn closest_point(&self, point: Vec2) -> Vec2 {
        let distance_squared = point.length_squared();

        if distance_squared <= self.radius.powi(2) {
            // The point is inside the circle.
            point
        } else {
            // The point is outside the circle.
            // Find the closest point on the perimeter of the circle.
            let dir_to_point = point / distance_squared.sqrt();
            self.radius * dir_to_point
        }
    }
}

/// An ellipse primitive
#[derive(Clone, Copy, Debug, PartialEq)]
<<<<<<< HEAD
=======
#[cfg_attr(feature = "serialize", derive(serde::Serialize, serde::Deserialize))]
>>>>>>> eb8de369
pub struct Ellipse {
    /// Half of the width and height of the ellipse.
    ///
    /// This corresponds to the two perpendicular radii defining the ellipse.
    pub half_size: Vec2,
}
impl Primitive2d for Ellipse {}

impl Ellipse {
    /// Create a new `Ellipse` from half of its width and height.
    ///
    /// This corresponds to the two perpendicular radii defining the ellipse.
    #[inline(always)]
    pub const fn new(half_width: f32, half_height: f32) -> Self {
        Self {
            half_size: Vec2::new(half_width, half_height),
        }
    }

    /// Create a new `Ellipse` from a given full size.
    ///
    /// `size.x` is the diameter along the X axis, and `size.y` is the diameter along the Y axis.
    #[inline(always)]
    pub fn from_size(size: Vec2) -> Self {
        Self {
            half_size: size / 2.0,
        }
    }

    /// Returns the length of the semi-major axis. This corresponds to the longest radius of the ellipse.
    #[inline(always)]
    pub fn semi_major(self) -> f32 {
        self.half_size.max_element()
    }

    /// Returns the length of the semi-minor axis. This corresponds to the shortest radius of the ellipse.
    #[inline(always)]
    pub fn semi_minor(self) -> f32 {
        self.half_size.min_element()
    }

    /// Get the area of the ellipse
    #[inline(always)]
    pub fn area(&self) -> f32 {
        PI * self.half_size.x * self.half_size.y
    }
}

/// An unbounded plane in 2D space. It forms a separating surface through the origin,
/// stretching infinitely far
#[derive(Clone, Copy, Debug, PartialEq)]
#[cfg_attr(feature = "serialize", derive(serde::Serialize, serde::Deserialize))]
pub struct Plane2d {
    /// The normal of the plane. The plane will be placed perpendicular to this direction
    pub normal: Direction2d,
}
impl Primitive2d for Plane2d {}

impl Plane2d {
    /// Create a new `Plane2d` from a normal
    ///
    /// # Panics
    ///
    /// Panics if the given `normal` is zero (or very close to zero), or non-finite.
    #[inline(always)]
    pub fn new(normal: Vec2) -> Self {
        Self {
            normal: Direction2d::new(normal).expect("normal must be nonzero and finite"),
        }
    }
}

/// An infinite line along a direction in 2D space.
///
/// For a finite line: [`Segment2d`]
#[derive(Clone, Copy, Debug, PartialEq)]
#[cfg_attr(feature = "serialize", derive(serde::Serialize, serde::Deserialize))]
pub struct Line2d {
    /// The direction of the line. The line extends infinitely in both the given direction
    /// and its opposite direction
    pub direction: Direction2d,
}
impl Primitive2d for Line2d {}

/// A segment of a line along a direction in 2D space.
#[doc(alias = "LineSegment2d")]
<<<<<<< HEAD
#[derive(Clone, Copy, Debug)]
=======
#[derive(Clone, Copy, Debug, PartialEq)]
#[cfg_attr(feature = "serialize", derive(serde::Serialize, serde::Deserialize))]
>>>>>>> eb8de369
pub struct Segment2d {
    /// The direction of the line segment
    pub direction: Direction2d,
    /// Half the length of the line segment. The segment extends by this amount in both
    /// the given direction and its opposite direction
    pub half_length: f32,
}
impl Primitive2d for Segment2d {}

impl Segment2d {
    /// Create a new `Segment2d` from a direction and full length of the segment
    #[inline(always)]
    pub fn new(direction: Direction2d, length: f32) -> Self {
        Self {
            direction,
            half_length: length / 2.0,
        }
    }

    /// Create a new `Segment2d` from its endpoints and compute its geometric center
    ///
    /// # Panics
    ///
    /// Panics if `point1 == point2`
    #[inline(always)]
    pub fn from_points(point1: Vec2, point2: Vec2) -> (Self, Vec2) {
        let diff = point2 - point1;
        let length = diff.length();

        (
            // We are dividing by the length here, so the vector is normalized.
            Self::new(Direction2d::new_unchecked(diff / length), length),
            (point1 + point2) / 2.,
        )
    }

    /// Get the position of the first point on the line segment
    #[inline(always)]
    pub fn point1(&self) -> Vec2 {
        *self.direction * -self.half_length
    }

    /// Get the position of the second point on the line segment
    #[inline(always)]
    pub fn point2(&self) -> Vec2 {
        *self.direction * self.half_length
    }
}

/// A series of connected line segments in 2D space.
///
/// For a version without generics: [`BoxedPolyline2d`]
#[derive(Clone, Debug, PartialEq)]
#[cfg_attr(feature = "serialize", derive(serde::Serialize, serde::Deserialize))]
pub struct Polyline2d<const N: usize> {
    /// The vertices of the polyline
    #[cfg_attr(feature = "serialize", serde(with = "super::serde::array"))]
    pub vertices: [Vec2; N],
}
impl<const N: usize> Primitive2d for Polyline2d<N> {}

impl<const N: usize> FromIterator<Vec2> for Polyline2d<N> {
    fn from_iter<I: IntoIterator<Item = Vec2>>(iter: I) -> Self {
        let mut vertices: [Vec2; N] = [Vec2::ZERO; N];

        for (index, i) in iter.into_iter().take(N).enumerate() {
            vertices[index] = i;
        }
        Self { vertices }
    }
}

impl<const N: usize> Polyline2d<N> {
    /// Create a new `Polyline2d` from its vertices
    pub fn new(vertices: impl IntoIterator<Item = Vec2>) -> Self {
        Self::from_iter(vertices)
    }
}

/// A series of connected line segments in 2D space, allocated on the heap
/// in a `Box<[Vec2]>`.
///
/// For a version without alloc: [`Polyline2d`]
#[derive(Clone, Debug, PartialEq)]
#[cfg_attr(feature = "serialize", derive(serde::Serialize, serde::Deserialize))]
pub struct BoxedPolyline2d {
    /// The vertices of the polyline
    pub vertices: Box<[Vec2]>,
}
impl Primitive2d for BoxedPolyline2d {}

impl FromIterator<Vec2> for BoxedPolyline2d {
    fn from_iter<I: IntoIterator<Item = Vec2>>(iter: I) -> Self {
        let vertices: Vec<Vec2> = iter.into_iter().collect();
        Self {
            vertices: vertices.into_boxed_slice(),
        }
    }
}

impl BoxedPolyline2d {
    /// Create a new `BoxedPolyline2d` from its vertices
    pub fn new(vertices: impl IntoIterator<Item = Vec2>) -> Self {
        Self::from_iter(vertices)
    }
}

/// A triangle in 2D space
#[derive(Clone, Copy, Debug, PartialEq)]
<<<<<<< HEAD
=======
#[cfg_attr(feature = "serialize", derive(serde::Serialize, serde::Deserialize))]
>>>>>>> eb8de369
pub struct Triangle2d {
    /// The vertices of the triangle
    pub vertices: [Vec2; 3],
}
impl Primitive2d for Triangle2d {}

impl Triangle2d {
    /// Create a new `Triangle2d` from points `a`, `b`, and `c`
    #[inline(always)]
    pub fn new(a: Vec2, b: Vec2, c: Vec2) -> Self {
        Self {
            vertices: [a, b, c],
        }
    }

    /// Get the area of the triangle
    #[inline(always)]
    pub fn area(&self) -> f32 {
        let [a, b, c] = self.vertices;
        (a.x * (b.y - c.y) + b.x * (c.y - a.y) + c.x * (a.y - b.y)).abs() / 2.0
    }

    /// Get the perimeter of the triangle
    #[inline(always)]
    pub fn perimeter(&self) -> f32 {
        let [a, b, c] = self.vertices;

        let ab = a.distance(b);
        let bc = b.distance(c);
        let ca = c.distance(a);

        ab + bc + ca
    }

    /// Get the [`WindingOrder`] of the triangle
    #[inline(always)]
    #[doc(alias = "orientation")]
    pub fn winding_order(&self) -> WindingOrder {
        let [a, b, c] = self.vertices;
        let area = (b - a).perp_dot(c - a);
        if area > f32::EPSILON {
            WindingOrder::CounterClockwise
        } else if area < -f32::EPSILON {
            WindingOrder::Clockwise
        } else {
            WindingOrder::Invalid
        }
    }

    /// Compute the circle passing through all three vertices of the triangle.
    /// The vector in the returned tuple is the circumcenter.
    pub fn circumcircle(&self) -> (Circle, Vec2) {
        // We treat the triangle as translated so that vertex A is at the origin. This simplifies calculations.
        //
        //     A = (0, 0)
        //        *
        //       / \
        //      /   \
        //     /     \
        //    /       \
        //   /    U    \
        //  /           \
        // *-------------*
        // B             C

        let a = self.vertices[0];
        let (b, c) = (self.vertices[1] - a, self.vertices[2] - a);
        let b_length_sq = b.length_squared();
        let c_length_sq = c.length_squared();

        // Reference: https://en.wikipedia.org/wiki/Circumcircle#Cartesian_coordinates_2
        let inv_d = (2.0 * (b.x * c.y - b.y * c.x)).recip();
        let ux = inv_d * (c.y * b_length_sq - b.y * c_length_sq);
        let uy = inv_d * (b.x * c_length_sq - c.x * b_length_sq);
        let u = Vec2::new(ux, uy);

        // Compute true circumcenter and circumradius, adding the tip coordinate so that
        // A is translated back to its actual coordinate.
        let center = u + a;
        let radius = u.length();

        (Circle { radius }, center)
    }

    /// Reverse the [`WindingOrder`] of the triangle
    /// by swapping the second and third vertices
    #[inline(always)]
    pub fn reverse(&mut self) {
        self.vertices.swap(1, 2);
    }
}

/// A rectangle primitive
#[doc(alias = "Quad")]
#[derive(Clone, Copy, Debug, PartialEq)]
<<<<<<< HEAD
=======
#[cfg_attr(feature = "serialize", derive(serde::Serialize, serde::Deserialize))]
>>>>>>> eb8de369
pub struct Rectangle {
    /// Half of the width and height of the rectangle
    pub half_size: Vec2,
}

impl Rectangle {
    /// Create a new `Rectangle` from a full width and height
    #[inline(always)]
    pub fn new(width: f32, height: f32) -> Self {
        Self::from_size(Vec2::new(width, height))
    }

    /// Create a new `Rectangle` from a given full size
    #[inline(always)]
    pub fn from_size(size: Vec2) -> Self {
        Self {
            half_size: size / 2.0,
        }
    }

    /// Create a new `Rectangle` from two corner points
    #[inline(always)]
    pub fn from_corners(point1: Vec2, point2: Vec2) -> Self {
        Self {
            half_size: (point2 - point1).abs() / 2.0,
        }
    }

    /// Get the size of the rectangle
    #[inline(always)]
    pub fn size(&self) -> Vec2 {
        2.0 * self.half_size
    }

    /// Get the area of the rectangle
    #[inline(always)]
    pub fn area(&self) -> f32 {
        4.0 * self.half_size.x * self.half_size.y
    }

    /// Get the perimeter of the rectangle
    #[inline(always)]
    pub fn perimeter(&self) -> f32 {
        4.0 * (self.half_size.x + self.half_size.y)
    }

    /// Finds the point on the rectangle that is closest to the given `point`.
    ///
    /// If the point is outside the rectangle, the returned point will be on the perimeter of the rectangle.
    /// Otherwise, it will be inside the rectangle and returned as is.
    #[inline(always)]
    pub fn closest_point(&self, point: Vec2) -> Vec2 {
        // Clamp point coordinates to the rectangle
        point.clamp(-self.half_size, self.half_size)
    }
}

/// A polygon with N vertices.
///
/// For a version without generics: [`BoxedPolygon`]
#[derive(Clone, Debug, PartialEq)]
#[cfg_attr(feature = "serialize", derive(serde::Serialize, serde::Deserialize))]
pub struct Polygon<const N: usize> {
    /// The vertices of the `Polygon`
    #[cfg_attr(feature = "serialize", serde(with = "super::serde::array"))]
    pub vertices: [Vec2; N],
}
impl<const N: usize> Primitive2d for Polygon<N> {}

impl<const N: usize> FromIterator<Vec2> for Polygon<N> {
    fn from_iter<I: IntoIterator<Item = Vec2>>(iter: I) -> Self {
        let mut vertices: [Vec2; N] = [Vec2::ZERO; N];

        for (index, i) in iter.into_iter().take(N).enumerate() {
            vertices[index] = i;
        }
        Self { vertices }
    }
}

impl<const N: usize> Polygon<N> {
    /// Create a new `Polygon` from its vertices
    pub fn new(vertices: impl IntoIterator<Item = Vec2>) -> Self {
        Self::from_iter(vertices)
    }
}

/// A polygon with a variable number of vertices, allocated on the heap
/// in a `Box<[Vec2]>`.
///
/// For a version without alloc: [`Polygon`]
#[derive(Clone, Debug, PartialEq)]
#[cfg_attr(feature = "serialize", derive(serde::Serialize, serde::Deserialize))]
pub struct BoxedPolygon {
    /// The vertices of the `BoxedPolygon`
    pub vertices: Box<[Vec2]>,
}
impl Primitive2d for BoxedPolygon {}

impl FromIterator<Vec2> for BoxedPolygon {
    fn from_iter<I: IntoIterator<Item = Vec2>>(iter: I) -> Self {
        let vertices: Vec<Vec2> = iter.into_iter().collect();
        Self {
            vertices: vertices.into_boxed_slice(),
        }
    }
}

impl BoxedPolygon {
    /// Create a new `BoxedPolygon` from its vertices
    pub fn new(vertices: impl IntoIterator<Item = Vec2>) -> Self {
        Self::from_iter(vertices)
    }
}

<<<<<<< HEAD
/// A polygon where all vertices lie on a circle, equally far apart
#[derive(Clone, Copy, Debug, PartialEq)]
=======
/// A polygon where all vertices lie on a circle, equally far apart.
#[derive(Clone, Copy, Debug, PartialEq)]
#[cfg_attr(feature = "serialize", derive(serde::Serialize, serde::Deserialize))]
>>>>>>> eb8de369
pub struct RegularPolygon {
    /// The circumcircle on which all vertices lie
    pub circumcircle: Circle,
    /// The number of sides
    pub sides: usize,
}
impl Primitive2d for RegularPolygon {}

impl RegularPolygon {
    /// Create a new `RegularPolygon`
    /// from the radius of the circumcircle and number of sides
    ///
    /// # Panics
    ///
    /// Panics if `circumradius` is non-positive
    #[inline(always)]
    pub fn new(circumradius: f32, sides: usize) -> Self {
        assert!(circumradius > 0.0, "polygon has a non-positive radius");
        assert!(sides > 2, "polygon has less than 3 sides");

        Self {
            circumcircle: Circle {
                radius: circumradius,
            },
            sides,
        }
    }

    /// Get the radius of the circumcircle on which all vertices
    /// of the regular polygon lie
    #[inline(always)]
    pub fn circumradius(&self) -> f32 {
        self.circumcircle.radius
    }

    /// Get the inradius or apothem of the regular polygon.
    /// This is the radius of the largest circle that can
    /// be drawn within the polygon
    #[inline(always)]
    #[doc(alias = "apothem")]
    pub fn inradius(&self) -> f32 {
        self.circumradius() * (PI / self.sides as f32).cos()
    }

    /// Get the length of one side of the regular polygon
    #[inline(always)]
    pub fn side_length(&self) -> f32 {
        2.0 * self.circumradius() * (PI / self.sides as f32).sin()
    }

    /// Get the area of the regular polygon
    #[inline(always)]
    pub fn area(&self) -> f32 {
        let angle: f32 = 2.0 * PI / (self.sides as f32);
        (self.sides as f32) * self.circumradius().powi(2) * angle.sin() / 2.0
    }

    /// Get the perimeter of the regular polygon.
    /// This is the sum of its sides
    #[inline(always)]
    pub fn perimeter(&self) -> f32 {
        self.sides as f32 * self.side_length()
    }

    /// Get the internal angle of the regular polygon in degrees.
    ///
    /// This is the angle formed by two adjacent sides with points
    /// within the angle being in the interior of the polygon
    #[inline(always)]
    pub fn internal_angle_degrees(&self) -> f32 {
        (self.sides - 2) as f32 / self.sides as f32 * 180.0
    }

    /// Get the internal angle of the regular polygon in radians.
    ///
    /// This is the angle formed by two adjacent sides with points
    /// within the angle being in the interior of the polygon
    #[inline(always)]
    pub fn internal_angle_radians(&self) -> f32 {
        (self.sides - 2) as f32 * PI / self.sides as f32
    }

    /// Get the external angle of the regular polygon in degrees.
    ///
    /// This is the angle formed by two adjacent sides with points
    /// within the angle being in the exterior of the polygon
    #[inline(always)]
    pub fn external_angle_degrees(&self) -> f32 {
        360.0 / self.sides as f32
    }

    /// Get the external angle of the regular polygon in radians.
    ///
    /// This is the angle formed by two adjacent sides with points
    /// within the angle being in the exterior of the polygon
    #[inline(always)]
    pub fn external_angle_radians(&self) -> f32 {
        2.0 * PI / self.sides as f32
    }

    /// Returns an iterator over the vertices of the regular polygon,
    /// rotated counterclockwise by the given angle in radians.
    ///
    /// With a rotation of 0, a vertex will be placed at the top `(0.0, circumradius)`.
    pub fn vertices(self, rotation: f32) -> impl IntoIterator<Item = Vec2> {
        // Add pi/2 so that the polygon has a vertex at the top (sin is 1.0 and cos is 0.0)
        let start_angle = rotation + std::f32::consts::FRAC_PI_2;
        let step = std::f32::consts::TAU / self.sides as f32;

        (0..self.sides).map(move |i| {
            let theta = start_angle + i as f32 * step;
            let (sin, cos) = theta.sin_cos();
            Vec2::new(cos, sin) * self.circumcircle.radius
        })
    }
}

#[cfg(test)]
mod tests {
    // Reference values were computed by hand and/or with external tools

    use super::*;
    use approx::assert_relative_eq;

    #[test]
    fn circle_math() {
        let circle = Circle { radius: 3.0 };
        assert_eq!(circle.diameter(), 6.0, "incorrect diameter");
        assert_eq!(circle.area(), 28.274334, "incorrect area");
        assert_eq!(circle.perimeter(), 18.849556, "incorrect perimeter");
    }

    #[test]
    fn ellipse_math() {
        let ellipse = Ellipse::new(3.0, 1.0);
        assert_eq!(ellipse.area(), 9.424778, "incorrect area");
    }

    #[test]
    fn triangle_math() {
        let triangle = Triangle2d::new(
            Vec2::new(-2.0, -1.0),
            Vec2::new(1.0, 4.0),
            Vec2::new(7.0, 0.0),
        );
        assert_eq!(triangle.area(), 21.0, "incorrect area");
        assert_eq!(triangle.perimeter(), 22.097439, "incorrect perimeter");
    }

    #[test]
    fn direction_creation() {
        assert_eq!(Direction2d::new(Vec2::X * 12.5), Ok(Direction2d::X));
        assert_eq!(
            Direction2d::new(Vec2::new(0.0, 0.0)),
            Err(InvalidDirectionError::Zero)
        );
        assert_eq!(
            Direction2d::new(Vec2::new(f32::INFINITY, 0.0)),
            Err(InvalidDirectionError::Infinite)
        );
        assert_eq!(
            Direction2d::new(Vec2::new(f32::NEG_INFINITY, 0.0)),
            Err(InvalidDirectionError::Infinite)
        );
        assert_eq!(
            Direction2d::new(Vec2::new(f32::NAN, 0.0)),
            Err(InvalidDirectionError::NaN)
        );
        assert_eq!(
            Direction2d::new_and_length(Vec2::X * 6.5),
            Ok((Direction2d::X, 6.5))
        );
    }

    #[test]
    fn triangle_winding_order() {
        let mut cw_triangle = Triangle2d::new(
            Vec2::new(0.0, 2.0),
            Vec2::new(-0.5, -1.2),
            Vec2::new(-1.0, -1.0),
        );
        assert_eq!(cw_triangle.winding_order(), WindingOrder::Clockwise);

        let ccw_triangle = Triangle2d::new(
            Vec2::new(0.0, 2.0),
            Vec2::new(-1.0, -1.0),
            Vec2::new(-0.5, -1.2),
        );
        assert_eq!(ccw_triangle.winding_order(), WindingOrder::CounterClockwise);

        // The clockwise triangle should be the same as the counterclockwise
        // triangle when reversed
        cw_triangle.reverse();
        assert_eq!(cw_triangle, ccw_triangle);

        let invalid_triangle = Triangle2d::new(
            Vec2::new(0.0, 2.0),
            Vec2::new(0.0, -1.0),
            Vec2::new(0.0, -1.2),
        );
        assert_eq!(invalid_triangle.winding_order(), WindingOrder::Invalid);
    }

    #[test]
    fn rectangle_math() {
        let rectangle = Rectangle::new(3.0, 7.0);
        assert_eq!(
            rectangle,
            Rectangle::from_corners(Vec2::new(-1.5, -3.5), Vec2::new(1.5, 3.5))
        );
        assert_eq!(rectangle.area(), 21.0, "incorrect area");
        assert_eq!(rectangle.perimeter(), 20.0, "incorrect perimeter");
    }

    #[test]
    fn regular_polygon_math() {
        let polygon = RegularPolygon::new(3.0, 6);
        assert_eq!(polygon.inradius(), 2.598076, "incorrect inradius");
        assert_eq!(polygon.side_length(), 3.0, "incorrect side length");
        assert_relative_eq!(polygon.area(), 23.38268, epsilon = 0.00001);
        assert_eq!(polygon.perimeter(), 18.0, "incorrect perimeter");
        assert_eq!(
            polygon.internal_angle_degrees(),
            120.0,
            "incorrect internal angle"
        );
        assert_eq!(
            polygon.internal_angle_radians(),
            120_f32.to_radians(),
            "incorrect internal angle"
        );
        assert_eq!(
            polygon.external_angle_degrees(),
            60.0,
            "incorrect external angle"
        );
        assert_eq!(
            polygon.external_angle_radians(),
            60_f32.to_radians(),
            "incorrect external angle"
        );
    }

    #[test]
    fn triangle_circumcenter() {
        let triangle = Triangle2d::new(
            Vec2::new(10.0, 2.0),
            Vec2::new(-5.0, -3.0),
            Vec2::new(2.0, -1.0),
        );
        let (Circle { radius }, circumcenter) = triangle.circumcircle();

        // Calculated with external calculator
        assert_eq!(radius, 98.34887);
        assert_eq!(circumcenter, Vec2::new(-28.5, 92.5));
    }

    #[test]
    fn regular_polygon_vertices() {
        let polygon = RegularPolygon::new(1.0, 4);

        // Regular polygons have a vertex at the top by default
        let mut vertices = polygon.vertices(0.0).into_iter();
        assert!((vertices.next().unwrap() - Vec2::Y).length() < 1e-7);

        // Rotate by 45 degrees, forming an axis-aligned square
        let mut rotated_vertices = polygon.vertices(std::f32::consts::FRAC_PI_4).into_iter();

        // Distance from the origin to the middle of a side, derived using Pythagorean theorem
        let side_sistance = std::f32::consts::FRAC_1_SQRT_2;
        assert!(
            (rotated_vertices.next().unwrap() - Vec2::new(-side_sistance, side_sistance)).length()
                < 1e-7,
        );
    }

    #[test]
    fn rectangle_closest_point() {
        let rectangle = Rectangle::new(2.0, 2.0);
        assert_eq!(rectangle.closest_point(Vec2::X * 10.0), Vec2::X);
        assert_eq!(rectangle.closest_point(Vec2::NEG_ONE * 10.0), Vec2::NEG_ONE);
        assert_eq!(
            rectangle.closest_point(Vec2::new(0.25, 0.1)),
            Vec2::new(0.25, 0.1)
        );
    }

    #[test]
    fn circle_closest_point() {
        let circle = Circle { radius: 1.0 };
        assert_eq!(circle.closest_point(Vec2::X * 10.0), Vec2::X);
        assert_eq!(
            circle.closest_point(Vec2::NEG_ONE * 10.0),
            Vec2::NEG_ONE.normalize()
        );
        assert_eq!(
            circle.closest_point(Vec2::new(0.25, 0.1)),
            Vec2::new(0.25, 0.1)
        );
    }
}<|MERGE_RESOLUTION|>--- conflicted
+++ resolved
@@ -83,10 +83,7 @@
 
 /// A circle primitive
 #[derive(Clone, Copy, Debug, PartialEq)]
-<<<<<<< HEAD
-=======
-#[cfg_attr(feature = "serialize", derive(serde::Serialize, serde::Deserialize))]
->>>>>>> eb8de369
+#[cfg_attr(feature = "serialize", derive(serde::Serialize, serde::Deserialize))]
 pub struct Circle {
     /// The radius of the circle
     pub radius: f32,
@@ -141,10 +138,7 @@
 
 /// An ellipse primitive
 #[derive(Clone, Copy, Debug, PartialEq)]
-<<<<<<< HEAD
-=======
-#[cfg_attr(feature = "serialize", derive(serde::Serialize, serde::Deserialize))]
->>>>>>> eb8de369
+#[cfg_attr(feature = "serialize", derive(serde::Serialize, serde::Deserialize))]
 pub struct Ellipse {
     /// Half of the width and height of the ellipse.
     ///
@@ -230,13 +224,9 @@
 impl Primitive2d for Line2d {}
 
 /// A segment of a line along a direction in 2D space.
+#[derive(Clone, Copy, Debug, PartialEq)]
+#[cfg_attr(feature = "serialize", derive(serde::Serialize, serde::Deserialize))]
 #[doc(alias = "LineSegment2d")]
-<<<<<<< HEAD
-#[derive(Clone, Copy, Debug)]
-=======
-#[derive(Clone, Copy, Debug, PartialEq)]
-#[cfg_attr(feature = "serialize", derive(serde::Serialize, serde::Deserialize))]
->>>>>>> eb8de369
 pub struct Segment2d {
     /// The direction of the line segment
     pub direction: Direction2d,
@@ -346,10 +336,7 @@
 
 /// A triangle in 2D space
 #[derive(Clone, Copy, Debug, PartialEq)]
-<<<<<<< HEAD
-=======
-#[cfg_attr(feature = "serialize", derive(serde::Serialize, serde::Deserialize))]
->>>>>>> eb8de369
+#[cfg_attr(feature = "serialize", derive(serde::Serialize, serde::Deserialize))]
 pub struct Triangle2d {
     /// The vertices of the triangle
     pub vertices: [Vec2; 3],
@@ -443,12 +430,9 @@
 }
 
 /// A rectangle primitive
+#[derive(Clone, Copy, Debug, PartialEq)]
+#[cfg_attr(feature = "serialize", derive(serde::Serialize, serde::Deserialize))]
 #[doc(alias = "Quad")]
-#[derive(Clone, Copy, Debug, PartialEq)]
-<<<<<<< HEAD
-=======
-#[cfg_attr(feature = "serialize", derive(serde::Serialize, serde::Deserialize))]
->>>>>>> eb8de369
 pub struct Rectangle {
     /// Half of the width and height of the rectangle
     pub half_size: Vec2,
@@ -564,14 +548,9 @@
     }
 }
 
-<<<<<<< HEAD
-/// A polygon where all vertices lie on a circle, equally far apart
-#[derive(Clone, Copy, Debug, PartialEq)]
-=======
 /// A polygon where all vertices lie on a circle, equally far apart.
 #[derive(Clone, Copy, Debug, PartialEq)]
 #[cfg_attr(feature = "serialize", derive(serde::Serialize, serde::Deserialize))]
->>>>>>> eb8de369
 pub struct RegularPolygon {
     /// The circumcircle on which all vertices lie
     pub circumcircle: Circle,
