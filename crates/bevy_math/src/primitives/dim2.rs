use std::f32::consts::PI;

use super::{InvalidDirectionError, Primitive2d, WindingOrder};
use crate::Vec2;

/// A normalized vector pointing in a direction in 2D space
#[derive(Clone, Copy, Debug, PartialEq)]
#[cfg_attr(feature = "serialize", derive(serde::Serialize, serde::Deserialize))]
pub struct Direction2d(Vec2);

impl Direction2d {
    /// A unit vector pointing along the positive X axis.
    pub const X: Self = Self(Vec2::X);
    /// A unit vector pointing along the positive Y axis.
    pub const Y: Self = Self(Vec2::Y);
    /// A unit vector pointing along the negative X axis.
    pub const NEG_X: Self = Self(Vec2::NEG_X);
    /// A unit vector pointing along the negative Y axis.
    pub const NEG_Y: Self = Self(Vec2::NEG_Y);

    /// Create a direction from a finite, nonzero [`Vec2`].
    ///
    /// Returns [`Err(InvalidDirectionError)`](InvalidDirectionError) if the length
    /// of the given vector is zero (or very close to zero), infinite, or `NaN`.
    pub fn new(value: Vec2) -> Result<Self, InvalidDirectionError> {
        Self::new_and_length(value).map(|(dir, _)| dir)
    }

    /// Create a [`Direction2d`] from a [`Vec2`] that is already normalized.
    ///
    /// # Warning
    ///
    /// `value` must be normalized, i.e it's length must be `1.0`.
    pub fn new_unchecked(value: Vec2) -> Self {
        debug_assert!(value.is_normalized());

        Self(value)
    }

    /// Create a direction from a finite, nonzero [`Vec2`], also returning its original length.
    ///
    /// Returns [`Err(InvalidDirectionError)`](InvalidDirectionError) if the length
    /// of the given vector is zero (or very close to zero), infinite, or `NaN`.
    pub fn new_and_length(value: Vec2) -> Result<(Self, f32), InvalidDirectionError> {
        let length = value.length();
        let direction = (length.is_finite() && length > 0.0).then_some(value / length);

        direction
            .map(|dir| (Self(dir), length))
            .ok_or(InvalidDirectionError::from_length(length))
    }

    /// Create a direction from its `x` and `y` components.
    ///
    /// Returns [`Err(InvalidDirectionError)`](InvalidDirectionError) if the length
    /// of the vector formed by the components is zero (or very close to zero), infinite, or `NaN`.
    pub fn from_xy(x: f32, y: f32) -> Result<Self, InvalidDirectionError> {
        Self::new(Vec2::new(x, y))
    }
}

impl TryFrom<Vec2> for Direction2d {
    type Error = InvalidDirectionError;

    fn try_from(value: Vec2) -> Result<Self, Self::Error> {
        Self::new(value)
    }
}

impl std::ops::Deref for Direction2d {
    type Target = Vec2;
    fn deref(&self) -> &Self::Target {
        &self.0
    }
}

impl std::ops::Neg for Direction2d {
    type Output = Self;
    fn neg(self) -> Self::Output {
        Self(-self.0)
    }
}

/// A circle primitive
#[derive(Clone, Copy, Debug, PartialEq)]
pub struct Circle {
    /// The radius of the circle
    pub radius: f32,
}
impl Primitive2d for Circle {}

impl Circle {
    /// Create a new [`Circle`] from a `radius`
    #[inline(always)]
    pub const fn new(radius: f32) -> Self {
        Self { radius }
    }

<<<<<<< HEAD
    /// Get the diameter of the circle
    #[inline(always)]
    pub fn diameter(&self) -> f32 {
        2.0 * self.radius
    }

    /// Get the area of the circle
    #[inline(always)]
    pub fn area(&self) -> f32 {
        PI * self.radius.powi(2)
    }

    /// Get the perimeter or circumference of the circle
    #[inline(always)]
    #[doc(alias = "circumference")]
    pub fn perimeter(&self) -> f32 {
        2.0 * PI * self.radius
    }

=======
>>>>>>> 45e920c2
    /// Finds the point on the circle that is closest to the given `point`.
    ///
    /// If the point is outside the circle, the returned point will be on the perimeter of the circle.
    /// Otherwise, it will be inside the circle and returned as is.
    #[inline(always)]
    pub fn closest_point(&self, point: Vec2) -> Vec2 {
        let distance_squared = point.length_squared();

        if distance_squared <= self.radius.powi(2) {
            // The point is inside the circle.
            point
        } else {
            // The point is outside the circle.
            // Find the closest point on the perimeter of the circle.
            let dir_to_point = point / distance_squared.sqrt();
            self.radius * dir_to_point
        }
    }
}

/// An ellipse primitive
#[derive(Clone, Copy, Debug, PartialEq)]
pub struct Ellipse {
    /// Half of the width and height of the ellipse.
    ///
    /// This corresponds to the two perpendicular radii defining the ellipse.
    pub half_size: Vec2,
}
impl Primitive2d for Ellipse {}

impl Ellipse {
    /// Create a new `Ellipse` from half of its width and height.
    ///
    /// This corresponds to the two perpendicular radii defining the ellipse.
<<<<<<< HEAD
    #[inline(always)]
    pub const fn new(half_width: f32, half_height: f32) -> Self {
        Self {
            half_size: Vec2::new(half_width, half_height),
        }
    }

    /// Create a new `Ellipse` from a given full size.
    ///
    /// `size.x` is the diameter along the X axis, and `size.y` is the diameter along the Y axis.
    #[inline(always)]
    pub fn from_size(size: Vec2) -> Self {
        Self {
            half_size: size / 2.0,
        }
    }

    /// Returns the length of the semi-major axis. This corresponds to the longest radius of the ellipse.
    #[inline(always)]
=======
    #[inline]
    pub const fn new(half_width: f32, half_height: f32) -> Self {
        Self {
            half_size: Vec2::new(half_width, half_height),
        }
    }

    /// Create a new `Ellipse` from a given full size.
    ///
    /// `size.x` is the diameter along the X axis, and `size.y` is the diameter along the Y axis.
    #[inline]
    pub fn from_size(size: Vec2) -> Self {
        Self {
            half_size: size / 2.0,
        }
    }

    /// Returns the length of the semi-major axis. This corresponds to the longest radius of the ellipse.
    #[inline]
>>>>>>> 45e920c2
    pub fn semi_major(self) -> f32 {
        self.half_size.max_element()
    }

    /// Returns the length of the semi-minor axis. This corresponds to the shortest radius of the ellipse.
<<<<<<< HEAD
    #[inline(always)]
    pub fn semi_minor(self) -> f32 {
        self.half_size.min_element()
    }

    /// Get the area of the ellipse
    #[inline(always)]
    pub fn area(&self) -> f32 {
        PI * self.half_size.x * self.half_size.y
    }
=======
    #[inline]
    pub fn semi_minor(self) -> f32 {
        self.half_size.min_element()
    }
>>>>>>> 45e920c2
}

/// An unbounded plane in 2D space. It forms a separating surface through the origin,
/// stretching infinitely far
#[derive(Clone, Copy, Debug)]
pub struct Plane2d {
    /// The normal of the plane. The plane will be placed perpendicular to this direction
    pub normal: Direction2d,
}
impl Primitive2d for Plane2d {}

impl Plane2d {
    /// Create a new `Plane2d` from a normal
    ///
    /// # Panics
    ///
    /// Panics if the given `normal` is zero (or very close to zero), or non-finite.
    #[inline(always)]
    pub fn new(normal: Vec2) -> Self {
        Self {
            normal: Direction2d::new(normal).expect("normal must be nonzero and finite"),
        }
    }
}

/// An infinite line along a direction in 2D space.
///
/// For a finite line: [`Segment2d`]
#[derive(Clone, Copy, Debug)]
pub struct Line2d {
    /// The direction of the line. The line extends infinitely in both the given direction
    /// and its opposite direction
    pub direction: Direction2d,
}
impl Primitive2d for Line2d {}

/// A segment of a line along a direction in 2D space.
#[doc(alias = "LineSegment2d")]
#[derive(Clone, Copy, Debug)]
pub struct Segment2d {
    /// The direction of the line segment
    pub direction: Direction2d,
    /// Half the length of the line segment. The segment extends by this amount in both
    /// the given direction and its opposite direction
    pub half_length: f32,
}
impl Primitive2d for Segment2d {}

impl Segment2d {
    /// Create a new `Segment2d` from a direction and full length of the segment
    #[inline(always)]
    pub fn new(direction: Direction2d, length: f32) -> Self {
        Self {
            direction,
            half_length: length / 2.0,
        }
    }

    /// Create a new `Segment2d` from its endpoints and compute its geometric center
    ///
    /// # Panics
    ///
    /// Panics if `point1 == point2`
    #[inline(always)]
    pub fn from_points(point1: Vec2, point2: Vec2) -> (Self, Vec2) {
        let diff = point2 - point1;
        let length = diff.length();

        (
            // We are dividing by the length here, so the vector is normalized.
            Self::new(Direction2d::new_unchecked(diff / length), length),
            (point1 + point2) / 2.,
        )
    }

    /// Get the position of the first point on the line segment
    #[inline(always)]
    pub fn point1(&self) -> Vec2 {
        *self.direction * -self.half_length
    }

    /// Get the position of the second point on the line segment
    #[inline(always)]
    pub fn point2(&self) -> Vec2 {
        *self.direction * self.half_length
    }
}

/// A series of connected line segments in 2D space.
///
/// For a version without generics: [`BoxedPolyline2d`]
#[derive(Clone, Debug)]
pub struct Polyline2d<const N: usize> {
    /// The vertices of the polyline
    pub vertices: [Vec2; N],
}
impl<const N: usize> Primitive2d for Polyline2d<N> {}

impl<const N: usize> FromIterator<Vec2> for Polyline2d<N> {
    fn from_iter<I: IntoIterator<Item = Vec2>>(iter: I) -> Self {
        let mut vertices: [Vec2; N] = [Vec2::ZERO; N];

        for (index, i) in iter.into_iter().take(N).enumerate() {
            vertices[index] = i;
        }
        Self { vertices }
    }
}

impl<const N: usize> Polyline2d<N> {
    /// Create a new `Polyline2d` from its vertices
    pub fn new(vertices: impl IntoIterator<Item = Vec2>) -> Self {
        Self::from_iter(vertices)
    }
}

/// A series of connected line segments in 2D space, allocated on the heap
/// in a `Box<[Vec2]>`.
///
/// For a version without alloc: [`Polyline2d`]
#[derive(Clone, Debug)]
pub struct BoxedPolyline2d {
    /// The vertices of the polyline
    pub vertices: Box<[Vec2]>,
}
impl Primitive2d for BoxedPolyline2d {}

impl FromIterator<Vec2> for BoxedPolyline2d {
    fn from_iter<I: IntoIterator<Item = Vec2>>(iter: I) -> Self {
        let vertices: Vec<Vec2> = iter.into_iter().collect();
        Self {
            vertices: vertices.into_boxed_slice(),
        }
    }
}

impl BoxedPolyline2d {
    /// Create a new `BoxedPolyline2d` from its vertices
    pub fn new(vertices: impl IntoIterator<Item = Vec2>) -> Self {
        Self::from_iter(vertices)
    }
}

/// A triangle in 2D space
#[derive(Clone, Copy, Debug, PartialEq)]
pub struct Triangle2d {
    /// The vertices of the triangle
    pub vertices: [Vec2; 3],
}
impl Primitive2d for Triangle2d {}

impl Triangle2d {
    /// Create a new `Triangle2d` from points `a`, `b`, and `c`
    #[inline(always)]
    pub fn new(a: Vec2, b: Vec2, c: Vec2) -> Self {
        Self {
            vertices: [a, b, c],
        }
    }

    /// Get the area of the triangle
    #[inline(always)]
    pub fn area(&self) -> f32 {
        let [a, b, c] = self.vertices;
        (a.x * (b.y - c.y) + b.x * (c.y - a.y) + c.x * (a.y - b.y)).abs() / 2.0
    }

    /// Get the perimeter of the triangle
    #[inline(always)]
    pub fn perimeter(&self) -> f32 {
        let [a, b, c] = self.vertices;

        let ab = a.distance(b);
        let bc = b.distance(c);
        let ca = c.distance(a);

        ab + bc + ca
    }

    /// Get the [`WindingOrder`] of the triangle
    #[inline(always)]
    #[doc(alias = "orientation")]
    pub fn winding_order(&self) -> WindingOrder {
        let [a, b, c] = self.vertices;
        let area = (b - a).perp_dot(c - a);
        if area > f32::EPSILON {
            WindingOrder::CounterClockwise
        } else if area < -f32::EPSILON {
            WindingOrder::Clockwise
        } else {
            WindingOrder::Invalid
        }
    }

    /// Compute the circle passing through all three vertices of the triangle.
    /// The vector in the returned tuple is the circumcenter.
    pub fn circumcircle(&self) -> (Circle, Vec2) {
        // We treat the triangle as translated so that vertex A is at the origin. This simplifies calculations.
        //
        //     A = (0, 0)
        //        *
        //       / \
        //      /   \
        //     /     \
        //    /       \
        //   /    U    \
        //  /           \
        // *-------------*
        // B             C

        let a = self.vertices[0];
        let (b, c) = (self.vertices[1] - a, self.vertices[2] - a);
        let b_length_sq = b.length_squared();
        let c_length_sq = c.length_squared();

        // Reference: https://en.wikipedia.org/wiki/Circumcircle#Cartesian_coordinates_2
        let inv_d = (2.0 * (b.x * c.y - b.y * c.x)).recip();
        let ux = inv_d * (c.y * b_length_sq - b.y * c_length_sq);
        let uy = inv_d * (b.x * c_length_sq - c.x * b_length_sq);
        let u = Vec2::new(ux, uy);

        // Compute true circumcenter and circumradius, adding the tip coordinate so that
        // A is translated back to its actual coordinate.
        let center = u + a;
        let radius = u.length();

        (Circle { radius }, center)
    }

    /// Reverse the [`WindingOrder`] of the triangle
    /// by swapping the second and third vertices
    #[inline(always)]
    pub fn reverse(&mut self) {
        self.vertices.swap(1, 2);
    }
}

/// A rectangle primitive
#[doc(alias = "Quad")]
#[derive(Clone, Copy, Debug, PartialEq)]
pub struct Rectangle {
    /// Half of the width and height of the rectangle
    pub half_size: Vec2,
}

impl Rectangle {
    /// Create a new `Rectangle` from a full width and height
    #[inline(always)]
    pub fn new(width: f32, height: f32) -> Self {
        Self::from_size(Vec2::new(width, height))
    }

    /// Create a new `Rectangle` from a given full size
    #[inline(always)]
    pub fn from_size(size: Vec2) -> Self {
        Self {
<<<<<<< HEAD
            half_size: size / 2.0,
        }
    }

    /// Create a new `Rectangle` from two corner points
    #[inline(always)]
    pub fn from_corners(point1: Vec2, point2: Vec2) -> Self {
        Self {
            half_size: (point2 - point1).abs() / 2.0,
        }
    }

    /// Get the size of the rectangle
    #[inline(always)]
    pub fn size(&self) -> Vec2 {
        2.0 * self.half_size
    }

    /// Get the area of the rectangle
    #[inline(always)]
    pub fn area(&self) -> f32 {
        4.0 * self.half_size.x * self.half_size.y
    }

    /// Get the perimeter of the rectangle
    #[inline(always)]
    pub fn perimeter(&self) -> f32 {
        4.0 * (self.half_size.x + self.half_size.y)
    }

=======
            half_size: size / 2.,
        }
    }

>>>>>>> 45e920c2
    /// Finds the point on the rectangle that is closest to the given `point`.
    ///
    /// If the point is outside the rectangle, the returned point will be on the perimeter of the rectangle.
    /// Otherwise, it will be inside the rectangle and returned as is.
    #[inline(always)]
    pub fn closest_point(&self, point: Vec2) -> Vec2 {
        // Clamp point coordinates to the rectangle
        point.clamp(-self.half_size, self.half_size)
    }
}

/// A polygon with N vertices.
///
/// For a version without generics: [`BoxedPolygon`]
#[derive(Clone, Debug)]
pub struct Polygon<const N: usize> {
    /// The vertices of the `Polygon`
    pub vertices: [Vec2; N],
}
impl<const N: usize> Primitive2d for Polygon<N> {}

impl<const N: usize> FromIterator<Vec2> for Polygon<N> {
    fn from_iter<I: IntoIterator<Item = Vec2>>(iter: I) -> Self {
        let mut vertices: [Vec2; N] = [Vec2::ZERO; N];

        for (index, i) in iter.into_iter().take(N).enumerate() {
            vertices[index] = i;
        }
        Self { vertices }
    }
}

impl<const N: usize> Polygon<N> {
    /// Create a new `Polygon` from its vertices
    pub fn new(vertices: impl IntoIterator<Item = Vec2>) -> Self {
        Self::from_iter(vertices)
    }
}

/// A polygon with a variable number of vertices, allocated on the heap
/// in a `Box<[Vec2]>`.
///
/// For a version without alloc: [`Polygon`]
#[derive(Clone, Debug)]
pub struct BoxedPolygon {
    /// The vertices of the `BoxedPolygon`
    pub vertices: Box<[Vec2]>,
}
impl Primitive2d for BoxedPolygon {}

impl FromIterator<Vec2> for BoxedPolygon {
    fn from_iter<I: IntoIterator<Item = Vec2>>(iter: I) -> Self {
        let vertices: Vec<Vec2> = iter.into_iter().collect();
        Self {
            vertices: vertices.into_boxed_slice(),
        }
    }
}

impl BoxedPolygon {
    /// Create a new `BoxedPolygon` from its vertices
    pub fn new(vertices: impl IntoIterator<Item = Vec2>) -> Self {
        Self::from_iter(vertices)
    }
}

<<<<<<< HEAD
/// A polygon where all vertices lie on a circle, equally far apart
#[derive(Clone, Copy, Debug, PartialEq)]
=======
/// A polygon where all vertices lie on a circle, equally far apart.
#[derive(Clone, Copy, Debug)]
>>>>>>> 45e920c2
pub struct RegularPolygon {
    /// The circumcircle on which all vertices lie
    pub circumcircle: Circle,
    /// The number of sides
    pub sides: usize,
}
impl Primitive2d for RegularPolygon {}

impl RegularPolygon {
    /// Create a new `RegularPolygon`
    /// from the radius of the circumcircle and number of sides
    ///
    /// # Panics
    ///
    /// Panics if `circumradius` is non-positive
    #[inline(always)]
    pub fn new(circumradius: f32, sides: usize) -> Self {
        assert!(circumradius > 0.0, "polygon has a non-positive radius");
        assert!(sides > 2, "polygon has less than 3 sides");

        Self {
            circumcircle: Circle {
                radius: circumradius,
            },
            sides,
        }
    }

<<<<<<< HEAD
    /// Get the radius of the circumcircle on which all vertices
    /// of the regular polygon lie
    #[inline(always)]
    pub fn circumradius(&self) -> f32 {
        self.circumcircle.radius
    }

    /// Get the inradius or apothem of the regular polygon.
    /// This is the radius of the largest circle that can
    /// be drawn within the polygon
    #[inline(always)]
    #[doc(alias = "apothem")]
    pub fn inradius(&self) -> f32 {
        self.circumradius() * (PI / self.sides as f32).cos()
    }

    /// Get the length of one side of the regular polygon
    #[inline(always)]
    pub fn side_length(&self) -> f32 {
        2.0 * self.circumradius() * (PI / self.sides as f32).sin()
    }

    /// Get the area of the regular polygon
    #[inline(always)]
    pub fn area(&self) -> f32 {
        let angle: f32 = 2.0 * PI / (self.sides as f32);
        (self.sides as f32) * self.circumradius().powi(2) * angle.sin() / 2.0
    }

    /// Get the perimeter of the regular polygon.
    /// This is the sum of its sides
    #[inline(always)]
    pub fn perimeter(&self) -> f32 {
        self.sides as f32 * self.side_length()
    }

    /// Get the internal angle of the regular polygon in degrees.
    ///
    /// This is the angle formed by two adjacent sides with points
    /// within the angle being in the interior of the polygon
    #[inline(always)]
    pub fn internal_angle_degrees(&self) -> f32 {
        (self.sides - 2) as f32 / self.sides as f32 * 180.0
    }

    /// Get the internal angle of the regular polygon in radians.
    ///
    /// This is the angle formed by two adjacent sides with points
    /// within the angle being in the interior of the polygon
    #[inline(always)]
    pub fn internal_angle_radians(&self) -> f32 {
        (self.sides - 2) as f32 * PI / self.sides as f32
    }

    /// Get the external angle of the regular polygon in degrees.
    ///
    /// This is the angle formed by two adjacent sides with points
    /// within the angle being in the exterior of the polygon
    #[inline(always)]
    pub fn external_angle_degrees(&self) -> f32 {
        360.0 / self.sides as f32
    }

    /// Get the external angle of the regular polygon in radians.
    ///
    /// This is the angle formed by two adjacent sides with points
    /// within the angle being in the exterior of the polygon
    #[inline(always)]
    pub fn external_angle_radians(&self) -> f32 {
        2.0 * PI / self.sides as f32
    }

=======
>>>>>>> 45e920c2
    /// Returns an iterator over the vertices of the regular polygon,
    /// rotated counterclockwise by the given angle in radians.
    ///
    /// With a rotation of 0, a vertex will be placed at the top `(0.0, circumradius)`.
    pub fn vertices(self, rotation: f32) -> impl IntoIterator<Item = Vec2> {
        // Add pi/2 so that the polygon has a vertex at the top (sin is 1.0 and cos is 0.0)
        let start_angle = rotation + std::f32::consts::FRAC_PI_2;
        let step = std::f32::consts::TAU / self.sides as f32;

        (0..self.sides).map(move |i| {
            let theta = start_angle + i as f32 * step;
            let (sin, cos) = theta.sin_cos();
            Vec2::new(cos, sin) * self.circumcircle.radius
        })
    }
}

#[cfg(test)]
mod tests {
    // Reference values were computed by hand and/or with external tools

    use super::*;
    use approx::assert_relative_eq;

    #[test]
<<<<<<< HEAD
    fn circle_math() {
        let circle = Circle { radius: 3.0 };
        assert_eq!(circle.diameter(), 6.0, "incorrect diameter");
        assert_eq!(circle.area(), 28.274334, "incorrect area");
        assert_eq!(circle.perimeter(), 18.849556, "incorrect perimeter");
    }

    #[test]
    fn ellipse_math() {
        let ellipse = Ellipse::new(3.0, 1.0);
        assert_eq!(ellipse.area(), 9.424778, "incorrect area");
    }

    #[test]
    fn triangle_math() {
        let triangle = Triangle2d::new(
            Vec2::new(-2.0, -1.0),
            Vec2::new(1.0, 4.0),
            Vec2::new(7.0, 0.0),
        );
        assert_eq!(triangle.area(), 21.0, "incorrect area");
        assert_eq!(triangle.perimeter(), 22.097439, "incorrect perimeter");
    }

    #[test]
=======
>>>>>>> 45e920c2
    fn direction_creation() {
        assert_eq!(Direction2d::new(Vec2::X * 12.5), Ok(Direction2d::X));
        assert_eq!(
            Direction2d::new(Vec2::new(0.0, 0.0)),
            Err(InvalidDirectionError::Zero)
        );
        assert_eq!(
            Direction2d::new(Vec2::new(f32::INFINITY, 0.0)),
            Err(InvalidDirectionError::Infinite)
        );
        assert_eq!(
            Direction2d::new(Vec2::new(f32::NEG_INFINITY, 0.0)),
            Err(InvalidDirectionError::Infinite)
        );
        assert_eq!(
            Direction2d::new(Vec2::new(f32::NAN, 0.0)),
            Err(InvalidDirectionError::NaN)
        );
        assert_eq!(
            Direction2d::new_and_length(Vec2::X * 6.5),
            Ok((Direction2d::X, 6.5))
        );
    }

    #[test]
    fn triangle_winding_order() {
        let mut cw_triangle = Triangle2d::new(
            Vec2::new(0.0, 2.0),
            Vec2::new(-0.5, -1.2),
            Vec2::new(-1.0, -1.0),
        );
        assert_eq!(cw_triangle.winding_order(), WindingOrder::Clockwise);

        let ccw_triangle = Triangle2d::new(
            Vec2::new(0.0, 2.0),
            Vec2::new(-1.0, -1.0),
            Vec2::new(-0.5, -1.2),
        );
        assert_eq!(ccw_triangle.winding_order(), WindingOrder::CounterClockwise);

        // The clockwise triangle should be the same as the counterclockwise
        // triangle when reversed
        cw_triangle.reverse();
        assert_eq!(cw_triangle, ccw_triangle);

        let invalid_triangle = Triangle2d::new(
            Vec2::new(0.0, 2.0),
            Vec2::new(0.0, -1.0),
            Vec2::new(0.0, -1.2),
        );
        assert_eq!(invalid_triangle.winding_order(), WindingOrder::Invalid);
    }

    #[test]
<<<<<<< HEAD
    fn rectangle_math() {
        let rectangle = Rectangle::new(3.0, 7.0);
        assert_eq!(
            rectangle,
            Rectangle::from_corners(Vec2::new(-1.5, -3.5), Vec2::new(1.5, 3.5))
        );
        assert_eq!(rectangle.area(), 21.0, "incorrect area");
        assert_eq!(rectangle.perimeter(), 20.0, "incorrect perimeter");
    }

    #[test]
    fn regular_polygon_math() {
        let polygon = RegularPolygon::new(3.0, 6);
        assert_eq!(polygon.inradius(), 2.598076, "incorrect inradius");
        assert_eq!(polygon.side_length(), 3.0, "incorrect side length");
        assert_relative_eq!(polygon.area(), 23.38268, epsilon = 0.00001);
        assert_eq!(polygon.perimeter(), 18.0, "incorrect perimeter");
        assert_eq!(
            polygon.internal_angle_degrees(),
            120.0,
            "incorrect internal angle"
        );
        assert_eq!(
            polygon.internal_angle_radians(),
            120_f32.to_radians(),
            "incorrect internal angle"
        );
        assert_eq!(
            polygon.external_angle_degrees(),
            60.0,
            "incorrect external angle"
        );
        assert_eq!(
            polygon.external_angle_radians(),
            60_f32.to_radians(),
            "incorrect external angle"
        );
    }

    #[test]
=======
>>>>>>> 45e920c2
    fn triangle_circumcenter() {
        let triangle = Triangle2d::new(
            Vec2::new(10.0, 2.0),
            Vec2::new(-5.0, -3.0),
            Vec2::new(2.0, -1.0),
        );
        let (Circle { radius }, circumcenter) = triangle.circumcircle();

        // Calculated with external calculator
        assert_eq!(radius, 98.34887);
        assert_eq!(circumcenter, Vec2::new(-28.5, 92.5));
    }

    #[test]
    fn regular_polygon_vertices() {
        let polygon = RegularPolygon::new(1.0, 4);

        // Regular polygons have a vertex at the top by default
        let mut vertices = polygon.vertices(0.0).into_iter();
        assert!((vertices.next().unwrap() - Vec2::Y).length() < 1e-7);

        // Rotate by 45 degrees, forming an axis-aligned square
        let mut rotated_vertices = polygon.vertices(std::f32::consts::FRAC_PI_4).into_iter();

        // Distance from the origin to the middle of a side, derived using Pythagorean theorem
        let side_sistance = std::f32::consts::FRAC_1_SQRT_2;
        assert!(
            (rotated_vertices.next().unwrap() - Vec2::new(-side_sistance, side_sistance)).length()
                < 1e-7,
        );
    }

    #[test]
    fn rectangle_closest_point() {
        let rectangle = Rectangle::new(2.0, 2.0);
        assert_eq!(rectangle.closest_point(Vec2::X * 10.0), Vec2::X);
        assert_eq!(rectangle.closest_point(Vec2::NEG_ONE * 10.0), Vec2::NEG_ONE);
        assert_eq!(
            rectangle.closest_point(Vec2::new(0.25, 0.1)),
            Vec2::new(0.25, 0.1)
        );
    }

    #[test]
    fn circle_closest_point() {
        let circle = Circle { radius: 1.0 };
        assert_eq!(circle.closest_point(Vec2::X * 10.0), Vec2::X);
        assert_eq!(
            circle.closest_point(Vec2::NEG_ONE * 10.0),
            Vec2::NEG_ONE.normalize()
        );
        assert_eq!(
            circle.closest_point(Vec2::new(0.25, 0.1)),
            Vec2::new(0.25, 0.1)
        );
    }
}<|MERGE_RESOLUTION|>--- conflicted
+++ resolved
@@ -96,7 +96,6 @@
         Self { radius }
     }
 
-<<<<<<< HEAD
     /// Get the diameter of the circle
     #[inline(always)]
     pub fn diameter(&self) -> f32 {
@@ -116,8 +115,6 @@
         2.0 * PI * self.radius
     }
 
-=======
->>>>>>> 45e920c2
     /// Finds the point on the circle that is closest to the given `point`.
     ///
     /// If the point is outside the circle, the returned point will be on the perimeter of the circle.
@@ -152,7 +149,6 @@
     /// Create a new `Ellipse` from half of its width and height.
     ///
     /// This corresponds to the two perpendicular radii defining the ellipse.
-<<<<<<< HEAD
     #[inline(always)]
     pub const fn new(half_width: f32, half_height: f32) -> Self {
         Self {
@@ -172,8 +168,6 @@
 
     /// Returns the length of the semi-major axis. This corresponds to the longest radius of the ellipse.
     #[inline(always)]
-=======
-    #[inline]
     pub const fn new(half_width: f32, half_height: f32) -> Self {
         Self {
             half_size: Vec2::new(half_width, half_height),
@@ -192,13 +186,11 @@
 
     /// Returns the length of the semi-major axis. This corresponds to the longest radius of the ellipse.
     #[inline]
->>>>>>> 45e920c2
     pub fn semi_major(self) -> f32 {
         self.half_size.max_element()
     }
 
     /// Returns the length of the semi-minor axis. This corresponds to the shortest radius of the ellipse.
-<<<<<<< HEAD
     #[inline(always)]
     pub fn semi_minor(self) -> f32 {
         self.half_size.min_element()
@@ -209,12 +201,11 @@
     pub fn area(&self) -> f32 {
         PI * self.half_size.x * self.half_size.y
     }
-=======
+  
     #[inline]
     pub fn semi_minor(self) -> f32 {
         self.half_size.min_element()
     }
->>>>>>> 45e920c2
 }
 
 /// An unbounded plane in 2D space. It forms a separating surface through the origin,
@@ -471,7 +462,6 @@
     #[inline(always)]
     pub fn from_size(size: Vec2) -> Self {
         Self {
-<<<<<<< HEAD
             half_size: size / 2.0,
         }
     }
@@ -502,12 +492,6 @@
         4.0 * (self.half_size.x + self.half_size.y)
     }
 
-=======
-            half_size: size / 2.,
-        }
-    }
-
->>>>>>> 45e920c2
     /// Finds the point on the rectangle that is closest to the given `point`.
     ///
     /// If the point is outside the rectangle, the returned point will be on the perimeter of the rectangle.
@@ -574,13 +558,8 @@
     }
 }
 
-<<<<<<< HEAD
 /// A polygon where all vertices lie on a circle, equally far apart
 #[derive(Clone, Copy, Debug, PartialEq)]
-=======
-/// A polygon where all vertices lie on a circle, equally far apart.
-#[derive(Clone, Copy, Debug)]
->>>>>>> 45e920c2
 pub struct RegularPolygon {
     /// The circumcircle on which all vertices lie
     pub circumcircle: Circle,
@@ -609,7 +588,6 @@
         }
     }
 
-<<<<<<< HEAD
     /// Get the radius of the circumcircle on which all vertices
     /// of the regular polygon lie
     #[inline(always)]
@@ -682,8 +660,6 @@
         2.0 * PI / self.sides as f32
     }
 
-=======
->>>>>>> 45e920c2
     /// Returns an iterator over the vertices of the regular polygon,
     /// rotated counterclockwise by the given angle in radians.
     ///
@@ -709,7 +685,6 @@
     use approx::assert_relative_eq;
 
     #[test]
-<<<<<<< HEAD
     fn circle_math() {
         let circle = Circle { radius: 3.0 };
         assert_eq!(circle.diameter(), 6.0, "incorrect diameter");
@@ -735,8 +710,6 @@
     }
 
     #[test]
-=======
->>>>>>> 45e920c2
     fn direction_creation() {
         assert_eq!(Direction2d::new(Vec2::X * 12.5), Ok(Direction2d::X));
         assert_eq!(
@@ -791,7 +764,6 @@
     }
 
     #[test]
-<<<<<<< HEAD
     fn rectangle_math() {
         let rectangle = Rectangle::new(3.0, 7.0);
         assert_eq!(
@@ -832,8 +804,6 @@
     }
 
     #[test]
-=======
->>>>>>> 45e920c2
     fn triangle_circumcenter() {
         let triangle = Triangle2d::new(
             Vec2::new(10.0, 2.0),
