--- conflicted
+++ resolved
@@ -87,12 +87,13 @@
 }
 impl Primitive2d for Circle {}
 
-<<<<<<< HEAD
 impl Default for Circle {
     /// Returns the default [`Circle`] with a radius of `0.5`.
     fn default() -> Self {
         Self { radius: 0.5 }
-=======
+    }
+}
+
 impl Circle {
     /// Finds the point on the circle that is closest to the given `point`.
     ///
@@ -111,7 +112,6 @@
             let dir_to_point = point / distance_squared.sqrt();
             self.radius * dir_to_point
         }
->>>>>>> 1d174536
     }
 }
 
