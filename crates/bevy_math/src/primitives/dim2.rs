<<<<<<< HEAD
use std::f32::consts::PI;

use super::{Primitive2d, WindingOrder};
=======
use super::{InvalidDirectionError, Primitive2d, WindingOrder};
>>>>>>> f683b802
use crate::Vec2;

/// A normalized vector pointing in a direction in 2D space
#[derive(Clone, Copy, Debug, PartialEq)]
pub struct Direction2d(Vec2);

impl Direction2d {
    /// Create a direction from a finite, nonzero [`Vec2`].
    ///
    /// Returns [`Err(InvalidDirectionError)`](InvalidDirectionError) if the length
    /// of the given vector is zero (or very close to zero), infinite, or `NaN`.
    pub fn new(value: Vec2) -> Result<Self, InvalidDirectionError> {
        value.try_normalize().map(Self).map_or_else(
            || {
                if value.is_nan() {
                    Err(InvalidDirectionError::NaN)
                } else if !value.is_finite() {
                    // If the direction is non-finite but also not NaN, it must be infinite
                    Err(InvalidDirectionError::Infinite)
                } else {
                    // If the direction is invalid but neither NaN nor infinite, it must be zero
                    Err(InvalidDirectionError::Zero)
                }
            },
            Ok,
        )
    }

    /// Create a direction from a [`Vec2`] that is already normalized
    pub fn from_normalized(value: Vec2) -> Self {
        debug_assert!(value.is_normalized());
        Self(value)
    }
}

impl TryFrom<Vec2> for Direction2d {
    type Error = InvalidDirectionError;

    fn try_from(value: Vec2) -> Result<Self, Self::Error> {
        Self::new(value)
    }
}

impl std::ops::Deref for Direction2d {
    type Target = Vec2;
    fn deref(&self) -> &Self::Target {
        &self.0
    }
}

/// A circle primitive
#[derive(Clone, Copy, Debug, PartialEq)]
pub struct Circle {
    /// The radius of the circle
    pub radius: f32,
}
impl Primitive2d for Circle {}

impl Circle {
    /// Get the diameter of the circle
    pub fn diameter(&self) -> f32 {
        2.0 * self.radius
    }

    /// Get the area of the circle
    pub fn area(&self) -> f32 {
        PI * self.radius.powi(2)
    }

    /// Get the perimeter or circumference of the circle
    #[doc(alias = "circumference")]
    pub fn perimeter(&self) -> f32 {
        2.0 * PI * self.radius
    }
}

/// An ellipse primitive
#[derive(Clone, Copy, Debug, PartialEq)]
pub struct Ellipse {
    /// The half "width" of the ellipse
    pub half_width: f32,
    /// The half "height" of the ellipse
    pub half_height: f32,
}
impl Primitive2d for Ellipse {}

impl Ellipse {
    /// Create a new `Ellipse` from a "width" and a "height"
    pub fn new(width: f32, height: f32) -> Self {
        Self {
            half_width: width / 2.0,
            half_height: height / 2.0,
        }
    }

    /// Get the area of the ellipse
    pub fn area(&self) -> f32 {
        PI * self.half_width * self.half_height
    }
}

/// An unbounded plane in 2D space. It forms a separating surface through the origin,
/// stretching infinitely far
#[derive(Clone, Copy, Debug)]
pub struct Plane2d {
    /// The normal of the plane. The plane will be placed perpendicular to this direction
    pub normal: Direction2d,
}
impl Primitive2d for Plane2d {}

/// An infinite line along a direction in 2D space.
///
/// For a finite line: [`Segment2d`]
#[derive(Clone, Copy, Debug)]
pub struct Line2d {
    /// The direction of the line. The line extends infinitely in both the given direction
    /// and its opposite direction
    pub direction: Direction2d,
}
impl Primitive2d for Line2d {}

/// A segment of a line along a direction in 2D space.
#[doc(alias = "LineSegment2d")]
#[derive(Clone, Copy, Debug)]
pub struct Segment2d {
    /// The direction of the line segment
    pub direction: Direction2d,
    /// Half the length of the line segment. The segment extends by this amount in both
    /// the given direction and its opposite direction
    pub half_length: f32,
}
impl Primitive2d for Segment2d {}

impl Segment2d {
    /// Create a new `Segment2d` from a direction and full length of the segment
    pub fn new(direction: Direction2d, length: f32) -> Self {
        Self {
            direction,
            half_length: length / 2.0,
        }
    }

    /// Create a new `Segment2d` from its endpoints and compute its geometric center
    ///
    /// # Panics
    ///
    /// Panics if `point1 == point2`
    pub fn from_points(point1: Vec2, point2: Vec2) -> (Self, Vec2) {
        let diff = point2 - point1;
        let length = diff.length();
        (
            Self::new(Direction2d::from_normalized(diff / length), length),
            (point1 + point2) / 2.0,
        )
    }

    /// Get the position of the first point on the line segment
    pub fn point1(&self) -> Vec2 {
        *self.direction * -self.half_length
    }

    /// Get the position of the second point on the line segment
    pub fn point2(&self) -> Vec2 {
        *self.direction * self.half_length
    }
}

/// A series of connected line segments in 2D space.
///
/// For a version without generics: [`BoxedPolyline2d`]
#[derive(Clone, Debug)]
pub struct Polyline2d<const N: usize> {
    /// The vertices of the polyline
    pub vertices: [Vec2; N],
}
impl<const N: usize> Primitive2d for Polyline2d<N> {}

impl<const N: usize> FromIterator<Vec2> for Polyline2d<N> {
    fn from_iter<I: IntoIterator<Item = Vec2>>(iter: I) -> Self {
        let mut vertices: [Vec2; N] = [Vec2::ZERO; N];

        for (index, i) in iter.into_iter().take(N).enumerate() {
            vertices[index] = i;
        }
        Self { vertices }
    }
}

impl<const N: usize> Polyline2d<N> {
    /// Create a new `Polyline2d` from its vertices
    pub fn new(vertices: impl IntoIterator<Item = Vec2>) -> Self {
        Self::from_iter(vertices)
    }
}

/// A series of connected line segments in 2D space, allocated on the heap
/// in a `Box<[Vec2]>`.
///
/// For a version without alloc: [`Polyline2d`]
#[derive(Clone, Debug)]
pub struct BoxedPolyline2d {
    /// The vertices of the polyline
    pub vertices: Box<[Vec2]>,
}
impl Primitive2d for BoxedPolyline2d {}

impl FromIterator<Vec2> for BoxedPolyline2d {
    fn from_iter<I: IntoIterator<Item = Vec2>>(iter: I) -> Self {
        let vertices: Vec<Vec2> = iter.into_iter().collect();
        Self {
            vertices: vertices.into_boxed_slice(),
        }
    }
}

impl BoxedPolyline2d {
    /// Create a new `BoxedPolyline2d` from its vertices
    pub fn new(vertices: impl IntoIterator<Item = Vec2>) -> Self {
        Self::from_iter(vertices)
    }
}

/// A triangle in 2D space
#[derive(Clone, Copy, Debug, PartialEq)]
pub struct Triangle2d {
    /// The vertices of the triangle
    pub vertices: [Vec2; 3],
}
impl Primitive2d for Triangle2d {}

impl Triangle2d {
    /// Create a new `Triangle2d` from points `a`, `b`, and `c`
    pub fn new(a: Vec2, b: Vec2, c: Vec2) -> Self {
        Self {
            vertices: [a, b, c],
        }
    }

    /// Get the area of the triangle
    pub fn area(&self) -> f32 {
        let [a, b, c] = self.vertices;
        (a.x * (b.y - c.y) + b.x * (c.y - a.y) + c.x * (a.y - b.y)).abs() / 2.0
    }

    /// Get the perimeter of the triangle
    pub fn perimeter(&self) -> f32 {
        let [a, b, c] = self.vertices;

        let ab = a.distance(b);
        let bc = b.distance(c);
        let ca = c.distance(a);

        ab + bc + ca
    }

    /// Get the [`WindingOrder`] of the triangle
    #[doc(alias = "orientation")]
    pub fn winding_order(&self) -> WindingOrder {
        let [a, b, c] = self.vertices;
        let area = (b - a).perp_dot(c - a);
        if area > f32::EPSILON {
            WindingOrder::CounterClockwise
        } else if area < -f32::EPSILON {
            WindingOrder::Clockwise
        } else {
            WindingOrder::Invalid
        }
    }

    /// Reverse the [`WindingOrder`] of the triangle
    /// by swapping the second and third vertices
    pub fn reverse(&mut self) {
        self.vertices.swap(1, 2);
    }
}

/// A rectangle primitive
#[doc(alias = "Quad")]
#[derive(Clone, Copy, Debug, PartialEq)]
pub struct Rectangle {
    /// The half width of the rectangle
    pub half_width: f32,
    /// The half height of the rectangle
    pub half_height: f32,
}
impl Primitive2d for Rectangle {}

impl Rectangle {
    /// Create a new `Rectangle` from a full width and height
    pub fn new(width: f32, height: f32) -> Self {
        Self {
            half_width: width / 2.0,
            half_height: height / 2.0,
        }
    }

    /// Create a new `Rectangle` from a given full size
    pub fn from_size(size: Vec2) -> Self {
        Self::from_half_size(size / 2.0)
    }

    /// Create a new `Rectangle` from a given half-size
    pub fn from_half_size(half_size: Vec2) -> Self {
        Self {
            half_width: half_size.x,
            half_height: half_size.y,
        }
    }

    /// Create a new `Rectangle` from two corner points
    pub fn from_corners(point1: Vec2, point2: Vec2) -> Self {
        Self {
            half_width: (point2.x - point1.x).abs() / 2.0,
            half_height: (point2.y - point1.y).abs() / 2.0,
        }
    }

    /// Get the size of the rectangle
    pub fn size(&self) -> Vec2 {
        Vec2::new(2.0 * self.half_width, 2.0 * self.half_height)
    }

    /// Get the half-size of the rectangle
    pub fn half_size(&self) -> Vec2 {
        Vec2::new(self.half_width, self.half_height)
    }

    /// Get the area of the rectangle
    pub fn area(&self) -> f32 {
        4.0 * self.half_width * self.half_height
    }

    /// Get the perimeter of the rectangle
    pub fn perimeter(&self) -> f32 {
        4.0 * (self.half_width + self.half_height)
    }
}

/// A polygon with N vertices.
///
/// For a version without generics: [`BoxedPolygon`]
#[derive(Clone, Debug)]
pub struct Polygon<const N: usize> {
    /// The vertices of the `Polygon`
    pub vertices: [Vec2; N],
}
impl<const N: usize> Primitive2d for Polygon<N> {}

impl<const N: usize> FromIterator<Vec2> for Polygon<N> {
    fn from_iter<I: IntoIterator<Item = Vec2>>(iter: I) -> Self {
        let mut vertices: [Vec2; N] = [Vec2::ZERO; N];

        for (index, i) in iter.into_iter().take(N).enumerate() {
            vertices[index] = i;
        }
        Self { vertices }
    }
}

impl<const N: usize> Polygon<N> {
    /// Create a new `Polygon` from its vertices
    pub fn new(vertices: impl IntoIterator<Item = Vec2>) -> Self {
        Self::from_iter(vertices)
    }
}

/// A polygon with a variable number of vertices, allocated on the heap
/// in a `Box<[Vec2]>`.
///
/// For a version without alloc: [`Polygon`]
#[derive(Clone, Debug)]
pub struct BoxedPolygon {
    /// The vertices of the `BoxedPolygon`
    pub vertices: Box<[Vec2]>,
}
impl Primitive2d for BoxedPolygon {}

impl FromIterator<Vec2> for BoxedPolygon {
    fn from_iter<I: IntoIterator<Item = Vec2>>(iter: I) -> Self {
        let vertices: Vec<Vec2> = iter.into_iter().collect();
        Self {
            vertices: vertices.into_boxed_slice(),
        }
    }
}

impl BoxedPolygon {
    /// Create a new `BoxedPolygon` from its vertices
    pub fn new(vertices: impl IntoIterator<Item = Vec2>) -> Self {
        Self::from_iter(vertices)
    }
}

/// A polygon where all vertices lie on a circle, equally far apart
#[derive(Clone, Copy, Debug, PartialEq)]
pub struct RegularPolygon {
    /// The circumcircle on which all vertices lie
    pub circumcircle: Circle,
    /// The number of sides
    pub sides: usize,
}
impl Primitive2d for RegularPolygon {}

impl RegularPolygon {
    /// Create a new `RegularPolygon`
    /// from the radius of the circumcircle and number of sides
    ///
    /// # Panics
    ///
    /// Panics if `circumradius` is non-positive
    pub fn new(circumradius: f32, sides: usize) -> Self {
        assert!(circumradius > 0.0, "polygon has a non-positive radius");
        assert!(sides > 2, "polygon has less than 3 sides");

        Self {
            circumcircle: Circle {
                radius: circumradius,
            },
            sides,
        }
    }

    /// Get the radius of the circumcircle on which all vertices
    /// of the regular polygon lie
    pub fn circumradius(&self) -> f32 {
        self.circumcircle.radius
    }

    /// Get the inradius or apothem of the regular polygon.
    /// This is the radius of the largest circle that can
    /// be drawn within the polygon
    #[doc(alias = "apothem")]
    pub fn inradius(&self) -> f32 {
        self.circumradius() * (PI / self.sides as f32).cos()
    }

    /// Get the length of one side of the regular polygon
    pub fn side_length(&self) -> f32 {
        2.0 * self.circumradius() * (PI / self.sides as f32).sin()
    }

    /// Get the area of the regular polygon
    pub fn area(&self) -> f32 {
        let angle: f32 = 2.0 * PI / (self.sides as f32);
        (self.sides as f32) * self.circumradius().powi(2) * angle.sin() / 2.0
    }

    /// Get the perimeter of the regular polygon.
    /// This is the sum of its sides
    pub fn perimeter(&self) -> f32 {
        self.sides as f32 * self.side_length()
    }

    /// Get the internal angle of the regular polygon in degrees.
    ///
    /// This is the angle formed by two adjacent sides with points
    /// within the angle being in the interior of the polygon
    pub fn internal_angle_degrees(&self) -> f32 {
        (self.sides - 2) as f32 / self.sides as f32 * 180.0
    }

    /// Get the internal angle of the regular polygon in radians.
    ///
    /// This is the angle formed by two adjacent sides with points
    /// within the angle being in the interior of the polygon
    pub fn internal_angle_radians(&self) -> f32 {
        (self.sides - 2) as f32 * PI / self.sides as f32
    }

    /// Get the external angle of the regular polygon in degrees.
    ///
    /// This is the angle formed by two adjacent sides with points
    /// within the angle being in the exterior of the polygon
    pub fn external_angle_degrees(&self) -> f32 {
        360.0 / self.sides as f32
    }

    /// Get the external angle of the regular polygon in radians.
    ///
    /// This is the angle formed by two adjacent sides with points
    /// within the angle being in the exterior of the polygon
    pub fn external_angle_radians(&self) -> f32 {
        2.0 * PI / self.sides as f32
    }
}

#[cfg(test)]
mod tests {
    // Reference values were computed by hand and/or with external tools

    use super::*;
    use approx::assert_relative_eq;

    #[test]
    fn circle_math() {
        let circle = Circle { radius: 3.0 };
        assert_eq!(circle.diameter(), 6.0, "incorrect diameter");
        assert_eq!(circle.area(), 28.274334, "incorrect area");
        assert_eq!(circle.perimeter(), 18.849556, "incorrect perimeter");
    }

    #[test]
    fn ellipse_math() {
        let ellipse = Ellipse::new(6.0, 2.0);
        assert_eq!(ellipse.area(), 9.424778, "incorrect area");
    }

    #[test]
    fn triangle_math() {
        let triangle = Triangle2d::new(
            Vec2::new(-2.0, -1.0),
            Vec2::new(1.0, 4.0),
            Vec2::new(7.0, 0.0),
        );
        assert_eq!(triangle.area(), 21.0, "incorrect area");
        assert_eq!(triangle.perimeter(), 22.097439, "incorrect perimeter");
    }

    #[test]
    fn direction_creation() {
        assert_eq!(
            Direction2d::new(Vec2::X * 12.5),
            Ok(Direction2d::from_normalized(Vec2::X))
        );
        assert_eq!(
            Direction2d::new(Vec2::new(0.0, 0.0)),
            Err(InvalidDirectionError::Zero)
        );
        assert_eq!(
            Direction2d::new(Vec2::new(std::f32::INFINITY, 0.0)),
            Err(InvalidDirectionError::Infinite)
        );
        assert_eq!(
            Direction2d::new(Vec2::new(std::f32::NEG_INFINITY, 0.0)),
            Err(InvalidDirectionError::Infinite)
        );
        assert_eq!(
            Direction2d::new(Vec2::new(std::f32::NAN, 0.0)),
            Err(InvalidDirectionError::NaN)
        );
    }

    #[test]
    fn triangle_winding_order() {
        let mut cw_triangle = Triangle2d::new(
            Vec2::new(0.0, 2.0),
            Vec2::new(-0.5, -1.2),
            Vec2::new(-1.0, -1.0),
        );
        assert_eq!(cw_triangle.winding_order(), WindingOrder::Clockwise);

        let ccw_triangle = Triangle2d::new(
            Vec2::new(0.0, 2.0),
            Vec2::new(-1.0, -1.0),
            Vec2::new(-0.5, -1.2),
        );
        assert_eq!(ccw_triangle.winding_order(), WindingOrder::CounterClockwise);

        // The clockwise triangle should be the same as the counterclockwise
        // triangle when reversed
        cw_triangle.reverse();
        assert_eq!(cw_triangle, ccw_triangle);

        let invalid_triangle = Triangle2d::new(
            Vec2::new(0.0, 2.0),
            Vec2::new(0.0, -1.0),
            Vec2::new(0.0, -1.2),
        );
        assert_eq!(invalid_triangle.winding_order(), WindingOrder::Invalid);
    }

    #[test]
    fn rectangle_math() {
        let rectangle = Rectangle::new(3.0, 7.0);
        assert_eq!(
            rectangle,
            Rectangle::from_corners(Vec2::new(-1.5, -3.5), Vec2::new(1.5, 3.5))
        );
        assert_eq!(rectangle.area(), 21.0, "incorrect area");
        assert_eq!(rectangle.perimeter(), 20.0, "incorrect perimeter");
    }

    #[test]
    fn regular_polygon_math() {
        let polygon = RegularPolygon::new(3.0, 6);
        assert_eq!(polygon.inradius(), 2.598076, "incorrect inradius");
        assert_eq!(polygon.side_length(), 3.0, "incorrect side length");
        assert_relative_eq!(polygon.area(), 23.38268, epsilon = 0.00001);
        assert_eq!(polygon.perimeter(), 18.0, "incorrect perimeter");
        assert_eq!(
            polygon.internal_angle_degrees(),
            120.0,
            "incorrect internal angle"
        );
        assert_eq!(
            polygon.internal_angle_radians(),
            120_f32.to_radians(),
            "incorrect internal angle"
        );
        assert_eq!(
            polygon.external_angle_degrees(),
            60.0,
            "incorrect external angle"
        );
        assert_eq!(
            polygon.external_angle_radians(),
            60_f32.to_radians(),
            "incorrect external angle"
        );
    }
}<|MERGE_RESOLUTION|>--- conflicted
+++ resolved
@@ -1,10 +1,6 @@
-<<<<<<< HEAD
 use std::f32::consts::PI;
 
-use super::{Primitive2d, WindingOrder};
-=======
 use super::{InvalidDirectionError, Primitive2d, WindingOrder};
->>>>>>> f683b802
 use crate::Vec2;
 
 /// A normalized vector pointing in a direction in 2D space
