--- conflicted
+++ resolved
@@ -379,12 +379,8 @@
 
 impl Triangle2d {
     /// Create a new `Triangle2d` from points `a`, `b`, and `c`
-<<<<<<< HEAD
+    #[inline(always)]
     pub const fn new(a: Vec2, b: Vec2, c: Vec2) -> Self {
-=======
-    #[inline(always)]
-    pub fn new(a: Vec2, b: Vec2, c: Vec2) -> Self {
->>>>>>> 92567490
         Self {
             vertices: [a, b, c],
         }
@@ -623,16 +619,11 @@
     /// # Panics
     ///
     /// Panics if `circumradius` is non-positive
-<<<<<<< HEAD
-    pub fn new(circumradius: f32, sides: usize) -> Self {
-        assert!(circumradius > 0.0);
-=======
     #[inline(always)]
     pub fn new(circumradius: f32, sides: usize) -> Self {
         assert!(circumradius > 0.0, "polygon has a non-positive radius");
         assert!(sides > 2, "polygon has less than 3 sides");
 
->>>>>>> 92567490
         Self {
             circumcircle: Circle {
                 radius: circumradius,
