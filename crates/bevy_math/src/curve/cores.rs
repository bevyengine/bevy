--- conflicted
+++ resolved
@@ -489,13 +489,9 @@
     ZeroWidth,
 
     /// At least two sample times are necessary to interpolate in `ChunkedUnevenCore`.
-<<<<<<< HEAD
-    #[display("Need at least two unique samples to create a ChunkedUnevenCore, but {samples} were provided")]
-=======
     #[error(
         "Need at least two unique samples to create a ChunkedUnevenCore, but {samples} were provided"
     )]
->>>>>>> 294e0db7
     NotEnoughSamples {
         /// The number of samples that were provided.
         samples: usize,
