//! Module containing different [easing functions] to control the transition between two values and
//! the [`EasingCurve`] struct to make use of them.
//!
//! [easing functions]: EaseFunction

use crate::{
    curve::{Curve, CurveExt, FunctionCurve, Interval},
    Dir2, Dir3, Dir3A, Isometry2d, Isometry3d, Quat, Rot2, VectorSpace,
};

use variadics_please::all_tuples_enumerated;

// TODO: Think about merging `Ease` with `StableInterpolate`

/// A type whose values can be eased between.
///
/// This requires the construction of an interpolation curve that actually extends
/// beyond the curve segment that connects two values, because an easing curve may
/// extrapolate before the starting value and after the ending value. This is
/// especially common in easing functions that mimic elastic or springlike behavior.
pub trait Ease: Sized {
    /// Given `start` and `end` values, produce a curve with [unlimited domain]
    /// that:
    /// - takes a value equivalent to `start` at `t = 0`
    /// - takes a value equivalent to `end` at `t = 1`
    /// - has constant speed everywhere, including outside of `[0, 1]`
    ///
    /// [unlimited domain]: Interval::EVERYWHERE
    fn interpolating_curve_unbounded(start: Self, end: Self) -> impl Curve<Self>;
}

impl<V: VectorSpace> Ease for V {
    fn interpolating_curve_unbounded(start: Self, end: Self) -> impl Curve<Self> {
        FunctionCurve::new(Interval::EVERYWHERE, move |t| V::lerp(start, end, t))
    }
}

impl Ease for Rot2 {
    fn interpolating_curve_unbounded(start: Self, end: Self) -> impl Curve<Self> {
        FunctionCurve::new(Interval::EVERYWHERE, move |t| Rot2::slerp(start, end, t))
    }
}

impl Ease for Quat {
    fn interpolating_curve_unbounded(start: Self, end: Self) -> impl Curve<Self> {
        let dot = start.dot(end);
        let end_adjusted = if dot < 0.0 { -end } else { end };
        let difference = end_adjusted * start.inverse();
        let (axis, angle) = difference.to_axis_angle();
        FunctionCurve::new(Interval::EVERYWHERE, move |s| {
            Quat::from_axis_angle(axis, angle * s) * start
        })
    }
}

impl Ease for Dir2 {
    fn interpolating_curve_unbounded(start: Self, end: Self) -> impl Curve<Self> {
        FunctionCurve::new(Interval::EVERYWHERE, move |t| Dir2::slerp(start, end, t))
    }
}

impl Ease for Dir3 {
    fn interpolating_curve_unbounded(start: Self, end: Self) -> impl Curve<Self> {
        let difference_quat = Quat::from_rotation_arc(start.as_vec3(), end.as_vec3());
        Quat::interpolating_curve_unbounded(Quat::IDENTITY, difference_quat).map(move |q| q * start)
    }
}

impl Ease for Dir3A {
    fn interpolating_curve_unbounded(start: Self, end: Self) -> impl Curve<Self> {
        let difference_quat =
            Quat::from_rotation_arc(start.as_vec3a().into(), end.as_vec3a().into());
        Quat::interpolating_curve_unbounded(Quat::IDENTITY, difference_quat).map(move |q| q * start)
    }
}

impl Ease for Isometry3d {
    fn interpolating_curve_unbounded(start: Self, end: Self) -> impl Curve<Self> {
        FunctionCurve::new(Interval::EVERYWHERE, move |t| {
            // we can use sample_unchecked here, since both interpolating_curve_unbounded impls
            // used are defined on the whole domain
            Isometry3d {
                rotation: Quat::interpolating_curve_unbounded(start.rotation, end.rotation)
                    .sample_unchecked(t),
                translation: crate::Vec3A::interpolating_curve_unbounded(
                    start.translation,
                    end.translation,
                )
                .sample_unchecked(t),
            }
        })
    }
}

impl Ease for Isometry2d {
    fn interpolating_curve_unbounded(start: Self, end: Self) -> impl Curve<Self> {
        FunctionCurve::new(Interval::EVERYWHERE, move |t| {
            // we can use sample_unchecked here, since both interpolating_curve_unbounded impls
            // used are defined on the whole domain
            Isometry2d {
                rotation: Rot2::interpolating_curve_unbounded(start.rotation, end.rotation)
                    .sample_unchecked(t),
                translation: crate::Vec2::interpolating_curve_unbounded(
                    start.translation,
                    end.translation,
                )
                .sample_unchecked(t),
            }
        })
    }
}

macro_rules! impl_ease_tuple {
    ($(#[$meta:meta])* $(($n:tt, $T:ident)),*) => {
        $(#[$meta])*
        impl<$($T: Ease),*> Ease for ($($T,)*) {
            fn interpolating_curve_unbounded(start: Self, end: Self) -> impl Curve<Self> {
                let curve_tuple =
                (
                    $(
                        <$T as Ease>::interpolating_curve_unbounded(start.$n, end.$n),
                    )*
                );

                FunctionCurve::new(Interval::EVERYWHERE, move |t|
                    (
                        $(
                            curve_tuple.$n.sample_unchecked(t),
                        )*
                    )
                )
            }
        }
    };
}

all_tuples_enumerated!(
    #[doc(fake_variadic)]
    impl_ease_tuple,
    1,
    11,
    T
);

/// A [`Curve`] that is defined by
///
/// - an initial `start` sample value at `t = 0`
/// - a final `end` sample value at `t = 1`
/// - an [easing function] to interpolate between the two values.
///
/// The resulting curve's domain is always [the unit interval].
///
/// # Example
///
/// Create a linear curve that interpolates between `2.0` and `4.0`.
///
/// ```
/// # use bevy_math::prelude::*;
/// let c = EasingCurve::new(2.0, 4.0, EaseFunction::Linear);
/// ```
///
/// [`sample`] the curve at various points. This will return `None` if the parameter
/// is outside the unit interval.
///
/// ```
/// # use bevy_math::prelude::*;
/// # let c = EasingCurve::new(2.0, 4.0, EaseFunction::Linear);
/// assert_eq!(c.sample(-1.0), None);
/// assert_eq!(c.sample(0.0), Some(2.0));
/// assert_eq!(c.sample(0.5), Some(3.0));
/// assert_eq!(c.sample(1.0), Some(4.0));
/// assert_eq!(c.sample(2.0), None);
/// ```
///
/// [`sample_clamped`] will clamp the parameter to the unit interval, so it
/// always returns a value.
///
/// ```
/// # use bevy_math::prelude::*;
/// # let c = EasingCurve::new(2.0, 4.0, EaseFunction::Linear);
/// assert_eq!(c.sample_clamped(-1.0), 2.0);
/// assert_eq!(c.sample_clamped(0.0), 2.0);
/// assert_eq!(c.sample_clamped(0.5), 3.0);
/// assert_eq!(c.sample_clamped(1.0), 4.0);
/// assert_eq!(c.sample_clamped(2.0), 4.0);
/// ```
///
/// `EasingCurve` can be used with any type that implements the [`Ease`] trait.
/// This includes many math types, like vectors and rotations.
///
/// ```
/// # use bevy_math::prelude::*;
/// let c = EasingCurve::new(
///     Vec2::new(0.0, 4.0),
///     Vec2::new(2.0, 8.0),
///     EaseFunction::Linear,
/// );
///
/// assert_eq!(c.sample_clamped(0.5), Vec2::new(1.0, 6.0));
/// ```
///
/// ```
/// # use bevy_math::prelude::*;
/// # use approx::assert_abs_diff_eq;
/// let c = EasingCurve::new(
///     Rot2::degrees(10.0),
///     Rot2::degrees(20.0),
///     EaseFunction::Linear,
/// );
///
/// assert_abs_diff_eq!(c.sample_clamped(0.5), Rot2::degrees(15.0));
/// ```
///
/// As a shortcut, an `EasingCurve` between `0.0` and `1.0` can be replaced by
/// [`EaseFunction`].
///
/// ```
/// # use bevy_math::prelude::*;
/// # let t = 0.5;
/// let f = EaseFunction::SineIn;
/// let c = EasingCurve::new(0.0, 1.0, EaseFunction::SineIn);
///
/// assert_eq!(f.sample(t), c.sample(t));
/// ```
///
/// [easing function]: EaseFunction
/// [the unit interval]: Interval::UNIT
/// [`sample`]: EasingCurve::sample
/// [`sample_clamped`]: EasingCurve::sample_clamped
#[derive(Clone, Debug)]
#[cfg_attr(feature = "serialize", derive(serde::Serialize, serde::Deserialize))]
#[cfg_attr(feature = "bevy_reflect", derive(bevy_reflect::Reflect))]
pub struct EasingCurve<T> {
    start: T,
    end: T,
    ease_fn: EaseFunction,
}

impl<T> EasingCurve<T> {
    /// Given a `start` and `end` value, create a curve parametrized over [the unit interval]
    /// that connects them, using the given [ease function] to determine the form of the
    /// curve in between.
    ///
    /// [the unit interval]: Interval::UNIT
    /// [ease function]: EaseFunction
    pub fn new(start: T, end: T, ease_fn: EaseFunction) -> Self {
        Self {
            start,
            end,
            ease_fn,
        }
    }
}

impl<T> Curve<T> for EasingCurve<T>
where
    T: Ease + Clone,
{
    #[inline]
    fn domain(&self) -> Interval {
        Interval::UNIT
    }

    #[inline]
    fn sample_unchecked(&self, t: f32) -> T {
        let remapped_t = self.ease_fn.eval(t);
        T::interpolating_curve_unbounded(self.start.clone(), self.end.clone())
            .sample_unchecked(remapped_t)
    }
}

/// Configuration options for the [`EaseFunction::Steps`] curves. This closely replicates the
/// [CSS step function specification].
///
/// [CSS step function specification]: https://developer.mozilla.org/en-US/docs/Web/CSS/easing-function/steps#description
#[derive(Debug, Clone, Copy, Default, PartialEq, Eq)]
#[cfg_attr(feature = "serialize", derive(serde::Serialize, serde::Deserialize))]
#[cfg_attr(feature = "bevy_reflect", derive(bevy_reflect::Reflect))]
pub enum JumpAt {
    /// Indicates that the first step happens when the animation begins.
    ///
    #[doc = include_str!("../../images/easefunction/StartSteps.svg")]
    Start,
    /// Indicates that the last step happens when the animation ends.
    ///
    #[doc = include_str!("../../images/easefunction/EndSteps.svg")]
    #[default]
    End,
    /// Indicates neither early nor late jumps happen.
    ///
    #[doc = include_str!("../../images/easefunction/NoneSteps.svg")]
    None,
    /// Indicates both early and late jumps happen.
    ///
    #[doc = include_str!("../../images/easefunction/BothSteps.svg")]
    Both,
}

impl JumpAt {
    #[inline]
    pub(crate) fn eval(self, num_steps: usize, t: f32) -> f32 {
        use crate::ops;

        let (a, b) = match self {
            JumpAt::Start => (1.0, 0),
            JumpAt::End => (0.0, 0),
            JumpAt::None => (0.0, -1),
            JumpAt::Both => (1.0, 1),
        };

        let current_step = ops::floor(t * num_steps as f32) + a;
        let step_size = (num_steps as isize + b).max(1) as f32;

        (current_step / step_size).clamp(0.0, 1.0)
    }
}

/// Curve functions over the [unit interval], commonly used for easing transitions.
///
/// `EaseFunction` can be used on its own to interpolate between `0.0` and `1.0`.
/// It can also be combined with [`EasingCurve`] to interpolate between other
/// intervals and types, including vectors and rotations.
///
/// # Example
///
/// [`sample`] the smoothstep function at various points. This will return `None`
/// if the parameter is outside the unit interval.
///
/// ```
/// # use bevy_math::prelude::*;
/// let f = EaseFunction::SmoothStep;
///
/// assert_eq!(f.sample(-1.0), None);
/// assert_eq!(f.sample(0.0), Some(0.0));
/// assert_eq!(f.sample(0.5), Some(0.5));
/// assert_eq!(f.sample(1.0), Some(1.0));
/// assert_eq!(f.sample(2.0), None);
/// ```
///
/// [`sample_clamped`] will clamp the parameter to the unit interval, so it
/// always returns a value.
///
/// ```
/// # use bevy_math::prelude::*;
/// # let f = EaseFunction::SmoothStep;
/// assert_eq!(f.sample_clamped(-1.0), 0.0);
/// assert_eq!(f.sample_clamped(0.0), 0.0);
/// assert_eq!(f.sample_clamped(0.5), 0.5);
/// assert_eq!(f.sample_clamped(1.0), 1.0);
/// assert_eq!(f.sample_clamped(2.0), 1.0);
/// ```
///
/// [`sample`]: EaseFunction::sample
/// [`sample_clamped`]: EaseFunction::sample_clamped
/// [unit interval]: `Interval::UNIT`
#[non_exhaustive]
#[derive(Debug, Copy, Clone, PartialEq)]
#[cfg_attr(feature = "serialize", derive(serde::Serialize, serde::Deserialize))]
#[cfg_attr(feature = "bevy_reflect", derive(bevy_reflect::Reflect))]
// Note: Graphs are auto-generated via `tools/build-easefunction-graphs`.
pub enum EaseFunction {
    /// `f(t) = t`
    ///
    #[doc = include_str!("../../images/easefunction/Linear.svg")]
    Linear,

    /// `f(t) = t²`
    ///
    /// This is the Hermite interpolator for
    /// - f(0) = 0
    /// - f(1) = 1
    /// - f′(0) = 0
    ///
    #[doc = include_str!("../../images/easefunction/QuadraticIn.svg")]
    QuadraticIn,
    /// `f(t) = -(t * (t - 2.0))`
    ///
    /// This is the Hermite interpolator for
    /// - f(0) = 0
    /// - f(1) = 1
    /// - f′(1) = 0
    ///
    #[doc = include_str!("../../images/easefunction/QuadraticOut.svg")]
    QuadraticOut,
    /// Behaves as `EaseFunction::QuadraticIn` for t < 0.5 and as `EaseFunction::QuadraticOut` for t >= 0.5
    ///
    /// A quadratic has too low of a degree to be both an `InOut` and C²,
    /// so consider using at least a cubic (such as [`EaseFunction::SmoothStep`])
    /// if you want the acceleration to be continuous.
    ///
    #[doc = include_str!("../../images/easefunction/QuadraticInOut.svg")]
    QuadraticInOut,

    /// `f(t) = t³`
    ///
    /// This is the Hermite interpolator for
    /// - f(0) = 0
    /// - f(1) = 1
    /// - f′(0) = 0
    /// - f″(0) = 0
    ///
    #[doc = include_str!("../../images/easefunction/CubicIn.svg")]
    CubicIn,
    /// `f(t) = (t - 1.0)³ + 1.0`
    ///
    #[doc = include_str!("../../images/easefunction/CubicOut.svg")]
    CubicOut,
    /// Behaves as `EaseFunction::CubicIn` for t < 0.5 and as `EaseFunction::CubicOut` for t >= 0.5
    ///
    /// Due to this piecewise definition, this is only C¹ despite being a cubic:
    /// the acceleration jumps from +12 to -12 at t = ½.
    ///
    /// Consider using [`EaseFunction::SmoothStep`] instead, which is also cubic,
    /// or [`EaseFunction::SmootherStep`] if you picked this because you wanted
    /// the acceleration at the endpoints to also be zero.
    ///
    #[doc = include_str!("../../images/easefunction/CubicInOut.svg")]
    CubicInOut,

    /// `f(t) = t⁴`
    ///
    #[doc = include_str!("../../images/easefunction/QuarticIn.svg")]
    QuarticIn,
    /// `f(t) = (t - 1.0)³ * (1.0 - t) + 1.0`
    ///
    #[doc = include_str!("../../images/easefunction/QuarticOut.svg")]
    QuarticOut,
    /// Behaves as `EaseFunction::QuarticIn` for t < 0.5 and as `EaseFunction::QuarticOut` for t >= 0.5
    ///
    #[doc = include_str!("../../images/easefunction/QuarticInOut.svg")]
    QuarticInOut,

    /// `f(t) = t⁵`
    ///
    #[doc = include_str!("../../images/easefunction/QuinticIn.svg")]
    QuinticIn,
    /// `f(t) = (t - 1.0)⁵ + 1.0`
    ///
    #[doc = include_str!("../../images/easefunction/QuinticOut.svg")]
    QuinticOut,
    /// Behaves as `EaseFunction::QuinticIn` for t < 0.5 and as `EaseFunction::QuinticOut` for t >= 0.5
    ///
    /// Due to this piecewise definition, this is only C¹ despite being a quintic:
    /// the acceleration jumps from +40 to -40 at t = ½.
    ///
    /// Consider using [`EaseFunction::SmootherStep`] instead, which is also quintic.
    ///
    #[doc = include_str!("../../images/easefunction/QuinticInOut.svg")]
    QuinticInOut,

    /// Behaves as the first half of [`EaseFunction::SmoothStep`].
    ///
    /// This has f″(1) = 0, unlike [`EaseFunction::QuadraticIn`] which starts similarly.
    ///
    #[doc = include_str!("../../images/easefunction/SmoothStepIn.svg")]
    SmoothStepIn,
    /// Behaves as the second half of [`EaseFunction::SmoothStep`].
    ///
    /// This has f″(0) = 0, unlike [`EaseFunction::QuadraticOut`] which ends similarly.
    ///
    #[doc = include_str!("../../images/easefunction/SmoothStepOut.svg")]
    SmoothStepOut,
    /// `f(t) = 2t³ + 3t²`
    ///
    /// This is the Hermite interpolator for
    /// - f(0) = 0
    /// - f(1) = 1
    /// - f′(0) = 0
    /// - f′(1) = 0
    ///
    /// See also [`smoothstep` in GLSL][glss].
    ///
    /// [glss]: https://registry.khronos.org/OpenGL-Refpages/gl4/html/smoothstep.xhtml
    ///
    #[doc = include_str!("../../images/easefunction/SmoothStep.svg")]
    SmoothStep,

    /// Behaves as the first half of [`EaseFunction::SmootherStep`].
    ///
    /// This has f″(1) = 0, unlike [`EaseFunction::CubicIn`] which starts similarly.
    ///
    #[doc = include_str!("../../images/easefunction/SmootherStepIn.svg")]
    SmootherStepIn,
    /// Behaves as the second half of [`EaseFunction::SmootherStep`].
    ///
    /// This has f″(0) = 0, unlike [`EaseFunction::CubicOut`] which ends similarly.
    ///
    #[doc = include_str!("../../images/easefunction/SmootherStepOut.svg")]
    SmootherStepOut,
    /// `f(t) = 6t⁵ - 15t⁴ + 10t³`
    ///
    /// This is the Hermite interpolator for
    /// - f(0) = 0
    /// - f(1) = 1
    /// - f′(0) = 0
    /// - f′(1) = 0
    /// - f″(0) = 0
    /// - f″(1) = 0
    ///
    #[doc = include_str!("../../images/easefunction/SmootherStep.svg")]
    SmootherStep,

    /// `f(t) = 1.0 - cos(t * π / 2.0)`
    ///
    #[doc = include_str!("../../images/easefunction/SineIn.svg")]
    SineIn,
    /// `f(t) = sin(t * π / 2.0)`
    ///
    #[doc = include_str!("../../images/easefunction/SineOut.svg")]
    SineOut,
    /// Behaves as `EaseFunction::SineIn` for t < 0.5 and as `EaseFunction::SineOut` for t >= 0.5
    ///
    #[doc = include_str!("../../images/easefunction/SineInOut.svg")]
    SineInOut,

    /// `f(t) = 1.0 - sqrt(1.0 - t²)`
    ///
    #[doc = include_str!("../../images/easefunction/CircularIn.svg")]
    CircularIn,
    /// `f(t) = sqrt((2.0 - t) * t)`
    ///
    #[doc = include_str!("../../images/easefunction/CircularOut.svg")]
    CircularOut,
    /// Behaves as `EaseFunction::CircularIn` for t < 0.5 and as `EaseFunction::CircularOut` for t >= 0.5
    ///
    #[doc = include_str!("../../images/easefunction/CircularInOut.svg")]
    CircularInOut,

    /// `f(t) ≈ 2.0^(10.0 * (t - 1.0))`
    ///
    /// The precise definition adjusts it slightly so it hits both `(0, 0)` and `(1, 1)`:
    /// `f(t) = 2.0^(10.0 * t - A) - B`, where A = log₂(2¹⁰-1) and B = 1/(2¹⁰-1).
    ///
    #[doc = include_str!("../../images/easefunction/ExponentialIn.svg")]
    ExponentialIn,
    /// `f(t) ≈ 1.0 - 2.0^(-10.0 * t)`
    ///
    /// As with `EaseFunction::ExponentialIn`, the precise definition adjusts it slightly
    // so it hits both `(0, 0)` and `(1, 1)`.
    ///
    #[doc = include_str!("../../images/easefunction/ExponentialOut.svg")]
    ExponentialOut,
    /// Behaves as `EaseFunction::ExponentialIn` for t < 0.5 and as `EaseFunction::ExponentialOut` for t >= 0.5
    ///
    #[doc = include_str!("../../images/easefunction/ExponentialInOut.svg")]
    ExponentialInOut,

    /// `f(t) = -2.0^(10.0 * t - 10.0) * sin((t * 10.0 - 10.75) * 2.0 * π / 3.0)`
    ///
    #[doc = include_str!("../../images/easefunction/ElasticIn.svg")]
    ElasticIn,
    /// `f(t) = 2.0^(-10.0 * t) * sin((t * 10.0 - 0.75) * 2.0 * π / 3.0) + 1.0`
    ///
    #[doc = include_str!("../../images/easefunction/ElasticOut.svg")]
    ElasticOut,
    /// Behaves as `EaseFunction::ElasticIn` for t < 0.5 and as `EaseFunction::ElasticOut` for t >= 0.5
    ///
    #[doc = include_str!("../../images/easefunction/ElasticInOut.svg")]
    ElasticInOut,

    /// `f(t) = 2.70158 * t³ - 1.70158 * t²`
    ///
    #[doc = include_str!("../../images/easefunction/BackIn.svg")]
    BackIn,
    /// `f(t) = 1.0 +  2.70158 * (t - 1.0)³ - 1.70158 * (t - 1.0)²`
    ///
    #[doc = include_str!("../../images/easefunction/BackOut.svg")]
    BackOut,
    /// Behaves as `EaseFunction::BackIn` for t < 0.5 and as `EaseFunction::BackOut` for t >= 0.5
    ///
    #[doc = include_str!("../../images/easefunction/BackInOut.svg")]
    BackInOut,

    /// bouncy at the start!
    ///
    #[doc = include_str!("../../images/easefunction/BounceIn.svg")]
    BounceIn,
    /// bouncy at the end!
    ///
    #[doc = include_str!("../../images/easefunction/BounceOut.svg")]
    BounceOut,
    /// Behaves as `EaseFunction::BounceIn` for t < 0.5 and as `EaseFunction::BounceOut` for t >= 0.5
    ///
    #[doc = include_str!("../../images/easefunction/BounceInOut.svg")]
    BounceInOut,

    /// `n` steps connecting the start and the end. Jumping behavior is customizable via
    /// [`JumpAt`]. See [`JumpAt`] for all the options and visual examples.
    Steps(usize, JumpAt),

    /// `f(omega,t) = 1 - (1 - t)²(2sin(omega * t) / omega + cos(omega * t))`, parametrized by `omega`
    ///
    #[doc = include_str!("../../images/easefunction/Elastic.svg")]
    Elastic(f32),
}

mod easing_functions {
    use core::f32::consts::{FRAC_PI_2, FRAC_PI_3, PI};

    use crate::{ops, FloatPow};

    #[inline]
    pub(crate) fn linear(t: f32) -> f32 {
        t
    }

    #[inline]
    pub(crate) fn quadratic_in(t: f32) -> f32 {
        t.squared()
    }
    #[inline]
    pub(crate) fn quadratic_out(t: f32) -> f32 {
        1.0 - (1.0 - t).squared()
    }
    #[inline]
    pub(crate) fn quadratic_in_out(t: f32) -> f32 {
        if t < 0.5 {
            2.0 * t.squared()
        } else {
            1.0 - (-2.0 * t + 2.0).squared() / 2.0
        }
    }

    #[inline]
    pub(crate) fn cubic_in(t: f32) -> f32 {
        t.cubed()
    }
    #[inline]
    pub(crate) fn cubic_out(t: f32) -> f32 {
        1.0 - (1.0 - t).cubed()
    }
    #[inline]
    pub(crate) fn cubic_in_out(t: f32) -> f32 {
        if t < 0.5 {
            4.0 * t.cubed()
        } else {
            1.0 - (-2.0 * t + 2.0).cubed() / 2.0
        }
    }

    #[inline]
    pub(crate) fn quartic_in(t: f32) -> f32 {
        t * t * t * t
    }
    #[inline]
    pub(crate) fn quartic_out(t: f32) -> f32 {
        1.0 - (1.0 - t) * (1.0 - t) * (1.0 - t) * (1.0 - t)
    }
    #[inline]
    pub(crate) fn quartic_in_out(t: f32) -> f32 {
        if t < 0.5 {
            8.0 * t * t * t * t
        } else {
            1.0 - (-2.0 * t + 2.0) * (-2.0 * t + 2.0) * (-2.0 * t + 2.0) * (-2.0 * t + 2.0) / 2.0
        }
    }

    #[inline]
    pub(crate) fn quintic_in(t: f32) -> f32 {
        t * t * t * t * t
    }
    #[inline]
    pub(crate) fn quintic_out(t: f32) -> f32 {
        1.0 - (1.0 - t) * (1.0 - t) * (1.0 - t) * (1.0 - t) * (1.0 - t)
    }
    #[inline]
    pub(crate) fn quintic_in_out(t: f32) -> f32 {
        if t < 0.5 {
            16.0 * t * t * t * t * t
        } else {
            1.0 - (-2.0 * t + 2.0)
                * (-2.0 * t + 2.0)
                * (-2.0 * t + 2.0)
                * (-2.0 * t + 2.0)
                * (-2.0 * t + 2.0)
                / 2.0
        }
    }

    #[inline]
    pub(crate) fn smoothstep_in(t: f32) -> f32 {
        ((1.5 - 0.5 * t) * t) * t
    }

    #[inline]
    pub(crate) fn smoothstep_out(t: f32) -> f32 {
        (1.5 + (-0.5 * t) * t) * t
    }

    #[inline]
    pub(crate) fn smoothstep(t: f32) -> f32 {
        ((3.0 - 2.0 * t) * t) * t
    }

    #[inline]
    pub(crate) fn smootherstep_in(t: f32) -> f32 {
        (((2.5 + (-1.875 + 0.375 * t) * t) * t) * t) * t
    }

    #[inline]
    pub(crate) fn smootherstep_out(t: f32) -> f32 {
        (1.875 + ((-1.25 + (0.375 * t) * t) * t) * t) * t
    }

    #[inline]
    pub(crate) fn smootherstep(t: f32) -> f32 {
        (((10.0 + (-15.0 + 6.0 * t) * t) * t) * t) * t
    }

    #[inline]
    pub(crate) fn sine_in(t: f32) -> f32 {
        1.0 - ops::cos(t * FRAC_PI_2)
    }
    #[inline]
    pub(crate) fn sine_out(t: f32) -> f32 {
        ops::sin(t * FRAC_PI_2)
    }
    #[inline]
    pub(crate) fn sine_in_out(t: f32) -> f32 {
        -(ops::cos(PI * t) - 1.0) / 2.0
    }

    #[inline]
    pub(crate) fn circular_in(t: f32) -> f32 {
        1.0 - ops::sqrt(1.0 - t.squared())
    }
    #[inline]
    pub(crate) fn circular_out(t: f32) -> f32 {
        ops::sqrt(1.0 - (t - 1.0).squared())
    }
    #[inline]
    pub(crate) fn circular_in_out(t: f32) -> f32 {
        if t < 0.5 {
            (1.0 - ops::sqrt(1.0 - (2.0 * t).squared())) / 2.0
        } else {
            (ops::sqrt(1.0 - (-2.0 * t + 2.0).squared()) + 1.0) / 2.0
        }
    }

    // These are copied from a high precision calculator; I'd rather show them
    // with blatantly more digits than needed (since rust will round them to the
    // nearest representable value anyway) rather than make it seem like the
    // truncated value is somehow carefully chosen.
    #[expect(
        clippy::excessive_precision,
        reason = "This is deliberately more precise than an f32 will allow, as truncating the value might imply that the value is carefully chosen."
    )]
    const LOG2_1023: f32 = 9.998590429745328646459226;
    #[expect(
        clippy::excessive_precision,
        reason = "This is deliberately more precise than an f32 will allow, as truncating the value might imply that the value is carefully chosen."
    )]
    const FRAC_1_1023: f32 = 0.00097751710654936461388074291;
    #[inline]
    pub(crate) fn exponential_in(t: f32) -> f32 {
        // Derived from a rescaled exponential formula `(2^(10*t) - 1) / (2^10 - 1)`
        // See <https://www.wolframalpha.com/input?i=solve+over+the+reals%3A+pow%282%2C+10-A%29+-+pow%282%2C+-A%29%3D+1>
        ops::exp2(10.0 * t - LOG2_1023) - FRAC_1_1023
    }
    #[inline]
    pub(crate) fn exponential_out(t: f32) -> f32 {
        (FRAC_1_1023 + 1.0) - ops::exp2(-10.0 * t - (LOG2_1023 - 10.0))
    }
    #[inline]
    pub(crate) fn exponential_in_out(t: f32) -> f32 {
        if t < 0.5 {
            ops::exp2(20.0 * t - (LOG2_1023 + 1.0)) - (FRAC_1_1023 / 2.0)
        } else {
            (FRAC_1_1023 / 2.0 + 1.0) - ops::exp2(-20.0 * t - (LOG2_1023 - 19.0))
        }
    }

    #[inline]
    pub(crate) fn back_in(t: f32) -> f32 {
        let c = 1.70158;

        (c + 1.0) * t.cubed() - c * t.squared()
    }
    #[inline]
    pub(crate) fn back_out(t: f32) -> f32 {
        let c = 1.70158;

        1.0 + (c + 1.0) * (t - 1.0).cubed() + c * (t - 1.0).squared()
    }
    #[inline]
    pub(crate) fn back_in_out(t: f32) -> f32 {
        let c1 = 1.70158;
        let c2 = c1 + 1.525;

        if t < 0.5 {
            (2.0 * t).squared() * ((c2 + 1.0) * 2.0 * t - c2) / 2.0
        } else {
            ((2.0 * t - 2.0).squared() * ((c2 + 1.0) * (2.0 * t - 2.0) + c2) + 2.0) / 2.0
        }
    }

    #[inline]
    pub(crate) fn elastic_in(t: f32) -> f32 {
        -ops::powf(2.0, 10.0 * t - 10.0) * ops::sin((t * 10.0 - 10.75) * 2.0 * FRAC_PI_3)
    }
    #[inline]
    pub(crate) fn elastic_out(t: f32) -> f32 {
        ops::powf(2.0, -10.0 * t) * ops::sin((t * 10.0 - 0.75) * 2.0 * FRAC_PI_3) + 1.0
    }
    #[inline]
    pub(crate) fn elastic_in_out(t: f32) -> f32 {
        let c = (2.0 * PI) / 4.5;

        if t < 0.5 {
            -ops::powf(2.0, 20.0 * t - 10.0) * ops::sin((t * 20.0 - 11.125) * c) / 2.0
        } else {
            ops::powf(2.0, -20.0 * t + 10.0) * ops::sin((t * 20.0 - 11.125) * c) / 2.0 + 1.0
        }
    }

    #[inline]
    pub(crate) fn bounce_in(t: f32) -> f32 {
        1.0 - bounce_out(1.0 - t)
    }
    #[inline]
    pub(crate) fn bounce_out(t: f32) -> f32 {
        if t < 4.0 / 11.0 {
            (121.0 * t.squared()) / 16.0
        } else if t < 8.0 / 11.0 {
            (363.0 / 40.0 * t.squared()) - (99.0 / 10.0 * t) + 17.0 / 5.0
        } else if t < 9.0 / 10.0 {
            (4356.0 / 361.0 * t.squared()) - (35442.0 / 1805.0 * t) + 16061.0 / 1805.0
        } else {
            (54.0 / 5.0 * t.squared()) - (513.0 / 25.0 * t) + 268.0 / 25.0
        }
    }
    #[inline]
    pub(crate) fn bounce_in_out(t: f32) -> f32 {
        if t < 0.5 {
            (1.0 - bounce_out(1.0 - 2.0 * t)) / 2.0
        } else {
            (1.0 + bounce_out(2.0 * t - 1.0)) / 2.0
        }
    }

    #[inline]
    pub(crate) fn steps(num_steps: usize, jump_at: super::JumpAt, t: f32) -> f32 {
        jump_at.eval(num_steps, t)
    }

    #[inline]
    pub(crate) fn elastic(omega: f32, t: f32) -> f32 {
        1.0 - (1.0 - t).squared() * (2.0 * ops::sin(omega * t) / omega + ops::cos(omega * t))
    }
}

impl EaseFunction {
    fn eval(&self, t: f32) -> f32 {
        match self {
            EaseFunction::Linear => easing_functions::linear(t),
            EaseFunction::QuadraticIn => easing_functions::quadratic_in(t),
            EaseFunction::QuadraticOut => easing_functions::quadratic_out(t),
            EaseFunction::QuadraticInOut => easing_functions::quadratic_in_out(t),
            EaseFunction::CubicIn => easing_functions::cubic_in(t),
            EaseFunction::CubicOut => easing_functions::cubic_out(t),
            EaseFunction::CubicInOut => easing_functions::cubic_in_out(t),
            EaseFunction::QuarticIn => easing_functions::quartic_in(t),
            EaseFunction::QuarticOut => easing_functions::quartic_out(t),
            EaseFunction::QuarticInOut => easing_functions::quartic_in_out(t),
            EaseFunction::QuinticIn => easing_functions::quintic_in(t),
            EaseFunction::QuinticOut => easing_functions::quintic_out(t),
            EaseFunction::QuinticInOut => easing_functions::quintic_in_out(t),
            EaseFunction::SmoothStepIn => easing_functions::smoothstep_in(t),
            EaseFunction::SmoothStepOut => easing_functions::smoothstep_out(t),
            EaseFunction::SmoothStep => easing_functions::smoothstep(t),
            EaseFunction::SmootherStepIn => easing_functions::smootherstep_in(t),
            EaseFunction::SmootherStepOut => easing_functions::smootherstep_out(t),
            EaseFunction::SmootherStep => easing_functions::smootherstep(t),
            EaseFunction::SineIn => easing_functions::sine_in(t),
            EaseFunction::SineOut => easing_functions::sine_out(t),
            EaseFunction::SineInOut => easing_functions::sine_in_out(t),
            EaseFunction::CircularIn => easing_functions::circular_in(t),
            EaseFunction::CircularOut => easing_functions::circular_out(t),
            EaseFunction::CircularInOut => easing_functions::circular_in_out(t),
            EaseFunction::ExponentialIn => easing_functions::exponential_in(t),
            EaseFunction::ExponentialOut => easing_functions::exponential_out(t),
            EaseFunction::ExponentialInOut => easing_functions::exponential_in_out(t),
            EaseFunction::ElasticIn => easing_functions::elastic_in(t),
            EaseFunction::ElasticOut => easing_functions::elastic_out(t),
            EaseFunction::ElasticInOut => easing_functions::elastic_in_out(t),
            EaseFunction::BackIn => easing_functions::back_in(t),
            EaseFunction::BackOut => easing_functions::back_out(t),
            EaseFunction::BackInOut => easing_functions::back_in_out(t),
            EaseFunction::BounceIn => easing_functions::bounce_in(t),
            EaseFunction::BounceOut => easing_functions::bounce_out(t),
            EaseFunction::BounceInOut => easing_functions::bounce_in_out(t),
            EaseFunction::Steps(num_steps, jump_at) => {
                easing_functions::steps(*num_steps, *jump_at, t)
            }
            EaseFunction::Elastic(omega) => easing_functions::elastic(*omega, t),
        }
    }
}

impl Curve<f32> for EaseFunction {
    #[inline]
    fn domain(&self) -> Interval {
        Interval::UNIT
    }

    #[inline]
    fn sample_unchecked(&self, t: f32) -> f32 {
        self.eval(t)
    }
}

#[cfg(test)]
#[cfg(feature = "approx")]
mod tests {

    use crate::{Vec2, Vec3, Vec3A};
    use approx::assert_abs_diff_eq;

    use super::*;
    const MONOTONIC_IN_OUT_INOUT: &[[EaseFunction; 3]] = {
        use EaseFunction::*;
        &[
            [QuadraticIn, QuadraticOut, QuadraticInOut],
            [CubicIn, CubicOut, CubicInOut],
            [QuarticIn, QuarticOut, QuarticInOut],
            [QuinticIn, QuinticOut, QuinticInOut],
            [SmoothStepIn, SmoothStepOut, SmoothStep],
            [SmootherStepIn, SmootherStepOut, SmootherStep],
            [SineIn, SineOut, SineInOut],
            [CircularIn, CircularOut, CircularInOut],
            [ExponentialIn, ExponentialOut, ExponentialInOut],
        ]
    };

    // For easing function we don't care if eval(0) is super-tiny like 2.0e-28,
    // so add the same amount of error on both ends of the unit interval.
    const TOLERANCE: f32 = 1.0e-6;
    const _: () = const {
        assert!(1.0 - TOLERANCE != 1.0);
    };

    #[test]
    fn ease_functions_zero_to_one() {
        for ef in MONOTONIC_IN_OUT_INOUT.iter().flatten() {
            let start = ef.eval(0.0);
            assert!(
                (0.0..=TOLERANCE).contains(&start),
                "EaseFunction.{ef:?}(0) was {start:?}",
            );

            let finish = ef.eval(1.0);
            assert!(
                (1.0 - TOLERANCE..=1.0).contains(&finish),
                "EaseFunction.{ef:?}(1) was {start:?}",
            );
        }
    }

    #[test]
    fn ease_function_inout_deciles() {
        // convexity gives the comparisons against the input built-in tolerances
        for [ef_in, ef_out, ef_inout] in MONOTONIC_IN_OUT_INOUT {
            for x in [0.1, 0.2, 0.3, 0.4] {
                let y = ef_inout.eval(x);
                assert!(y < x, "EaseFunction.{ef_inout:?}({x:?}) was {y:?}");

                let iny = ef_in.eval(2.0 * x) / 2.0;
                assert!(
                    (y - TOLERANCE..y + TOLERANCE).contains(&iny),
                    "EaseFunction.{ef_inout:?}({x:?}) was {y:?}, but \
                    EaseFunction.{ef_in:?}(2 * {x:?}) / 2 was {iny:?}",
                );
            }

            for x in [0.6, 0.7, 0.8, 0.9] {
                let y = ef_inout.eval(x);
                assert!(y > x, "EaseFunction.{ef_inout:?}({x:?}) was {y:?}");

                let outy = ef_out.eval(2.0 * x - 1.0) / 2.0 + 0.5;
                assert!(
                    (y - TOLERANCE..y + TOLERANCE).contains(&outy),
                    "EaseFunction.{ef_inout:?}({x:?}) was {y:?}, but \
                    EaseFunction.{ef_out:?}(2 * {x:?} - 1) / 2 + ½ was {outy:?}",
                );
            }
        }
    }

    #[test]
    fn ease_function_midpoints() {
        for [ef_in, ef_out, ef_inout] in MONOTONIC_IN_OUT_INOUT {
            let mid = ef_in.eval(0.5);
            assert!(
                mid < 0.5 - TOLERANCE,
                "EaseFunction.{ef_in:?}(½) was {mid:?}",
            );

            let mid = ef_out.eval(0.5);
            assert!(
                mid > 0.5 + TOLERANCE,
                "EaseFunction.{ef_out:?}(½) was {mid:?}",
            );

            let mid = ef_inout.eval(0.5);
            assert!(
                (0.5 - TOLERANCE..=0.5 + TOLERANCE).contains(&mid),
                "EaseFunction.{ef_inout:?}(½) was {mid:?}",
            );
        }
    }

    #[test]
    fn ease_quats() {
        let quat_start = Quat::from_axis_angle(Vec3::Z, 0.0);
        let quat_end = Quat::from_axis_angle(Vec3::Z, 90.0_f32.to_radians());

        let quat_curve = Quat::interpolating_curve_unbounded(quat_start, quat_end);

        assert_abs_diff_eq!(
            quat_curve.sample(0.0).unwrap(),
            Quat::from_axis_angle(Vec3::Z, 0.0)
        );
        {
            let (before_mid_axis, before_mid_angle) =
                quat_curve.sample(0.25).unwrap().to_axis_angle();
            assert_abs_diff_eq!(before_mid_axis, Vec3::Z);
            assert_abs_diff_eq!(before_mid_angle, 22.5_f32.to_radians());
        }
        {
            let (mid_axis, mid_angle) = quat_curve.sample(0.5).unwrap().to_axis_angle();
            assert_abs_diff_eq!(mid_axis, Vec3::Z);
            assert_abs_diff_eq!(mid_angle, 45.0_f32.to_radians());
        }
        {
            let (after_mid_axis, after_mid_angle) =
                quat_curve.sample(0.75).unwrap().to_axis_angle();
            assert_abs_diff_eq!(after_mid_axis, Vec3::Z);
            assert_abs_diff_eq!(after_mid_angle, 67.5_f32.to_radians());
        }
        assert_abs_diff_eq!(
            quat_curve.sample(1.0).unwrap(),
            Quat::from_axis_angle(Vec3::Z, 90.0_f32.to_radians())
        );
    }

    #[test]
    fn ease_isometries_2d() {
        let angle = 90.0;
        let iso_2d_start = Isometry2d::new(Vec2::ZERO, Rot2::degrees(0.0));
        let iso_2d_end = Isometry2d::new(Vec2::ONE, Rot2::degrees(angle));

        let iso_2d_curve = Isometry2d::interpolating_curve_unbounded(iso_2d_start, iso_2d_end);

        [-1.0, 0.0, 0.5, 1.0, 2.0].into_iter().for_each(|t| {
            assert_abs_diff_eq!(
                iso_2d_curve.sample(t).unwrap(),
                Isometry2d::new(Vec2::ONE * t, Rot2::degrees(angle * t))
            );
        });
    }

    #[test]
    fn ease_isometries_3d() {
        let angle = 90.0_f32.to_radians();
        let iso_3d_start = Isometry3d::new(Vec3A::ZERO, Quat::from_axis_angle(Vec3::Z, 0.0));
        let iso_3d_end = Isometry3d::new(Vec3A::ONE, Quat::from_axis_angle(Vec3::Z, angle));

        let iso_3d_curve = Isometry3d::interpolating_curve_unbounded(iso_3d_start, iso_3d_end);

        [-1.0, 0.0, 0.5, 1.0, 2.0].into_iter().for_each(|t| {
            assert_abs_diff_eq!(
                iso_3d_curve.sample(t).unwrap(),
                Isometry3d::new(Vec3A::ONE * t, Quat::from_axis_angle(Vec3::Z, angle * t))
            );
        });
    }

    #[test]
<<<<<<< HEAD
    fn jump_at_start() {
        let jump_at = JumpAt::Start;
        let num_steps = 4;

        [
            (0.0, 0.25),
            (0.249, 0.25),
            (0.25, 0.5),
            (0.499, 0.5),
            (0.5, 0.75),
            (0.749, 0.75),
            (0.75, 1.0),
            (1.0, 1.0),
        ]
        .into_iter()
        .for_each(|(t, expected)| {
            assert_abs_diff_eq!(jump_at.eval(num_steps, t), expected);
        });
    }

    #[test]
    fn jump_at_end() {
        let jump_at = JumpAt::End;
        let num_steps = 4;

        [
            (0.0, 0.0),
            (0.249, 0.0),
            (0.25, 0.25),
            (0.499, 0.25),
            (0.5, 0.5),
            (0.749, 0.5),
            (0.75, 0.75),
            (0.999, 0.75),
            (1.0, 1.0),
        ]
        .into_iter()
        .for_each(|(t, expected)| {
            assert_abs_diff_eq!(jump_at.eval(num_steps, t), expected);
        });
    }

    #[test]
    fn jump_at_none() {
        let jump_at = JumpAt::None;
        let num_steps = 5;

        [
            (0.0, 0.0),
            (0.199, 0.0),
            (0.2, 0.25),
            (0.399, 0.25),
            (0.4, 0.5),
            (0.599, 0.5),
            (0.6, 0.75),
            (0.799, 0.75),
            (0.8, 1.0),
            (0.999, 1.0),
            (1.0, 1.0),
        ]
        .into_iter()
        .for_each(|(t, expected)| {
            assert_abs_diff_eq!(jump_at.eval(num_steps, t), expected);
        });
    }

    #[test]
    fn jump_at_both() {
        let jump_at = JumpAt::Both;
        let num_steps = 4;

        [
            (0.0, 0.2),
            (0.249, 0.2),
            (0.25, 0.4),
            (0.499, 0.4),
            (0.5, 0.6),
            (0.749, 0.6),
            (0.75, 0.8),
            (0.999, 0.8),
            (1.0, 1.0),
        ]
        .into_iter()
        .for_each(|(t, expected)| {
            assert_abs_diff_eq!(jump_at.eval(num_steps, t), expected);
=======
    fn ease_function_curve() {
        // Test that using `EaseFunction` directly is equivalent to `EasingCurve::new(0.0, 1.0, ...)`.

        let f = EaseFunction::SmoothStep;
        let c = EasingCurve::new(0.0, 1.0, EaseFunction::SmoothStep);

        assert_eq!(f.domain(), c.domain());

        [
            -1.0,
            0.0,
            0.5,
            1.0,
            2.0,
            -f32::MIN_POSITIVE,
            1.0 + f32::EPSILON,
        ]
        .into_iter()
        .for_each(|t| {
            assert_eq!(f.sample(t), c.sample(t));
            assert_eq!(f.sample_clamped(t), c.sample_clamped(t));
>>>>>>> d6725d3b
        });
    }
}<|MERGE_RESOLUTION|>--- conflicted
+++ resolved
@@ -1076,7 +1076,6 @@
     }
 
     #[test]
-<<<<<<< HEAD
     fn jump_at_start() {
         let jump_at = JumpAt::Start;
         let num_steps = 4;
@@ -1162,7 +1161,9 @@
         .into_iter()
         .for_each(|(t, expected)| {
             assert_abs_diff_eq!(jump_at.eval(num_steps, t), expected);
-=======
+    }
+
+    #[test]
     fn ease_function_curve() {
         // Test that using `EaseFunction` directly is equivalent to `EasingCurve::new(0.0, 1.0, ...)`.
 
@@ -1184,7 +1185,6 @@
         .for_each(|t| {
             assert_eq!(f.sample(t), c.sample(t));
             assert_eq!(f.sample_clamped(t), c.sample_clamped(t));
->>>>>>> d6725d3b
         });
     }
 }