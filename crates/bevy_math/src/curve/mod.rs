//! The [`Curve`] trait, used to describe curves in a number of different domains. This module also
//! contains the [`Interval`] type, along with a selection of core data structures used to back
//! curves that are interpolated from samples.

pub mod adaptors;
pub mod cores;
pub mod easing;
pub mod interval;
pub mod iterable;
pub mod sample_curves;

// bevy_math::curve re-exports all commonly-needed curve-related items.
pub use adaptors::*;
pub use interval::{interval, Interval};
pub use sample_curves::*;

use cores::{EvenCore, UnevenCore};

use crate::{StableInterpolate, VectorSpace};
use core::{marker::PhantomData, ops::Deref};
use interval::InvalidIntervalError;
use itertools::Itertools;
use thiserror::Error;

/// A trait for a type that can represent values of type `T` parametrized over a fixed interval.
///
/// Typical examples of this are actual geometric curves where `T: VectorSpace`, but other kinds
/// of output data can be represented as well.
pub trait Curve<T> {
    /// The interval over which this curve is parametrized.
    ///
    /// This is the range of values of `t` where we can sample the curve and receive valid output.
    fn domain(&self) -> Interval;

    /// Sample a point on this curve at the parameter value `t`, extracting the associated value.
    /// This is the unchecked version of sampling, which should only be used if the sample time `t`
    /// is already known to lie within the curve's domain.
    ///
    /// Values sampled from outside of a curve's domain are generally considered invalid; data which
    /// is nonsensical or otherwise useless may be returned in such a circumstance, and extrapolation
    /// beyond a curve's domain should not be relied upon.
    fn sample_unchecked(&self, t: f32) -> T;

    /// Sample a point on this curve at the parameter value `t`, returning `None` if the point is
    /// outside of the curve's domain.
    fn sample(&self, t: f32) -> Option<T> {
        match self.domain().contains(t) {
            true => Some(self.sample_unchecked(t)),
            false => None,
        }
    }

    /// Sample a point on this curve at the parameter value `t`, clamping `t` to lie inside the
    /// domain of the curve.
    fn sample_clamped(&self, t: f32) -> T {
        let t = self.domain().clamp(t);
        self.sample_unchecked(t)
    }

    /// Sample a collection of `n >= 0` points on this curve at the parameter values `t_n`,
    /// returning `None` if the point is outside of the curve's domain.
    ///
    /// The samples are returned in the same order as the parameter values `t_n` were provided and
    /// will include all results. This leaves the responsibility for things like filtering and
    /// sorting to the user for maximum flexibility.
    fn sample_iter(&self, iter: impl IntoIterator<Item = f32>) -> impl Iterator<Item = Option<T>>
    where
        Self: Sized,
    {
        iter.into_iter().map(|t| self.sample(t))
    }

    /// Sample a collection of `n >= 0` points on this curve at the parameter values `t_n`,
    /// extracting the associated values. This is the unchecked version of sampling, which should
    /// only be used if the sample times `t_n` are already known to lie within the curve's domain.
    ///
    /// Values sampled from outside of a curve's domain are generally considered invalid; data
    /// which is nonsensical or otherwise useless may be returned in such a circumstance, and
    /// extrapolation beyond a curve's domain should not be relied upon.
    ///
    /// The samples are returned in the same order as the parameter values `t_n` were provided and
    /// will include all results. This leaves the responsibility for things like filtering and
    /// sorting to the user for maximum flexibility.
    fn sample_iter_unchecked(&self, iter: impl IntoIterator<Item = f32>) -> impl Iterator<Item = T>
    where
        Self: Sized,
    {
        iter.into_iter().map(|t| self.sample_unchecked(t))
    }

    /// Sample a collection of `n >= 0` points on this curve at the parameter values `t_n`,
    /// clamping `t_n` to lie inside the domain of the curve.
    ///
    /// The samples are returned in the same order as the parameter values `t_n` were provided and
    /// will include all results. This leaves the responsibility for things like filtering and
    /// sorting to the user for maximum flexibility.
    fn sample_iter_clamped(&self, iter: impl IntoIterator<Item = f32>) -> impl Iterator<Item = T>
    where
        Self: Sized,
    {
        iter.into_iter().map(|t| self.sample_clamped(t))
    }

    /// Create a new curve by mapping the values of this curve via a function `f`; i.e., if the
    /// sample at time `t` for this curve is `x`, the value at time `t` on the new curve will be
    /// `f(x)`.
    #[must_use]
    fn map<S, F>(self, f: F) -> MapCurve<T, S, Self, F>
    where
        Self: Sized,
        F: Fn(T) -> S,
    {
        MapCurve {
            preimage: self,
            f,
            _phantom: PhantomData,
        }
    }

    /// Create a new [`Curve`] whose parameter space is related to the parameter space of this curve
    /// by `f`. For each time `t`, the sample from the new curve at time `t` is the sample from
    /// this curve at time `f(t)`. The given `domain` will be the domain of the new curve. The
    /// function `f` is expected to take `domain` into `self.domain()`.
    ///
    /// Note that this is the opposite of what one might expect intuitively; for example, if this
    /// curve has a parameter domain of `[0, 1]`, then stretching the parameter domain to
    /// `[0, 2]` would be performed as follows, dividing by what might be perceived as the scaling
    /// factor rather than multiplying:
    /// ```
    /// # use bevy_math::curve::*;
    /// let my_curve = constant_curve(Interval::UNIT, 1.0);
    /// let scaled_curve = my_curve.reparametrize(interval(0.0, 2.0).unwrap(), |t| t / 2.0);
    /// ```
    /// This kind of linear remapping is provided by the convenience method
    /// [`Curve::reparametrize_linear`], which requires only the desired domain for the new curve.
    ///
    /// # Examples
    /// ```
    /// // Reverse a curve:
    /// # use bevy_math::curve::*;
    /// # use bevy_math::vec2;
    /// let my_curve = constant_curve(Interval::UNIT, 1.0);
    /// let domain = my_curve.domain();
    /// let reversed_curve = my_curve.reparametrize(domain, |t| domain.end() - (t - domain.start()));
    ///
    /// // Take a segment of a curve:
    /// # let my_curve = constant_curve(Interval::UNIT, 1.0);
    /// let curve_segment = my_curve.reparametrize(interval(0.0, 0.5).unwrap(), |t| 0.5 + t);
    ///
    /// // Reparametrize by an easing curve:
    /// # let my_curve = constant_curve(Interval::UNIT, 1.0);
    /// # let easing_curve = constant_curve(Interval::UNIT, vec2(1.0, 1.0));
    /// let domain = my_curve.domain();
    /// let eased_curve = my_curve.reparametrize(domain, |t| easing_curve.sample_unchecked(t).y);
    /// ```
    #[must_use]
    fn reparametrize<F>(self, domain: Interval, f: F) -> ReparamCurve<T, Self, F>
    where
        Self: Sized,
        F: Fn(f32) -> f32,
    {
        ReparamCurve {
            domain,
            base: self,
            f,
            _phantom: PhantomData,
        }
    }

    /// Linearly reparametrize this [`Curve`], producing a new curve whose domain is the given
    /// `domain` instead of the current one. This operation is only valid for curves with bounded
    /// domains; if either this curve's domain or the given `domain` is unbounded, an error is
    /// returned.
    fn reparametrize_linear(
        self,
        domain: Interval,
    ) -> Result<LinearReparamCurve<T, Self>, LinearReparamError>
    where
        Self: Sized,
    {
        if !self.domain().is_bounded() {
            return Err(LinearReparamError::SourceCurveUnbounded);
        }

        if !domain.is_bounded() {
            return Err(LinearReparamError::TargetIntervalUnbounded);
        }

        Ok(LinearReparamCurve {
            base: self,
            new_domain: domain,
            _phantom: PhantomData,
        })
    }

    /// Reparametrize this [`Curve`] by sampling from another curve.
    ///
    /// The resulting curve samples at time `t` by first sampling `other` at time `t`, which produces
    /// another sample time `s` which is then used to sample this curve. The domain of the resulting
    /// curve is the domain of `other`.
    #[must_use]
    fn reparametrize_by_curve<C>(self, other: C) -> CurveReparamCurve<T, Self, C>
    where
        Self: Sized,
        C: Curve<f32>,
    {
        CurveReparamCurve {
            base: self,
            reparam_curve: other,
            _phantom: PhantomData,
        }
    }

    /// Create a new [`Curve`] which is the graph of this one; that is, its output echoes the sample
    /// time as part of a tuple.
    ///
    /// For example, if this curve outputs `x` at time `t`, then the produced curve will produce
    /// `(t, x)` at time `t`. In particular, if this curve is a `Curve<T>`, the output of this method
    /// is a `Curve<(f32, T)>`.
    #[must_use]
    fn graph(self) -> GraphCurve<T, Self>
    where
        Self: Sized,
    {
        GraphCurve {
            base: self,
            _phantom: PhantomData,
        }
    }

    /// Create a new [`Curve`] by zipping this curve together with another.
    ///
    /// The sample at time `t` in the new curve is `(x, y)`, where `x` is the sample of `self` at
    /// time `t` and `y` is the sample of `other` at time `t`. The domain of the new curve is the
    /// intersection of the domains of its constituents. If the domain intersection would be empty,
    /// an error is returned.
    fn zip<S, C>(self, other: C) -> Result<ZipCurve<T, S, Self, C>, InvalidIntervalError>
    where
        Self: Sized,
        C: Curve<S> + Sized,
    {
        let domain = self.domain().intersect(other.domain())?;
        Ok(ZipCurve {
            domain,
            first: self,
            second: other,
            _phantom: PhantomData,
        })
    }

    /// Create a new [`Curve`] by composing this curve end-to-start with another, producing another curve
    /// with outputs of the same type. The domain of the other curve is translated so that its start
    /// coincides with where this curve ends.
    ///
    /// # Errors
    ///
    /// A [`ChainError`] is returned if this curve's domain doesn't have a finite end or if
    /// `other`'s domain doesn't have a finite start.
    fn chain<C>(self, other: C) -> Result<ChainCurve<T, Self, C>, ChainError>
    where
        Self: Sized,
        C: Curve<T>,
    {
        if !self.domain().has_finite_end() {
            return Err(ChainError::FirstEndInfinite);
        }
        if !other.domain().has_finite_start() {
            return Err(ChainError::SecondStartInfinite);
        }
        Ok(ChainCurve {
            first: self,
            second: other,
            _phantom: PhantomData,
        })
    }

    /// Create a new [`Curve`] inverting this curve on the x-axis, producing another curve with
    /// outputs of the same type, effectively playing backwards starting at `self.domain().end()`
    /// and transitioning over to `self.domain().start()`. The domain of the new curve is still the
    /// same.
    ///
    /// # Error
    ///
    /// A [`ReverseError`] is returned if this curve's domain isn't bounded.
    fn reverse(self) -> Result<ReverseCurve<T, Self>, ReverseError>
    where
        Self: Sized,
    {
        self.domain()
            .is_bounded()
            .then(|| ReverseCurve {
                curve: self,
                _phantom: PhantomData,
            })
            .ok_or(ReverseError::SourceDomainEndInfinite)
    }

    /// Create a new [`Curve`] repeating this curve `N` times, producing another curve with outputs
    /// of the same type. The domain of the new curve will be bigger by a factor of `n + 1`.
    ///
    /// # Notes
    ///
    /// - this doesn't guarantee a smooth transition from one occurrence of the curve to its next
    ///   iteration. The curve will make a jump if `self.domain().start() != self.domain().end()`!
    /// - for `count == 0` the output of this adaptor is basically identical to the previous curve
    /// - the value at the transitioning points (`domain.end() * n` for `n >= 1`) in the results is the
    ///   value at `domain.end()` in the original curve
    ///
    /// # Error
    ///
    /// A [`RepeatError`] is returned if this curve's domain isn't bounded.
    fn repeat(self, count: usize) -> Result<RepeatCurve<T, Self>, RepeatError>
    where
        Self: Sized,
    {
        self.domain()
            .is_bounded()
            .then(|| {
                // This unwrap always succeeds because `curve` has a valid Interval as its domain and the
                // length of `curve` cannot be NAN. It's still fine if it's infinity.
                let domain = Interval::new(
                    self.domain().start(),
                    self.domain().end() + self.domain().length() * count as f32,
                )
                .unwrap();
                RepeatCurve {
                    domain,
                    curve: self,
                    _phantom: PhantomData,
                }
            })
            .ok_or(RepeatError::SourceDomainUnbounded)
    }

    /// Create a new [`Curve`] repeating this curve forever, producing another curve with
    /// outputs of the same type. The domain of the new curve will be unbounded.
    ///
    /// # Notes
    ///
    /// - this doesn't guarantee a smooth transition from one occurrence of the curve to its next
    ///   iteration. The curve will make a jump if `self.domain().start() != self.domain().end()`!
    /// - the value at the transitioning points (`domain.end() * n` for `n >= 1`) in the results is the
    ///   value at `domain.end()` in the original curve
    ///
    /// # Error
    ///
    /// A [`RepeatError`] is returned if this curve's domain isn't bounded.
    fn forever(self) -> Result<ForeverCurve<T, Self>, RepeatError>
    where
        Self: Sized,
    {
        self.domain()
            .is_bounded()
            .then(|| ForeverCurve {
                curve: self,
                _phantom: PhantomData,
            })
            .ok_or(RepeatError::SourceDomainUnbounded)
    }

    /// Create a new [`Curve`] chaining the original curve with its inverse, producing
    /// another curve with outputs of the same type. The domain of the new curve will be twice as
    /// long. The transition point is guaranteed to not make any jumps.
    ///
    /// # Error
    ///
    /// A [`PingPongError`] is returned if this curve's domain isn't right-finite.
    fn ping_pong(self) -> Result<PingPongCurve<T, Self>, PingPongError>
    where
        Self: Sized,
    {
        self.domain()
            .has_finite_end()
            .then(|| PingPongCurve {
                curve: self,
                _phantom: PhantomData,
            })
            .ok_or(PingPongError::SourceDomainEndInfinite)
    }

    /// Create a new [`Curve`] by composing this curve end-to-start with another, producing another
    /// curve with outputs of the same type. The domain of the other curve is translated so that
    /// its start coincides with where this curve ends.
    ///
    ///
    /// Additionally the transition of the samples is guaranteed to make no sudden jumps. This is
    /// useful if you really just know about the shapes of your curves and don't want to deal with
    /// stitching them together properly when it would just introduce useless complexity. It is
    /// realized by translating the other curve so that its start sample point coincides with the
    /// current curves' end sample point.
    ///
    /// # Error
    ///
    /// A [`ChainError`] is returned if this curve's domain doesn't have a finite end or if
    /// `other`'s domain doesn't have a finite start.
    fn chain_continue<C>(self, other: C) -> Result<ContinuationCurve<T, Self, C>, ChainError>
    where
        Self: Sized,
        T: VectorSpace,
        C: Curve<T>,
    {
        if !self.domain().has_finite_end() {
            return Err(ChainError::FirstEndInfinite);
        }
        if !other.domain().has_finite_start() {
            return Err(ChainError::SecondStartInfinite);
        }

        let offset = self.sample_unchecked(self.domain().end())
            - other.sample_unchecked(self.domain().start());

        Ok(ContinuationCurve {
            first: self,
            second: other,
            offset,
            _phantom: PhantomData,
        })
    }

    /// Resample this [`Curve`] to produce a new one that is defined by interpolation over equally
    /// spaced sample values, using the provided `interpolation` to interpolate between adjacent samples.
    /// The curve is interpolated on `segments` segments between samples. For example, if `segments` is 1,
    /// only the start and end points of the curve are used as samples; if `segments` is 2, a sample at
    /// the midpoint is taken as well, and so on. If `segments` is zero, or if this curve has an unbounded
    /// domain, then a [`ResamplingError`] is returned.
    ///
    /// The interpolation takes two values by reference together with a scalar parameter and
    /// produces an owned value. The expectation is that `interpolation(&x, &y, 0.0)` and
    /// `interpolation(&x, &y, 1.0)` are equivalent to `x` and `y` respectively.
    ///
    /// # Example
    /// ```
    /// # use bevy_math::*;
    /// # use bevy_math::curve::*;
    /// let quarter_rotation = function_curve(interval(0.0, 90.0).unwrap(), |t| Rot2::degrees(t));
    /// // A curve which only stores three data points and uses `nlerp` to interpolate them:
    /// let resampled_rotation = quarter_rotation.resample(3, |x, y, t| x.nlerp(*y, t));
    /// ```
    fn resample<I>(
        &self,
        segments: usize,
        interpolation: I,
    ) -> Result<SampleCurve<T, I>, ResamplingError>
    where
        Self: Sized,
        I: Fn(&T, &T, f32) -> T,
    {
        let samples = self.samples(segments + 1)?.collect_vec();
        Ok(SampleCurve {
            core: EvenCore {
                domain: self.domain(),
                samples,
            },
            interpolation,
        })
    }

    /// Resample this [`Curve`] to produce a new one that is defined by interpolation over equally
    /// spaced sample values, using [automatic interpolation] to interpolate between adjacent samples.
    /// The curve is interpolated on `segments` segments between samples. For example, if `segments` is 1,
    /// only the start and end points of the curve are used as samples; if `segments` is 2, a sample at
    /// the midpoint is taken as well, and so on. If `segments` is zero, or if this curve has an unbounded
    /// domain, then a [`ResamplingError`] is returned.
    ///
    /// [automatic interpolation]: crate::common_traits::StableInterpolate
    fn resample_auto(&self, segments: usize) -> Result<SampleAutoCurve<T>, ResamplingError>
    where
        Self: Sized,
        T: StableInterpolate,
    {
        let samples = self.samples(segments + 1)?.collect_vec();
        Ok(SampleAutoCurve {
            core: EvenCore {
                domain: self.domain(),
                samples,
            },
        })
    }

    /// Extract an iterator over evenly-spaced samples from this curve. If `samples` is less than 2
    /// or if this curve has unbounded domain, then an error is returned instead.
    fn samples(&self, samples: usize) -> Result<impl Iterator<Item = T>, ResamplingError>
    where
        Self: Sized,
    {
        if samples < 2 {
            return Err(ResamplingError::NotEnoughSamples(samples));
        }
        if !self.domain().is_bounded() {
            return Err(ResamplingError::UnboundedDomain);
        }

        // Unwrap on `spaced_points` always succeeds because its error conditions are handled
        // above.
        Ok(self
            .domain()
            .spaced_points(samples)
            .unwrap()
            .map(|t| self.sample_unchecked(t)))
    }

    /// Resample this [`Curve`] to produce a new one that is defined by interpolation over samples
    /// taken at a given set of times. The given `interpolation` is used to interpolate adjacent
    /// samples, and the `sample_times` are expected to contain at least two valid times within the
    /// curve's domain interval.
    ///
    /// Redundant sample times, non-finite sample times, and sample times outside of the domain
    /// are simply filtered out. With an insufficient quantity of data, a [`ResamplingError`] is
    /// returned.
    ///
    /// The domain of the produced curve stretches between the first and last sample times of the
    /// iterator.
    ///
    /// The interpolation takes two values by reference together with a scalar parameter and
    /// produces an owned value. The expectation is that `interpolation(&x, &y, 0.0)` and
    /// `interpolation(&x, &y, 1.0)` are equivalent to `x` and `y` respectively.
    fn resample_uneven<I>(
        &self,
        sample_times: impl IntoIterator<Item = f32>,
        interpolation: I,
    ) -> Result<UnevenSampleCurve<T, I>, ResamplingError>
    where
        Self: Sized,
        I: Fn(&T, &T, f32) -> T,
    {
        let domain = self.domain();
        let mut times = sample_times
            .into_iter()
            .filter(|t| t.is_finite() && domain.contains(*t))
            .collect_vec();
        times.sort_by(f32::total_cmp);
        times.dedup();
        if times.len() < 2 {
            return Err(ResamplingError::NotEnoughSamples(times.len()));
        }
        let samples = times.iter().map(|t| self.sample_unchecked(*t)).collect();
        Ok(UnevenSampleCurve {
            core: UnevenCore { times, samples },
            interpolation,
        })
    }

    /// Resample this [`Curve`] to produce a new one that is defined by [automatic interpolation] over
    /// samples taken at the given set of times. The given `sample_times` are expected to contain at least
    /// two valid times within the curve's domain interval.
    ///
    /// Redundant sample times, non-finite sample times, and sample times outside of the domain
    /// are simply filtered out. With an insufficient quantity of data, a [`ResamplingError`] is
    /// returned.
    ///
    /// The domain of the produced [`UnevenSampleAutoCurve`] stretches between the first and last
    /// sample times of the iterator.
    ///
    /// [automatic interpolation]: crate::common_traits::StableInterpolate
    fn resample_uneven_auto(
        &self,
        sample_times: impl IntoIterator<Item = f32>,
    ) -> Result<UnevenSampleAutoCurve<T>, ResamplingError>
    where
        Self: Sized,
        T: StableInterpolate,
    {
        let domain = self.domain();
        let mut times = sample_times
            .into_iter()
            .filter(|t| t.is_finite() && domain.contains(*t))
            .collect_vec();
        times.sort_by(f32::total_cmp);
        times.dedup();
        if times.len() < 2 {
            return Err(ResamplingError::NotEnoughSamples(times.len()));
        }
        let samples = times.iter().map(|t| self.sample_unchecked(*t)).collect();
        Ok(UnevenSampleAutoCurve {
            core: UnevenCore { times, samples },
        })
    }

    /// Borrow this curve rather than taking ownership of it. This is essentially an alias for a
    /// prefix `&`; the point is that intermediate operations can be performed while retaining
    /// access to the original curve.
    ///
    /// # Example
    /// ```
    /// # use bevy_math::curve::*;
    /// let my_curve = function_curve(Interval::UNIT, |t| t * t + 1.0);
    /// // Borrow `my_curve` long enough to resample a mapped version. Note that `map` takes
    /// // ownership of its input.
    /// let samples = my_curve.by_ref().map(|x| x * 2.0).resample_auto(100).unwrap();
    /// // Do something else with `my_curve` since we retained ownership:
    /// let new_curve = my_curve.reparametrize_linear(interval(-1.0, 1.0).unwrap()).unwrap();
    /// ```
    fn by_ref(&self) -> &Self
    where
        Self: Sized,
    {
        self
    }

    /// Flip this curve so that its tuple output is arranged the other way.
    #[must_use]
    fn flip<U, V>(self) -> impl Curve<(V, U)>
    where
        Self: Sized + Curve<(U, V)>,
    {
        self.map(|(u, v)| (v, u))
    }
}

impl<T, C, D> Curve<T> for D
where
    C: Curve<T> + ?Sized,
    D: Deref<Target = C>,
{
    fn domain(&self) -> Interval {
        <C as Curve<T>>::domain(self)
    }

    fn sample_unchecked(&self, t: f32) -> T {
        <C as Curve<T>>::sample_unchecked(self, t)
    }
}

/// An error indicating that a linear reparametrization couldn't be performed because of
/// malformed inputs.
#[derive(Debug, Error)]
#[error("Could not build a linear function to reparametrize this curve")]
pub enum LinearReparamError {
    /// The source curve that was to be reparametrized had unbounded domain.
    #[error("This curve has unbounded domain")]
    SourceCurveUnbounded,

    /// The target interval for reparametrization was unbounded.
    #[error("The target interval for reparametrization is unbounded")]
    TargetIntervalUnbounded,
}

/// An error indicating that a reversion of a curve couldn't be performed because of
/// malformed inputs.
#[derive(Debug, Error)]
#[error("Could not reverse this curve")]
pub enum ReverseError {
    /// The source curve that was to be reversed had unbounded domain end.
    #[error("This curve has an unbounded domain end")]
    SourceDomainEndInfinite,
}

/// An error indicating that a repetition of a curve couldn't be performed because of malformed
/// inputs.
#[derive(Debug, Error)]
#[error("Could not repeat this curve")]
pub enum RepeatError {
    /// The source curve that was to be repeated had unbounded domain.
    #[error("This curve has an unbounded domain")]
    SourceDomainUnbounded,
}

/// An error indicating that a ping ponging of a curve couldn't be performed because of
/// malformed inputs.
#[derive(Debug, Error)]
#[error("Could not ping pong this curve")]
pub enum PingPongError {
    /// The source curve that was to be ping ponged had unbounded domain end.
    #[error("This curve has an unbounded domain end")]
    SourceDomainEndInfinite,
}

/// An error indicating that an end-to-end composition couldn't be performed because of
/// malformed inputs.
#[derive(Debug, Error)]
#[error("Could not compose these curves together")]
pub enum ChainError {
    /// The right endpoint of the first curve was infinite.
    #[error("The first curve's domain has an infinite end")]
    FirstEndInfinite,

    /// The left endpoint of the second curve was infinite.
    #[error("The second curve's domain has an infinite start")]
    SecondStartInfinite,
}

/// An error indicating that a resampling operation could not be performed because of
/// malformed inputs.
#[derive(Debug, Error)]
#[error("Could not resample from this curve because of bad inputs")]
pub enum ResamplingError {
    /// This resampling operation was not provided with enough samples to have well-formed output.
    #[error("Not enough unique samples to construct resampled curve")]
    NotEnoughSamples(usize),

    /// This resampling operation failed because of an unbounded interval.
    #[error("Could not resample because this curve has unbounded domain")]
    UnboundedDomain,
}

/// Create a [`Curve`] that constantly takes the given `value` over the given `domain`.
pub fn constant_curve<T: Clone>(domain: Interval, value: T) -> ConstantCurve<T> {
    ConstantCurve { domain, value }
}

/// Convert the given function `f` into a [`Curve`] with the given `domain`, sampled by
/// evaluating the function.
pub fn function_curve<T, F>(domain: Interval, f: F) -> FunctionCurve<T, F>
where
    F: Fn(f32) -> T,
{
    FunctionCurve {
        domain,
        f,
        _phantom: PhantomData,
    }
}

#[cfg(test)]
mod tests {
    use super::easing::*;
    use super::*;
    use crate::{ops, Quat};
    use approx::{assert_abs_diff_eq, AbsDiffEq};
<<<<<<< HEAD
    use glam::*;
    use std::f32::consts::TAU;
=======
    use core::f32::consts::TAU;
>>>>>>> f08f0778

    #[test]
    fn curve_can_be_made_into_an_object() {
        let curve = constant_curve(Interval::UNIT, 42.0);
        let curve: &dyn Curve<f64> = &curve;

        assert_eq!(curve.sample(1.0), Some(42.0));
        assert_eq!(curve.sample(2.0), None);
    }

    #[test]
    fn constant_curves() {
        let curve = constant_curve(Interval::EVERYWHERE, 5.0);
        assert!(curve.sample_unchecked(-35.0) == 5.0);

        let curve = constant_curve(Interval::UNIT, true);
        assert!(curve.sample_unchecked(2.0));
        assert!(curve.sample(2.0).is_none());
    }

    #[test]
    fn function_curves() {
        let curve = function_curve(Interval::EVERYWHERE, |t| t * t);
        assert!(curve.sample_unchecked(2.0).abs_diff_eq(&4.0, f32::EPSILON));
        assert!(curve.sample_unchecked(-3.0).abs_diff_eq(&9.0, f32::EPSILON));

        let curve = function_curve(interval(0.0, f32::INFINITY).unwrap(), ops::log2);
        assert_eq!(curve.sample_unchecked(3.5), ops::log2(3.5));
        assert!(curve.sample_unchecked(-1.0).is_nan());
        assert!(curve.sample(-1.0).is_none());
    }

    #[test]
    fn linear_curve() {
        let start = Vec2::ZERO;
        let end = Vec2::new(1.0, 2.0);
        let curve = LinearCurve::new(start, end);

        let mid = (start + end) / 2.0;

        [(0.0, start), (0.5, mid), (1.0, end)]
            .into_iter()
            .for_each(|(t, x)| {
                assert!(curve.sample_unchecked(t).abs_diff_eq(x, f32::EPSILON));
            });
    }

    #[test]
    fn easing_curves_step() {
        let start = Vec2::ZERO;
        let end = Vec2::new(1.0, 2.0);

        let curve = EasingCurve::new(start, end, StepCurve::new(4)).unwrap();
        [
            (0.0, start),
            (0.124, start),
            (0.125, Vec2::new(0.25, 0.5)),
            (0.374, Vec2::new(0.25, 0.5)),
            (0.375, Vec2::new(0.5, 1.0)),
            (0.624, Vec2::new(0.5, 1.0)),
            (0.625, Vec2::new(0.75, 1.5)),
            (0.874, Vec2::new(0.75, 1.5)),
            (0.875, end),
            (1.0, end),
        ]
        .into_iter()
        .for_each(|(t, x)| {
            assert!(curve.sample_unchecked(t).abs_diff_eq(x, f32::EPSILON));
        });
    }

    #[test]
    fn easing_curves_quadratic() {
        let start = Vec2::ZERO;
        let end = Vec2::new(1.0, 2.0);

        let curve = EasingCurve::new(start, end, EasingCurve::quadratic_ease_in()).unwrap();
        [
            (0.0, start),
            (0.25, Vec2::new(0.0625, 0.125)),
            (0.5, Vec2::new(0.25, 0.5)),
            (1.0, end),
        ]
        .into_iter()
        .for_each(|(t, x)| {
            assert!(curve.sample_unchecked(t).abs_diff_eq(x, f32::EPSILON),);
        });
    }

    #[test]
    fn easing_curve_non_unit_domain() {
        let start = Vec2::ZERO;
        let end = Vec2::new(1.0, 2.0);

        // even though the quadratic_ease_in input curve has the domain [0.0, 2.0], the easing
        // curve correctly behaves as if its domain were [0.0, 1.0]
        let curve = EasingCurve::new(
            start,
            end,
            EasingCurve::quadratic_ease_in()
                .reparametrize(Interval::new(0.0, 2.0).unwrap(), |t| t / 2.0),
        )
        .unwrap();

        [
            (-0.1, None),
            (0.0, Some(start)),
            (0.25, Some(Vec2::new(0.0625, 0.125))),
            (0.5, Some(Vec2::new(0.25, 0.5))),
            (1.0, Some(end)),
            (1.1, None),
        ]
        .into_iter()
        .for_each(|(t, x)| {
            let sample = curve.sample(t);
            match (sample, x) {
                (None, None) => assert_eq!(sample, x),
                (Some(s), Some(x)) => assert!(s.abs_diff_eq(x, f32::EPSILON)),
                _ => unreachable!(),
            };
        });
    }

    #[test]
    fn mapping() {
        let curve = function_curve(Interval::EVERYWHERE, |t| t * 3.0 + 1.0);
        let mapped_curve = curve.map(|x| x / 7.0);
        assert_eq!(mapped_curve.sample_unchecked(3.5), (3.5 * 3.0 + 1.0) / 7.0);
        assert_eq!(
            mapped_curve.sample_unchecked(-1.0),
            (-1.0 * 3.0 + 1.0) / 7.0
        );
        assert_eq!(mapped_curve.domain(), Interval::EVERYWHERE);

        let curve = function_curve(Interval::UNIT, |t| t * TAU);
        let mapped_curve = curve.map(Quat::from_rotation_z);
        assert_eq!(mapped_curve.sample_unchecked(0.0), Quat::IDENTITY);
        assert!(mapped_curve.sample_unchecked(1.0).is_near_identity());
        assert_eq!(mapped_curve.domain(), Interval::UNIT);
    }

    #[test]
    fn reverse() {
        let curve = function_curve(Interval::new(0.0, 1.0).unwrap(), |t| t * 3.0 + 1.0);
        let rev_curve = curve.reverse().unwrap();
        assert_eq!(rev_curve.sample(-0.1), None);
        assert_eq!(rev_curve.sample(0.0), Some(1.0 * 3.0 + 1.0));
        assert_eq!(rev_curve.sample(0.5), Some(0.5 * 3.0 + 1.0));
        assert_eq!(rev_curve.sample(1.0), Some(0.0 * 3.0 + 1.0));
        assert_eq!(rev_curve.sample(1.1), None);

        let curve = function_curve(Interval::new(-2.0, 1.0).unwrap(), |t| t * 3.0 + 1.0);
        let rev_curve = curve.reverse().unwrap();
        assert_eq!(rev_curve.sample(-2.1), None);
        assert_eq!(rev_curve.sample(-2.0), Some(1.0 * 3.0 + 1.0));
        assert_eq!(rev_curve.sample(-0.5), Some(-0.5 * 3.0 + 1.0));
        assert_eq!(rev_curve.sample(1.0), Some(-2.0 * 3.0 + 1.0));
        assert_eq!(rev_curve.sample(1.1), None);
    }

    #[test]
    fn repeat() {
        let curve = function_curve(Interval::new(0.0, 1.0).unwrap(), |t| t * 3.0 + 1.0);
        let repeat_curve = curve.by_ref().repeat(1).unwrap();
        assert_eq!(repeat_curve.sample(-0.1), None);
        assert_eq!(repeat_curve.sample(0.0), Some(0.0 * 3.0 + 1.0));
        assert_eq!(repeat_curve.sample(0.5), Some(0.5 * 3.0 + 1.0));
        assert_eq!(repeat_curve.sample(0.99), Some(0.99 * 3.0 + 1.0));
        assert_eq!(repeat_curve.sample(1.0), Some(1.0 * 3.0 + 1.0));
        assert_eq!(repeat_curve.sample(1.01), Some(0.01 * 3.0 + 1.0));
        assert_eq!(repeat_curve.sample(1.5), Some(0.5 * 3.0 + 1.0));
        assert_eq!(repeat_curve.sample(1.99), Some(0.99 * 3.0 + 1.0));
        assert_eq!(repeat_curve.sample(2.0), Some(1.0 * 3.0 + 1.0));
        assert_eq!(repeat_curve.sample(2.01), None);

        let repeat_curve = curve.by_ref().repeat(3).unwrap();
        assert_eq!(repeat_curve.sample(2.0), Some(1.0 * 3.0 + 1.0));
        assert_eq!(repeat_curve.sample(3.0), Some(1.0 * 3.0 + 1.0));
        assert_eq!(repeat_curve.sample(4.0), Some(1.0 * 3.0 + 1.0));
        assert_eq!(repeat_curve.sample(5.0), None);

        let repeat_curve = curve.by_ref().forever().unwrap();
        assert_eq!(repeat_curve.sample(-1.0), Some(1.0 * 3.0 + 1.0));
        assert_eq!(repeat_curve.sample(2.0), Some(1.0 * 3.0 + 1.0));
        assert_eq!(repeat_curve.sample(3.0), Some(1.0 * 3.0 + 1.0));
        assert_eq!(repeat_curve.sample(4.0), Some(1.0 * 3.0 + 1.0));
        assert_eq!(repeat_curve.sample(5.0), Some(1.0 * 3.0 + 1.0));
    }

    #[test]
    fn ping_pong() {
        let curve = function_curve(Interval::new(0.0, 1.0).unwrap(), |t| t * 3.0 + 1.0);
        let ping_pong_curve = curve.ping_pong().unwrap();
        assert_eq!(ping_pong_curve.sample(-0.1), None);
        assert_eq!(ping_pong_curve.sample(0.0), Some(0.0 * 3.0 + 1.0));
        assert_eq!(ping_pong_curve.sample(0.5), Some(0.5 * 3.0 + 1.0));
        assert_eq!(ping_pong_curve.sample(1.0), Some(1.0 * 3.0 + 1.0));
        assert_eq!(ping_pong_curve.sample(1.5), Some(0.5 * 3.0 + 1.0));
        assert_eq!(ping_pong_curve.sample(2.0), Some(0.0 * 3.0 + 1.0));
        assert_eq!(ping_pong_curve.sample(2.1), None);

        let curve = function_curve(Interval::new(-2.0, 2.0).unwrap(), |t| t * 3.0 + 1.0);
        let ping_pong_curve = curve.ping_pong().unwrap();
        assert_eq!(ping_pong_curve.sample(-2.1), None);
        assert_eq!(ping_pong_curve.sample(-2.0), Some(-2.0 * 3.0 + 1.0));
        assert_eq!(ping_pong_curve.sample(-0.5), Some(-0.5 * 3.0 + 1.0));
        assert_eq!(ping_pong_curve.sample(2.0), Some(2.0 * 3.0 + 1.0));
        assert_eq!(ping_pong_curve.sample(4.5), Some(-0.5 * 3.0 + 1.0));
        assert_eq!(ping_pong_curve.sample(6.0), Some(-2.0 * 3.0 + 1.0));
        assert_eq!(ping_pong_curve.sample(6.1), None);
    }

    #[test]
    fn continue_chain() {
        let first = function_curve(Interval::new(0.0, 1.0).unwrap(), |t| t * 3.0 + 1.0);
        let second = function_curve(Interval::new(0.0, 1.0).unwrap(), |t| t * t);
        let c0_chain_curve = first.chain_continue(second).unwrap();
        assert_eq!(c0_chain_curve.sample(-0.1), None);
        assert_eq!(c0_chain_curve.sample(0.0), Some(0.0 * 3.0 + 1.0));
        assert_eq!(c0_chain_curve.sample(0.5), Some(0.5 * 3.0 + 1.0));
        assert_eq!(c0_chain_curve.sample(1.0), Some(1.0 * 3.0 + 1.0));
        assert_eq!(c0_chain_curve.sample(1.5), Some(1.0 * 3.0 + 1.0 + 0.25));
        assert_eq!(c0_chain_curve.sample(2.0), Some(1.0 * 3.0 + 1.0 + 1.0));
        assert_eq!(c0_chain_curve.sample(2.1), None);
    }

    #[test]
    fn reparametrization() {
        let curve = function_curve(interval(1.0, f32::INFINITY).unwrap(), ops::log2);
        let reparametrized_curve = curve
            .by_ref()
            .reparametrize(interval(0.0, f32::INFINITY).unwrap(), ops::exp2);
        assert_abs_diff_eq!(reparametrized_curve.sample_unchecked(3.5), 3.5);
        assert_abs_diff_eq!(reparametrized_curve.sample_unchecked(100.0), 100.0);
        assert_eq!(
            reparametrized_curve.domain(),
            interval(0.0, f32::INFINITY).unwrap()
        );

        let reparametrized_curve = curve.by_ref().reparametrize(Interval::UNIT, |t| t + 1.0);
        assert_abs_diff_eq!(reparametrized_curve.sample_unchecked(0.0), 0.0);
        assert_abs_diff_eq!(reparametrized_curve.sample_unchecked(1.0), 1.0);
        assert_eq!(reparametrized_curve.domain(), Interval::UNIT);
    }

    #[test]
    fn multiple_maps() {
        // Make sure these actually happen in the right order.
        let curve = function_curve(Interval::UNIT, ops::exp2);
        let first_mapped = curve.map(ops::log2);
        let second_mapped = first_mapped.map(|x| x * -2.0);
        assert_abs_diff_eq!(second_mapped.sample_unchecked(0.0), 0.0);
        assert_abs_diff_eq!(second_mapped.sample_unchecked(0.5), -1.0);
        assert_abs_diff_eq!(second_mapped.sample_unchecked(1.0), -2.0);
    }

    #[test]
    fn multiple_reparams() {
        // Make sure these happen in the right order too.
        let curve = function_curve(Interval::UNIT, ops::exp2);
        let first_reparam = curve.reparametrize(interval(1.0, 2.0).unwrap(), ops::log2);
        let second_reparam = first_reparam.reparametrize(Interval::UNIT, |t| t + 1.0);
        assert_abs_diff_eq!(second_reparam.sample_unchecked(0.0), 1.0);
        assert_abs_diff_eq!(second_reparam.sample_unchecked(0.5), 1.5);
        assert_abs_diff_eq!(second_reparam.sample_unchecked(1.0), 2.0);
    }

    #[test]
    fn resampling() {
        let curve = function_curve(interval(1.0, 4.0).unwrap(), ops::log2);

        // Need at least one segment to sample.
        let nice_try = curve.by_ref().resample_auto(0);
        assert!(nice_try.is_err());

        // The values of a resampled curve should be very close at the sample points.
        // Because of denominators, it's not literally equal.
        // (This is a tradeoff against O(1) sampling.)
        let resampled_curve = curve.by_ref().resample_auto(100).unwrap();
        for test_pt in curve.domain().spaced_points(101).unwrap() {
            let expected = curve.sample_unchecked(test_pt);
            assert_abs_diff_eq!(
                resampled_curve.sample_unchecked(test_pt),
                expected,
                epsilon = 1e-6
            );
        }

        // Another example.
        let curve = function_curve(interval(0.0, TAU).unwrap(), ops::cos);
        let resampled_curve = curve.by_ref().resample_auto(1000).unwrap();
        for test_pt in curve.domain().spaced_points(1001).unwrap() {
            let expected = curve.sample_unchecked(test_pt);
            assert_abs_diff_eq!(
                resampled_curve.sample_unchecked(test_pt),
                expected,
                epsilon = 1e-6
            );
        }
    }

    #[test]
    fn uneven_resampling() {
        let curve = function_curve(interval(0.0, f32::INFINITY).unwrap(), ops::exp);

        // Need at least two points to resample.
        let nice_try = curve.by_ref().resample_uneven_auto([1.0; 1]);
        assert!(nice_try.is_err());

        // Uneven sampling should produce literal equality at the sample points.
        // (This is part of what you get in exchange for O(log(n)) sampling.)
        let sample_points = (0..100).map(|idx| idx as f32 * 0.1);
        let resampled_curve = curve.by_ref().resample_uneven_auto(sample_points).unwrap();
        for idx in 0..100 {
            let test_pt = idx as f32 * 0.1;
            let expected = curve.sample_unchecked(test_pt);
            assert_eq!(resampled_curve.sample_unchecked(test_pt), expected);
        }
        assert_abs_diff_eq!(resampled_curve.domain().start(), 0.0);
        assert_abs_diff_eq!(resampled_curve.domain().end(), 9.9, epsilon = 1e-6);

        // Another example.
        let curve = function_curve(interval(1.0, f32::INFINITY).unwrap(), ops::log2);
        let sample_points = (0..10).map(|idx| ops::exp2(idx as f32));
        let resampled_curve = curve.by_ref().resample_uneven_auto(sample_points).unwrap();
        for idx in 0..10 {
            let test_pt = ops::exp2(idx as f32);
            let expected = curve.sample_unchecked(test_pt);
            assert_eq!(resampled_curve.sample_unchecked(test_pt), expected);
        }
        assert_abs_diff_eq!(resampled_curve.domain().start(), 1.0);
        assert_abs_diff_eq!(resampled_curve.domain().end(), 512.0);
    }

    #[test]
    fn sample_iterators() {
        let times = [-0.5, 0.0, 0.5, 1.0, 1.5];

        let curve = function_curve(Interval::EVERYWHERE, |t| t * 3.0 + 1.0);
        let samples = curve.sample_iter_unchecked(times).collect::<Vec<_>>();
        let [y0, y1, y2, y3, y4] = samples.try_into().unwrap();

        assert_eq!(y0, -0.5 * 3.0 + 1.0);
        assert_eq!(y1, 0.0 * 3.0 + 1.0);
        assert_eq!(y2, 0.5 * 3.0 + 1.0);
        assert_eq!(y3, 1.0 * 3.0 + 1.0);
        assert_eq!(y4, 1.5 * 3.0 + 1.0);

        let finite_curve = function_curve(Interval::new(0.0, 1.0).unwrap(), |t| t * 3.0 + 1.0);
        let samples = finite_curve.sample_iter(times).collect::<Vec<_>>();
        let [y0, y1, y2, y3, y4] = samples.try_into().unwrap();

        assert_eq!(y0, None);
        assert_eq!(y1, Some(0.0 * 3.0 + 1.0));
        assert_eq!(y2, Some(0.5 * 3.0 + 1.0));
        assert_eq!(y3, Some(1.0 * 3.0 + 1.0));
        assert_eq!(y4, None);

        let samples = finite_curve.sample_iter_clamped(times).collect::<Vec<_>>();
        let [y0, y1, y2, y3, y4] = samples.try_into().unwrap();

        assert_eq!(y0, 0.0 * 3.0 + 1.0);
        assert_eq!(y1, 0.0 * 3.0 + 1.0);
        assert_eq!(y2, 0.5 * 3.0 + 1.0);
        assert_eq!(y3, 1.0 * 3.0 + 1.0);
        assert_eq!(y4, 1.0 * 3.0 + 1.0);
    }
}<|MERGE_RESOLUTION|>--- conflicted
+++ resolved
@@ -717,12 +717,8 @@
     use super::*;
     use crate::{ops, Quat};
     use approx::{assert_abs_diff_eq, AbsDiffEq};
-<<<<<<< HEAD
+    use core::f32::consts::TAU;
     use glam::*;
-    use std::f32::consts::TAU;
-=======
-    use core::f32::consts::TAU;
->>>>>>> f08f0778
 
     #[test]
     fn curve_can_be_made_into_an_object() {
