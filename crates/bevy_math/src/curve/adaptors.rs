//! Adaptors used by the Curve API for transforming and combining curves together.

use super::interval::*;
use super::Curve;

use crate::ops;
use crate::VectorSpace;
use core::any::type_name;
use core::fmt::{self, Debug};
use core::marker::PhantomData;

#[cfg(feature = "bevy_reflect")]
use bevy_reflect::{utility::GenericTypePathCell, FromReflect, Reflect, TypePath};

#[cfg(feature = "bevy_reflect")]
mod paths {
    pub(super) const THIS_MODULE: &str = "bevy_math::curve::adaptors";
    pub(super) const THIS_CRATE: &str = "bevy_math";
}

// NOTE ON REFLECTION:
//
// Function members of structs pose an obstacle for reflection, because they don't implement
// reflection traits themselves. Some of these are more problematic than others; for example,
// `FromReflect` is basically hopeless for function members regardless, so function-containing
// adaptors will just never be `FromReflect` (at least until function item types implement
// Default, if that ever happens). Similarly, they do not implement `TypePath`, and as a result,
// those adaptors also need custom `TypePath` adaptors which use `type_name` instead.
//
// The sum total weirdness of the `Reflect` implementations amounts to this; those adaptors:
// - are currently never `FromReflect`;
// - have custom `TypePath` implementations which are not fully stable;
// - have custom `Debug` implementations which display the function only by type name.

/// A curve with a constant value over its domain.
///
/// This is a curve that holds an inner value and always produces a clone of that value when sampled.
#[derive(Clone, Copy, Debug)]
#[cfg_attr(feature = "serialize", derive(serde::Serialize, serde::Deserialize))]
#[cfg_attr(feature = "bevy_reflect", derive(Reflect))]
pub struct ConstantCurve<T> {
    pub(crate) domain: Interval,
    pub(crate) value: T,
}

impl<T> ConstantCurve<T>
where
    T: Clone,
{
    /// Create a constant curve, which has the given `domain` and always produces the given `value`
    /// when sampled.
    pub fn new(domain: Interval, value: T) -> Self {
        Self { domain, value }
    }
}

impl<T> Curve<T> for ConstantCurve<T>
where
    T: Clone,
{
    #[inline]
    fn domain(&self) -> Interval {
        self.domain
    }

    #[inline]
    fn sample_unchecked(&self, _t: f32) -> T {
        self.value.clone()
    }
}

/// A curve defined by a function together with a fixed domain.
///
/// This is a curve that holds an inner function `f` which takes numbers (`f32`) as input and produces
/// output of type `T`. The value of this curve when sampled at time `t` is just `f(t)`.
#[derive(Clone)]
#[cfg_attr(feature = "serialize", derive(serde::Serialize, serde::Deserialize))]
#[cfg_attr(
    feature = "bevy_reflect",
    derive(Reflect),
    reflect(where T: TypePath),
    reflect(from_reflect = false, type_path = false),
)]
pub struct FunctionCurve<T, F> {
    pub(crate) domain: Interval,
    #[cfg_attr(feature = "bevy_reflect", reflect(ignore))]
    pub(crate) f: F,
    #[cfg_attr(feature = "bevy_reflect", reflect(ignore))]
    pub(crate) _phantom: PhantomData<fn() -> T>,
}

impl<T, F> Debug for FunctionCurve<T, F> {
    fn fmt(&self, f: &mut fmt::Formatter<'_>) -> fmt::Result {
        f.debug_struct("FunctionCurve")
            .field("domain", &self.domain)
            .field("f", &type_name::<F>())
            .finish()
    }
}

/// Note: This is not a fully stable implementation of `TypePath` due to usage of `type_name`
/// for function members.
#[cfg(feature = "bevy_reflect")]
impl<T, F> TypePath for FunctionCurve<T, F>
where
    T: TypePath,
    F: 'static,
{
    fn type_path() -> &'static str {
        static CELL: GenericTypePathCell = GenericTypePathCell::new();
        CELL.get_or_insert::<Self, _>(|| {
            format!(
                "{}::FunctionCurve<{},{}>",
                paths::THIS_MODULE,
                T::type_path(),
                type_name::<F>()
            )
        })
    }

    fn short_type_path() -> &'static str {
        static CELL: GenericTypePathCell = GenericTypePathCell::new();
        CELL.get_or_insert::<Self, _>(|| {
            format!(
                "FunctionCurve<{},{}>",
                T::short_type_path(),
                type_name::<F>()
            )
        })
    }

    fn type_ident() -> Option<&'static str> {
        Some("FunctionCurve")
    }

    fn crate_name() -> Option<&'static str> {
        Some(paths::THIS_CRATE)
    }

    fn module_path() -> Option<&'static str> {
        Some(paths::THIS_MODULE)
    }
}

impl<T, F> FunctionCurve<T, F>
where
    F: Fn(f32) -> T,
{
    /// Create a new curve with the given `domain` from the given `function`. When sampled, the
    /// `function` is evaluated at the sample time to compute the output.
    pub fn new(domain: Interval, function: F) -> Self {
        FunctionCurve {
            domain,
            f: function,
            _phantom: PhantomData,
        }
    }
}

impl<T, F> Curve<T> for FunctionCurve<T, F>
where
    F: Fn(f32) -> T,
{
    #[inline]
    fn domain(&self) -> Interval {
        self.domain
    }

    #[inline]
    fn sample_unchecked(&self, t: f32) -> T {
        (self.f)(t)
    }
}

/// A curve whose samples are defined by mapping samples from another curve through a
/// given function. Curves of this type are produced by [`Curve::map`].
#[derive(Clone)]
#[cfg_attr(feature = "serialize", derive(serde::Serialize, serde::Deserialize))]
#[cfg_attr(
    feature = "bevy_reflect",
    derive(Reflect),
    reflect(where S: TypePath, T: TypePath, C: TypePath),
    reflect(from_reflect = false, type_path = false),
)]
pub struct MapCurve<S, T, C, F> {
    pub(crate) preimage: C,
    #[cfg_attr(feature = "bevy_reflect", reflect(ignore))]
    pub(crate) f: F,
    #[cfg_attr(feature = "bevy_reflect", reflect(ignore))]
    pub(crate) _phantom: PhantomData<(fn() -> S, fn(S) -> T)>,
}

impl<S, T, C, F> Debug for MapCurve<S, T, C, F>
where
    C: Debug,
{
    fn fmt(&self, f: &mut fmt::Formatter<'_>) -> fmt::Result {
        f.debug_struct("MapCurve")
            .field("preimage", &self.preimage)
            .field("f", &type_name::<F>())
            .finish()
    }
}

/// Note: This is not a fully stable implementation of `TypePath` due to usage of `type_name`
/// for function members.
#[cfg(feature = "bevy_reflect")]
impl<S, T, C, F> TypePath for MapCurve<S, T, C, F>
where
    S: TypePath,
    T: TypePath,
    C: TypePath,
    F: 'static,
{
    fn type_path() -> &'static str {
        static CELL: GenericTypePathCell = GenericTypePathCell::new();
        CELL.get_or_insert::<Self, _>(|| {
            format!(
                "{}::MapCurve<{},{},{},{}>",
                paths::THIS_MODULE,
                S::type_path(),
                T::type_path(),
                C::type_path(),
                type_name::<F>()
            )
        })
    }

    fn short_type_path() -> &'static str {
        static CELL: GenericTypePathCell = GenericTypePathCell::new();
        CELL.get_or_insert::<Self, _>(|| {
            format!(
                "MapCurve<{},{},{},{}>",
                S::type_path(),
                T::type_path(),
                C::type_path(),
                type_name::<F>()
            )
        })
    }

    fn type_ident() -> Option<&'static str> {
        Some("MapCurve")
    }

    fn crate_name() -> Option<&'static str> {
        Some(paths::THIS_CRATE)
    }

    fn module_path() -> Option<&'static str> {
        Some(paths::THIS_MODULE)
    }
}

impl<S, T, C, F> Curve<T> for MapCurve<S, T, C, F>
where
    C: Curve<S>,
    F: Fn(S) -> T,
{
    #[inline]
    fn domain(&self) -> Interval {
        self.preimage.domain()
    }

    #[inline]
    fn sample_unchecked(&self, t: f32) -> T {
        (self.f)(self.preimage.sample_unchecked(t))
    }
}

/// A curve whose sample space is mapped onto that of some base curve's before sampling.
/// Curves of this type are produced by [`Curve::reparametrize`].
#[derive(Clone)]
#[cfg_attr(feature = "serialize", derive(serde::Serialize, serde::Deserialize))]
#[cfg_attr(
    feature = "bevy_reflect",
    derive(Reflect),
    reflect(where T: TypePath, C: TypePath),
    reflect(from_reflect = false, type_path = false),
)]
pub struct ReparamCurve<T, C, F> {
    pub(crate) domain: Interval,
    pub(crate) base: C,
    #[cfg_attr(feature = "bevy_reflect", reflect(ignore))]
    pub(crate) f: F,
    #[cfg_attr(feature = "bevy_reflect", reflect(ignore))]
    pub(crate) _phantom: PhantomData<fn() -> T>,
}

impl<T, C, F> Debug for ReparamCurve<T, C, F>
where
    C: Debug,
{
    fn fmt(&self, f: &mut fmt::Formatter<'_>) -> fmt::Result {
        f.debug_struct("ReparamCurve")
            .field("domain", &self.domain)
            .field("base", &self.base)
            .field("f", &type_name::<F>())
            .finish()
    }
}

/// Note: This is not a fully stable implementation of `TypePath` due to usage of `type_name`
/// for function members.
#[cfg(feature = "bevy_reflect")]
impl<T, C, F> TypePath for ReparamCurve<T, C, F>
where
    T: TypePath,
    C: TypePath,
    F: 'static,
{
    fn type_path() -> &'static str {
        static CELL: GenericTypePathCell = GenericTypePathCell::new();
        CELL.get_or_insert::<Self, _>(|| {
            format!(
                "{}::ReparamCurve<{},{},{}>",
                paths::THIS_MODULE,
                T::type_path(),
                C::type_path(),
                type_name::<F>()
            )
        })
    }

    fn short_type_path() -> &'static str {
        static CELL: GenericTypePathCell = GenericTypePathCell::new();
        CELL.get_or_insert::<Self, _>(|| {
            format!(
                "ReparamCurve<{},{},{}>",
                T::type_path(),
                C::type_path(),
                type_name::<F>()
            )
        })
    }

    fn type_ident() -> Option<&'static str> {
        Some("ReparamCurve")
    }

    fn crate_name() -> Option<&'static str> {
        Some(paths::THIS_CRATE)
    }

    fn module_path() -> Option<&'static str> {
        Some(paths::THIS_MODULE)
    }
}

impl<T, C, F> Curve<T> for ReparamCurve<T, C, F>
where
    C: Curve<T>,
    F: Fn(f32) -> f32,
{
    #[inline]
    fn domain(&self) -> Interval {
        self.domain
    }

    #[inline]
    fn sample_unchecked(&self, t: f32) -> T {
        self.base.sample_unchecked((self.f)(t))
    }
}

/// A curve that has had its domain changed by a linear reparameterization (stretching and scaling).
/// Curves of this type are produced by [`Curve::reparametrize_linear`].
#[derive(Clone, Debug)]
#[cfg_attr(feature = "serialize", derive(serde::Serialize, serde::Deserialize))]
#[cfg_attr(
    feature = "bevy_reflect",
    derive(Reflect, FromReflect),
    reflect(from_reflect = false)
)]
pub struct LinearReparamCurve<T, C> {
    /// Invariants: The domain of this curve must always be bounded.
    pub(crate) base: C,
    /// Invariants: This interval must always be bounded.
    pub(crate) new_domain: Interval,
    #[cfg_attr(feature = "bevy_reflect", reflect(ignore))]
    pub(crate) _phantom: PhantomData<fn() -> T>,
}

impl<T, C> Curve<T> for LinearReparamCurve<T, C>
where
    C: Curve<T>,
{
    #[inline]
    fn domain(&self) -> Interval {
        self.new_domain
    }

    #[inline]
    fn sample_unchecked(&self, t: f32) -> T {
        // The invariants imply this unwrap always succeeds.
        let f = self.new_domain.linear_map_to(self.base.domain()).unwrap();
        self.base.sample_unchecked(f(t))
    }
}

/// A curve that has been reparametrized by another curve, using that curve to transform the
/// sample times before sampling. Curves of this type are produced by [`Curve::reparametrize_by_curve`].
#[derive(Clone, Debug)]
#[cfg_attr(feature = "serialize", derive(serde::Serialize, serde::Deserialize))]
#[cfg_attr(
    feature = "bevy_reflect",
    derive(Reflect, FromReflect),
    reflect(from_reflect = false)
)]
pub struct CurveReparamCurve<T, C, D> {
    pub(crate) base: C,
    pub(crate) reparam_curve: D,
    #[cfg_attr(feature = "bevy_reflect", reflect(ignore))]
    pub(crate) _phantom: PhantomData<fn() -> T>,
}

impl<T, C, D> Curve<T> for CurveReparamCurve<T, C, D>
where
    C: Curve<T>,
    D: Curve<f32>,
{
    #[inline]
    fn domain(&self) -> Interval {
        self.reparam_curve.domain()
    }

    #[inline]
    fn sample_unchecked(&self, t: f32) -> T {
        let sample_time = self.reparam_curve.sample_unchecked(t);
        self.base.sample_unchecked(sample_time)
    }
}

/// A curve that is the graph of another curve over its parameter space. Curves of this type are
/// produced by [`Curve::graph`].
#[derive(Clone, Debug)]
#[cfg_attr(feature = "serialize", derive(serde::Serialize, serde::Deserialize))]
#[cfg_attr(
    feature = "bevy_reflect",
    derive(Reflect, FromReflect),
    reflect(from_reflect = false)
)]
pub struct GraphCurve<T, C> {
    pub(crate) base: C,
    #[cfg_attr(feature = "bevy_reflect", reflect(ignore))]
    pub(crate) _phantom: PhantomData<fn() -> T>,
}

impl<T, C> Curve<(f32, T)> for GraphCurve<T, C>
where
    C: Curve<T>,
{
    #[inline]
    fn domain(&self) -> Interval {
        self.base.domain()
    }

    #[inline]
    fn sample_unchecked(&self, t: f32) -> (f32, T) {
        (t, self.base.sample_unchecked(t))
    }
}

/// A curve that combines the output data from two constituent curves into a tuple output. Curves
/// of this type are produced by [`Curve::zip`].
#[derive(Clone, Debug)]
#[cfg_attr(feature = "serialize", derive(serde::Serialize, serde::Deserialize))]
#[cfg_attr(
    feature = "bevy_reflect",
    derive(Reflect, FromReflect),
    reflect(from_reflect = false)
)]
pub struct ZipCurve<S, T, C, D> {
    pub(crate) domain: Interval,
    pub(crate) first: C,
    pub(crate) second: D,
    #[cfg_attr(feature = "bevy_reflect", reflect(ignore))]
    pub(crate) _phantom: PhantomData<fn() -> (S, T)>,
}

impl<S, T, C, D> Curve<(S, T)> for ZipCurve<S, T, C, D>
where
    C: Curve<S>,
    D: Curve<T>,
{
    #[inline]
    fn domain(&self) -> Interval {
        self.domain
    }

    #[inline]
    fn sample_unchecked(&self, t: f32) -> (S, T) {
        (
            self.first.sample_unchecked(t),
            self.second.sample_unchecked(t),
        )
    }
}

/// The curve that results from chaining one curve with another. The second curve is
/// effectively reparametrized so that its start is at the end of the first.
///
/// For this to be well-formed, the first curve's domain must be right-finite and the second's
/// must be left-finite.
///
/// Curves of this type are produced by [`Curve::chain`].
#[derive(Clone, Debug)]
#[cfg_attr(feature = "serialize", derive(serde::Serialize, serde::Deserialize))]
#[cfg_attr(
    feature = "bevy_reflect",
    derive(Reflect, FromReflect),
    reflect(from_reflect = false)
)]
pub struct ChainCurve<T, C, D> {
    pub(crate) first: C,
    pub(crate) second: D,
    #[cfg_attr(feature = "bevy_reflect", reflect(ignore))]
    pub(crate) _phantom: PhantomData<fn() -> T>,
}

impl<T, C, D> Curve<T> for ChainCurve<T, C, D>
where
    C: Curve<T>,
    D: Curve<T>,
{
    #[inline]
    fn domain(&self) -> Interval {
        // This unwrap always succeeds because `first` has a valid Interval as its domain and the
        // length of `second` cannot be NAN. It's still fine if it's infinity.
        Interval::new(
            self.first.domain().start(),
            self.first.domain().end() + self.second.domain().length(),
        )
        .unwrap()
    }

    #[inline]
    fn sample_unchecked(&self, t: f32) -> T {
        if t > self.first.domain().end() {
            self.second.sample_unchecked(
                // `t - first.domain.end` computes the offset into the domain of the second.
                t - self.first.domain().end() + self.second.domain().start(),
            )
        } else {
            self.first.sample_unchecked(t)
        }
    }
}

/// The curve that results from reversing another.
///
/// Curves of this type are produced by [`Curve::reverse`].
///
/// # Domain
///
/// The original curve's domain must be bounded to get a valid [`ReverseCurve`].
#[derive(Clone, Debug)]
#[cfg_attr(feature = "serialize", derive(serde::Serialize, serde::Deserialize))]
#[cfg_attr(
    feature = "bevy_reflect",
    derive(Reflect, FromReflect),
    reflect(from_reflect = false)
)]
pub struct ReverseCurve<T, C> {
    pub(crate) curve: C,
    #[cfg_attr(feature = "bevy_reflect", reflect(ignore))]
    pub(crate) _phantom: PhantomData<fn() -> T>,
}

impl<T, C> Curve<T> for ReverseCurve<T, C>
where
    C: Curve<T>,
{
    #[inline]
    fn domain(&self) -> Interval {
        self.curve.domain()
    }

    #[inline]
    fn sample_unchecked(&self, t: f32) -> T {
        self.curve
            .sample_unchecked(self.domain().end() - (t - self.domain().start()))
    }
}

/// The curve that results from repeating a curve `N` times.
///
/// # Notes
///
/// - the value at the transitioning points (`domain.end() * n` for `n >= 1`) in the results is the
///   value at `domain.end()` in the original curve
///
/// Curves of this type are produced by [`Curve::repeat`].
///
/// # Domain
///
/// The original curve's domain must be bounded to get a valid [`RepeatCurve`].
#[derive(Clone, Debug)]
#[cfg_attr(feature = "serialize", derive(serde::Serialize, serde::Deserialize))]
#[cfg_attr(
    feature = "bevy_reflect",
    derive(Reflect, FromReflect),
    reflect(from_reflect = false)
)]
pub struct RepeatCurve<T, C> {
    pub(crate) domain: Interval,
    pub(crate) curve: C,
    #[cfg_attr(feature = "bevy_reflect", reflect(ignore))]
    pub(crate) _phantom: PhantomData<fn() -> T>,
}

impl<T, C> Curve<T> for RepeatCurve<T, C>
where
    C: Curve<T>,
{
    #[inline]
    fn domain(&self) -> Interval {
        self.domain
    }

    #[inline]
    fn sample_unchecked(&self, t: f32) -> T {
        let t = self.base_curve_sample_time(t);
        self.curve.sample_unchecked(t)
    }
}

impl<T, C> RepeatCurve<T, C>
where
    C: Curve<T>,
{
    #[inline]
    pub(crate) fn base_curve_sample_time(&self, t: f32) -> f32 {
        // the domain is bounded by construction
        let d = self.curve.domain();
<<<<<<< HEAD
        let cyclic_t = (t - d.start()).rem_euclid(d.length());
        if t != d.start() && cyclic_t == 0.0 {
=======
        let cyclic_t = ops::rem_euclid(t - d.start(), d.length());
        let t = if t != d.start() && cyclic_t == 0.0 {
>>>>>>> 48fb4aa6
            d.end()
        } else {
            d.start() + cyclic_t
        }
    }
}

/// The curve that results from repeating a curve forever.
///
/// # Notes
///
/// - the value at the transitioning points (`domain.end() * n` for `n >= 1`) in the results is the
///   value at `domain.end()` in the original curve
///
/// Curves of this type are produced by [`Curve::forever`].
///
/// # Domain
///
/// The original curve's domain must be bounded to get a valid [`ForeverCurve`].
#[derive(Clone, Debug)]
#[cfg_attr(feature = "serialize", derive(serde::Serialize, serde::Deserialize))]
#[cfg_attr(
    feature = "bevy_reflect",
    derive(Reflect, FromReflect),
    reflect(from_reflect = false)
)]
pub struct ForeverCurve<T, C> {
    pub(crate) curve: C,
    #[cfg_attr(feature = "bevy_reflect", reflect(ignore))]
    pub(crate) _phantom: PhantomData<fn() -> T>,
}

impl<T, C> Curve<T> for ForeverCurve<T, C>
where
    C: Curve<T>,
{
    #[inline]
    fn domain(&self) -> Interval {
        Interval::EVERYWHERE
    }

    #[inline]
    fn sample_unchecked(&self, t: f32) -> T {
        let t = self.base_curve_sample_time(t);
        self.curve.sample_unchecked(t)
    }
}

impl<T, C> ForeverCurve<T, C>
where
    C: Curve<T>,
{
    #[inline]
    pub(crate) fn base_curve_sample_time(&self, t: f32) -> f32 {
        // the domain is bounded by construction
        let d = self.curve.domain();
<<<<<<< HEAD
        let cyclic_t = (t - d.start()).rem_euclid(d.length());
        if t != d.start() && cyclic_t == 0.0 {
=======
        let cyclic_t = ops::rem_euclid(t - d.start(), d.length());
        let t = if t != d.start() && cyclic_t == 0.0 {
>>>>>>> 48fb4aa6
            d.end()
        } else {
            d.start() + cyclic_t
        }
    }
}

/// The curve that results from chaining a curve with its reversed version. The transition point
/// is guaranteed to make no jump.
///
/// Curves of this type are produced by [`Curve::ping_pong`].
///
/// # Domain
///
/// The original curve's domain must be right-finite to get a valid [`PingPongCurve`].
#[derive(Clone, Debug)]
#[cfg_attr(feature = "serialize", derive(serde::Serialize, serde::Deserialize))]
#[cfg_attr(
    feature = "bevy_reflect",
    derive(Reflect, FromReflect),
    reflect(from_reflect = false)
)]
pub struct PingPongCurve<T, C> {
    pub(crate) curve: C,
    #[cfg_attr(feature = "bevy_reflect", reflect(ignore))]
    pub(crate) _phantom: PhantomData<fn() -> T>,
}

impl<T, C> Curve<T> for PingPongCurve<T, C>
where
    C: Curve<T>,
{
    #[inline]
    fn domain(&self) -> Interval {
        // This unwrap always succeeds because `curve` has a valid Interval as its domain and the
        // length of `curve` cannot be NAN. It's still fine if it's infinity.
        Interval::new(
            self.curve.domain().start(),
            self.curve.domain().end() + self.curve.domain().length(),
        )
        .unwrap()
    }

    #[inline]
    fn sample_unchecked(&self, t: f32) -> T {
        // the domain is bounded by construction
        let final_t = if t > self.curve.domain().end() {
            self.curve.domain().end() * 2.0 - t
        } else {
            t
        };
        self.curve.sample_unchecked(final_t)
    }
}

/// The curve that results from chaining two curves.
///
/// Additionally the transition of the samples is guaranteed to not make sudden jumps. This is
/// useful if you really just know about the shapes of your curves and don't want to deal with
/// stitching them together properly when it would just introduce useless complexity. It is
/// realized by translating the second curve so that its start sample point coincides with the
/// first curves' end sample point.
///
/// Curves of this type are produced by [`Curve::chain_continue`].
///
/// # Domain
///
/// The first curve's domain must be right-finite and the second's must be left-finite to get a
/// valid [`ContinuationCurve`].
#[derive(Clone, Debug)]
#[cfg_attr(feature = "serialize", derive(serde::Serialize, serde::Deserialize))]
#[cfg_attr(
    feature = "bevy_reflect",
    derive(Reflect, FromReflect),
    reflect(from_reflect = false)
)]
pub struct ContinuationCurve<T, C, D> {
    pub(crate) first: C,
    pub(crate) second: D,
    // cache the offset in the curve directly to prevent triple sampling for every sample we make
    pub(crate) offset: T,
    #[cfg_attr(feature = "bevy_reflect", reflect(ignore))]
    pub(crate) _phantom: PhantomData<fn() -> T>,
}

impl<T, C, D> Curve<T> for ContinuationCurve<T, C, D>
where
    T: VectorSpace,
    C: Curve<T>,
    D: Curve<T>,
{
    #[inline]
    fn domain(&self) -> Interval {
        // This unwrap always succeeds because `curve` has a valid Interval as its domain and the
        // length of `curve` cannot be NAN. It's still fine if it's infinity.
        Interval::new(
            self.first.domain().start(),
            self.first.domain().end() + self.second.domain().length(),
        )
        .unwrap()
    }

    #[inline]
    fn sample_unchecked(&self, t: f32) -> T {
        if t > self.first.domain().end() {
            self.second.sample_unchecked(
                // `t - first.domain.end` computes the offset into the domain of the second.
                t - self.first.domain().end() + self.second.domain().start(),
            ) + self.offset
        } else {
            self.first.sample_unchecked(t)
        }
    }
}<|MERGE_RESOLUTION|>--- conflicted
+++ resolved
@@ -633,13 +633,8 @@
     pub(crate) fn base_curve_sample_time(&self, t: f32) -> f32 {
         // the domain is bounded by construction
         let d = self.curve.domain();
-<<<<<<< HEAD
-        let cyclic_t = (t - d.start()).rem_euclid(d.length());
+        let cyclic_t = ops::rem_euclid(t - d.start(), d.length());
         if t != d.start() && cyclic_t == 0.0 {
-=======
-        let cyclic_t = ops::rem_euclid(t - d.start(), d.length());
-        let t = if t != d.start() && cyclic_t == 0.0 {
->>>>>>> 48fb4aa6
             d.end()
         } else {
             d.start() + cyclic_t
@@ -696,13 +691,8 @@
     pub(crate) fn base_curve_sample_time(&self, t: f32) -> f32 {
         // the domain is bounded by construction
         let d = self.curve.domain();
-<<<<<<< HEAD
-        let cyclic_t = (t - d.start()).rem_euclid(d.length());
+        let cyclic_t = ops::rem_euclid(t - d.start(), d.length());
         if t != d.start() && cyclic_t == 0.0 {
-=======
-        let cyclic_t = ops::rem_euclid(t - d.start(), d.length());
-        let t = if t != d.start() && cyclic_t == 0.0 {
->>>>>>> 48fb4aa6
             d.end()
         } else {
             d.start() + cyclic_t
