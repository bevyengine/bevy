//! Provides types for building cubic splines for rendering curves and use with animation easing.

use std::{fmt::Debug, iter::once};

use crate::{Vec2, VectorSpace};

use thiserror::Error;

#[cfg(feature = "bevy_reflect")]
use bevy_reflect::{std_traits::ReflectDefault, Reflect};

/// A spline composed of a single cubic Bezier curve.
///
/// Useful for user-drawn curves with local control, or animation easing. See
/// [`CubicSegment::new_bezier`] for use in easing.
///
/// ### Interpolation
/// The curve only passes through the first and last control point in each set of four points. The curve
/// is divided into "segments" by every fourth control point.
///
/// ### Tangency
/// Tangents are manually defined by the two intermediate control points within each set of four points.
/// You can think of the control points the curve passes through as "anchors", and as the intermediate
/// control points as the anchors displaced along their tangent vectors
///
/// ### Continuity
/// A Bezier curve is at minimum C0 continuous, meaning it has no holes or jumps. Each curve segment is
/// C2, meaning the tangent vector changes smoothly between each set of four control points, but this
/// doesn't hold at the control points between segments. Making the whole curve C1 or C2 requires moving
/// the intermediate control points to align the tangent vectors between segments, and can result in a
/// loss of local control.
///
/// ### Usage
///
/// ```
/// # use bevy_math::{*, prelude::*};
/// let points = [[
///     vec2(-1.0, -20.0),
///     vec2(3.0, 2.0),
///     vec2(5.0, 3.0),
///     vec2(9.0, 8.0),
/// ]];
/// let bezier = CubicBezier::new(points).to_curve();
/// let positions: Vec<_> = bezier.iter_positions(100).collect();
/// ```
#[derive(Clone, Debug)]
#[cfg_attr(feature = "bevy_reflect", derive(Reflect), reflect(Debug))]
pub struct CubicBezier<P: VectorSpace> {
    /// The control points of the Bezier curve
    pub control_points: Vec<[P; 4]>,
}

impl<P: VectorSpace> CubicBezier<P> {
    /// Create a new cubic Bezier curve from sets of control points.
    pub fn new(control_points: impl Into<Vec<[P; 4]>>) -> Self {
        Self {
            control_points: control_points.into(),
        }
    }
}
impl<P: VectorSpace> CubicGenerator<P> for CubicBezier<P> {
    #[inline]
    fn to_curve(&self) -> CubicCurve<P> {
        // A derivation for this matrix can be found in "General Matrix Representations for B-splines" by Kaihuai Qin.
        // <https://xiaoxingchen.github.io/2020/03/02/bspline_in_so3/general_matrix_representation_for_bsplines.pdf>
        // See section 4.2 and equation 11.
        let char_matrix = [
            [1., 0., 0., 0.],
            [-3., 3., 0., 0.],
            [3., -6., 3., 0.],
            [-1., 3., -3., 1.],
        ];

        let segments = self
            .control_points
            .iter()
            .map(|p| CubicSegment::coefficients(*p, char_matrix))
            .collect();

        CubicCurve { segments }
    }
}

/// A spline interpolated continuously between the nearest two control points, with the position and
/// velocity of the curve specified at both control points. This curve passes through all control
/// points, with the specified velocity which includes direction and parametric speed.
///
/// Useful for smooth interpolation when you know the position and velocity at two points in time,
/// such as network prediction.
///
/// ### Interpolation
/// The curve passes through every control point.
///
/// ### Tangency
/// Tangents are explicitly defined at each control point.
///
/// ### Continuity
/// The curve is at minimum C0 continuous, meaning it has no holes or jumps. It is also C1, meaning the
/// tangent vector has no sudden jumps.
///
/// ### Usage
///
/// ```
/// # use bevy_math::{*, prelude::*};
/// let points = [
///     vec2(-1.0, -20.0),
///     vec2(3.0, 2.0),
///     vec2(5.0, 3.0),
///     vec2(9.0, 8.0),
/// ];
/// let tangents = [
///     vec2(0.0, 1.0),
///     vec2(0.0, 1.0),
///     vec2(0.0, 1.0),
///     vec2(0.0, 1.0),
/// ];
/// let hermite = CubicHermite::new(points, tangents).to_curve();
/// let positions: Vec<_> = hermite.iter_positions(100).collect();
/// ```
#[derive(Clone, Debug)]
#[cfg_attr(feature = "bevy_reflect", derive(Reflect), reflect(Debug))]
pub struct CubicHermite<P: VectorSpace> {
    /// The control points of the Hermite curve
    pub control_points: Vec<(P, P)>,
}
impl<P: VectorSpace> CubicHermite<P> {
    /// Create a new Hermite curve from sets of control points.
    pub fn new(
        control_points: impl IntoIterator<Item = P>,
        tangents: impl IntoIterator<Item = P>,
    ) -> Self {
        Self {
            control_points: control_points.into_iter().zip(tangents).collect(),
        }
    }
}
impl<P: VectorSpace> CubicGenerator<P> for CubicHermite<P> {
    #[inline]
    fn to_curve(&self) -> CubicCurve<P> {
        let char_matrix = [
            [1., 0., 0., 0.],
            [0., 1., 0., 0.],
            [-3., -2., 3., -1.],
            [2., 1., -2., 1.],
        ];

        let segments = self
            .control_points
            .windows(2)
            .map(|p| {
                let (p0, v0, p1, v1) = (p[0].0, p[0].1, p[1].0, p[1].1);
                CubicSegment::coefficients([p0, v0, p1, v1], char_matrix)
            })
            .collect();

        CubicCurve { segments }
    }
}

/// A spline interpolated continuously across the nearest four control points, with the position of
/// the curve specified at every control point and the tangents computed automatically. The associated [`CubicCurve`]
/// has one segment between each pair of adjacent control points.
///
/// **Note** the Catmull-Rom spline is a special case of Cardinal spline where the tension is 0.5.
///
/// ### Interpolation
/// The curve passes through every control point.
///
/// ### Tangency
/// Tangents are automatically computed based on the positions of control points.
///
/// ### Continuity
/// The curve is at minimum C1, meaning that it is continuous (it has no holes or jumps), and its tangent
/// vector is also well-defined everywhere, without sudden jumps.
///
/// ### Usage
///
/// ```
/// # use bevy_math::{*, prelude::*};
/// let points = [
///     vec2(-1.0, -20.0),
///     vec2(3.0, 2.0),
///     vec2(5.0, 3.0),
///     vec2(9.0, 8.0),
/// ];
/// let cardinal = CubicCardinalSpline::new(0.3, points).to_curve();
/// let positions: Vec<_> = cardinal.iter_positions(100).collect();
/// ```
#[derive(Clone, Debug)]
#[cfg_attr(feature = "bevy_reflect", derive(Reflect), reflect(Debug))]
pub struct CubicCardinalSpline<P: VectorSpace> {
    /// Tension
    pub tension: f32,
    /// The control points of the Cardinal spline
    pub control_points: Vec<P>,
}

impl<P: VectorSpace> CubicCardinalSpline<P> {
    /// Build a new Cardinal spline.
    pub fn new(tension: f32, control_points: impl Into<Vec<P>>) -> Self {
        Self {
            tension,
            control_points: control_points.into(),
        }
    }

    /// Build a new Catmull-Rom spline, the special case of a Cardinal spline where tension = 1/2.
    pub fn new_catmull_rom(control_points: impl Into<Vec<P>>) -> Self {
        Self {
            tension: 0.5,
            control_points: control_points.into(),
        }
    }
}
impl<P: VectorSpace> CubicGenerator<P> for CubicCardinalSpline<P> {
    #[inline]
    fn to_curve(&self) -> CubicCurve<P> {
        let s = self.tension;
        let char_matrix = [
            [0., 1., 0., 0.],
            [-s, 0., s, 0.],
            [2. * s, s - 3., 3. - 2. * s, -s],
            [-s, 2. - s, s - 2., s],
        ];

        let length = self.control_points.len();

        // Early return to avoid accessing an invalid index
        if length < 2 {
            return CubicCurve { segments: vec![] };
        }

        // Extend the list of control points by mirroring the last second-to-last control points on each end;
        // this allows tangents for the endpoints to be provided, and the overall effect is that the tangent
        // at an endpoint is proportional to twice the vector between it and its adjacent control point.
        //
        // The expression used here is P_{-1} := P_0 - (P_1 - P_0) = 2P_0 - P_1. (Analogously at the other end.)
        let mirrored_first = self.control_points[0] * 2. - self.control_points[1];
        let mirrored_last = self.control_points[length - 1] * 2. - self.control_points[length - 2];
        let extended_control_points = once(&mirrored_first)
            .chain(self.control_points.iter())
            .chain(once(&mirrored_last))
            .collect::<Vec<_>>();

        let segments = extended_control_points
            .windows(4)
            .map(|p| CubicSegment::coefficients([*p[0], *p[1], *p[2], *p[3]], char_matrix))
            .collect();

        CubicCurve { segments }
    }
}

/// A spline interpolated continuously across the nearest four control points. The curve does not
/// pass through any of the control points.
///
/// ### Interpolation
/// The curve does not pass through control points.
///
/// ### Tangency
/// Tangents are automatically computed based on the position of control points.
///
/// ### Continuity
/// The curve is C2 continuous, meaning it has no holes or jumps, and the tangent vector changes smoothly along
/// the entire curve length. The acceleration continuity of this spline makes it useful for camera paths.
///
/// ### Usage
///
/// ```
/// # use bevy_math::{*, prelude::*};
/// let points = [
///     vec2(-1.0, -20.0),
///     vec2(3.0, 2.0),
///     vec2(5.0, 3.0),
///     vec2(9.0, 8.0),
/// ];
/// let b_spline = CubicBSpline::new(points).to_curve();
/// let positions: Vec<_> = b_spline.iter_positions(100).collect();
/// ```
#[derive(Clone, Debug)]
#[cfg_attr(feature = "bevy_reflect", derive(Reflect), reflect(Debug))]
pub struct CubicBSpline<P: VectorSpace> {
    /// The control points of the spline
    pub control_points: Vec<P>,
}
impl<P: VectorSpace> CubicBSpline<P> {
    /// Build a new B-Spline.
    pub fn new(control_points: impl Into<Vec<P>>) -> Self {
        Self {
            control_points: control_points.into(),
        }
    }
}
impl<P: VectorSpace> CubicGenerator<P> for CubicBSpline<P> {
    #[inline]
    fn to_curve(&self) -> CubicCurve<P> {
        // A derivation for this matrix can be found in "General Matrix Representations for B-splines" by Kaihuai Qin.
        // <https://xiaoxingchen.github.io/2020/03/02/bspline_in_so3/general_matrix_representation_for_bsplines.pdf>
        // See section 4.1 and equations 7 and 8.
        let mut char_matrix = [
            [1.0, 4.0, 1.0, 0.0],
            [-3.0, 0.0, 3.0, 0.0],
            [3.0, -6.0, 3.0, 0.0],
            [-1.0, 3.0, -3.0, 1.0],
        ];

        char_matrix
            .iter_mut()
            .for_each(|r| r.iter_mut().for_each(|c| *c /= 6.0));

        let segments = self
            .control_points
            .windows(4)
            .map(|p| CubicSegment::coefficients([p[0], p[1], p[2], p[3]], char_matrix))
            .collect();

        CubicCurve { segments }
    }
}

/// Error during construction of [`CubicNurbs`]
#[derive(Clone, Debug, Error)]
pub enum CubicNurbsError {
    /// Provided the wrong number of knots.
    #[error("Wrong number of knots: expected {expected}, provided {provided}")]
    KnotsNumberMismatch {
        /// Expected number of knots
        expected: usize,
        /// Provided number of knots
        provided: usize,
    },
    /// The provided knots had a descending knot pair. Subsequent knots must
    /// either increase or stay the same.
    #[error("Invalid knots: contains descending knot pair")]
    DescendingKnots,
    /// The provided knots were all equal. Knots must contain at least one increasing pair.
    #[error("Invalid knots: all knots are equal")]
    ConstantKnots,
    /// Provided a different number of weights and control points.
    #[error("Incorrect number of weights: expected {expected}, provided {provided}")]
    WeightsNumberMismatch {
        /// Expected number of weights
        expected: usize,
        /// Provided number of weights
        provided: usize,
    },
    /// The number of control points provided is less than 4.
    #[error("Not enough control points, at least 4 are required, {provided} were provided")]
    NotEnoughControlPoints {
        /// The number of control points provided
        provided: usize,
    },
}

/// Non-uniform Rational B-Splines (NURBS) are a powerful generalization of the [`CubicBSpline`] which can
/// represent a much more diverse class of curves (like perfect circles and ellipses).
///
/// ### Non-uniformity
/// The 'NU' part of NURBS stands for "Non-Uniform". This has to do with a parameter called 'knots'.
/// The knots are a non-decreasing sequence of floating point numbers. The first and last three pairs of
/// knots control the behavior of the curve as it approaches its endpoints. The intermediate pairs
/// each control the length of one segment of the curve. Multiple repeated knot values are called
/// "knot multiplicity". Knot multiplicity in the intermediate knots causes a "zero-length" segment,
/// and can create sharp corners.
///
/// ### Rationality
/// The 'R' part of NURBS stands for "Rational". This has to do with NURBS allowing each control point to
/// be assigned a weighting, which controls how much it affects the curve compared to the other points.
///
/// ### Interpolation
/// The curve will not pass through the control points except where a knot has multiplicity four.
///
/// ### Tangency
/// Tangents are automatically computed based on the position of control points.
///
/// ### Continuity
/// When there is no knot multiplicity, the curve is C2 continuous, meaning it has no holes or jumps and the
/// tangent vector changes smoothly along the entire curve length. Like the [`CubicBSpline`], the acceleration
/// continuity makes it useful for camera paths. Knot multiplicity of 2 in intermediate knots reduces the
/// continuity to C2, and knot multiplicity of 3 reduces the continuity to C0. The curve is always at least
/// C0, meaning it has no jumps or holes.
///
/// ### Usage
///
/// ```
/// # use bevy_math::{*, prelude::*};
/// let points = [
///     vec2(-1.0, -20.0),
///     vec2(3.0, 2.0),
///     vec2(5.0, 3.0),
///     vec2(9.0, 8.0),
/// ];
/// let weights = [1.0, 1.0, 2.0, 1.0];
/// let knots = [0.0, 0.0, 1.0, 2.0, 3.0, 4.0, 5.0, 5.0];
/// let nurbs = CubicNurbs::new(points, Some(weights), Some(knots))
///     .expect("NURBS construction failed!")
///     .to_curve();
/// let positions: Vec<_> = nurbs.iter_positions(100).collect();
/// ```
#[derive(Clone, Debug)]
#[cfg_attr(feature = "bevy_reflect", derive(Reflect), reflect(Debug))]
pub struct CubicNurbs<P: VectorSpace> {
    /// The control points of the NURBS
    pub control_points: Vec<P>,
    /// Weights
    pub weights: Vec<f32>,
    /// Knots
    pub knots: Vec<f32>,
}
impl<P: VectorSpace> CubicNurbs<P> {
    /// Build a Non-Uniform Rational B-Spline.
    ///
    /// If provided, weights must be the same length as the control points. Defaults to equal weights.
    ///
    /// If provided, the number of knots must be n + 4 elements, where n is the amount of control
    /// points. Defaults to open uniform knots: [`Self::open_uniform_knots`]. Knots cannot
    /// all be equal.
    ///
    /// At least 4 points must be provided, otherwise an error will be returned.
    pub fn new(
        control_points: impl Into<Vec<P>>,
        weights: Option<impl Into<Vec<f32>>>,
        knots: Option<impl Into<Vec<f32>>>,
    ) -> Result<Self, CubicNurbsError> {
        let mut control_points: Vec<P> = control_points.into();
        let control_points_len = control_points.len();

        if control_points_len < 4 {
            return Err(CubicNurbsError::NotEnoughControlPoints {
                provided: control_points_len,
            });
        }

        let weights = weights
            .map(Into::into)
            .unwrap_or_else(|| vec![1.0; control_points_len]);

        let mut knots: Vec<f32> = knots.map(Into::into).unwrap_or_else(|| {
            Self::open_uniform_knots(control_points_len)
                .expect("The amount of control points was checked")
        });

        let expected_knots_len = Self::knots_len(control_points_len);

        // Check the number of knots is correct
        if knots.len() != expected_knots_len {
            return Err(CubicNurbsError::KnotsNumberMismatch {
                expected: expected_knots_len,
                provided: knots.len(),
            });
        }

        // Ensure the knots are non-descending (previous element is less than or equal
        // to the next)
        if knots.windows(2).any(|win| win[0] > win[1]) {
            return Err(CubicNurbsError::DescendingKnots);
        }

        // Ensure the knots are non-constant
        if knots.windows(2).all(|win| win[0] == win[1]) {
            return Err(CubicNurbsError::ConstantKnots);
        }

        // Check that the number of weights equals the number of control points
        if weights.len() != control_points_len {
            return Err(CubicNurbsError::WeightsNumberMismatch {
                expected: control_points_len,
                provided: weights.len(),
            });
        }

        // To align the evaluation behavior of nurbs with the other splines,
        // make the intervals between knots form an exact cover of [0, N], where N is
        // the number of segments of the final curve.
        let curve_length = (control_points.len() - 3) as f32;
        let min = *knots.first().unwrap();
        let max = *knots.last().unwrap();
        let knot_delta = max - min;
        knots = knots
            .into_iter()
            .map(|k| k - min)
            .map(|k| k * curve_length / knot_delta)
            .collect();

        control_points
            .iter_mut()
            .zip(weights.iter())
            .for_each(|(p, w)| *p = *p * *w);

        Ok(Self {
            control_points,
            weights,
            knots,
        })
    }

    /// Generates uniform knots that will generate the same curve as [`CubicBSpline`].
    ///
    /// "Uniform" means that the difference between two subsequent knots is the same.
    ///
    /// Will return `None` if there are less than 4 control points.
    pub fn uniform_knots(control_points: usize) -> Option<Vec<f32>> {
        if control_points < 4 {
            return None;
        }
        Some(
            (0..Self::knots_len(control_points))
                .map(|v| v as f32)
                .collect(),
        )
    }

    /// Generates open uniform knots, which makes the ends of the curve pass through the
    /// start and end points.
    ///
    /// The start and end knots have multiplicity 4, and intermediate knots have multiplicity 0 and
    /// difference of 1.
    ///
    /// Will return `None` if there are less than 4 control points.
    pub fn open_uniform_knots(control_points: usize) -> Option<Vec<f32>> {
        if control_points < 4 {
            return None;
        }
        let last_knots_value = control_points - 3;
        Some(
            std::iter::repeat(0.0)
                .take(4)
                .chain((1..last_knots_value).map(|v| v as f32))
                .chain(std::iter::repeat(last_knots_value as f32).take(4))
                .collect(),
        )
    }

    #[inline(always)]
    const fn knots_len(control_points_len: usize) -> usize {
        control_points_len + 4
    }

    /// Generates a non-uniform B-spline characteristic matrix from a sequence of six knots. Each six
    /// knots describe the relationship between four successive control points. For padding reasons,
    /// this takes a vector of 8 knots, but only six are actually used.
    fn generate_matrix(knots: &[f32; 8]) -> [[f32; 4]; 4] {
        // A derivation for this matrix can be found in "General Matrix Representations for B-splines" by Kaihuai Qin.
        // <https://xiaoxingchen.github.io/2020/03/02/bspline_in_so3/general_matrix_representation_for_bsplines.pdf>
        // See section 3.1.

        let t = knots;
        // In the notation of the paper:
        // t[1] := t_i-2
        // t[2] := t_i-1
        // t[3] := t_i   (the lower extent of the current knot span)
        // t[4] := t_i+1 (the upper extent of the current knot span)
        // t[5] := t_i+2
        // t[6] := t_i+3

        let m00 = (t[4] - t[3]).powi(2) / ((t[4] - t[2]) * (t[4] - t[1]));
        let m02 = (t[3] - t[2]).powi(2) / ((t[5] - t[2]) * (t[4] - t[2]));
        let m12 = (3.0 * (t[4] - t[3]) * (t[3] - t[2])) / ((t[5] - t[2]) * (t[4] - t[2]));
        let m22 = 3.0 * (t[4] - t[3]).powi(2) / ((t[5] - t[2]) * (t[4] - t[2]));
        let m33 = (t[4] - t[3]).powi(2) / ((t[6] - t[3]) * (t[5] - t[3]));
        let m32 = -m22 / 3.0 - m33 - (t[4] - t[3]).powi(2) / ((t[5] - t[3]) * (t[5] - t[2]));
        [
            [m00, 1.0 - m00 - m02, m02, 0.0],
            [-3.0 * m00, 3.0 * m00 - m12, m12, 0.0],
            [3.0 * m00, -3.0 * m00 - m22, m22, 0.0],
            [-m00, m00 - m32 - m33, m32, m33],
        ]
    }
}
impl<P: VectorSpace> RationalGenerator<P> for CubicNurbs<P> {
    #[inline]
    fn to_curve(&self) -> RationalCurve<P> {
        let segments = self
            .control_points
            .windows(4)
            .zip(self.weights.windows(4))
            .zip(self.knots.windows(8))
            .filter(|(_, knots)| knots[4] - knots[3] > 0.0)
            .map(|((points, weights), knots)| {
                // This is curve segment i. It uses control points P_i, P_i+2, P_i+2 and P_i+3,
                // It is associated with knot span i+3 (which is the interval between knots i+3
                // and i+4) and its characteristic matrix uses knots i+1 through i+6 (because
                // those define the two knot spans on either side).
                let span = knots[4] - knots[3];
                let coefficient_knots = knots.try_into().expect("Knot windows are of length 6");
                let matrix = Self::generate_matrix(coefficient_knots);
                RationalSegment::coefficients(
                    points.try_into().expect("Point windows are of length 4"),
                    weights.try_into().expect("Weight windows are of length 4"),
                    span,
                    matrix,
                )
            })
            .collect();
        RationalCurve { segments }
    }
}

/// A spline interpolated linearly between the nearest 2 points.
///
/// ### Interpolation
/// The curve passes through every control point.
///
/// ### Tangency
/// The curve is not generally differentiable at control points.
///
/// ### Continuity
/// The curve is C0 continuous, meaning it has no holes or jumps.
#[derive(Clone, Debug)]
#[cfg_attr(feature = "bevy_reflect", derive(Reflect), reflect(Debug))]
pub struct LinearSpline<P: VectorSpace> {
    /// The control points of the NURBS
    pub points: Vec<P>,
}
impl<P: VectorSpace> LinearSpline<P> {
    /// Create a new linear spline
    pub fn new(points: impl Into<Vec<P>>) -> Self {
        Self {
            points: points.into(),
        }
    }
}
impl<P: VectorSpace> CubicGenerator<P> for LinearSpline<P> {
    #[inline]
    fn to_curve(&self) -> CubicCurve<P> {
        let segments = self
            .points
            .windows(2)
            .map(|points| {
                let a = points[0];
                let b = points[1];
                CubicSegment {
                    coeff: [a, b - a, P::default(), P::default()],
                }
            })
            .collect();
        CubicCurve { segments }
    }
}

/// Implement this on cubic splines that can generate a cubic curve from their spline parameters.
pub trait CubicGenerator<P: VectorSpace> {
    /// Build a [`CubicCurve`] by computing the interpolation coefficients for each curve segment.
    fn to_curve(&self) -> CubicCurve<P>;
}

/// A segment of a cubic curve, used to hold precomputed coefficients for fast interpolation.
/// Can be evaluated as a parametric curve over the domain `[0, 1)`.
///
/// Segments can be chained together to form a longer compound curve.
<<<<<<< HEAD
#[derive(Clone, Copy, Debug, Default, PartialEq)]
=======
#[derive(Copy, Clone, Debug, Default, PartialEq)]
#[cfg_attr(feature = "bevy_reflect", derive(Reflect), reflect(Debug, Default))]
>>>>>>> 0e58d03b
pub struct CubicSegment<P: VectorSpace> {
    /// Coefficients of the segment
    pub coeff: [P; 4],
}

impl<P: VectorSpace> CubicSegment<P> {
    /// Instantaneous position of a point at parametric value `t`.
    #[inline]
    pub fn position(&self, t: f32) -> P {
        let [a, b, c, d] = self.coeff;
        // Evaluate `a + bt + ct^2 + dt^3`, avoiding exponentiation
        a + (b + (c + d * t) * t) * t
    }

    /// Instantaneous velocity of a point at parametric value `t`.
    #[inline]
    pub fn velocity(&self, t: f32) -> P {
        let [_, b, c, d] = self.coeff;
        // Evaluate the derivative, which is `b + 2ct + 3dt^2`, avoiding exponentiation
        b + (c * 2.0 + d * 3.0 * t) * t
    }

    /// Instantaneous acceleration of a point at parametric value `t`.
    #[inline]
    pub fn acceleration(&self, t: f32) -> P {
        let [_, _, c, d] = self.coeff;
        // Evaluate the second derivative, which is `2c + 6dt`
        c * 2.0 + d * 6.0 * t
    }

    /// Calculate polynomial coefficients for the cubic curve using a characteristic matrix.
    #[inline]
    fn coefficients(p: [P; 4], char_matrix: [[f32; 4]; 4]) -> Self {
        let [c0, c1, c2, c3] = char_matrix;
        // These are the polynomial coefficients, computed by multiplying the characteristic
        // matrix by the point matrix.
        let coeff = [
            p[0] * c0[0] + p[1] * c0[1] + p[2] * c0[2] + p[3] * c0[3],
            p[0] * c1[0] + p[1] * c1[1] + p[2] * c1[2] + p[3] * c1[3],
            p[0] * c2[0] + p[1] * c2[1] + p[2] * c2[2] + p[3] * c2[3],
            p[0] * c3[0] + p[1] * c3[1] + p[2] * c3[2] + p[3] * c3[3],
        ];
        Self { coeff }
    }
}

/// The `CubicSegment<Vec2>` can be used as a 2-dimensional easing curve for animation.
///
/// The x-axis of the curve is time, and the y-axis is the output value. This struct provides
/// methods for extremely fast solves for y given x.
impl CubicSegment<Vec2> {
    /// Construct a cubic Bezier curve for animation easing, with control points `p1` and `p2`. A
    /// cubic Bezier easing curve has control point `p0` at (0, 0) and `p3` at (1, 1), leaving only
    /// `p1` and `p2` as the remaining degrees of freedom. The first and last control points are
    /// fixed to ensure the animation begins at 0, and ends at 1.
    ///
    /// This is a very common tool for UI animations that accelerate and decelerate smoothly. For
    /// example, the ubiquitous "ease-in-out" is defined as `(0.25, 0.1), (0.25, 1.0)`.
    pub fn new_bezier(p1: impl Into<Vec2>, p2: impl Into<Vec2>) -> Self {
        let (p0, p3) = (Vec2::ZERO, Vec2::ONE);
        let bezier = CubicBezier::new([[p0, p1.into(), p2.into(), p3]]).to_curve();
        bezier.segments[0]
    }

    /// Maximum allowable error for iterative Bezier solve
    const MAX_ERROR: f32 = 1e-5;

    /// Maximum number of iterations during Bezier solve
    const MAX_ITERS: u8 = 8;

    /// Given a `time` within `0..=1`, returns an eased value that follows the cubic curve instead
    /// of a straight line. This eased result may be outside the range `0..=1`, however it will
    /// always start at 0 and end at 1: `ease(0) = 0` and `ease(1) = 1`.
    ///
    /// ```
    /// # use bevy_math::prelude::*;
    /// let cubic_bezier = CubicSegment::new_bezier((0.25, 0.1), (0.25, 1.0));
    /// assert_eq!(cubic_bezier.ease(0.0), 0.0);
    /// assert_eq!(cubic_bezier.ease(1.0), 1.0);
    /// ```
    ///
    /// # How cubic easing works
    ///
    /// Easing is generally accomplished with the help of "shaping functions". These are curves that
    /// start at (0,0) and end at (1,1). The x-axis of this plot is the current `time` of the
    /// animation, from 0 to 1. The y-axis is how far along the animation is, also from 0 to 1. You
    /// can imagine that if the shaping function is a straight line, there is a 1:1 mapping between
    /// the `time` and how far along your animation is. If the `time` = 0.5, the animation is
    /// halfway through. This is known as linear interpolation, and results in objects animating
    /// with a constant velocity, and no smooth acceleration or deceleration at the start or end.
    ///
    /// ```text
    /// y
    /// │         ●
    /// │       ⬈
    /// │     ⬈    
    /// │   ⬈
    /// │ ⬈
    /// ●─────────── x (time)
    /// ```
    ///
    /// Using cubic Beziers, we have a curve that starts at (0,0), ends at (1,1), and follows a path
    /// determined by the two remaining control points (handles). These handles allow us to define a
    /// smooth curve. As `time` (x-axis) progresses, we now follow the curve, and use the `y` value
    /// to determine how far along the animation is.
    ///
    /// ```text
    /// y
    ///          ⬈➔●
    /// │      ⬈   
    /// │     ↑      
    /// │     ↑
    /// │    ⬈
    /// ●➔⬈───────── x (time)
    /// ```
    ///
    /// To accomplish this, we need to be able to find the position `y` on a curve, given the `x`
    /// value. Cubic curves are implicit parametric functions like B(t) = (x,y). To find `y`, we
    /// first solve for `t` that corresponds to the given `x` (`time`). We use the Newton-Raphson
    /// root-finding method to quickly find a value of `t` that is very near the desired value of
    /// `x`. Once we have this we can easily plug that `t` into our curve's `position` function, to
    /// find the `y` component, which is how far along our animation should be. In other words:
    ///
    /// > Given `time` in `0..=1`
    ///
    /// > Use Newton's method to find a value of `t` that results in B(t) = (x,y) where `x == time`
    ///
    /// > Once a solution is found, use the resulting `y` value as the final result
    #[inline]
    pub fn ease(&self, time: f32) -> f32 {
        let x = time.clamp(0.0, 1.0);
        self.find_y_given_x(x)
    }

    /// Find the `y` value of the curve at the given `x` value using the Newton-Raphson method.
    #[inline]
    fn find_y_given_x(&self, x: f32) -> f32 {
        let mut t_guess = x;
        let mut pos_guess = Vec2::ZERO;
        for _ in 0..Self::MAX_ITERS {
            pos_guess = self.position(t_guess);
            let error = pos_guess.x - x;
            if error.abs() <= Self::MAX_ERROR {
                break;
            }
            // Using Newton's method, use the tangent line to estimate a better guess value.
            let slope = self.velocity(t_guess).x; // dx/dt
            t_guess -= error / slope;
        }
        pos_guess.y
    }
}

/// A collection of [`CubicSegment`]s chained into a single parametric curve. Has domain `[0, N)`
/// where `N` is the number of attached segments.
///
/// Use any struct that implements the [`CubicGenerator`] trait to create a new curve, such as
/// [`CubicBezier`].
#[derive(Clone, Debug, PartialEq)]
#[cfg_attr(feature = "bevy_reflect", derive(Reflect), reflect(Debug))]
pub struct CubicCurve<P: VectorSpace> {
    /// Segments of the curve
    pub segments: Vec<CubicSegment<P>>,
}

impl<P: VectorSpace> CubicCurve<P> {
    /// Compute the position of a point on the cubic curve at the parametric value `t`.
    ///
    /// Note that `t` varies from `0..=(n_points - 3)`.
    #[inline]
    pub fn position(&self, t: f32) -> P {
        let (segment, t) = self.segment(t);
        segment.position(t)
    }

    /// Compute the first derivative with respect to t at `t`. This is the instantaneous velocity of
    /// a point on the cubic curve at `t`.
    ///
    /// Note that `t` varies from `0..=(n_points - 3)`.
    #[inline]
    pub fn velocity(&self, t: f32) -> P {
        let (segment, t) = self.segment(t);
        segment.velocity(t)
    }

    /// Compute the second derivative with respect to t at `t`. This is the instantaneous
    /// acceleration of a point on the cubic curve at `t`.
    ///
    /// Note that `t` varies from `0..=(n_points - 3)`.
    #[inline]
    pub fn acceleration(&self, t: f32) -> P {
        let (segment, t) = self.segment(t);
        segment.acceleration(t)
    }

    /// A flexible iterator used to sample curves with arbitrary functions.
    ///
    /// This splits the curve into `subdivisions` of evenly spaced `t` values across the
    /// length of the curve from start (t = 0) to end (t = n), where `n = self.segment_count()`,
    /// returning an iterator evaluating the curve with the supplied `sample_function` at each `t`.
    ///
    /// For `subdivisions = 2`, this will split the curve into two lines, or three points, and
    /// return an iterator with 3 items, the three points, one at the start, middle, and end.
    #[inline]
    pub fn iter_samples<'a, 'b: 'a>(
        &'b self,
        subdivisions: usize,
        mut sample_function: impl FnMut(&Self, f32) -> P + 'a,
    ) -> impl Iterator<Item = P> + 'a {
        self.iter_uniformly(subdivisions)
            .map(move |t| sample_function(self, t))
    }

    /// An iterator that returns values of `t` uniformly spaced over `0..=subdivisions`.
    #[inline]
    fn iter_uniformly(&self, subdivisions: usize) -> impl Iterator<Item = f32> {
        let segments = self.segments.len() as f32;
        let step = segments / subdivisions as f32;
        (0..=subdivisions).map(move |i| i as f32 * step)
    }

    /// The list of segments contained in this `CubicCurve`.
    ///
    /// This spline's global `t` value is equal to how many segments it has.
    ///
    /// All method accepting `t` on `CubicCurve` depends on the global `t`.
    /// When sampling over the entire curve, you should either use one of the
    /// `iter_*` methods or account for the segment count using `curve.segments().len()`.
    #[inline]
    pub fn segments(&self) -> &[CubicSegment<P>] {
        &self.segments
    }

    /// Iterate over the curve split into `subdivisions`, sampling the position at each step.
    pub fn iter_positions(&self, subdivisions: usize) -> impl Iterator<Item = P> + '_ {
        self.iter_samples(subdivisions, Self::position)
    }

    /// Iterate over the curve split into `subdivisions`, sampling the velocity at each step.
    pub fn iter_velocities(&self, subdivisions: usize) -> impl Iterator<Item = P> + '_ {
        self.iter_samples(subdivisions, Self::velocity)
    }

    /// Iterate over the curve split into `subdivisions`, sampling the acceleration at each step.
    pub fn iter_accelerations(&self, subdivisions: usize) -> impl Iterator<Item = P> + '_ {
        self.iter_samples(subdivisions, Self::acceleration)
    }

    #[inline]
    /// Adds a segment to the curve
    pub fn push_segment(&mut self, segment: CubicSegment<P>) {
        self.segments.push(segment);
    }

    /// Returns the [`CubicSegment`] and local `t` value given a spline's global `t` value.
    #[inline]
    fn segment(&self, t: f32) -> (&CubicSegment<P>, f32) {
        if self.segments.len() == 1 {
            (&self.segments[0], t)
        } else {
            let i = (t.floor() as usize).clamp(0, self.segments.len() - 1);
            (&self.segments[i], t - i as f32)
        }
    }
}

impl<P: VectorSpace> Extend<CubicSegment<P>> for CubicCurve<P> {
    fn extend<T: IntoIterator<Item = CubicSegment<P>>>(&mut self, iter: T) {
        self.segments.extend(iter);
    }
}

impl<P: VectorSpace> IntoIterator for CubicCurve<P> {
    type IntoIter = <Vec<CubicSegment<P>> as IntoIterator>::IntoIter;

    type Item = CubicSegment<P>;

    fn into_iter(self) -> Self::IntoIter {
        self.segments.into_iter()
    }
}

/// Implement this on cubic splines that can generate a rational cubic curve from their spline parameters.
pub trait RationalGenerator<P: VectorSpace> {
    /// Build a [`RationalCurve`] by computing the interpolation coefficients for each curve segment.
    fn to_curve(&self) -> RationalCurve<P>;
}

/// A segment of a rational cubic curve, used to hold precomputed coefficients for fast interpolation.
/// Can be evaluated as a parametric curve over the domain `[0, knot_span)`.
///
/// Segments can be chained together to form a longer compound curve.
#[derive(Copy, Clone, Debug, Default, PartialEq)]
#[cfg_attr(feature = "bevy_reflect", derive(Reflect), reflect(Debug, Default))]
pub struct RationalSegment<P: VectorSpace> {
    /// The coefficients matrix of the cubic curve.
    pub coeff: [P; 4],
    /// The homogeneous weight coefficients.
    pub weight_coeff: [f32; 4],
    /// The width of the domain of this segment.
    pub knot_span: f32,
}

impl<P: VectorSpace> RationalSegment<P> {
    /// Instantaneous position of a point at parametric value `t` in `[0, knot_span)`.
    #[inline]
    pub fn position(&self, t: f32) -> P {
        let [a, b, c, d] = self.coeff;
        let [x, y, z, w] = self.weight_coeff;
        // Compute a cubic polynomial for the control points
        let numerator = a + (b + (c + d * t) * t) * t;
        // Compute a cubic polynomial for the weights
        let denominator = x + (y + (z + w * t) * t) * t;
        numerator / denominator
    }

    /// Instantaneous velocity of a point at parametric value `t` in `[0, knot_span)`.
    #[inline]
    pub fn velocity(&self, t: f32) -> P {
        // A derivation for the following equations can be found in "Matrix representation for NURBS
        // curves and surfaces" by Choi et al. See equation 19.

        let [a, b, c, d] = self.coeff;
        let [x, y, z, w] = self.weight_coeff;
        // Compute a cubic polynomial for the control points
        let numerator = a + (b + (c + d * t) * t) * t;
        // Compute a cubic polynomial for the weights
        let denominator = x + (y + (z + w * t) * t) * t;

        // Compute the derivative of the control point polynomial
        let numerator_derivative = b + (c * 2.0 + d * 3.0 * t) * t;
        // Compute the derivative of the weight polynomial
        let denominator_derivative = y + (z * 2.0 + w * 3.0 * t) * t;

        // Velocity is the first derivative (wrt to the parameter `t`)
        // Position = N/D therefore
        // Velocity = (N/D)' = N'/D - N * D'/D^2 = (N' * D - N * D')/D^2
        numerator_derivative / denominator
            - numerator * (denominator_derivative / denominator.powi(2))
    }

    /// Instantaneous acceleration of a point at parametric value `t` in `[0, knot_span)`.
    #[inline]
    pub fn acceleration(&self, t: f32) -> P {
        // A derivation for the following equations can be found in "Matrix representation for NURBS
        // curves and surfaces" by Choi et al. See equation 20. Note: In come copies of this paper, equation 20
        // is printed with the following two errors:
        // + The first term has incorrect sign.
        // + The second term uses R when it should use the first derivative.

        let [a, b, c, d] = self.coeff;
        let [x, y, z, w] = self.weight_coeff;
        // Compute a cubic polynomial for the control points
        let numerator = a + (b + (c + d * t) * t) * t;
        // Compute a cubic polynomial for the weights
        let denominator = x + (y + (z + w * t) * t) * t;

        // Compute the derivative of the control point polynomial
        let numerator_derivative = b + (c * 2.0 + d * 3.0 * t) * t;
        // Compute the derivative of the weight polynomial
        let denominator_derivative = y + (z * 2.0 + w * 3.0 * t) * t;

        // Compute the second derivative of the control point polynomial
        let numerator_second_derivative = c * 2.0 + d * 6.0 * t;
        // Compute the second derivative of the weight polynomial
        let denominator_second_derivative = z * 2.0 + w * 6.0 * t;

        // Velocity is the first derivative (wrt to the parameter `t`)
        // Position = N/D therefore
        // Velocity = (N/D)' = N'/D - N * D'/D^2 = (N' * D - N * D')/D^2
        // Acceleration = (N/D)'' = ((N' * D - N * D')/D^2)' = N''/D + N' * (-2D'/D^2) + N * (-D''/D^2 + 2D'^2/D^3)
        numerator_second_derivative / denominator
            + numerator_derivative * (-2.0 * denominator_derivative / denominator.powi(2))
            + numerator
                * (-denominator_second_derivative / denominator.powi(2)
                    + 2.0 * denominator_derivative.powi(2) / denominator.powi(3))
    }

    /// Calculate polynomial coefficients for the cubic polynomials using a characteristic matrix.
    #[inline]
    fn coefficients(
        control_points: [P; 4],
        weights: [f32; 4],
        knot_span: f32,
        char_matrix: [[f32; 4]; 4],
    ) -> Self {
        // An explanation of this use can be found in "Matrix representation for NURBS curves and surfaces"
        // by Choi et al. See section "Evaluation of NURB Curves and Surfaces", and equation 16.

        let [c0, c1, c2, c3] = char_matrix;
        let p = control_points;
        let w = weights;
        // These are the control point polynomial coefficients, computed by multiplying the characteristic
        // matrix by the point matrix.
        let coeff = [
            p[0] * c0[0] + p[1] * c0[1] + p[2] * c0[2] + p[3] * c0[3],
            p[0] * c1[0] + p[1] * c1[1] + p[2] * c1[2] + p[3] * c1[3],
            p[0] * c2[0] + p[1] * c2[1] + p[2] * c2[2] + p[3] * c2[3],
            p[0] * c3[0] + p[1] * c3[1] + p[2] * c3[2] + p[3] * c3[3],
        ];
        // These are the weight polynomial coefficients, computed by multiplying the characteristic
        // matrix by the weight matrix.
        let weight_coeff = [
            w[0] * c0[0] + w[1] * c0[1] + w[2] * c0[2] + w[3] * c0[3],
            w[0] * c1[0] + w[1] * c1[1] + w[2] * c1[2] + w[3] * c1[3],
            w[0] * c2[0] + w[1] * c2[1] + w[2] * c2[2] + w[3] * c2[3],
            w[0] * c3[0] + w[1] * c3[1] + w[2] * c3[2] + w[3] * c3[3],
        ];
        Self {
            coeff,
            weight_coeff,
            knot_span,
        }
    }
}

/// A collection of [`RationalSegment`]s chained into a single parametric curve.
///
/// Use any struct that implements the [`RationalGenerator`] trait to create a new curve, such as
/// [`CubicNurbs`], or convert [`CubicCurve`] using `into/from`.
#[derive(Clone, Debug, PartialEq)]
#[cfg_attr(feature = "bevy_reflect", derive(Reflect), reflect(Debug))]
pub struct RationalCurve<P: VectorSpace> {
    /// The segments in the curve
    pub segments: Vec<RationalSegment<P>>,
}

impl<P: VectorSpace> RationalCurve<P> {
    /// Compute the position of a point on the curve at the parametric value `t`.
    ///
    /// Note that `t` varies from `0..=(n_points - 3)`.
    #[inline]
    pub fn position(&self, t: f32) -> P {
        let (segment, t) = self.segment(t);
        segment.position(t)
    }

    /// Compute the first derivative with respect to t at `t`. This is the instantaneous velocity of
    /// a point on the curve at `t`.
    ///
    /// Note that `t` varies from `0..=(n_points - 3)`.
    #[inline]
    pub fn velocity(&self, t: f32) -> P {
        let (segment, t) = self.segment(t);
        segment.velocity(t)
    }

    /// Compute the second derivative with respect to t at `t`. This is the instantaneous
    /// acceleration of a point on the curve at `t`.
    ///
    /// Note that `t` varies from `0..=(n_points - 3)`.
    #[inline]
    pub fn acceleration(&self, t: f32) -> P {
        let (segment, t) = self.segment(t);
        segment.acceleration(t)
    }

    /// A flexible iterator used to sample curves with arbitrary functions.
    ///
    /// This splits the curve into `subdivisions` of evenly spaced `t` values across the
    /// length of the curve from start (t = 0) to end (t = n), where `n = self.segment_count()`,
    /// returning an iterator evaluating the curve with the supplied `sample_function` at each `t`.
    ///
    /// For `subdivisions = 2`, this will split the curve into two lines, or three points, and
    /// return an iterator with 3 items, the three points, one at the start, middle, and end.
    #[inline]
    pub fn iter_samples<'a, 'b: 'a>(
        &'b self,
        subdivisions: usize,
        mut sample_function: impl FnMut(&Self, f32) -> P + 'a,
    ) -> impl Iterator<Item = P> + 'a {
        self.iter_uniformly(subdivisions)
            .map(move |t| sample_function(self, t))
    }

    /// An iterator that returns values of `t` uniformly spaced over `0..=subdivisions`.
    #[inline]
    fn iter_uniformly(&self, subdivisions: usize) -> impl Iterator<Item = f32> {
        let domain = self.domain();
        let step = domain / subdivisions as f32;
        (0..=subdivisions).map(move |i| i as f32 * step)
    }

    /// The list of segments contained in this `RationalCurve`.
    ///
    /// This spline's global `t` value is equal to how many segments it has.
    ///
    /// All method accepting `t` on `RationalCurve` depends on the global `t`.
    /// When sampling over the entire curve, you should either use one of the
    /// `iter_*` methods or account for the segment count using `curve.segments().len()`.
    #[inline]
    pub fn segments(&self) -> &[RationalSegment<P>] {
        &self.segments
    }

    /// Iterate over the curve split into `subdivisions`, sampling the position at each step.
    pub fn iter_positions(&self, subdivisions: usize) -> impl Iterator<Item = P> + '_ {
        self.iter_samples(subdivisions, Self::position)
    }

    /// Iterate over the curve split into `subdivisions`, sampling the velocity at each step.
    pub fn iter_velocities(&self, subdivisions: usize) -> impl Iterator<Item = P> + '_ {
        self.iter_samples(subdivisions, Self::velocity)
    }

    /// Iterate over the curve split into `subdivisions`, sampling the acceleration at each step.
    pub fn iter_accelerations(&self, subdivisions: usize) -> impl Iterator<Item = P> + '_ {
        self.iter_samples(subdivisions, Self::acceleration)
    }

    /// Adds a segment to the curve.
    #[inline]
    pub fn push_segment(&mut self, segment: RationalSegment<P>) {
        self.segments.push(segment);
    }

    /// Returns the [`RationalSegment`] and local `t` value given a spline's global `t` value.
    /// Input `t` will be clamped to the domain of the curve. Returned value will be in `[0, 1]`.
    #[inline]
    fn segment(&self, mut t: f32) -> (&RationalSegment<P>, f32) {
        if t <= 0.0 {
            (&self.segments[0], 0.0)
        } else if self.segments.len() == 1 {
            (&self.segments[0], t / self.segments[0].knot_span)
        } else {
            // Try to fit t into each segment domain
            for segment in self.segments.iter() {
                if t < segment.knot_span {
                    // The division here makes t a normalized parameter in [0, 1] that can be properly
                    // evaluated against a cubic curve segment. See equations 6 & 16 from "Matrix representation
                    // of NURBS curves and surfaces" by Choi et al. or equation 3 from "General Matrix
                    // Representations for B-Splines" by Qin.
                    return (segment, t / segment.knot_span);
                }
                t -= segment.knot_span;
            }
            return (self.segments.last().unwrap(), 1.0);
        }
    }

    /// Returns the length of of the domain of the parametric curve.
    #[inline]
    pub fn domain(&self) -> f32 {
        self.segments.iter().map(|segment| segment.knot_span).sum()
    }
}

impl<P: VectorSpace> Extend<RationalSegment<P>> for RationalCurve<P> {
    fn extend<T: IntoIterator<Item = RationalSegment<P>>>(&mut self, iter: T) {
        self.segments.extend(iter);
    }
}

impl<P: VectorSpace> IntoIterator for RationalCurve<P> {
    type IntoIter = <Vec<RationalSegment<P>> as IntoIterator>::IntoIter;

    type Item = RationalSegment<P>;

    fn into_iter(self) -> Self::IntoIter {
        self.segments.into_iter()
    }
}

impl<P: VectorSpace> From<CubicSegment<P>> for RationalSegment<P> {
    fn from(value: CubicSegment<P>) -> Self {
        Self {
            coeff: value.coeff,
            weight_coeff: [1.0, 0.0, 0.0, 0.0],
            knot_span: 1.0, // Cubic curves are uniform, so every segment has domain [0, 1).
        }
    }
}

impl<P: VectorSpace> From<CubicCurve<P>> for RationalCurve<P> {
    fn from(value: CubicCurve<P>) -> Self {
        Self {
            segments: value.segments.into_iter().map(Into::into).collect(),
        }
    }
}

#[cfg(test)]
mod tests {
    use glam::{vec2, Vec2};

    use crate::cubic_splines::{
        CubicBSpline, CubicBezier, CubicGenerator, CubicNurbs, CubicSegment, RationalCurve,
        RationalGenerator,
    };

    /// How close two floats can be and still be considered equal
    const FLOAT_EQ: f32 = 1e-5;

    /// Sweep along the full length of a 3D cubic Bezier, and manually check the position.
    #[test]
    fn cubic() {
        const N_SAMPLES: usize = 1000;
        let points = [[
            vec2(-1.0, -20.0),
            vec2(3.0, 2.0),
            vec2(5.0, 3.0),
            vec2(9.0, 8.0),
        ]];
        let bezier = CubicBezier::new(points).to_curve();
        for i in 0..=N_SAMPLES {
            let t = i as f32 / N_SAMPLES as f32; // Check along entire length
            assert!(bezier.position(t).distance(cubic_manual(t, points[0])) <= FLOAT_EQ);
        }
    }

    /// Manual, hardcoded function for computing the position along a cubic bezier.
    fn cubic_manual(t: f32, points: [Vec2; 4]) -> Vec2 {
        let p = points;
        p[0] * (1.0 - t).powi(3)
            + 3.0 * p[1] * t * (1.0 - t).powi(2)
            + 3.0 * p[2] * t.powi(2) * (1.0 - t)
            + p[3] * t.powi(3)
    }

    /// Basic cubic Bezier easing test to verify the shape of the curve.
    #[test]
    fn easing_simple() {
        // A curve similar to ease-in-out, but symmetric
        let bezier = CubicSegment::new_bezier([1.0, 0.0], [0.0, 1.0]);
        assert_eq!(bezier.ease(0.0), 0.0);
        assert!(bezier.ease(0.2) < 0.2); // tests curve
        assert_eq!(bezier.ease(0.5), 0.5); // true due to symmetry
        assert!(bezier.ease(0.8) > 0.8); // tests curve
        assert_eq!(bezier.ease(1.0), 1.0);
    }

    /// A curve that forms an upside-down "U", that should extend below 0.0. Useful for animations
    /// that go beyond the start and end positions, e.g. bouncing.
    #[test]
    fn easing_overshoot() {
        // A curve that forms an upside-down "U", that should extend above 1.0
        let bezier = CubicSegment::new_bezier([0.0, 2.0], [1.0, 2.0]);
        assert_eq!(bezier.ease(0.0), 0.0);
        assert!(bezier.ease(0.5) > 1.5);
        assert_eq!(bezier.ease(1.0), 1.0);
    }

    /// A curve that forms a "U", that should extend below 0.0. Useful for animations that go beyond
    /// the start and end positions, e.g. bouncing.
    #[test]
    fn easing_undershoot() {
        let bezier = CubicSegment::new_bezier([0.0, -2.0], [1.0, -2.0]);
        assert_eq!(bezier.ease(0.0), 0.0);
        assert!(bezier.ease(0.5) < -0.5);
        assert_eq!(bezier.ease(1.0), 1.0);
    }

    /// Test that a simple cardinal spline passes through all of its control points with
    /// the correct tangents.
    #[test]
    fn cardinal_control_pts() {
        use super::CubicCardinalSpline;

        let tension = 0.2;
        let [p0, p1, p2, p3] = [vec2(-1., -2.), vec2(0., 1.), vec2(1., 2.), vec2(-2., 1.)];
        let curve = CubicCardinalSpline::new(tension, [p0, p1, p2, p3]).to_curve();

        // Positions at segment endpoints
        assert!(curve.position(0.).abs_diff_eq(p0, FLOAT_EQ));
        assert!(curve.position(1.).abs_diff_eq(p1, FLOAT_EQ));
        assert!(curve.position(2.).abs_diff_eq(p2, FLOAT_EQ));
        assert!(curve.position(3.).abs_diff_eq(p3, FLOAT_EQ));

        // Tangents at segment endpoints
        assert!(curve
            .velocity(0.)
            .abs_diff_eq((p1 - p0) * tension * 2., FLOAT_EQ));
        assert!(curve
            .velocity(1.)
            .abs_diff_eq((p2 - p0) * tension, FLOAT_EQ));
        assert!(curve
            .velocity(2.)
            .abs_diff_eq((p3 - p1) * tension, FLOAT_EQ));
        assert!(curve
            .velocity(3.)
            .abs_diff_eq((p3 - p2) * tension * 2., FLOAT_EQ));
    }

    /// Test that [`RationalCurve`] properly generalizes [`CubicCurve`]. A Cubic upgraded to a rational
    /// should produce pretty much the same output.
    #[test]
    fn cubic_to_rational() {
        const EPSILON: f32 = 0.00001;

        let points = [
            vec2(0.0, 0.0),
            vec2(1.0, 1.0),
            vec2(1.0, 1.0),
            vec2(2.0, -1.0),
            vec2(3.0, 1.0),
            vec2(0.0, 0.0),
        ];

        let b_spline = CubicBSpline::new(points).to_curve();
        let rational_b_spline = RationalCurve::from(b_spline.clone());

        /// Tests if two vectors of points are approximately the same
        fn compare_vectors(cubic_curve: Vec<Vec2>, rational_curve: Vec<Vec2>, name: &str) {
            assert_eq!(
                cubic_curve.len(),
                rational_curve.len(),
                "{name} vector lengths mismatch"
            );
            for (i, (a, b)) in cubic_curve.iter().zip(rational_curve.iter()).enumerate() {
                assert!(
                    a.distance(*b) < EPSILON,
                    "Mismatch at {name} value {i}. CubicCurve: {} Converted RationalCurve: {}",
                    a,
                    b
                );
            }
        }

        // Both curves should yield the same values
        let cubic_positions: Vec<_> = b_spline.iter_positions(10).collect();
        let rational_positions: Vec<_> = rational_b_spline.iter_positions(10).collect();
        compare_vectors(cubic_positions, rational_positions, "position");

        let cubic_velocities: Vec<_> = b_spline.iter_velocities(10).collect();
        let rational_velocities: Vec<_> = rational_b_spline.iter_velocities(10).collect();
        compare_vectors(cubic_velocities, rational_velocities, "velocity");

        let cubic_accelerations: Vec<_> = b_spline.iter_accelerations(10).collect();
        let rational_accelerations: Vec<_> = rational_b_spline.iter_accelerations(10).collect();
        compare_vectors(cubic_accelerations, rational_accelerations, "acceleration");
    }

    /// Test that a nurbs curve can approximate a portion of a circle.
    #[test]
    fn nurbs_circular_arc() {
        use std::f32::consts::FRAC_PI_2;
        const EPSILON: f32 = 0.0000001;

        // The following NURBS parameters were determined by constraining the first two
        // points to the line y=1, the second two points to the line x=1, and the distance
        // between each pair of points to be equal. One can solve the weights by assuming the
        // first and last weights to be one, the intermediate weights to be equal, and
        // subjecting ones self to a lot of tedious matrix algebra.

        let alpha = FRAC_PI_2;
        let leg = 2.0 * f32::sin(alpha / 2.0) / (1.0 + 2.0 * f32::cos(alpha / 2.0));
        let weight = (1.0 + 2.0 * f32::cos(alpha / 2.0)) / 3.0;
        let points = [
            vec2(1.0, 0.0),
            vec2(1.0, leg),
            vec2(leg, 1.0),
            vec2(0.0, 1.0),
        ];
        let weights = [1.0, weight, weight, 1.0];
        let knots = [0.0, 0.0, 0.0, 0.0, 1.0, 1.0, 1.0, 1.0];
        let spline = CubicNurbs::new(points, Some(weights), Some(knots)).unwrap();
        let curve = spline.to_curve();
        for (i, point) in curve.iter_positions(10).enumerate() {
            assert!(
                f32::abs(point.length() - 1.0) < EPSILON,
                "Point {i} is not on the unit circle: {point:?} has length {}",
                point.length()
            );
        }
    }
}<|MERGE_RESOLUTION|>--- conflicted
+++ resolved
@@ -648,12 +648,8 @@
 /// Can be evaluated as a parametric curve over the domain `[0, 1)`.
 ///
 /// Segments can be chained together to form a longer compound curve.
-<<<<<<< HEAD
-#[derive(Clone, Copy, Debug, Default, PartialEq)]
-=======
 #[derive(Copy, Clone, Debug, Default, PartialEq)]
 #[cfg_attr(feature = "bevy_reflect", derive(Reflect), reflect(Debug, Default))]
->>>>>>> 0e58d03b
 pub struct CubicSegment<P: VectorSpace> {
     /// Coefficients of the segment
     pub coeff: [P; 4],
