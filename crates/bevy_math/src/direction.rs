use crate::{
    primitives::{Primitive2d, Primitive3d},
    DQuat, DVec3, Quat, Rot2, Vec2, Vec3, Vec3A, Vec4,
};

use core::f32::consts::FRAC_1_SQRT_2;
use core::fmt;
use derive_more::derive::Into;

#[cfg(feature = "bevy_reflect")]
use bevy_reflect::Reflect;

#[cfg(all(feature = "serialize", feature = "bevy_reflect"))]
use bevy_reflect::{ReflectDeserialize, ReflectSerialize};

#[cfg(all(debug_assertions, feature = "std"))]
use std::eprintln;

use thiserror::Error;

/// An error indicating that a direction is invalid.
#[derive(Debug, PartialEq, Error)]
pub enum InvalidDirectionError {
    /// The length of the direction vector is zero or very close to zero.
    #[error("The length of the direction vector is zero or very close to zero")]
    Zero,
    /// The length of the direction vector is `std::f32::INFINITY`.
    #[error("The length of the direction vector is `std::f32::INFINITY`")]
    Infinite,
    /// The length of the direction vector is `NaN`.
    #[error("The length of the direction vector is `NaN`")]
    NaN,
}

impl InvalidDirectionError {
    /// Creates an [`InvalidDirectionError`] from the length of an invalid direction vector.
    pub fn from_length(length: f32) -> Self {
        if length.is_nan() {
            InvalidDirectionError::NaN
        } else if !length.is_finite() {
            // If the direction is non-finite but also not NaN, it must be infinite
            InvalidDirectionError::Infinite
        } else {
            // If the direction is invalid but neither NaN nor infinite, it must be zero
            InvalidDirectionError::Zero
        }
    }
    /// Creates an [`InvalidDirectionError`] from the length of an invalid direction vector.
    pub fn from_length_64(length: f64) -> Self {
        if length.is_nan() {
            InvalidDirectionError::NaN
        } else if !length.is_finite() {
            // If the direction is non-finite but also not NaN, it must be infinite
            InvalidDirectionError::Infinite
        } else {
            // If the direction is invalid but neither NaN nor infinite, it must be zero
            InvalidDirectionError::Zero
        }
    }
}

/// Checks that a vector with the given squared length is normalized.
///
/// Warns for small error with a length threshold of approximately `1e-4`,
/// and panics for large error with a length threshold of approximately `1e-2`.
///
/// The format used for the logged warning is `"Warning: {warning} The length is {length}`,
/// and similarly for the error.
#[cfg(debug_assertions)]
fn assert_is_normalized(message: &str, length_squared: f32) {
    use crate::ops;

    let length_error_squared = ops::abs(length_squared - 1.0);

    // Panic for large error and warn for slight error.
    if length_error_squared > 2e-2 || length_error_squared.is_nan() {
        // Length error is approximately 1e-2 or more.
        panic!(
            "Error: {message} The length is {}.",
            ops::sqrt(length_squared)
        );
    } else if length_error_squared > 2e-4 {
        // Length error is approximately 1e-4 or more.
        #[cfg(feature = "std")]
        #[expect(clippy::print_stderr, reason = "Allowed behind `std` feature gate.")]
        {
            eprintln!(
                "Warning: {message} The length is {}.",
                ops::sqrt(length_squared)
            );
        }
    }
}

/// Checks that a 64 bit vector with the given squared length is normalized.
///
/// Warns for small error with a length threshold of approximately `1e-4`,
/// and panics for large error with a length threshold of approximately `1e-2`.
///
/// The format used for the logged warning is `"Warning: {warning} The length is {length}`,
/// and similarly for the error.
#[cfg(debug_assertions)]
fn assert_is_normalized_64(message: &str, length_squared: f64) {
    let length_error_squared = (length_squared - 1.0).abs();

    // Panic for large error and warn for slight error.
    if length_error_squared > 2e-2 || length_error_squared.is_nan() {
        // Length error is approximately 1e-2 or more.

        panic!(
            "Error: {message} The length is {}.",
            (length_squared).sqrt()
        );
    } else if length_error_squared > 2e-4 {
        // Length error is approximately 1e-4 or more.
        #[cfg(feature = "std")]
        #[expect(clippy::print_stderr, reason = "Allowed behind `std` feature gate.")]
        {
            eprintln!(
                "Warning: {message} The length is {}.",
                (length_squared).sqrt()
            );
        }
    }
}

/// A normalized vector pointing in a direction in 2D space
#[derive(Clone, Copy, Debug, PartialEq)]
#[cfg_attr(feature = "serialize", derive(serde::Serialize, serde::Deserialize))]
#[cfg_attr(
    feature = "bevy_reflect",
    derive(Reflect),
    reflect(Debug, PartialEq, Clone)
)]
#[cfg_attr(
    all(feature = "serialize", feature = "bevy_reflect"),
    reflect(Serialize, Deserialize)
)]
#[doc(alias = "Direction2d")]
pub struct Dir2(Vec2);
impl Primitive2d for Dir2 {}

impl Dir2 {
    /// A unit vector pointing along the positive X axis.
    pub const X: Self = Self(Vec2::X);
    /// A unit vector pointing along the positive Y axis.
    pub const Y: Self = Self(Vec2::Y);
    /// A unit vector pointing along the negative X axis.
    pub const NEG_X: Self = Self(Vec2::NEG_X);
    /// A unit vector pointing along the negative Y axis.
    pub const NEG_Y: Self = Self(Vec2::NEG_Y);
    /// The directional axes.
    pub const AXES: [Self; 2] = [Self::X, Self::Y];

    /// The "north" direction, equivalent to [`Dir2::Y`].
    pub const NORTH: Self = Self(Vec2::Y);
    /// The "south" direction, equivalent to [`Dir2::NEG_Y`].
    pub const SOUTH: Self = Self(Vec2::NEG_Y);
    /// The "east" direction, equivalent to [`Dir2::X`].
    pub const EAST: Self = Self(Vec2::X);
    /// The "west" direction, equivalent to [`Dir2::NEG_X`].
    pub const WEST: Self = Self(Vec2::NEG_X);
    /// The "north-east" direction, between [`Dir2::NORTH`] and [`Dir2::EAST`].
    pub const NORTH_EAST: Self = Self(Vec2::new(FRAC_1_SQRT_2, FRAC_1_SQRT_2));
    /// The "north-west" direction, between [`Dir2::NORTH`] and [`Dir2::WEST`].
    pub const NORTH_WEST: Self = Self(Vec2::new(-FRAC_1_SQRT_2, FRAC_1_SQRT_2));
    /// The "south-east" direction, between [`Dir2::SOUTH`] and [`Dir2::EAST`].
    pub const SOUTH_EAST: Self = Self(Vec2::new(FRAC_1_SQRT_2, -FRAC_1_SQRT_2));
    /// The "south-west" direction, between [`Dir2::SOUTH`] and [`Dir2::WEST`].
    pub const SOUTH_WEST: Self = Self(Vec2::new(-FRAC_1_SQRT_2, -FRAC_1_SQRT_2));

    /// Create a direction from a finite, nonzero [`Vec2`], normalizing it.
    ///
    /// Returns [`Err(InvalidDirectionError)`](InvalidDirectionError) if the length
    /// of the given vector is zero (or very close to zero), infinite, or `NaN`.
    pub fn new(value: Vec2) -> Result<Self, InvalidDirectionError> {
        Self::new_and_length(value).map(|(dir, _)| dir)
    }

    /// Create a [`Dir2`] from a [`Vec2`] that is already normalized.
    ///
    /// # Warning
    ///
    /// `value` must be normalized, i.e its length must be `1.0`.
    pub fn new_unchecked(value: Vec2) -> Self {
        #[cfg(debug_assertions)]
        assert_is_normalized(
            "The vector given to `Dir2::new_unchecked` is not normalized.",
            value.length_squared(),
        );

        Self(value)
    }

    /// Create a direction from a finite, nonzero [`Vec2`], normalizing it and
    /// also returning its original length.
    ///
    /// Returns [`Err(InvalidDirectionError)`](InvalidDirectionError) if the length
    /// of the given vector is zero (or very close to zero), infinite, or `NaN`.
    pub fn new_and_length(value: Vec2) -> Result<(Self, f32), InvalidDirectionError> {
        let length = value.length();
        let direction = (length.is_finite() && length > 0.0).then_some(value / length);

        direction
            .map(|dir| (Self(dir), length))
            .ok_or(InvalidDirectionError::from_length(length))
    }

    /// Create a direction from its `x` and `y` components.
    ///
    /// Returns [`Err(InvalidDirectionError)`](InvalidDirectionError) if the length
    /// of the vector formed by the components is zero (or very close to zero), infinite, or `NaN`.
    pub fn from_xy(x: f32, y: f32) -> Result<Self, InvalidDirectionError> {
        Self::new(Vec2::new(x, y))
    }

    /// Create a direction from its `x` and `y` components, assuming the resulting vector is normalized.
    ///
    /// # Warning
    ///
    /// The vector produced from `x` and `y` must be normalized, i.e its length must be `1.0`.
    pub fn from_xy_unchecked(x: f32, y: f32) -> Self {
        Self::new_unchecked(Vec2::new(x, y))
    }

    /// Returns the inner [`Vec2`]
    pub const fn as_vec2(&self) -> Vec2 {
        self.0
    }

    /// Performs a spherical linear interpolation between `self` and `rhs`
    /// based on the value `s`.
    ///
    /// This corresponds to interpolating between the two directions at a constant angular velocity.
    ///
    /// When `s == 0.0`, the result will be equal to `self`.
    /// When `s == 1.0`, the result will be equal to `rhs`.
    ///
    /// # Example
    ///
    /// ```
    /// # use bevy_math::Dir2;
    /// # use approx::{assert_relative_eq, RelativeEq};
    /// #
    /// let dir1 = Dir2::X;
    /// let dir2 = Dir2::Y;
    ///
    /// let result1 = dir1.slerp(dir2, 1.0 / 3.0);
    /// #[cfg(feature = "approx")]
    /// assert_relative_eq!(result1, Dir2::from_xy(0.75_f32.sqrt(), 0.5).unwrap());
    ///
    /// let result2 = dir1.slerp(dir2, 0.5);
    /// #[cfg(feature = "approx")]
    /// assert_relative_eq!(result2, Dir2::from_xy(0.5_f32.sqrt(), 0.5_f32.sqrt()).unwrap());
    /// ```
    #[inline]
    pub fn slerp(self, rhs: Self, s: f32) -> Self {
        let angle = self.angle_to(rhs.0);
        Rot2::radians(angle * s) * self
    }

    /// Get the rotation that rotates this direction to `other`.
    #[inline]
    pub fn rotation_to(self, other: Self) -> Rot2 {
        // Rotate `self` to X-axis, then X-axis to `other`:
        other.rotation_from_x() * self.rotation_to_x()
    }

    /// Get the rotation that rotates `other` to this direction.
    #[inline]
    pub fn rotation_from(self, other: Self) -> Rot2 {
        other.rotation_to(self)
    }

    /// Get the rotation that rotates the X-axis to this direction.
    #[inline]
    pub fn rotation_from_x(self) -> Rot2 {
        Rot2::from_sin_cos(self.0.y, self.0.x)
    }

    /// Get the rotation that rotates this direction to the X-axis.
    #[inline]
    pub fn rotation_to_x(self) -> Rot2 {
        // (This is cheap, it just negates one component.)
        self.rotation_from_x().inverse()
    }

    /// Get the rotation that rotates the Y-axis to this direction.
    #[inline]
    pub fn rotation_from_y(self) -> Rot2 {
        // `x <- y`, `y <- -x` correspond to rotating clockwise by pi/2;
        // this transforms the Y-axis into the X-axis, maintaining the relative position
        // of our direction. Then we just use the same technique as `rotation_from_x`.
        Rot2::from_sin_cos(-self.0.x, self.0.y)
    }

    /// Get the rotation that rotates this direction to the Y-axis.
    #[inline]
    pub fn rotation_to_y(self) -> Rot2 {
        self.rotation_from_y().inverse()
    }

    /// Returns `self` after an approximate normalization, assuming the value is already nearly normalized.
    /// Useful for preventing numerical error accumulation.
    /// See [`Dir3::fast_renormalize`] for an example of when such error accumulation might occur.
    #[inline]
    pub fn fast_renormalize(self) -> Self {
        let length_squared = self.0.length_squared();
        // Based on a Taylor approximation of the inverse square root, see [`Dir3::fast_renormalize`] for more details.
        Self(self * (0.5 * (3.0 - length_squared)))
    }
}

impl TryFrom<Vec2> for Dir2 {
    type Error = InvalidDirectionError;

    fn try_from(value: Vec2) -> Result<Self, Self::Error> {
        Self::new(value)
    }
}

impl From<Dir2> for Vec2 {
    fn from(value: Dir2) -> Self {
        value.as_vec2()
    }
}

impl core::ops::Deref for Dir2 {
    type Target = Vec2;
    fn deref(&self) -> &Self::Target {
        &self.0
    }
}

impl core::ops::Neg for Dir2 {
    type Output = Self;
    fn neg(self) -> Self::Output {
        Self(-self.0)
    }
}

impl core::ops::Mul<f32> for Dir2 {
    type Output = Vec2;
    fn mul(self, rhs: f32) -> Self::Output {
        self.0 * rhs
    }
}

impl core::ops::Mul<Dir2> for f32 {
    type Output = Vec2;
    fn mul(self, rhs: Dir2) -> Self::Output {
        self * rhs.0
    }
}

impl core::ops::Mul<Dir2> for Rot2 {
    type Output = Dir2;

    /// Rotates the [`Dir2`] using a [`Rot2`].
    fn mul(self, direction: Dir2) -> Self::Output {
        let rotated = self * *direction;

        #[cfg(debug_assertions)]
        assert_is_normalized(
            "`Dir2` is denormalized after rotation.",
            rotated.length_squared(),
        );

        Dir2(rotated)
    }
}

impl fmt::Display for Dir2 {
    fn fmt(&self, f: &mut fmt::Formatter<'_>) -> fmt::Result {
        write!(f, "{}", self.0)
    }
}

#[cfg(any(feature = "approx", test))]
impl approx::AbsDiffEq for Dir2 {
    type Epsilon = f32;
    fn default_epsilon() -> f32 {
        f32::EPSILON
    }
    fn abs_diff_eq(&self, other: &Self, epsilon: f32) -> bool {
        self.as_ref().abs_diff_eq(other.as_ref(), epsilon)
    }
}

#[cfg(any(feature = "approx", test))]
impl approx::RelativeEq for Dir2 {
    fn default_max_relative() -> f32 {
        f32::EPSILON
    }
    fn relative_eq(&self, other: &Self, epsilon: f32, max_relative: f32) -> bool {
        self.as_ref()
            .relative_eq(other.as_ref(), epsilon, max_relative)
    }
}

#[cfg(any(feature = "approx", test))]
impl approx::UlpsEq for Dir2 {
    fn default_max_ulps() -> u32 {
        4
    }
    fn ulps_eq(&self, other: &Self, epsilon: f32, max_ulps: u32) -> bool {
        self.as_ref().ulps_eq(other.as_ref(), epsilon, max_ulps)
    }
}

/// A normalized vector pointing in a direction in 3D space
#[derive(Clone, Copy, Debug, PartialEq, Into)]
#[cfg_attr(feature = "serialize", derive(serde::Serialize, serde::Deserialize))]
#[cfg_attr(
    feature = "bevy_reflect",
    derive(Reflect),
    reflect(Debug, PartialEq, Clone)
)]
#[cfg_attr(
    all(feature = "serialize", feature = "bevy_reflect"),
    reflect(Serialize, Deserialize)
)]
#[doc(alias = "Direction3d")]
pub struct Dir3(Vec3);
impl Primitive3d for Dir3 {}

impl Dir3 {
    /// A unit vector pointing along the positive X axis.
    pub const X: Self = Self(Vec3::X);
    /// A unit vector pointing along the positive Y axis.
    pub const Y: Self = Self(Vec3::Y);
    /// A unit vector pointing along the positive Z axis.
    pub const Z: Self = Self(Vec3::Z);
    /// A unit vector pointing along the negative X axis.
    pub const NEG_X: Self = Self(Vec3::NEG_X);
    /// A unit vector pointing along the negative Y axis.
    pub const NEG_Y: Self = Self(Vec3::NEG_Y);
    /// A unit vector pointing along the negative Z axis.
    pub const NEG_Z: Self = Self(Vec3::NEG_Z);
    /// The directional axes.
    pub const AXES: [Self; 3] = [Self::X, Self::Y, Self::Z];

    /// Create a direction from a finite, nonzero [`Vec3`], normalizing it.
    ///
    /// Returns [`Err(InvalidDirectionError)`](InvalidDirectionError) if the length
    /// of the given vector is zero (or very close to zero), infinite, or `NaN`.
    pub fn new(value: Vec3) -> Result<Self, InvalidDirectionError> {
        Self::new_and_length(value).map(|(dir, _)| dir)
    }

    /// Create a [`Dir3`] from a [`Vec3`] that is already normalized.
    ///
    /// # Warning
    ///
    /// `value` must be normalized, i.e its length must be `1.0`.
    pub fn new_unchecked(value: Vec3) -> Self {
        #[cfg(debug_assertions)]
        assert_is_normalized(
            "The vector given to `Dir3::new_unchecked` is not normalized.",
            value.length_squared(),
        );

        Self(value)
    }

    /// Create a direction from a finite, nonzero [`Vec3`], normalizing it and
    /// also returning its original length.
    ///
    /// Returns [`Err(InvalidDirectionError)`](InvalidDirectionError) if the length
    /// of the given vector is zero (or very close to zero), infinite, or `NaN`.
    pub fn new_and_length(value: Vec3) -> Result<(Self, f32), InvalidDirectionError> {
        let length = value.length();
        let direction = (length.is_finite() && length > 0.0).then_some(value / length);

        direction
            .map(|dir| (Self(dir), length))
            .ok_or(InvalidDirectionError::from_length(length))
    }

    /// Create a direction from its `x`, `y`, and `z` components.
    ///
    /// Returns [`Err(InvalidDirectionError)`](InvalidDirectionError) if the length
    /// of the vector formed by the components is zero (or very close to zero), infinite, or `NaN`.
    pub fn from_xyz(x: f32, y: f32, z: f32) -> Result<Self, InvalidDirectionError> {
        Self::new(Vec3::new(x, y, z))
    }

    /// Create a direction from its `x`, `y`, and `z` components, assuming the resulting vector is normalized.
    ///
    /// # Warning
    ///
    /// The vector produced from `x`, `y`, and `z` must be normalized, i.e its length must be `1.0`.
    pub fn from_xyz_unchecked(x: f32, y: f32, z: f32) -> Self {
        Self::new_unchecked(Vec3::new(x, y, z))
    }

    /// Returns the inner [`Vec3`]
    pub const fn as_vec3(&self) -> Vec3 {
        self.0
    }

    /// Performs a spherical linear interpolation between `self` and `rhs`
    /// based on the value `s`.
    ///
    /// This corresponds to interpolating between the two directions at a constant angular velocity.
    ///
    /// When `s == 0.0`, the result will be equal to `self`.
    /// When `s == 1.0`, the result will be equal to `rhs`.
    ///
    /// # Example
    ///
    /// ```
    /// # use bevy_math::Dir3;
    /// # use approx::{assert_relative_eq, RelativeEq};
    /// #
    /// let dir1 = Dir3::X;
    /// let dir2 = Dir3::Y;
    ///
    /// let result1 = dir1.slerp(dir2, 1.0 / 3.0);
    /// #[cfg(feature = "approx")]
    /// assert_relative_eq!(
    ///     result1,
    ///     Dir3::from_xyz(0.75_f32.sqrt(), 0.5, 0.0).unwrap(),
    ///     epsilon = 0.000001
    /// );
    ///
    /// let result2 = dir1.slerp(dir2, 0.5);
    /// #[cfg(feature = "approx")]
    /// assert_relative_eq!(result2, Dir3::from_xyz(0.5_f32.sqrt(), 0.5_f32.sqrt(), 0.0).unwrap());
    /// ```
    #[inline]
    pub fn slerp(self, rhs: Self, s: f32) -> Self {
        let quat = Quat::IDENTITY.slerp(Quat::from_rotation_arc(self.0, rhs.0), s);
        Dir3(quat.mul_vec3(self.0))
    }

    /// Returns `self` after an approximate normalization, assuming the value is already nearly normalized.
    /// Useful for preventing numerical error accumulation.
    ///
    /// # Example
    /// The following seemingly benign code would start accumulating errors over time,
    /// leading to `dir` eventually not being normalized anymore.
    /// ```
    /// # use bevy_math::prelude::*;
    /// # let N: usize = 200;
    /// let mut dir = Dir3::X;
    /// let quaternion = Quat::from_euler(EulerRot::XYZ, 1.0, 2.0, 3.0);
    /// for i in 0..N {
    ///     dir = quaternion * dir;
    /// }
    /// ```
    /// Instead, do the following.
    /// ```
    /// # use bevy_math::prelude::*;
    /// # let N: usize = 200;
    /// let mut dir = Dir3::X;
    /// let quaternion = Quat::from_euler(EulerRot::XYZ, 1.0, 2.0, 3.0);
    /// for i in 0..N {
    ///     dir = quaternion * dir;
    ///     dir = dir.fast_renormalize();
    /// }
    /// ```
    #[inline]
    pub fn fast_renormalize(self) -> Self {
        // We numerically approximate the inverse square root by a Taylor series around 1
        // As we expect the error (x := length_squared - 1) to be small
        // inverse_sqrt(length_squared) = (1 + x)^(-1/2) = 1 - 1/2 x + O(x²)
        // inverse_sqrt(length_squared) ≈ 1 - 1/2 (length_squared - 1) = 1/2 (3 - length_squared)

        // Iterative calls to this method quickly converge to a normalized value,
        // so long as the denormalization is not large ~ O(1/10).
        // One iteration can be described as:
        // l_sq <- l_sq * (1 - 1/2 (l_sq - 1))²;
        // Rewriting in terms of the error x:
        // 1 + x <- (1 + x) * (1 - 1/2 x)²
        // 1 + x <- (1 + x) * (1 - x + 1/4 x²)
        // 1 + x <- 1 - x + 1/4 x² + x - x² + 1/4 x³
        // x <- -1/4 x² (3 - x)
        // If the error is small, say in a range of (-1/2, 1/2), then:
        // |-1/4 x² (3 - x)| <= (3/4 + 1/4 * |x|) * x² <= (3/4 + 1/4 * 1/2) * x² < x² < 1/2 x
        // Therefore the sequence of iterates converges to 0 error as a second order method.

        let length_squared = self.0.length_squared();
        Self(self * (0.5 * (3.0 - length_squared)))
    }
}

impl TryFrom<Vec3> for Dir3 {
    type Error = InvalidDirectionError;

    fn try_from(value: Vec3) -> Result<Self, Self::Error> {
        Self::new(value)
    }
}

impl core::ops::Deref for Dir3 {
    type Target = Vec3;
    fn deref(&self) -> &Self::Target {
        &self.0
    }
}

impl core::ops::Neg for Dir3 {
    type Output = Self;
    fn neg(self) -> Self::Output {
        Self(-self.0)
    }
}

impl core::ops::Mul<f32> for Dir3 {
    type Output = Vec3;
    fn mul(self, rhs: f32) -> Self::Output {
        self.0 * rhs
    }
}

impl core::ops::Mul<Dir3> for f32 {
    type Output = Vec3;
    fn mul(self, rhs: Dir3) -> Self::Output {
        self * rhs.0
    }
}

impl core::ops::Mul<Dir3> for Quat {
    type Output = Dir3;

    /// Rotates the [`Dir3`] using a [`Quat`].
    fn mul(self, direction: Dir3) -> Self::Output {
        let rotated = self * *direction;

        #[cfg(debug_assertions)]
        assert_is_normalized(
            "`Dir3` is denormalized after rotation.",
            rotated.length_squared(),
        );

        Dir3(rotated)
    }
}

impl fmt::Display for Dir3 {
    fn fmt(&self, f: &mut fmt::Formatter<'_>) -> fmt::Result {
        write!(f, "{}", self.0)
    }
}

#[cfg(feature = "approx")]
impl approx::AbsDiffEq for Dir3 {
    type Epsilon = f32;
    fn default_epsilon() -> f32 {
        f32::EPSILON
    }
    fn abs_diff_eq(&self, other: &Self, epsilon: f32) -> bool {
        self.as_ref().abs_diff_eq(other.as_ref(), epsilon)
    }
}

#[cfg(feature = "approx")]
impl approx::RelativeEq for Dir3 {
    fn default_max_relative() -> f32 {
        f32::EPSILON
    }
    fn relative_eq(&self, other: &Self, epsilon: f32, max_relative: f32) -> bool {
        self.as_ref()
            .relative_eq(other.as_ref(), epsilon, max_relative)
    }
}

#[cfg(feature = "approx")]
impl approx::UlpsEq for Dir3 {
    fn default_max_ulps() -> u32 {
        4
    }
    fn ulps_eq(&self, other: &Self, epsilon: f32, max_ulps: u32) -> bool {
        self.as_ref().ulps_eq(other.as_ref(), epsilon, max_ulps)
    }
}

/// A normalized SIMD vector pointing in a direction in 3D space.
///
/// This type stores a 16 byte aligned [`Vec3A`].
/// This may or may not be faster than [`Dir3`]: make sure to benchmark!
#[derive(Clone, Copy, Debug, PartialEq)]
#[cfg_attr(feature = "serialize", derive(serde::Serialize, serde::Deserialize))]
#[cfg_attr(
    feature = "bevy_reflect",
    derive(Reflect),
    reflect(Debug, PartialEq, Clone)
)]
#[cfg_attr(
    all(feature = "serialize", feature = "bevy_reflect"),
    reflect(Serialize, Deserialize)
)]
#[doc(alias = "Direction3dA")]
pub struct Dir3A(Vec3A);
impl Primitive3d for Dir3A {}

impl Dir3A {
    /// A unit vector pointing along the positive X axis.
    pub const X: Self = Self(Vec3A::X);
    /// A unit vector pointing along the positive Y axis.
    pub const Y: Self = Self(Vec3A::Y);
    /// A unit vector pointing along the positive Z axis.
    pub const Z: Self = Self(Vec3A::Z);
    /// A unit vector pointing along the negative X axis.
    pub const NEG_X: Self = Self(Vec3A::NEG_X);
    /// A unit vector pointing along the negative Y axis.
    pub const NEG_Y: Self = Self(Vec3A::NEG_Y);
    /// A unit vector pointing along the negative Z axis.
    pub const NEG_Z: Self = Self(Vec3A::NEG_Z);
    /// The directional axes.
    pub const AXES: [Self; 3] = [Self::X, Self::Y, Self::Z];

    /// Create a direction from a finite, nonzero [`Vec3A`], normalizing it.
    ///
    /// Returns [`Err(InvalidDirectionError)`](InvalidDirectionError) if the length
    /// of the given vector is zero (or very close to zero), infinite, or `NaN`.
    pub fn new(value: Vec3A) -> Result<Self, InvalidDirectionError> {
        Self::new_and_length(value).map(|(dir, _)| dir)
    }

    /// Create a [`Dir3A`] from a [`Vec3A`] that is already normalized.
    ///
    /// # Warning
    ///
    /// `value` must be normalized, i.e its length must be `1.0`.
    pub fn new_unchecked(value: Vec3A) -> Self {
        #[cfg(debug_assertions)]
        assert_is_normalized(
            "The vector given to `Dir3A::new_unchecked` is not normalized.",
            value.length_squared(),
        );

        Self(value)
    }

    /// Create a direction from a finite, nonzero [`Vec3A`], normalizing it and
    /// also returning its original length.
    ///
    /// Returns [`Err(InvalidDirectionError)`](InvalidDirectionError) if the length
    /// of the given vector is zero (or very close to zero), infinite, or `NaN`.
    pub fn new_and_length(value: Vec3A) -> Result<(Self, f32), InvalidDirectionError> {
        let length = value.length();
        let direction = (length.is_finite() && length > 0.0).then_some(value / length);

        direction
            .map(|dir| (Self(dir), length))
            .ok_or(InvalidDirectionError::from_length(length))
    }

    /// Create a direction from its `x`, `y`, and `z` components.
    ///
    /// Returns [`Err(InvalidDirectionError)`](InvalidDirectionError) if the length
    /// of the vector formed by the components is zero (or very close to zero), infinite, or `NaN`.
    pub fn from_xyz(x: f32, y: f32, z: f32) -> Result<Self, InvalidDirectionError> {
        Self::new(Vec3A::new(x, y, z))
    }

    /// Create a direction from its `x`, `y`, and `z` components, assuming the resulting vector is normalized.
    ///
    /// # Warning
    ///
    /// The vector produced from `x`, `y`, and `z` must be normalized, i.e its length must be `1.0`.
    pub fn from_xyz_unchecked(x: f32, y: f32, z: f32) -> Self {
        Self::new_unchecked(Vec3A::new(x, y, z))
    }

    /// Returns the inner [`Vec3A`]
    pub const fn as_vec3a(&self) -> Vec3A {
        self.0
    }

    /// Performs a spherical linear interpolation between `self` and `rhs`
    /// based on the value `s`.
    ///
    /// This corresponds to interpolating between the two directions at a constant angular velocity.
    ///
    /// When `s == 0.0`, the result will be equal to `self`.
    /// When `s == 1.0`, the result will be equal to `rhs`.
    ///
    /// # Example
    ///
    /// ```
    /// # use bevy_math::Dir3A;
    /// # use approx::{assert_relative_eq, RelativeEq};
    /// #
    /// let dir1 = Dir3A::X;
    /// let dir2 = Dir3A::Y;
    ///
    /// let result1 = dir1.slerp(dir2, 1.0 / 3.0);
    /// #[cfg(feature = "approx")]
    /// assert_relative_eq!(
    ///     result1,
    ///     Dir3A::from_xyz(0.75_f32.sqrt(), 0.5, 0.0).unwrap(),
    ///     epsilon = 0.000001
    /// );
    ///
    /// let result2 = dir1.slerp(dir2, 0.5);
    /// #[cfg(feature = "approx")]
    /// assert_relative_eq!(result2, Dir3A::from_xyz(0.5_f32.sqrt(), 0.5_f32.sqrt(), 0.0).unwrap());
    /// ```
    #[inline]
    pub fn slerp(self, rhs: Self, s: f32) -> Self {
        let quat = Quat::IDENTITY.slerp(
            Quat::from_rotation_arc(Vec3::from(self.0), Vec3::from(rhs.0)),
            s,
        );
        Dir3A(quat.mul_vec3a(self.0))
    }

    /// Returns `self` after an approximate normalization, assuming the value is already nearly normalized.
    /// Useful for preventing numerical error accumulation.
    ///
    /// See [`Dir3::fast_renormalize`] for an example of when such error accumulation might occur.
    #[inline]
    pub fn fast_renormalize(self) -> Self {
        let length_squared = self.0.length_squared();
        // Based on a Taylor approximation of the inverse square root, see [`Dir3::fast_renormalize`] for more details.
        Self(self * (0.5 * (3.0 - length_squared)))
    }
}

impl From<Dir3> for Dir3A {
    fn from(value: Dir3) -> Self {
        Self(value.0.into())
    }
}

impl From<Dir3A> for Dir3 {
    fn from(value: Dir3A) -> Self {
        Self(value.0.into())
    }
}

impl TryFrom<Vec3A> for Dir3A {
    type Error = InvalidDirectionError;

    fn try_from(value: Vec3A) -> Result<Self, Self::Error> {
        Self::new(value)
    }
}

impl From<Dir3A> for Vec3A {
    fn from(value: Dir3A) -> Self {
        value.0
    }
}

impl core::ops::Deref for Dir3A {
    type Target = Vec3A;
    fn deref(&self) -> &Self::Target {
        &self.0
    }
}

impl core::ops::Neg for Dir3A {
    type Output = Self;
    fn neg(self) -> Self::Output {
        Self(-self.0)
    }
}

impl core::ops::Mul<f32> for Dir3A {
    type Output = Vec3A;
    fn mul(self, rhs: f32) -> Self::Output {
        self.0 * rhs
    }
}

impl core::ops::Mul<Dir3A> for f32 {
    type Output = Vec3A;
    fn mul(self, rhs: Dir3A) -> Self::Output {
        self * rhs.0
    }
}

impl core::ops::Mul<Dir3A> for Quat {
    type Output = Dir3A;

    /// Rotates the [`Dir3A`] using a [`Quat`].
    fn mul(self, direction: Dir3A) -> Self::Output {
        let rotated = self * *direction;

        #[cfg(debug_assertions)]
        assert_is_normalized(
            "`Dir3A` is denormalized after rotation.",
            rotated.length_squared(),
        );

        Dir3A(rotated)
    }
}

impl fmt::Display for Dir3A {
    fn fmt(&self, f: &mut fmt::Formatter<'_>) -> fmt::Result {
        write!(f, "{}", self.0)
    }
}

#[cfg(feature = "approx")]
impl approx::AbsDiffEq for Dir3A {
    type Epsilon = f32;
    fn default_epsilon() -> f32 {
        f32::EPSILON
    }
    fn abs_diff_eq(&self, other: &Self, epsilon: f32) -> bool {
        self.as_ref().abs_diff_eq(other.as_ref(), epsilon)
    }
}

#[cfg(feature = "approx")]
impl approx::RelativeEq for Dir3A {
    fn default_max_relative() -> f32 {
        f32::EPSILON
    }
    fn relative_eq(&self, other: &Self, epsilon: f32, max_relative: f32) -> bool {
        self.as_ref()
            .relative_eq(other.as_ref(), epsilon, max_relative)
    }
}

#[cfg(feature = "approx")]
impl approx::UlpsEq for Dir3A {
    fn default_max_ulps() -> u32 {
        4
    }
    fn ulps_eq(&self, other: &Self, epsilon: f32, max_ulps: u32) -> bool {
        self.as_ref().ulps_eq(other.as_ref(), epsilon, max_ulps)
    }
}

/// A normalized 64bit vector pointing in a direction in 3D space
#[derive(Clone, Copy, Debug, PartialEq, Into)]
#[cfg_attr(feature = "serialize", derive(serde::Serialize, serde::Deserialize))]
#[cfg_attr(
    feature = "bevy_reflect",
    derive(Reflect),
    reflect(Debug, PartialEq, Clone)
)]
#[cfg_attr(
    all(feature = "serialize", feature = "bevy_reflect"),
    reflect(Serialize, Deserialize)
)]
<<<<<<< HEAD
#[doc(alias = "DDirection3d")]
=======
#[doc(alias = “DDirection3d")]
>>>>>>> dc44ccd6
pub struct DDir3(DVec3);
impl Primitive3d for DDir3 {}

impl DDir3 {
    /// A unit vector pointing along the positive X axis.
    pub const X: Self = Self(DVec3::X);
    /// A unit vector pointing along the positive Y axis.
    pub const Y: Self = Self(DVec3::Y);
    /// A unit vector pointing along the positive Z axis.
    pub const Z: Self = Self(DVec3::Z);
    /// A unit vector pointing along the negative X axis.
    pub const NEG_X: Self = Self(DVec3::NEG_X);
    /// A unit vector pointing along the negative Y axis.
    pub const NEG_Y: Self = Self(DVec3::NEG_Y);
    /// A unit vector pointing along the negative Z axis.
    pub const NEG_Z: Self = Self(DVec3::NEG_Z);
    /// The directional axes.
    pub const AXES: [Self; 3] = [Self::X, Self::Y, Self::Z];

    /// Create a direction from a finite, nonzero [`DVec3`], normalizing it.
    ///
    /// Returns [`Err(InvalidDirectionError)`](InvalidDirectionError) if the length
    /// of the given vector is zero (or very close to zero), infinite, or `NaN`.
    pub fn new(value: DVec3) -> Result<Self, InvalidDirectionError> {
        Self::new_and_length(value).map(|(dir, _)| dir)
    }

    /// Create a [`DDir3`] from a [`DVec3`] that is already normalized.
    ///
    /// # Warning
    ///
    /// `value` must be normalized, i.e its length must be `1.0`.
    pub fn new_unchecked(value: DVec3) -> Self {
        #[cfg(debug_assertions)]
        assert_is_normalized_64(
            "The vector given to `DDir3::new_unchecked` is not normalized.",
            value.length_squared(),
        );

        Self(value)
    }

    /// Create a direction from a finite, nonzero [`DVec3`], normalizing it and
    /// also returning its original length.
    ///
    /// Returns [`Err(InvalidDirectionError)`](InvalidDirectionError) if the length
    /// of the given vector is zero (or very close to zero), infinite, or `NaN`.
    pub fn new_and_length(value: DVec3) -> Result<(Self, f64), InvalidDirectionError> {
        let length = value.length();
        let direction = (length.is_finite() && length > 0.0).then_some(value / length);

        direction
            .map(|dir| (Self(dir), length))
            .ok_or(InvalidDirectionError::from_length_64(length))
    }

    /// Create a direction from its `x`, `y`, and `z` components.
    ///
    /// Returns [`Err(InvalidDirectionError)`](InvalidDirectionError) if the length
    /// of the vector formed by the components is zero (or very close to zero), infinite, or `NaN`.
    pub fn from_xyz(x: f64, y: f64, z: f64) -> Result<Self, InvalidDirectionError> {
        Self::new(DVec3::new(x, y, z))
    }

    /// Create a direction from its `x`, `y`, and `z` components, assuming the resulting vector is normalized.
    ///
    /// # Warning
    ///
    /// The vector produced from `x`, `y`, and `z` must be normalized, i.e its length must be `1.0`.
    pub fn from_xyz_unchecked(x: f64, y: f64, z: f64) -> Self {
        Self::new_unchecked(DVec3::new(x, y, z))
    }

    /// Returns the inner [`DVec3`]
    pub const fn as_vec3(&self) -> DVec3 {
        self.0
    }

    /// Performs a spherical linear interpolation between `self` and `rhs`
    /// based on the value `s`.
    ///
    /// This corresponds to interpolating between the two directions at a constant angular velocity.
    ///
    /// When `s == 0.0`, the result will be equal to `self`.
    /// When `s == 1.0`, the result will be equal to `rhs`.
    ///
    /// # Example
    ///
    /// ```
    /// # use bevy_math::DDir3;
    /// # use approx::{assert_relative_eq, RelativeEq};
    /// #
    /// let dir1 = DDir3::X;
    /// let dir2 = DDir3::Y;
    ///
    /// let result1 = dir1.slerp(dir2, 1.0 / 3.0);
    /// #[cfg(feature = "approx")]
    /// assert_relative_eq!(
    ///     result1,
<<<<<<< HEAD
    ///     DDir3::from_xyz(0.75_f64.sqrt(), 0.5, 0.0).unwrap(),
=======
    ///     DDir3::from_xyz(0.75_f32.sqrt(), 0.5, 0.0).unwrap(),
>>>>>>> dc44ccd6
    ///     epsilon = 0.000001
    /// );
    ///
    /// let result2 = dir1.slerp(dir2, 0.5);
    /// #[cfg(feature = "approx")]
    /// assert_relative_eq!(result2, DDir3::from_xyz(0.5_f64.sqrt(), 0.5_f64.sqrt(), 0.0).unwrap());
    /// ```
    #[inline]
    pub fn slerp(self, rhs: Self, s: f64) -> Self {
        let quat = DQuat::IDENTITY.slerp(DQuat::from_rotation_arc(self.0, rhs.0), s);
        DDir3(quat.mul_vec3(self.0))
    }

    /// Returns `self` after an approximate normalization, assuming the value is already nearly normalized.
    /// Useful for preventing numerical error accumulation.
    ///
    /// # Example
    /// The following seemingly benign code would start accumulating errors over time,
    /// leading to `dir` eventually not being normalized anymore.
    /// ```
    /// # use bevy_math::{DQuat, DDir3, prelude::*};
    /// # let N: usize = 200;
    /// let mut dir = DDir3::X;
    /// let quaternion = DQuat::from_euler(EulerRot::XYZ, 1.0, 2.0, 3.0);
    /// for i in 0..N {
    ///     dir = quaternion * dir;
    /// }
    /// ```
    /// Instead, do the following.
    /// ```
    /// # use bevy_math::{DQuat, DDir3, prelude::*};
    /// # let N: usize = 200;
    /// let mut dir = DDir3::X;
    /// let quaternion = DQuat::from_euler(EulerRot::XYZ, 1.0, 2.0, 3.0);
    /// for i in 0..N {
    ///     dir = quaternion * dir;
    ///     dir = dir.fast_renormalize();
    /// }
    /// ```
    #[inline]
    pub fn fast_renormalize(self) -> Self {
        // We numerically approximate the inverse square root by a Taylor series around 1
        // As we expect the error (x := length_squared - 1) to be small
        // inverse_sqrt(length_squared) = (1 + x)^(-1/2) = 1 - 1/2 x + O(x²)
        // inverse_sqrt(length_squared) ≈ 1 - 1/2 (length_squared - 1) = 1/2 (3 - length_squared)

        // Iterative calls to this method quickly converge to a normalized value,
        // so long as the denormalization is not large ~ O(1/10).
        // One iteration can be described as:
        // l_sq <- l_sq * (1 - 1/2 (l_sq - 1))²;
        // Rewriting in terms of the error x:
        // 1 + x <- (1 + x) * (1 - 1/2 x)²
        // 1 + x <- (1 + x) * (1 - x + 1/4 x²)
        // 1 + x <- 1 - x + 1/4 x² + x - x² + 1/4 x³
        // x <- -1/4 x² (3 - x)
        // If the error is small, say in a range of (-1/2, 1/2), then:
        // |-1/4 x² (3 - x)| <= (3/4 + 1/4 * |x|) * x² <= (3/4 + 1/4 * 1/2) * x² < x² < 1/2 x
        // Therefore the sequence of iterates converges to 0 error as a second order method.

        let length_squared = self.0.length_squared();
        Self(self * (0.5 * (3.0 - length_squared)))
    }
}

impl TryFrom<DVec3> for DDir3 {
    type Error = InvalidDirectionError;

    fn try_from(value: DVec3) -> Result<Self, Self::Error> {
        Self::new(value)
    }
}

impl core::ops::Deref for DDir3 {
    type Target = DVec3;
    fn deref(&self) -> &Self::Target {
        &self.0
    }
}

impl core::ops::Neg for DDir3 {
    type Output = Self;
    fn neg(self) -> Self::Output {
        Self(-self.0)
    }
}

impl core::ops::Mul<f64> for DDir3 {
    type Output = DVec3;
    fn mul(self, rhs: f64) -> Self::Output {
        self.0 * rhs
    }
}

impl core::ops::Mul<DDir3> for f64 {
    type Output = DVec3;
    fn mul(self, rhs: DDir3) -> Self::Output {
        self * rhs.0
    }
}

impl core::ops::Mul<DDir3> for DQuat {
    type Output = DDir3;

    /// Rotates the [`DDir3`] using a [`DQuat`].
    fn mul(self, direction: DDir3) -> Self::Output {
        let rotated = self * *direction;

        #[cfg(debug_assertions)]
        assert_is_normalized_64(
            "`DDir3` is denormalized after rotation.",
            rotated.length_squared(),
        );

        DDir3(rotated)
    }
}

impl fmt::Display for DDir3 {
    fn fmt(&self, f: &mut fmt::Formatter<'_>) -> fmt::Result {
        write!(f, "{}", self.0)
    }
}

#[cfg(feature = "approx")]
impl approx::AbsDiffEq for DDir3 {
    type Epsilon = f64;
    fn default_epsilon() -> f64 {
        f64::EPSILON
    }
    fn abs_diff_eq(&self, other: &Self, epsilon: f64) -> bool {
        self.as_ref().abs_diff_eq(other.as_ref(), epsilon)
    }
}

#[cfg(feature = "approx")]
impl approx::RelativeEq for DDir3 {
    fn default_max_relative() -> f64 {
        f64::EPSILON
    }
    fn relative_eq(&self, other: &Self, epsilon: f64, max_relative: f64) -> bool {
        self.as_ref()
            .relative_eq(other.as_ref(), epsilon, max_relative)
    }
}

#[cfg(feature = "approx")]
impl approx::UlpsEq for DDir3 {
    fn default_max_ulps() -> u32 {
        4
    }
    fn ulps_eq(&self, other: &Self, epsilon: f64, max_ulps: u32) -> bool {
        self.as_ref().ulps_eq(other.as_ref(), epsilon, max_ulps)
    }
}

/// A normalized vector pointing in a direction in 4D space
#[derive(Clone, Copy, Debug, PartialEq, Into)]
#[cfg_attr(feature = "serialize", derive(serde::Serialize, serde::Deserialize))]
#[cfg_attr(
    feature = "bevy_reflect",
    derive(Reflect),
    reflect(Debug, PartialEq, Clone)
)]
#[cfg_attr(
    all(feature = "serialize", feature = "bevy_reflect"),
    reflect(Serialize, Deserialize)
)]
#[doc(alias = "Direction4d")]
pub struct Dir4(Vec4);

impl Dir4 {
    /// A unit vector pointing along the positive X axis
    pub const X: Self = Self(Vec4::X);
    /// A unit vector pointing along the positive Y axis.
    pub const Y: Self = Self(Vec4::Y);
    /// A unit vector pointing along the positive Z axis.
    pub const Z: Self = Self(Vec4::Z);
    /// A unit vector pointing along the positive W axis.
    pub const W: Self = Self(Vec4::W);
    /// A unit vector pointing along the negative X axis.
    pub const NEG_X: Self = Self(Vec4::NEG_X);
    /// A unit vector pointing along the negative Y axis.
    pub const NEG_Y: Self = Self(Vec4::NEG_Y);
    /// A unit vector pointing along the negative Z axis.
    pub const NEG_Z: Self = Self(Vec4::NEG_Z);
    /// A unit vector pointing along the negative W axis.
    pub const NEG_W: Self = Self(Vec4::NEG_W);
    /// The directional axes.
    pub const AXES: [Self; 4] = [Self::X, Self::Y, Self::Z, Self::W];

    /// Create a direction from a finite, nonzero [`Vec4`], normalizing it.
    ///
    /// Returns [`Err(InvalidDirectionError)`](InvalidDirectionError) if the length
    /// of the given vector is zero (or very close to zero), infinite, or `NaN`.
    pub fn new(value: Vec4) -> Result<Self, InvalidDirectionError> {
        Self::new_and_length(value).map(|(dir, _)| dir)
    }

    /// Create a [`Dir4`] from a [`Vec4`] that is already normalized.
    ///
    /// # Warning
    ///
    /// `value` must be normalized, i.e its length must be `1.0`.
    pub fn new_unchecked(value: Vec4) -> Self {
        #[cfg(debug_assertions)]
        assert_is_normalized(
            "The vector given to `Dir4::new_unchecked` is not normalized.",
            value.length_squared(),
        );
        Self(value)
    }

    /// Create a direction from a finite, nonzero [`Vec4`], normalizing it and
    /// also returning its original length.
    ///
    /// Returns [`Err(InvalidDirectionError)`](InvalidDirectionError) if the length
    /// of the given vector is zero (or very close to zero), infinite, or `NaN`.
    pub fn new_and_length(value: Vec4) -> Result<(Self, f32), InvalidDirectionError> {
        let length = value.length();
        let direction = (length.is_finite() && length > 0.0).then_some(value / length);

        direction
            .map(|dir| (Self(dir), length))
            .ok_or(InvalidDirectionError::from_length(length))
    }

    /// Create a direction from its `x`, `y`, `z`, and `w` components.
    ///
    /// Returns [`Err(InvalidDirectionError)`](InvalidDirectionError) if the length
    /// of the vector formed by the components is zero (or very close to zero), infinite, or `NaN`.
    pub fn from_xyzw(x: f32, y: f32, z: f32, w: f32) -> Result<Self, InvalidDirectionError> {
        Self::new(Vec4::new(x, y, z, w))
    }

    /// Create a direction from its `x`, `y`, `z`, and `w` components, assuming the resulting vector is normalized.
    ///
    /// # Warning
    ///
    /// The vector produced from `x`, `y`, `z`, and `w` must be normalized, i.e its length must be `1.0`.
    pub fn from_xyzw_unchecked(x: f32, y: f32, z: f32, w: f32) -> Self {
        Self::new_unchecked(Vec4::new(x, y, z, w))
    }

    /// Returns the inner [`Vec4`]
    pub const fn as_vec4(&self) -> Vec4 {
        self.0
    }

    /// Returns `self` after an approximate normalization, assuming the value is already nearly normalized.
    /// Useful for preventing numerical error accumulation.
    #[inline]
    pub fn fast_renormalize(self) -> Self {
        // We numerically approximate the inverse square root by a Taylor series around 1
        // As we expect the error (x := length_squared - 1) to be small
        // inverse_sqrt(length_squared) = (1 + x)^(-1/2) = 1 - 1/2 x + O(x²)
        // inverse_sqrt(length_squared) ≈ 1 - 1/2 (length_squared - 1) = 1/2 (3 - length_squared)

        // Iterative calls to this method quickly converge to a normalized value,
        // so long as the denormalization is not large ~ O(1/10).
        // One iteration can be described as:
        // l_sq <- l_sq * (1 - 1/2 (l_sq - 1))²;
        // Rewriting in terms of the error x:
        // 1 + x <- (1 + x) * (1 - 1/2 x)²
        // 1 + x <- (1 + x) * (1 - x + 1/4 x²)
        // 1 + x <- 1 - x + 1/4 x² + x - x² + 1/4 x³
        // x <- -1/4 x² (3 - x)
        // If the error is small, say in a range of (-1/2, 1/2), then:
        // |-1/4 x² (3 - x)| <= (3/4 + 1/4 * |x|) * x² <= (3/4 + 1/4 * 1/2) * x² < x² < 1/2 x
        // Therefore the sequence of iterates converges to 0 error as a second order method.

        let length_squared = self.0.length_squared();
        Self(self * (0.5 * (3.0 - length_squared)))
    }
}

impl TryFrom<Vec4> for Dir4 {
    type Error = InvalidDirectionError;

    fn try_from(value: Vec4) -> Result<Self, Self::Error> {
        Self::new(value)
    }
}

impl core::ops::Deref for Dir4 {
    type Target = Vec4;
    fn deref(&self) -> &Self::Target {
        &self.0
    }
}

impl core::ops::Neg for Dir4 {
    type Output = Self;
    fn neg(self) -> Self::Output {
        Self(-self.0)
    }
}

impl core::ops::Mul<f32> for Dir4 {
    type Output = Vec4;
    fn mul(self, rhs: f32) -> Self::Output {
        self.0 * rhs
    }
}

impl core::ops::Mul<Dir4> for f32 {
    type Output = Vec4;
    fn mul(self, rhs: Dir4) -> Self::Output {
        self * rhs.0
    }
}

impl fmt::Display for Dir4 {
    fn fmt(&self, f: &mut fmt::Formatter<'_>) -> fmt::Result {
        write!(f, "{}", self.0)
    }
}

#[cfg(feature = "approx")]
impl approx::AbsDiffEq for Dir4 {
    type Epsilon = f32;
    fn default_epsilon() -> f32 {
        f32::EPSILON
    }
    fn abs_diff_eq(&self, other: &Self, epsilon: f32) -> bool {
        self.as_ref().abs_diff_eq(other.as_ref(), epsilon)
    }
}

#[cfg(feature = "approx")]
impl approx::RelativeEq for Dir4 {
    fn default_max_relative() -> f32 {
        f32::EPSILON
    }
    fn relative_eq(&self, other: &Self, epsilon: f32, max_relative: f32) -> bool {
        self.as_ref()
            .relative_eq(other.as_ref(), epsilon, max_relative)
    }
}

#[cfg(feature = "approx")]
impl approx::UlpsEq for Dir4 {
    fn default_max_ulps() -> u32 {
        4
    }

    fn ulps_eq(&self, other: &Self, epsilon: f32, max_ulps: u32) -> bool {
        self.as_ref().ulps_eq(other.as_ref(), epsilon, max_ulps)
    }
}

#[cfg(test)]
#[cfg(feature = "approx")]
mod tests {
    use crate::ops;

    use super::*;
    use approx::assert_relative_eq; 

    #[test]
    fn dir2_creation() {
        assert_eq!(Dir2::new(Vec2::X * 12.5), Ok(Dir2::X));
        assert_eq!(
            Dir2::new(Vec2::new(0.0, 0.0)),
            Err(InvalidDirectionError::Zero)
        );
        assert_eq!(
            Dir2::new(Vec2::new(f32::INFINITY, 0.0)),
            Err(InvalidDirectionError::Infinite)
        );
        assert_eq!(
            Dir2::new(Vec2::new(f32::NEG_INFINITY, 0.0)),
            Err(InvalidDirectionError::Infinite)
        );
        assert_eq!(
            Dir2::new(Vec2::new(f32::NAN, 0.0)),
            Err(InvalidDirectionError::NaN)
        );
        assert_eq!(Dir2::new_and_length(Vec2::X * 6.5), Ok((Dir2::X, 6.5)));
    }

    #[test]
    fn dir2_slerp() {
        assert_relative_eq!(
            Dir2::X.slerp(Dir2::Y, 0.5),
            Dir2::from_xy(ops::sqrt(0.5_f32), ops::sqrt(0.5_f32)).unwrap()
        );
        assert_eq!(Dir2::Y.slerp(Dir2::X, 0.0), Dir2::Y);
        assert_relative_eq!(Dir2::X.slerp(Dir2::Y, 1.0), Dir2::Y);
        assert_relative_eq!(
            Dir2::Y.slerp(Dir2::X, 1.0 / 3.0),
            Dir2::from_xy(0.5, ops::sqrt(0.75_f32)).unwrap()
        );
        assert_relative_eq!(
            Dir2::X.slerp(Dir2::Y, 2.0 / 3.0),
            Dir2::from_xy(0.5, ops::sqrt(0.75_f32)).unwrap()
        );
    }

    #[test]
    fn dir2_to_rotation2d() {
        assert_relative_eq!(Dir2::EAST.rotation_to(Dir2::NORTH_EAST), Rot2::FRAC_PI_4);
        assert_relative_eq!(Dir2::NORTH.rotation_from(Dir2::NORTH_EAST), Rot2::FRAC_PI_4);
        assert_relative_eq!(Dir2::SOUTH.rotation_to_x(), Rot2::FRAC_PI_2);
        assert_relative_eq!(Dir2::SOUTH.rotation_to_y(), Rot2::PI);
        assert_relative_eq!(Dir2::NORTH_WEST.rotation_from_x(), Rot2::degrees(135.0));
        assert_relative_eq!(Dir2::NORTH_WEST.rotation_from_y(), Rot2::FRAC_PI_4);
    }

    #[test]
    fn dir2_renorm() {
        // Evil denormalized Rot2
        let (sin, cos) = ops::sin_cos(1.0_f32);
        let rot2 = Rot2::from_sin_cos(sin * (1.0 + 1e-5), cos * (1.0 + 1e-5));
        let mut dir_a = Dir2::X;
        let mut dir_b = Dir2::X;

        // We test that renormalizing an already normalized dir doesn't do anything
        assert_relative_eq!(dir_b, dir_b.fast_renormalize(), epsilon = 0.000001);

        for _ in 0..50 {
            dir_a = rot2 * dir_a;
            dir_b = rot2 * dir_b;
            dir_b = dir_b.fast_renormalize();
        }

        // `dir_a` should've gotten denormalized, meanwhile `dir_b` should stay normalized.
        assert!(
            !dir_a.is_normalized(),
            "Denormalization doesn't work, test is faulty"
        );
        assert!(dir_b.is_normalized(), "Renormalisation did not work.");
    }

    #[test]
    fn dir3_creation() {
        assert_eq!(Dir3::new(Vec3::X * 12.5), Ok(Dir3::X));
        assert_eq!(
            Dir3::new(Vec3::new(0.0, 0.0, 0.0)),
            Err(InvalidDirectionError::Zero)
        );
        assert_eq!(
            Dir3::new(Vec3::new(f32::INFINITY, 0.0, 0.0)),
            Err(InvalidDirectionError::Infinite)
        );
        assert_eq!(
            Dir3::new(Vec3::new(f32::NEG_INFINITY, 0.0, 0.0)),
            Err(InvalidDirectionError::Infinite)
        );
        assert_eq!(
            Dir3::new(Vec3::new(f32::NAN, 0.0, 0.0)),
            Err(InvalidDirectionError::NaN)
        );
        assert_eq!(Dir3::new_and_length(Vec3::X * 6.5), Ok((Dir3::X, 6.5)));

        // Test rotation
        assert!(
            (Quat::from_rotation_z(core::f32::consts::FRAC_PI_2) * Dir3::X)
                .abs_diff_eq(Vec3::Y, 10e-6)
        );
    }

    #[test]
    fn dir3_slerp() {
        assert_relative_eq!(
            Dir3::X.slerp(Dir3::Y, 0.5),
            Dir3::from_xyz(ops::sqrt(0.5f32), ops::sqrt(0.5f32), 0.0).unwrap()
        );
        assert_relative_eq!(Dir3::Y.slerp(Dir3::Z, 0.0), Dir3::Y);
        assert_relative_eq!(Dir3::Z.slerp(Dir3::X, 1.0), Dir3::X, epsilon = 0.000001);
        assert_relative_eq!(
            Dir3::X.slerp(Dir3::Z, 1.0 / 3.0),
            Dir3::from_xyz(ops::sqrt(0.75f32), 0.0, 0.5).unwrap(),
            epsilon = 0.000001
        );
        assert_relative_eq!(
            Dir3::Z.slerp(Dir3::Y, 2.0 / 3.0),
            Dir3::from_xyz(0.0, ops::sqrt(0.75f32), 0.5).unwrap()
        );
    }

    #[test]
    fn dir3_renorm() {
        // Evil denormalized quaternion
        let rot3 = Quat::from_euler(glam::EulerRot::XYZ, 1.0, 2.0, 3.0) * (1.0 + 1e-5);
        let mut dir_a = Dir3::X;
        let mut dir_b = Dir3::X;

        // We test that renormalizing an already normalized dir doesn't do anything
        assert_relative_eq!(dir_b, dir_b.fast_renormalize(), epsilon = 0.000001);

        for _ in 0..50 {
            dir_a = rot3 * dir_a;
            dir_b = rot3 * dir_b;
            dir_b = dir_b.fast_renormalize();
        }

        // `dir_a` should've gotten denormalized, meanwhile `dir_b` should stay normalized.
        assert!(
            !dir_a.is_normalized(),
            "Denormalization doesn't work, test is faulty"
        );
        assert!(dir_b.is_normalized(), "Renormalisation did not work.");
    }

    #[test]
    fn dir3a_creation() {
        assert_eq!(Dir3A::new(Vec3A::X * 12.5), Ok(Dir3A::X));
        assert_eq!(
            Dir3A::new(Vec3A::new(0.0, 0.0, 0.0)),
            Err(InvalidDirectionError::Zero)
        );
        assert_eq!(
            Dir3A::new(Vec3A::new(f32::INFINITY, 0.0, 0.0)),
            Err(InvalidDirectionError::Infinite)
        );
        assert_eq!(
            Dir3A::new(Vec3A::new(f32::NEG_INFINITY, 0.0, 0.0)),
            Err(InvalidDirectionError::Infinite)
        );
        assert_eq!(
            Dir3A::new(Vec3A::new(f32::NAN, 0.0, 0.0)),
            Err(InvalidDirectionError::NaN)
        );
        assert_eq!(Dir3A::new_and_length(Vec3A::X * 6.5), Ok((Dir3A::X, 6.5)));

        // Test rotation
        assert!(
            (Quat::from_rotation_z(core::f32::consts::FRAC_PI_2) * Dir3A::X)
                .abs_diff_eq(Vec3A::Y, 10e-6)
        );
    }

    #[test]
    fn dir3a_slerp() {
        assert_relative_eq!(
            Dir3A::X.slerp(Dir3A::Y, 0.5),
            Dir3A::from_xyz(ops::sqrt(0.5f32), ops::sqrt(0.5f32), 0.0).unwrap()
        );
        assert_relative_eq!(Dir3A::Y.slerp(Dir3A::Z, 0.0), Dir3A::Y);
        assert_relative_eq!(Dir3A::Z.slerp(Dir3A::X, 1.0), Dir3A::X, epsilon = 0.000001);
        assert_relative_eq!(
            Dir3A::X.slerp(Dir3A::Z, 1.0 / 3.0),
            Dir3A::from_xyz(ops::sqrt(0.75f32), 0.0, 0.5).unwrap(),
            epsilon = 0.000001
        );
        assert_relative_eq!(
            Dir3A::Z.slerp(Dir3A::Y, 2.0 / 3.0),
            Dir3A::from_xyz(0.0, ops::sqrt(0.75f32), 0.5).unwrap()
        );
    }

    #[test]
    fn dir3a_renorm() {
        // Evil denormalized quaternion
        let rot3 = Quat::from_euler(glam::EulerRot::XYZ, 1.0, 2.0, 3.0) * (1.0 + 1e-5);
        let mut dir_a = Dir3A::X;
        let mut dir_b = Dir3A::X;

        // We test that renormalizing an already normalized dir doesn't do anything
        assert_relative_eq!(dir_b, dir_b.fast_renormalize(), epsilon = 0.000001);

        for _ in 0..50 {
            dir_a = rot3 * dir_a;
            dir_b = rot3 * dir_b;
            dir_b = dir_b.fast_renormalize();
        }

        // `dir_a` should've gotten denormalized, meanwhile `dir_b` should stay normalized.
        assert!(
            !dir_a.is_normalized(),
            "Denormalization doesn't work, test is faulty"
        );
        assert!(dir_b.is_normalized(), "Renormalisation did not work.");
    }

    #[test]
    fn ddir3_creation() {
        assert_eq!(DDir3::new(DVec3::X * 12.5), Ok(DDir3::X));
        assert_eq!(
            DDir3::new(DVec3::new(0.0, 0.0, 0.0)),
            Err(InvalidDirectionError::Zero)
        );
        assert_eq!(
            DDir3::new(DVec3::new(f64::INFINITY, 0.0, 0.0)),
            Err(InvalidDirectionError::Infinite)
        );
        assert_eq!(
            DDir3::new(DVec3::new(f64::NEG_INFINITY, 0.0, 0.0)),
            Err(InvalidDirectionError::Infinite)
        );
        assert_eq!(
            DDir3::new(DVec3::new(f64::NAN, 0.0, 0.0)),
            Err(InvalidDirectionError::NaN)
        );
        assert_eq!(DDir3::new_and_length(DVec3::X * 6.5), Ok((DDir3::X, 6.5)));

        // Test rotation
        assert!(
            (DQuat::from_rotation_z(core::f64::consts::FRAC_PI_2) * DDir3::X)
                .abs_diff_eq(DVec3::Y, 10e-6)
        );
    }

    #[test]
    fn ddir3_slerp() {
        assert_relative_eq!(
            DDir3::X.slerp(DDir3::Y, 0.5),
            DDir3::from_xyz(0.5f64.sqrt(), 0.5f64.sqrt(), 0.0).unwrap()
        );
        assert_relative_eq!(DDir3::Y.slerp(DDir3::Z, 0.0), DDir3::Y);
        assert_relative_eq!(DDir3::Z.slerp(DDir3::X, 1.0), DDir3::X, epsilon = 0.000001);
        assert_relative_eq!(
            DDir3::X.slerp(DDir3::Z, 1.0 / 3.0),
            DDir3::from_xyz(0.75f64.sqrt(), 0.0, 0.5).unwrap(),
            epsilon = 0.000001
        );
        assert_relative_eq!(
            DDir3::Z.slerp(DDir3::Y, 2.0 / 3.0),
            DDir3::from_xyz(0.0, 0.75f64.sqrt(), 0.5f64).unwrap(),
            epsilon = 0.000001
        );
    }

    #[test]
    fn ddir3_renorm() {
        // Evil denormalized quaternion
        let rot3 = DQuat::from_euler(glam::EulerRot::XYZ, 1.0, 2.0, 3.0) * (1.0 + 1e-5);
        let mut dir_a = DDir3::X;
        let mut dir_b = DDir3::X;

        // We test that renormalizing an already normalized dir doesn't do anything
        assert_relative_eq!(dir_b, dir_b.fast_renormalize(), epsilon = 0.000001);

        for _ in 0..50 {
            dir_a = rot3 * dir_a;
            dir_b = rot3 * dir_b;
            dir_b = dir_b.fast_renormalize();
        }

        // `dir_a` should've gotten denormalized, meanwhile `dir_b` should stay normalized.
        assert!(
            !dir_a.is_normalized(),
            "Denormalization doesn't work, test is faulty"
        );
        assert!(dir_b.is_normalized(), "Renormalisation did not work.");
    }

    #[test]
    fn dir4_creation() {
        assert_eq!(Dir4::new(Vec4::X * 12.5), Ok(Dir4::X));
        assert_eq!(
            Dir4::new(Vec4::new(0.0, 0.0, 0.0, 0.0)),
            Err(InvalidDirectionError::Zero)
        );
        assert_eq!(
            Dir4::new(Vec4::new(f32::INFINITY, 0.0, 0.0, 0.0)),
            Err(InvalidDirectionError::Infinite)
        );
        assert_eq!(
            Dir4::new(Vec4::new(f32::NEG_INFINITY, 0.0, 0.0, 0.0)),
            Err(InvalidDirectionError::Infinite)
        );
        assert_eq!(
            Dir4::new(Vec4::new(f32::NAN, 0.0, 0.0, 0.0)),
            Err(InvalidDirectionError::NaN)
        );
        assert_eq!(Dir4::new_and_length(Vec4::X * 6.5), Ok((Dir4::X, 6.5)));
    }

    #[test]
    fn dir4_renorm() {
        // Evil denormalized matrix
        let mat4 = bevy_math::Mat4::from_quat(Quat::from_euler(glam::EulerRot::XYZ, 1.0, 2.0, 3.0))
            * (1.0 + 1e-5);
        let mut dir_a = Dir4::from_xyzw(1., 1., 0., 0.).unwrap();
        let mut dir_b = Dir4::from_xyzw(1., 1., 0., 0.).unwrap();
        // We test that renormalizing an already normalized dir doesn't do anything
        assert_relative_eq!(dir_b, dir_b.fast_renormalize(), epsilon = 0.000001);
        for _ in 0..50 {
            dir_a = Dir4(mat4 * *dir_a);
            dir_b = Dir4(mat4 * *dir_b);
            dir_b = dir_b.fast_renormalize();
        }
        // `dir_a` should've gotten denormalized, meanwhile `dir_b` should stay normalized.
        assert!(
            !dir_a.is_normalized(),
            "Denormalization doesn't work, test is faulty"
        );
        assert!(dir_b.is_normalized(), "Renormalisation did not work.");
    }
}<|MERGE_RESOLUTION|>--- conflicted
+++ resolved
@@ -941,11 +941,7 @@
     all(feature = "serialize", feature = "bevy_reflect"),
     reflect(Serialize, Deserialize)
 )]
-<<<<<<< HEAD
 #[doc(alias = "DDirection3d")]
-=======
-#[doc(alias = “DDirection3d")]
->>>>>>> dc44ccd6
 pub struct DDir3(DVec3);
 impl Primitive3d for DDir3 {}
 
@@ -1045,11 +1041,7 @@
     /// #[cfg(feature = "approx")]
     /// assert_relative_eq!(
     ///     result1,
-<<<<<<< HEAD
-    ///     DDir3::from_xyz(0.75_f64.sqrt(), 0.5, 0.0).unwrap(),
-=======
     ///     DDir3::from_xyz(0.75_f32.sqrt(), 0.5, 0.0).unwrap(),
->>>>>>> dc44ccd6
     ///     epsilon = 0.000001
     /// );
     ///
