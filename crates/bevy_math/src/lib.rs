mod geometry;

pub use geometry::*;
pub use glam::*;

pub mod prelude {
    #[doc(hidden)]
    pub use crate::{
<<<<<<< HEAD
        BVec2, BVec3, BVec4, EulerRot, FaceToward, IVec2, IVec3, IVec4, Mat3, Mat4, Quat, Size,
        UVec2, UVec3, UVec4, Vec2, Vec3, Vec4,
=======
        BVec2, BVec3, BVec4, EulerRot, IVec2, IVec3, IVec4, Mat3, Mat4, Quat, Rect, Size, UVec2,
        UVec3, UVec4, Vec2, Vec3, Vec4,
>>>>>>> f90da74e
    };
}<|MERGE_RESOLUTION|>--- conflicted
+++ resolved
@@ -6,12 +6,7 @@
 pub mod prelude {
     #[doc(hidden)]
     pub use crate::{
-<<<<<<< HEAD
-        BVec2, BVec3, BVec4, EulerRot, FaceToward, IVec2, IVec3, IVec4, Mat3, Mat4, Quat, Size,
-        UVec2, UVec3, UVec4, Vec2, Vec3, Vec4,
-=======
-        BVec2, BVec3, BVec4, EulerRot, IVec2, IVec3, IVec4, Mat3, Mat4, Quat, Rect, Size, UVec2,
-        UVec3, UVec4, Vec2, Vec3, Vec4,
->>>>>>> f90da74e
+        BVec2, BVec3, BVec4, EulerRot, IVec2, IVec3, IVec4, Mat3, Mat4, Quat, Size, UVec2, UVec3,
+        UVec4, Vec2, Vec3, Vec4,
     };
 }