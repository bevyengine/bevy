--- conflicted
+++ resolved
@@ -17,11 +17,8 @@
 mod common_traits;
 pub mod cubic_splines;
 mod direction;
-<<<<<<< HEAD
+mod float_ord;
 mod meshes;
-=======
-mod float_ord;
->>>>>>> f924b4d9
 pub mod primitives;
 mod ray;
 mod rects;
@@ -33,11 +30,8 @@
 pub use aspect_ratio::AspectRatio;
 pub use common_traits::*;
 pub use direction::*;
-<<<<<<< HEAD
+pub use float_ord::*;
 pub use meshes::*;
-=======
-pub use float_ord::*;
->>>>>>> f924b4d9
 pub use ray::{Ray2d, Ray3d};
 pub use rects::*;
 pub use rotation2d::Rotation2d;
