use crate::{Children, HierarchyEvent, Parent};
use bevy_ecs::{
    bundle::Bundle,
    entity::Entity,
    prelude::Events,
    system::{Commands, EntityCommands},
    world::{Command, EntityWorldMut, World},
};
use smallvec::{smallvec, SmallVec};

// Do not use `world.send_event_batch` as it prints error message when the Events are not available in the world,
// even though it's a valid use case to execute commands on a world without events. Loading a GLTF file for example
fn push_events(world: &mut World, events: impl IntoIterator<Item = HierarchyEvent>) {
    if let Some(mut moved) = world.get_resource_mut::<Events<HierarchyEvent>>() {
        moved.extend(events);
    }
}

/// Adds `child` to `parent`'s [`Children`], without checking if it is already present there.
///
/// This might cause unexpected results when removing duplicate children.
fn add_child_unchecked(world: &mut World, parent: Entity, child: Entity) {
    let mut parent = world.entity_mut(parent);
    if let Some(mut children) = parent.get_mut::<Children>() {
        children.0.push(child);
    } else {
        parent.insert(Children(smallvec![child]));
    }
}

/// Sets [`Parent`] of the `child` to `new_parent`. Inserts [`Parent`] if `child` doesn't have one.
fn update_parent(world: &mut World, child: Entity, new_parent: Entity) -> Option<Entity> {
    let mut child = world.entity_mut(child);
    if let Some(mut parent) = child.get_mut::<Parent>() {
        let previous = parent.0;
        *parent = Parent(new_parent);
        Some(previous)
    } else {
        child.insert(Parent(new_parent));
        None
    }
}

/// Remove child from the parent's [`Children`] component.
///
/// Removes the [`Children`] component from the parent if it's empty.
fn remove_from_children(world: &mut World, parent: Entity, child: Entity) {
    let Some(mut parent) = world.get_entity_mut(parent) else {
        return;
    };
    let Some(mut children) = parent.get_mut::<Children>() else {
        return;
    };
    children.0.retain(|x| *x != child);
    if children.is_empty() {
        parent.remove::<Children>();
    }
}

/// Update the [`Parent`] component of the `child`.
/// Removes the `child` from the previous parent's [`Children`].
///
/// Does not update the new parents [`Children`] component.
///
/// Does nothing if `child` was already a child of `parent`.
///
/// Sends [`HierarchyEvent`]'s.
fn update_old_parent(world: &mut World, child: Entity, parent: Entity) {
    let previous = update_parent(world, child, parent);
    if let Some(previous_parent) = previous {
        // Do nothing if the child was already parented to this entity.
        if previous_parent == parent {
            return;
        }
        remove_from_children(world, previous_parent, child);

        push_events(
            world,
            [HierarchyEvent::ChildMoved {
                child,
                previous_parent,
                new_parent: parent,
            }],
        );
    } else {
        push_events(world, [HierarchyEvent::ChildAdded { child, parent }]);
    }
}

/// Update the [`Parent`] components of the `children`.
/// Removes the `children` from their previous parent's [`Children`].
///
/// Does not update the new parents [`Children`] component.
///
/// Does nothing for a child if it was already a child of `parent`.
///
/// Sends [`HierarchyEvent`]'s.
fn update_old_parents(world: &mut World, parent: Entity, children: &[Entity]) {
    let mut events: SmallVec<[HierarchyEvent; 8]> = SmallVec::with_capacity(children.len());
    for &child in children {
        if let Some(previous) = update_parent(world, child, parent) {
            // Do nothing if the entity already has the correct parent.
            if parent == previous {
                continue;
            }

            remove_from_children(world, previous, child);
            events.push(HierarchyEvent::ChildMoved {
                child,
                previous_parent: previous,
                new_parent: parent,
            });
        } else {
            events.push(HierarchyEvent::ChildAdded { child, parent });
        }
    }
    push_events(world, events);
}

/// Removes entities in `children` from `parent`'s [`Children`], removing the component if it ends up empty.
/// Also removes [`Parent`] component from `children`.
fn remove_children(parent: Entity, children: &[Entity], world: &mut World) {
    let mut events: SmallVec<[HierarchyEvent; 8]> = SmallVec::new();
    if let Some(parent_children) = world.get::<Children>(parent) {
        for &child in children {
            if parent_children.contains(&child) {
                events.push(HierarchyEvent::ChildRemoved { child, parent });
            }
        }
    } else {
        return;
    }
    for event in &events {
        if let &HierarchyEvent::ChildRemoved { child, .. } = event {
            world.entity_mut(child).remove::<Parent>();
        }
    }
    push_events(world, events);

    let mut parent = world.entity_mut(parent);
    if let Some(mut parent_children) = parent.get_mut::<Children>() {
        parent_children
            .0
            .retain(|parent_child| !children.contains(parent_child));

        if parent_children.is_empty() {
            parent.remove::<Children>();
        }
    }
}

/// Removes all children from `parent` by removing its [`Children`] component, as well as removing
/// [`Parent`] component from its children.
fn clear_children(parent: Entity, world: &mut World) {
    if let Some(children) = world.entity_mut(parent).take::<Children>() {
        for &child in &children.0 {
            world.entity_mut(child).remove::<Parent>();
        }
    }
}

/// Command that adds a child to an entity.
#[derive(Debug)]
pub struct AddChild {
    /// Parent entity to add the child to.
    pub parent: Entity,
    /// Child entity to add.
    pub child: Entity,
}

impl Command for AddChild {
    fn apply(self, world: &mut World) {
        world.entity_mut(self.parent).add_child(self.child);
    }
}

/// Command that inserts a child at a given index of a parent's children, shifting following children back.
#[derive(Debug)]
pub struct InsertChildren {
    parent: Entity,
    children: SmallVec<[Entity; 8]>,
    index: usize,
}

impl Command for InsertChildren {
    fn apply(self, world: &mut World) {
        world
            .entity_mut(self.parent)
            .insert_children(self.index, &self.children);
    }
}

/// Command that pushes children to the end of the entity's [`Children`].
#[derive(Debug)]
pub struct AddChildren {
    parent: Entity,
    children: SmallVec<[Entity; 8]>,
}

impl Command for AddChildren {
    fn apply(self, world: &mut World) {
        world.entity_mut(self.parent).add_children(&self.children);
    }
}

/// Command that removes children from an entity, and removes these children's parent.
pub struct RemoveChildren {
    parent: Entity,
    children: SmallVec<[Entity; 8]>,
}

impl Command for RemoveChildren {
    fn apply(self, world: &mut World) {
        remove_children(self.parent, &self.children, world);
    }
}

/// Command that clears all children from an entity and removes [`Parent`] component from those
/// children.
pub struct ClearChildren {
    parent: Entity,
}

impl Command for ClearChildren {
    fn apply(self, world: &mut World) {
        clear_children(self.parent, world);
    }
}

/// Command that clear all children from an entity, replacing them with the given children.
pub struct ReplaceChildren {
    parent: Entity,
    children: SmallVec<[Entity; 8]>,
}

impl Command for ReplaceChildren {
    fn apply(self, world: &mut World) {
        clear_children(self.parent, world);
        world.entity_mut(self.parent).add_children(&self.children);
    }
}

/// Command that removes the parent of an entity, and removes that entity from the parent's [`Children`].
pub struct RemoveParent {
    /// `Entity` whose parent must be removed.
    pub child: Entity,
}

impl Command for RemoveParent {
    fn apply(self, world: &mut World) {
        world.entity_mut(self.child).remove_parent();
    }
}

/// Struct for building children entities and adding them to a parent entity.
///
/// # Example
///
/// This example creates three entities, a parent and two children.
///
/// ```
/// # use bevy_ecs::bundle::Bundle;
/// # use bevy_ecs::system::Commands;
/// # use bevy_hierarchy::{ChildBuild, BuildChildren};
/// # #[derive(Bundle)]
/// # struct MyBundle {}
/// # #[derive(Bundle)]
/// # struct MyChildBundle {}
/// #
/// # fn test(mut commands: Commands) {
/// commands.spawn(MyBundle {}).with_children(|child_builder| {
///     child_builder.spawn(MyChildBundle {});
///     child_builder.spawn(MyChildBundle {});
/// });
/// # }
/// ```
pub struct ChildBuilder<'a> {
    commands: Commands<'a, 'a>,
    add_children: AddChildren,
}

/// Trait for building children entities and adding them to a parent entity. This is used in
/// implementations of [`BuildChildren`] as a bound on the [`Builder`](BuildChildren::Builder)
/// associated type. The closure passed to [`BuildChildren::with_children`] accepts an
/// implementation of `ChildBuild` so that children can be spawned via [`ChildBuild::spawn`].
pub trait ChildBuild {
    /// Spawn output type. Both [`spawn`](Self::spawn) and [`spawn_empty`](Self::spawn_empty) return
    /// an implementation of this type so that children can be operated on via method-chaining.
    /// Implementations of `ChildBuild` reborrow `self` when spawning entities (see
    /// [`Commands::spawn_empty`] and [`World::get_entity_mut`]). Lifetime `'a` corresponds to this
    /// reborrowed self, and `Self` outlives it.
    type SpawnOutput<'a>: BuildChildren
    where
        Self: 'a;

    /// Spawns an entity with the given bundle and inserts it into the parent entity's [`Children`].
    /// Also adds [`Parent`] component to the created entity.
    fn spawn(&mut self, bundle: impl Bundle) -> Self::SpawnOutput<'_>;

    /// Spawns an [`Entity`] with no components and inserts it into the parent entity's [`Children`].
    /// Also adds [`Parent`] component to the created entity.
    fn spawn_empty(&mut self) -> Self::SpawnOutput<'_>;

    /// Returns the parent entity.
    fn parent_entity(&self) -> Entity;

    /// Adds a command to be executed, like [`Commands::queue`].
    fn enqueue_command<C: Command>(&mut self, command: C) -> &mut Self;
}

impl ChildBuild for ChildBuilder<'_> {
    type SpawnOutput<'a> = EntityCommands<'a> where Self: 'a;

    fn spawn(&mut self, bundle: impl Bundle) -> EntityCommands {
        let e = self.commands.spawn(bundle);
        self.add_children.children.push(e.id());
        e
    }

    fn spawn_empty(&mut self) -> EntityCommands {
        let e = self.commands.spawn_empty();
        self.add_children.children.push(e.id());
        e
    }

    fn parent_entity(&self) -> Entity {
        self.add_children.parent
    }

    fn enqueue_command<C: Command>(&mut self, command: C) -> &mut Self {
        self.commands.queue(command);
        self
    }
}

/// Trait for removing, adding and replacing children and parents of an entity.
pub trait BuildChildren {
    /// Child builder type.
    type Builder<'a>: ChildBuild;

    /// Takes a closure which builds children for this entity using [`ChildBuild`].
    ///
    /// For convenient spawning of a single child, you can use [`with_child`].
    ///
    /// [`with_child`]: BuildChildren::with_child
    fn with_children(&mut self, f: impl FnOnce(&mut Self::Builder<'_>)) -> &mut Self;

    /// Spawns the passed bundle and adds it to this entity as a child.
    ///
    /// For efficient spawning of multiple children, use [`with_children`].
    ///
    /// [`with_children`]: BuildChildren::with_children
    fn with_child<B: Bundle>(&mut self, bundle: B) -> &mut Self;

    /// Pushes children to the back of the builder's children. For any entities that are
    /// already a child of this one, this method does nothing.
    ///
    /// If the children were previously children of another parent, that parent's [`Children`] component
    /// will have those children removed from its list. Removing all children from a parent causes its
    /// [`Children`] component to be removed from the entity.
    ///
    /// # Panics
    ///
    /// Panics if any of the children are the same as the parent.
    fn add_children(&mut self, children: &[Entity]) -> &mut Self;

    /// Inserts children at the given index.
    ///
    /// If the children were previously children of another parent, that parent's [`Children`] component
    /// will have those children removed from its list. Removing all children from a parent causes its
    /// [`Children`] component to be removed from the entity.
    ///
    /// # Panics
    ///
    /// Panics if any of the children are the same as the parent.
    fn insert_children(&mut self, index: usize, children: &[Entity]) -> &mut Self;

    /// Removes the given children
    ///
    /// Removing all children from a parent causes its [`Children`] component to be removed from the entity.
    fn remove_children(&mut self, children: &[Entity]) -> &mut Self;

    /// Adds a single child.
    ///
    /// If the children were previously children of another parent, that parent's [`Children`] component
    /// will have those children removed from its list. Removing all children from a parent causes its
    /// [`Children`] component to be removed from the entity.
    ///
    /// # Panics
    ///
    /// Panics if the child is the same as the parent.
    fn add_child(&mut self, child: Entity) -> &mut Self;

    /// Removes all children from this entity. The [`Children`] component will be removed if it exists, otherwise this does nothing.
    fn clear_children(&mut self) -> &mut Self;

    /// Removes all current children from this entity, replacing them with the specified list of entities.
    ///
    /// The removed children will have their [`Parent`] component removed.
    ///
    /// # Panics
    ///
    /// Panics if any of the children are the same as the parent.
    fn replace_children(&mut self, children: &[Entity]) -> &mut Self;

    /// Sets the parent of this entity.
    ///
    /// If this entity already had a parent, the parent's [`Children`] component will have this
    /// child removed from its list. Removing all children from a parent causes its [`Children`]
    /// component to be removed from the entity.
    ///
    /// # Panics
    ///
    /// Panics if the parent is the same as the child.
    fn set_parent(&mut self, parent: Entity) -> &mut Self;

    /// Removes the [`Parent`] of this entity.
    ///
    /// Also removes this entity from its parent's [`Children`] component. Removing all children from a parent causes
    /// its [`Children`] component to be removed from the entity.
    fn remove_parent(&mut self) -> &mut Self;
}

impl BuildChildren for EntityCommands<'_> {
    type Builder<'a> = ChildBuilder<'a>;

    fn with_children(&mut self, spawn_children: impl FnOnce(&mut Self::Builder<'_>)) -> &mut Self {
        let parent = self.id();
        let mut builder = ChildBuilder {
            commands: self.commands(),
            add_children: AddChildren {
                children: SmallVec::default(),
                parent,
            },
        };

        spawn_children(&mut builder);
        let children = builder.add_children;
        if children.children.contains(&parent) {
            panic!("Entity cannot be a child of itself.");
        }
        self.commands().queue(children);
        self
    }

    fn with_child<B: Bundle>(&mut self, bundle: B) -> &mut Self {
        let parent = self.id();
        let child = self.commands().spawn(bundle).id();
<<<<<<< HEAD
        self.commands().queue(PushChild { parent, child });
=======
        self.commands().add(AddChild { parent, child });
>>>>>>> c2d54f5f
        self
    }

    fn add_children(&mut self, children: &[Entity]) -> &mut Self {
        let parent = self.id();
        if children.contains(&parent) {
            panic!("Cannot push entity as a child of itself.");
        }
<<<<<<< HEAD
        self.commands().queue(PushChildren {
=======
        self.commands().add(AddChildren {
>>>>>>> c2d54f5f
            children: SmallVec::from(children),
            parent,
        });
        self
    }

    fn insert_children(&mut self, index: usize, children: &[Entity]) -> &mut Self {
        let parent = self.id();
        if children.contains(&parent) {
            panic!("Cannot insert entity as a child of itself.");
        }
        self.commands().queue(InsertChildren {
            children: SmallVec::from(children),
            index,
            parent,
        });
        self
    }

    fn remove_children(&mut self, children: &[Entity]) -> &mut Self {
        let parent = self.id();
        self.commands().queue(RemoveChildren {
            children: SmallVec::from(children),
            parent,
        });
        self
    }

    fn add_child(&mut self, child: Entity) -> &mut Self {
        let parent = self.id();
        if child == parent {
            panic!("Cannot add entity as a child of itself.");
        }
<<<<<<< HEAD
        self.commands().queue(PushChild { child, parent });
=======
        self.commands().add(AddChild { child, parent });
>>>>>>> c2d54f5f
        self
    }

    fn clear_children(&mut self) -> &mut Self {
        let parent = self.id();
        self.commands().queue(ClearChildren { parent });
        self
    }

    fn replace_children(&mut self, children: &[Entity]) -> &mut Self {
        let parent = self.id();
        if children.contains(&parent) {
            panic!("Cannot replace entity as a child of itself.");
        }
        self.commands().queue(ReplaceChildren {
            children: SmallVec::from(children),
            parent,
        });
        self
    }

    fn set_parent(&mut self, parent: Entity) -> &mut Self {
        let child = self.id();
        if child == parent {
            panic!("Cannot set parent to itself");
        }
<<<<<<< HEAD
        self.commands().queue(PushChild { child, parent });
=======
        self.commands().add(AddChild { child, parent });
>>>>>>> c2d54f5f
        self
    }

    fn remove_parent(&mut self) -> &mut Self {
        let child = self.id();
        self.commands().queue(RemoveParent { child });
        self
    }
}

/// Struct for adding children to an entity directly through the [`World`] for use in exclusive systems.
#[derive(Debug)]
pub struct WorldChildBuilder<'w> {
    world: &'w mut World,
    parent: Entity,
}

impl ChildBuild for WorldChildBuilder<'_> {
    type SpawnOutput<'a> = EntityWorldMut<'a> where Self: 'a;

    fn spawn(&mut self, bundle: impl Bundle) -> EntityWorldMut {
        let entity = self.world.spawn((bundle, Parent(self.parent))).id();
        add_child_unchecked(self.world, self.parent, entity);
        push_events(
            self.world,
            [HierarchyEvent::ChildAdded {
                child: entity,
                parent: self.parent,
            }],
        );
        self.world.entity_mut(entity)
    }

    fn spawn_empty(&mut self) -> EntityWorldMut {
        let entity = self.world.spawn(Parent(self.parent)).id();
        add_child_unchecked(self.world, self.parent, entity);
        push_events(
            self.world,
            [HierarchyEvent::ChildAdded {
                child: entity,
                parent: self.parent,
            }],
        );
        self.world.entity_mut(entity)
    }

    fn parent_entity(&self) -> Entity {
        self.parent
    }

    fn enqueue_command<C: Command>(&mut self, command: C) -> &mut Self {
        command.apply(self.world);
        self
    }
}

impl BuildChildren for EntityWorldMut<'_> {
    type Builder<'a> = WorldChildBuilder<'a>;

    fn with_children(&mut self, spawn_children: impl FnOnce(&mut WorldChildBuilder)) -> &mut Self {
        let parent = self.id();
        self.world_scope(|world| {
            spawn_children(&mut WorldChildBuilder { world, parent });
        });
        self
    }

    fn with_child<B: Bundle>(&mut self, bundle: B) -> &mut Self {
        let parent = self.id();
        let child = self.world_scope(|world| world.spawn((bundle, Parent(parent))).id());
        if let Some(mut children_component) = self.get_mut::<Children>() {
            children_component.0.retain(|value| child != *value);
            children_component.0.push(child);
        } else {
            self.insert(Children::from_entities(&[child]));
        }
        self
    }

    fn add_child(&mut self, child: Entity) -> &mut Self {
        let parent = self.id();
        if child == parent {
            panic!("Cannot add entity as a child of itself.");
        }
        self.world_scope(|world| {
            update_old_parent(world, child, parent);
        });
        if let Some(mut children_component) = self.get_mut::<Children>() {
            children_component.0.retain(|value| child != *value);
            children_component.0.push(child);
        } else {
            self.insert(Children::from_entities(&[child]));
        }
        self
    }

    fn add_children(&mut self, children: &[Entity]) -> &mut Self {
        if children.is_empty() {
            return self;
        }

        let parent = self.id();
        if children.contains(&parent) {
            panic!("Cannot push entity as a child of itself.");
        }
        self.world_scope(|world| {
            update_old_parents(world, parent, children);
        });
        if let Some(mut children_component) = self.get_mut::<Children>() {
            children_component
                .0
                .retain(|value| !children.contains(value));
            children_component.0.extend(children.iter().cloned());
        } else {
            self.insert(Children::from_entities(children));
        }
        self
    }

    fn insert_children(&mut self, index: usize, children: &[Entity]) -> &mut Self {
        let parent = self.id();
        if children.contains(&parent) {
            panic!("Cannot insert entity as a child of itself.");
        }
        self.world_scope(|world| {
            update_old_parents(world, parent, children);
        });
        if let Some(mut children_component) = self.get_mut::<Children>() {
            children_component
                .0
                .retain(|value| !children.contains(value));
            children_component.0.insert_from_slice(index, children);
        } else {
            self.insert(Children::from_entities(children));
        }
        self
    }

    fn remove_children(&mut self, children: &[Entity]) -> &mut Self {
        let parent = self.id();
        self.world_scope(|world| {
            remove_children(parent, children, world);
        });
        self
    }

    fn set_parent(&mut self, parent: Entity) -> &mut Self {
        let child = self.id();
        self.world_scope(|world| {
            world.entity_mut(parent).add_child(child);
        });
        self
    }

    fn remove_parent(&mut self) -> &mut Self {
        let child = self.id();
        if let Some(parent) = self.take::<Parent>().map(|p| p.get()) {
            self.world_scope(|world| {
                remove_from_children(world, parent, child);
                push_events(world, [HierarchyEvent::ChildRemoved { child, parent }]);
            });
        }
        self
    }

    fn clear_children(&mut self) -> &mut Self {
        let parent = self.id();
        self.world_scope(|world| {
            clear_children(parent, world);
        });
        self
    }

    fn replace_children(&mut self, children: &[Entity]) -> &mut Self {
        self.clear_children().add_children(children)
    }
}

#[cfg(test)]
mod tests {
    use super::{BuildChildren, ChildBuild};
    use crate::{
        components::{Children, Parent},
        HierarchyEvent::{self, ChildAdded, ChildMoved, ChildRemoved},
    };
    use smallvec::{smallvec, SmallVec};

    use bevy_ecs::{
        component::Component,
        entity::Entity,
        event::Events,
        system::Commands,
        world::{CommandQueue, World},
    };

    /// Assert the (non)existence and state of the child's [`Parent`] component.
    fn assert_parent(world: &World, child: Entity, parent: Option<Entity>) {
        assert_eq!(world.get::<Parent>(child).map(Parent::get), parent);
    }

    /// Assert the (non)existence and state of the parent's [`Children`] component.
    fn assert_children(world: &World, parent: Entity, children: Option<&[Entity]>) {
        assert_eq!(world.get::<Children>(parent).map(|c| &**c), children);
    }

    /// Assert the number of children in the parent's [`Children`] component if it exists.
    fn assert_num_children(world: &World, parent: Entity, num_children: usize) {
        assert_eq!(
            world.get::<Children>(parent).map(|c| c.len()).unwrap_or(0),
            num_children
        );
    }

    /// Used to omit a number of events that are not relevant to a particular test.
    fn omit_events(world: &mut World, number: usize) {
        let mut events_resource = world.resource_mut::<Events<HierarchyEvent>>();
        let mut events: Vec<_> = events_resource.drain().collect();
        events_resource.extend(events.drain(number..));
    }

    fn assert_events(world: &mut World, expected_events: &[HierarchyEvent]) {
        let events: Vec<_> = world
            .resource_mut::<Events<HierarchyEvent>>()
            .drain()
            .collect();
        assert_eq!(events, expected_events);
    }

    #[test]
    fn add_child() {
        let world = &mut World::new();
        world.insert_resource(Events::<HierarchyEvent>::default());

        let [a, b, c, d] = std::array::from_fn(|_| world.spawn_empty().id());

        world.entity_mut(a).add_child(b);

        assert_parent(world, b, Some(a));
        assert_children(world, a, Some(&[b]));
        assert_events(
            world,
            &[ChildAdded {
                child: b,
                parent: a,
            }],
        );

        world.entity_mut(a).add_child(c);

        assert_children(world, a, Some(&[b, c]));
        assert_parent(world, c, Some(a));
        assert_events(
            world,
            &[ChildAdded {
                child: c,
                parent: a,
            }],
        );
        // Children component should be removed when it's empty.
        world.entity_mut(d).add_child(b).add_child(c);
        assert_children(world, a, None);
    }

    #[test]
    fn set_parent() {
        let world = &mut World::new();
        world.insert_resource(Events::<HierarchyEvent>::default());

        let [a, b, c] = std::array::from_fn(|_| world.spawn_empty().id());

        world.entity_mut(a).set_parent(b);

        assert_parent(world, a, Some(b));
        assert_children(world, b, Some(&[a]));
        assert_events(
            world,
            &[ChildAdded {
                child: a,
                parent: b,
            }],
        );

        world.entity_mut(a).set_parent(c);

        assert_parent(world, a, Some(c));
        assert_children(world, b, None);
        assert_children(world, c, Some(&[a]));
        assert_events(
            world,
            &[ChildMoved {
                child: a,
                previous_parent: b,
                new_parent: c,
            }],
        );
    }

    // regression test for https://github.com/bevyengine/bevy/pull/8346
    #[test]
    fn set_parent_of_orphan() {
        let world = &mut World::new();

        let [a, b, c] = std::array::from_fn(|_| world.spawn_empty().id());
        world.entity_mut(a).set_parent(b);
        assert_parent(world, a, Some(b));
        assert_children(world, b, Some(&[a]));

        world.entity_mut(b).despawn();
        world.entity_mut(a).set_parent(c);

        assert_parent(world, a, Some(c));
        assert_children(world, c, Some(&[a]));
    }

    #[test]
    fn remove_parent() {
        let world = &mut World::new();
        world.insert_resource(Events::<HierarchyEvent>::default());

        let [a, b, c] = std::array::from_fn(|_| world.spawn_empty().id());

        world.entity_mut(a).add_children(&[b, c]);
        world.entity_mut(b).remove_parent();

        assert_parent(world, b, None);
        assert_parent(world, c, Some(a));
        assert_children(world, a, Some(&[c]));
        omit_events(world, 2); // Omit ChildAdded events.
        assert_events(
            world,
            &[ChildRemoved {
                child: b,
                parent: a,
            }],
        );

        world.entity_mut(c).remove_parent();
        assert_parent(world, c, None);
        assert_children(world, a, None);
        assert_events(
            world,
            &[ChildRemoved {
                child: c,
                parent: a,
            }],
        );
    }

    #[allow(dead_code)]
    #[derive(Component)]
    struct C(u32);

    #[test]
    fn build_children() {
        let mut world = World::default();
        let mut queue = CommandQueue::default();
        let mut commands = Commands::new(&mut queue, &world);

        let parent = commands.spawn(C(1)).id();
        let mut children = Vec::new();
        commands.entity(parent).with_children(|parent| {
            children.extend([
                parent.spawn(C(2)).id(),
                parent.spawn(C(3)).id(),
                parent.spawn(C(4)).id(),
            ]);
        });

        queue.apply(&mut world);
        assert_eq!(
            world.get::<Children>(parent).unwrap().0.as_slice(),
            children.as_slice(),
        );
        assert_eq!(*world.get::<Parent>(children[0]).unwrap(), Parent(parent));
        assert_eq!(*world.get::<Parent>(children[1]).unwrap(), Parent(parent));

        assert_eq!(*world.get::<Parent>(children[0]).unwrap(), Parent(parent));
        assert_eq!(*world.get::<Parent>(children[1]).unwrap(), Parent(parent));
    }

    #[test]
    fn build_child() {
        let mut world = World::default();
        let mut queue = CommandQueue::default();
        let mut commands = Commands::new(&mut queue, &world);

        let parent = commands.spawn(C(1)).id();
        commands.entity(parent).with_child(C(2));

        queue.apply(&mut world);
        assert_eq!(world.get::<Children>(parent).unwrap().0.len(), 1);
    }

    #[test]
    fn push_and_insert_and_remove_children_commands() {
        let mut world = World::default();
        let entities = world
            .spawn_batch(vec![C(1), C(2), C(3), C(4), C(5)])
            .collect::<Vec<Entity>>();

        let mut queue = CommandQueue::default();
        {
            let mut commands = Commands::new(&mut queue, &world);
            commands.entity(entities[0]).add_children(&entities[1..3]);
        }
        queue.apply(&mut world);

        let parent = entities[0];
        let child1 = entities[1];
        let child2 = entities[2];
        let child3 = entities[3];
        let child4 = entities[4];

        let expected_children: SmallVec<[Entity; 8]> = smallvec![child1, child2];
        assert_eq!(
            world.get::<Children>(parent).unwrap().0.clone(),
            expected_children
        );
        assert_eq!(*world.get::<Parent>(child1).unwrap(), Parent(parent));
        assert_eq!(*world.get::<Parent>(child2).unwrap(), Parent(parent));

        assert_eq!(*world.get::<Parent>(child1).unwrap(), Parent(parent));
        assert_eq!(*world.get::<Parent>(child2).unwrap(), Parent(parent));

        {
            let mut commands = Commands::new(&mut queue, &world);
            commands.entity(parent).insert_children(1, &entities[3..]);
        }
        queue.apply(&mut world);

        let expected_children: SmallVec<[Entity; 8]> = smallvec![child1, child3, child4, child2];
        assert_eq!(
            world.get::<Children>(parent).unwrap().0.clone(),
            expected_children
        );
        assert_eq!(*world.get::<Parent>(child3).unwrap(), Parent(parent));
        assert_eq!(*world.get::<Parent>(child4).unwrap(), Parent(parent));

        let remove_children = [child1, child4];
        {
            let mut commands = Commands::new(&mut queue, &world);
            commands.entity(parent).remove_children(&remove_children);
        }
        queue.apply(&mut world);

        let expected_children: SmallVec<[Entity; 8]> = smallvec![child3, child2];
        assert_eq!(
            world.get::<Children>(parent).unwrap().0.clone(),
            expected_children
        );
        assert!(world.get::<Parent>(child1).is_none());
        assert!(world.get::<Parent>(child4).is_none());
    }

    #[test]
    fn push_and_clear_children_commands() {
        let mut world = World::default();
        let entities = world
            .spawn_batch(vec![C(1), C(2), C(3), C(4), C(5)])
            .collect::<Vec<Entity>>();

        let mut queue = CommandQueue::default();
        {
            let mut commands = Commands::new(&mut queue, &world);
            commands.entity(entities[0]).add_children(&entities[1..3]);
        }
        queue.apply(&mut world);

        let parent = entities[0];
        let child1 = entities[1];
        let child2 = entities[2];

        let expected_children: SmallVec<[Entity; 8]> = smallvec![child1, child2];
        assert_eq!(
            world.get::<Children>(parent).unwrap().0.clone(),
            expected_children
        );
        assert_eq!(*world.get::<Parent>(child1).unwrap(), Parent(parent));
        assert_eq!(*world.get::<Parent>(child2).unwrap(), Parent(parent));

        {
            let mut commands = Commands::new(&mut queue, &world);
            commands.entity(parent).clear_children();
        }
        queue.apply(&mut world);

        assert!(world.get::<Children>(parent).is_none());

        assert!(world.get::<Parent>(child1).is_none());
        assert!(world.get::<Parent>(child2).is_none());
    }

    #[test]
    fn push_and_replace_children_commands() {
        let mut world = World::default();
        let entities = world
            .spawn_batch(vec![C(1), C(2), C(3), C(4), C(5)])
            .collect::<Vec<Entity>>();

        let mut queue = CommandQueue::default();
        {
            let mut commands = Commands::new(&mut queue, &world);
            commands.entity(entities[0]).add_children(&entities[1..3]);
        }
        queue.apply(&mut world);

        let parent = entities[0];
        let child1 = entities[1];
        let child2 = entities[2];
        let child4 = entities[4];

        let expected_children: SmallVec<[Entity; 8]> = smallvec![child1, child2];
        assert_eq!(
            world.get::<Children>(parent).unwrap().0.clone(),
            expected_children
        );
        assert_eq!(*world.get::<Parent>(child1).unwrap(), Parent(parent));
        assert_eq!(*world.get::<Parent>(child2).unwrap(), Parent(parent));

        let replace_children = [child1, child4];
        {
            let mut commands = Commands::new(&mut queue, &world);
            commands.entity(parent).replace_children(&replace_children);
        }
        queue.apply(&mut world);

        let expected_children: SmallVec<[Entity; 8]> = smallvec![child1, child4];
        assert_eq!(
            world.get::<Children>(parent).unwrap().0.clone(),
            expected_children
        );
        assert_eq!(*world.get::<Parent>(child1).unwrap(), Parent(parent));
        assert_eq!(*world.get::<Parent>(child4).unwrap(), Parent(parent));
        assert!(world.get::<Parent>(child2).is_none());
    }

    #[test]
    fn push_and_insert_and_remove_children_world() {
        let mut world = World::default();
        let entities = world
            .spawn_batch(vec![C(1), C(2), C(3), C(4), C(5)])
            .collect::<Vec<Entity>>();

        world.entity_mut(entities[0]).add_children(&entities[1..3]);

        let parent = entities[0];
        let child1 = entities[1];
        let child2 = entities[2];
        let child3 = entities[3];
        let child4 = entities[4];

        let expected_children: SmallVec<[Entity; 8]> = smallvec![child1, child2];
        assert_eq!(
            world.get::<Children>(parent).unwrap().0.clone(),
            expected_children
        );
        assert_eq!(*world.get::<Parent>(child1).unwrap(), Parent(parent));
        assert_eq!(*world.get::<Parent>(child2).unwrap(), Parent(parent));

        world.entity_mut(parent).insert_children(1, &entities[3..]);
        let expected_children: SmallVec<[Entity; 8]> = smallvec![child1, child3, child4, child2];
        assert_eq!(
            world.get::<Children>(parent).unwrap().0.clone(),
            expected_children
        );
        assert_eq!(*world.get::<Parent>(child3).unwrap(), Parent(parent));
        assert_eq!(*world.get::<Parent>(child4).unwrap(), Parent(parent));

        let remove_children = [child1, child4];
        world.entity_mut(parent).remove_children(&remove_children);
        let expected_children: SmallVec<[Entity; 8]> = smallvec![child3, child2];
        assert_eq!(
            world.get::<Children>(parent).unwrap().0.clone(),
            expected_children
        );
        assert!(world.get::<Parent>(child1).is_none());
        assert!(world.get::<Parent>(child4).is_none());
    }

    #[test]
    fn push_and_insert_and_clear_children_world() {
        let mut world = World::default();
        let entities = world
            .spawn_batch(vec![C(1), C(2), C(3)])
            .collect::<Vec<Entity>>();

        world.entity_mut(entities[0]).add_children(&entities[1..3]);

        let parent = entities[0];
        let child1 = entities[1];
        let child2 = entities[2];

        let expected_children: SmallVec<[Entity; 8]> = smallvec![child1, child2];
        assert_eq!(
            world.get::<Children>(parent).unwrap().0.clone(),
            expected_children
        );
        assert_eq!(*world.get::<Parent>(child1).unwrap(), Parent(parent));
        assert_eq!(*world.get::<Parent>(child2).unwrap(), Parent(parent));

        world.entity_mut(parent).clear_children();
        assert!(world.get::<Children>(parent).is_none());
        assert!(world.get::<Parent>(child1).is_none());
        assert!(world.get::<Parent>(child2).is_none());
    }

    #[test]
    fn push_and_replace_children_world() {
        let mut world = World::default();
        let entities = world
            .spawn_batch(vec![C(1), C(2), C(3), C(4), C(5)])
            .collect::<Vec<Entity>>();

        world.entity_mut(entities[0]).add_children(&entities[1..3]);

        let parent = entities[0];
        let child1 = entities[1];
        let child2 = entities[2];
        let child3 = entities[3];
        let child4 = entities[4];

        let expected_children: SmallVec<[Entity; 8]> = smallvec![child1, child2];
        assert_eq!(
            world.get::<Children>(parent).unwrap().0.clone(),
            expected_children
        );
        assert_eq!(*world.get::<Parent>(child1).unwrap(), Parent(parent));
        assert_eq!(*world.get::<Parent>(child2).unwrap(), Parent(parent));

        world.entity_mut(parent).replace_children(&entities[2..]);
        let expected_children: SmallVec<[Entity; 8]> = smallvec![child2, child3, child4];
        assert_eq!(
            world.get::<Children>(parent).unwrap().0.clone(),
            expected_children
        );
        assert!(world.get::<Parent>(child1).is_none());
        assert_eq!(*world.get::<Parent>(child2).unwrap(), Parent(parent));
        assert_eq!(*world.get::<Parent>(child3).unwrap(), Parent(parent));
        assert_eq!(*world.get::<Parent>(child4).unwrap(), Parent(parent));
    }

    /// Tests what happens when all children are removed from a parent using world functions
    #[test]
    fn children_removed_when_empty_world() {
        let mut world = World::default();
        let entities = world
            .spawn_batch(vec![C(1), C(2), C(3)])
            .collect::<Vec<Entity>>();

        let parent1 = entities[0];
        let parent2 = entities[1];
        let child = entities[2];

        // add child into parent1
        world.entity_mut(parent1).add_children(&[child]);
        assert_eq!(
            world.get::<Children>(parent1).unwrap().0.as_slice(),
            &[child]
        );

        // move only child from parent1 with `add_children`
        world.entity_mut(parent2).add_children(&[child]);
        assert!(world.get::<Children>(parent1).is_none());

        // move only child from parent2 with `insert_children`
        world.entity_mut(parent1).insert_children(0, &[child]);
        assert!(world.get::<Children>(parent2).is_none());

        // remove only child from parent1 with `remove_children`
        world.entity_mut(parent1).remove_children(&[child]);
        assert!(world.get::<Children>(parent1).is_none());
    }

    /// Tests what happens when all children are removed form a parent using commands
    #[test]
    fn children_removed_when_empty_commands() {
        let mut world = World::default();
        let entities = world
            .spawn_batch(vec![C(1), C(2), C(3)])
            .collect::<Vec<Entity>>();

        let parent1 = entities[0];
        let parent2 = entities[1];
        let child = entities[2];

        let mut queue = CommandQueue::default();

        // add child into parent1
        {
            let mut commands = Commands::new(&mut queue, &world);
            commands.entity(parent1).add_children(&[child]);
            queue.apply(&mut world);
        }
        assert_eq!(
            world.get::<Children>(parent1).unwrap().0.as_slice(),
            &[child]
        );

        // move only child from parent1 with `add_children`
        {
            let mut commands = Commands::new(&mut queue, &world);
            commands.entity(parent2).add_children(&[child]);
            queue.apply(&mut world);
        }
        assert!(world.get::<Children>(parent1).is_none());

        // move only child from parent2 with `insert_children`
        {
            let mut commands = Commands::new(&mut queue, &world);
            commands.entity(parent1).insert_children(0, &[child]);
            queue.apply(&mut world);
        }
        assert!(world.get::<Children>(parent2).is_none());

        // move only child from parent1 with `add_child`
        {
            let mut commands = Commands::new(&mut queue, &world);
            commands.entity(parent2).add_child(child);
            queue.apply(&mut world);
        }
        assert!(world.get::<Children>(parent1).is_none());

        // remove only child from parent2 with `remove_children`
        {
            let mut commands = Commands::new(&mut queue, &world);
            commands.entity(parent2).remove_children(&[child]);
            queue.apply(&mut world);
        }
        assert!(world.get::<Children>(parent2).is_none());
    }

    #[test]
    fn regression_add_children_same_archetype() {
        let mut world = World::new();
        let child = world.spawn_empty().id();
        world.spawn_empty().add_children(&[child]);
    }

    #[test]
    fn add_children_idempotent() {
        let mut world = World::new();
        let child = world.spawn_empty().id();
        let parent = world
            .spawn_empty()
            .add_children(&[child])
            .add_children(&[child])
            .id();

        let mut query = world.query::<&Children>();
        let children = query.get(&world, parent).unwrap();
        assert_eq!(**children, [child]);
    }

    #[test]
    fn add_children_does_not_insert_empty_children() {
        let mut world = World::new();
        let parent = world.spawn_empty().add_children(&[]).id();

        let mut query = world.query::<&Children>();
        let children = query.get(&world, parent);
        assert!(children.is_err());
    }

    #[test]
    fn with_child() {
        let world = &mut World::new();
        world.insert_resource(Events::<HierarchyEvent>::default());

        let a = world.spawn_empty().id();
        let b = ();
        let c = ();
        let d = ();

        world.entity_mut(a).with_child(b);

        assert_num_children(world, a, 1);

        world.entity_mut(a).with_child(c).with_child(d);

        assert_num_children(world, a, 3);
    }
}<|MERGE_RESOLUTION|>--- conflicted
+++ resolved
@@ -446,11 +446,7 @@
     fn with_child<B: Bundle>(&mut self, bundle: B) -> &mut Self {
         let parent = self.id();
         let child = self.commands().spawn(bundle).id();
-<<<<<<< HEAD
-        self.commands().queue(PushChild { parent, child });
-=======
-        self.commands().add(AddChild { parent, child });
->>>>>>> c2d54f5f
+        self.commands().queue(AddChild { parent, child });
         self
     }
 
@@ -459,11 +455,7 @@
         if children.contains(&parent) {
             panic!("Cannot push entity as a child of itself.");
         }
-<<<<<<< HEAD
-        self.commands().queue(PushChildren {
-=======
-        self.commands().add(AddChildren {
->>>>>>> c2d54f5f
+        self.commands().queue(AddChildren {
             children: SmallVec::from(children),
             parent,
         });
@@ -497,11 +489,7 @@
         if child == parent {
             panic!("Cannot add entity as a child of itself.");
         }
-<<<<<<< HEAD
-        self.commands().queue(PushChild { child, parent });
-=======
         self.commands().add(AddChild { child, parent });
->>>>>>> c2d54f5f
         self
     }
 
@@ -528,11 +516,7 @@
         if child == parent {
             panic!("Cannot set parent to itself");
         }
-<<<<<<< HEAD
-        self.commands().queue(PushChild { child, parent });
-=======
         self.commands().add(AddChild { child, parent });
->>>>>>> c2d54f5f
         self
     }
 
