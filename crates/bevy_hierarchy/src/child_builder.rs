--- conflicted
+++ resolved
@@ -530,39 +530,17 @@
 
     fn spawn(&mut self, bundle: impl Bundle) -> EntityWorldMut {
         let entity = self.world.spawn((bundle, Parent(self.parent))).id();
-<<<<<<< HEAD
-        push_child_unchecked(self.world, self.parent, entity);
+        add_child_unchecked(self.world, self.parent, entity);
         self.world
             .trigger_targets(OnParentChange::Added(self.parent), entity);
-=======
-        add_child_unchecked(self.world, self.parent, entity);
-        push_events(
-            self.world,
-            [HierarchyEvent::ChildAdded {
-                child: entity,
-                parent: self.parent,
-            }],
-        );
->>>>>>> a35811d0
         self.world.entity_mut(entity)
     }
 
     fn spawn_empty(&mut self) -> EntityWorldMut {
         let entity = self.world.spawn(Parent(self.parent)).id();
-<<<<<<< HEAD
-        push_child_unchecked(self.world, self.parent, entity);
+        add_child_unchecked(self.world, self.parent, entity);
         self.world
             .trigger_targets(OnParentChange::Added(self.parent), entity);
-=======
-        add_child_unchecked(self.world, self.parent, entity);
-        push_events(
-            self.world,
-            [HierarchyEvent::ChildAdded {
-                child: entity,
-                parent: self.parent,
-            }],
-        );
->>>>>>> a35811d0
         self.world.entity_mut(entity)
     }
 
@@ -725,10 +703,9 @@
         assert_eq!(world.get::<Children>(parent).map(|c| &**c), children);
     }
 
-<<<<<<< HEAD
     #[derive(Resource, Default)]
     struct TriggeredEvents(Vec<(OnParentChange, Entity)>);
-=======
+
     /// Assert the number of children in the parent's [`Children`] component if it exists.
     fn assert_num_children(world: &World, parent: Entity, num_children: usize) {
         assert_eq!(
@@ -736,7 +713,6 @@
             num_children
         );
     }
->>>>>>> a35811d0
 
     /// Used to omit a number of events that are not relevant to a particular test.
     fn omit_events(world: &mut World, number: usize) {
@@ -760,7 +736,7 @@
 
         world.init_resource::<TriggeredEvents>();
 
-        world.observe(
+        world.add_observer(
             |trigger: Trigger<OnParentChange>, mut triggered_events: ResMut<TriggeredEvents>| {
                 triggered_events
                     .0
@@ -793,7 +769,7 @@
 
         world.init_resource::<TriggeredEvents>();
 
-        world.observe(
+        world.add_observer(
             |trigger: Trigger<OnParentChange>, mut triggered_events: ResMut<TriggeredEvents>| {
                 triggered_events
                     .0
@@ -849,7 +825,7 @@
 
         world.init_resource::<TriggeredEvents>();
 
-        world.observe(
+        world.add_observer(
             |trigger: Trigger<OnParentChange>, mut triggered_events: ResMut<TriggeredEvents>| {
                 triggered_events
                     .0
@@ -1292,7 +1268,6 @@
     #[test]
     fn with_child() {
         let world = &mut World::new();
-        world.insert_resource(Events::<HierarchyEvent>::default());
 
         let a = world.spawn_empty().id();
         let b = ();
