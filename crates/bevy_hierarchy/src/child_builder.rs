--- conflicted
+++ resolved
@@ -449,22 +449,8 @@
         self.world.entity_mut(entity)
     }
 
-<<<<<<< HEAD
-    fn spawn_empty(&mut self) -> EntityWorldMut<'_> {
-        let entity = self.world.spawn(Parent(self.parent)).id();
-        add_child_unchecked(self.world, self.parent, entity);
-        push_events(
-            self.world,
-            [HierarchyEvent::ChildAdded {
-                child: entity,
-                parent: self.parent,
-            }],
-        );
-        self.world.entity_mut(entity)
-=======
     fn spawn_empty(&mut self) -> EntityWorldMut {
         self.spawn(())
->>>>>>> 9cebc664
     }
 
     fn parent_entity(&self) -> Entity {
