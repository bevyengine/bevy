use bevy_ecs::{event::Event, prelude::Entity};
#[cfg(feature = "reflect")]
use bevy_reflect::Reflect;

/// A [`Trigger`] emitted whenever there is a change in the world's hierarchy.
///
<<<<<<< HEAD
/// [`Trigger`]: bevy_ecs::observer::Trigger
#[derive(Event, Clone, Debug, PartialEq)]
pub enum OnParentChange {
    /// Emitted whenever the entity is added as a child to a parent.
    Added(Entity),
    /// Emitted whenever the child entity is removed from its parent.
    Removed(Entity),
    /// Emitted whenever the child entity is moved to a new parent.
    Moved {
        /// The parent the child was removed from.
        previous: Entity,
        /// The parent the child was added to.
        new: Entity,
=======
/// [`Event`]: bevy_ecs::event::Event
#[derive(Event, Debug, Clone, PartialEq, Eq)]
#[cfg_attr(feature = "reflect", derive(Reflect), reflect(Debug, PartialEq))]
pub enum HierarchyEvent {
    /// Fired whenever an [`Entity`] is added as a child to a parent.
    ChildAdded {
        /// The child that was added
        child: Entity,
        /// The parent the child was added to
        parent: Entity,
    },
    /// Fired whenever a child [`Entity`] is removed from its parent.
    ChildRemoved {
        /// The child that was removed
        child: Entity,
        /// The parent the child was removed from
        parent: Entity,
    },
    /// Fired whenever a child [`Entity`] is moved to a new parent.
    ChildMoved {
        /// The child that was moved
        child: Entity,
        /// The parent the child was removed from
        previous_parent: Entity,
        /// The parent the child was added to
        new_parent: Entity,
>>>>>>> a35811d0
    },
}<|MERGE_RESOLUTION|>--- conflicted
+++ resolved
@@ -4,9 +4,9 @@
 
 /// A [`Trigger`] emitted whenever there is a change in the world's hierarchy.
 ///
-<<<<<<< HEAD
 /// [`Trigger`]: bevy_ecs::observer::Trigger
-#[derive(Event, Clone, Debug, PartialEq)]
+#[derive(Event, Clone, Debug, PartialEq, Eq)]
+#[cfg_attr(feature = "reflect", derive(Reflect), reflect(Debug, PartialEq))]
 pub enum OnParentChange {
     /// Emitted whenever the entity is added as a child to a parent.
     Added(Entity),
@@ -18,33 +18,5 @@
         previous: Entity,
         /// The parent the child was added to.
         new: Entity,
-=======
-/// [`Event`]: bevy_ecs::event::Event
-#[derive(Event, Debug, Clone, PartialEq, Eq)]
-#[cfg_attr(feature = "reflect", derive(Reflect), reflect(Debug, PartialEq))]
-pub enum HierarchyEvent {
-    /// Fired whenever an [`Entity`] is added as a child to a parent.
-    ChildAdded {
-        /// The child that was added
-        child: Entity,
-        /// The parent the child was added to
-        parent: Entity,
-    },
-    /// Fired whenever a child [`Entity`] is removed from its parent.
-    ChildRemoved {
-        /// The child that was removed
-        child: Entity,
-        /// The parent the child was removed from
-        parent: Entity,
-    },
-    /// Fired whenever a child [`Entity`] is moved to a new parent.
-    ChildMoved {
-        /// The child that was moved
-        child: Entity,
-        /// The parent the child was removed from
-        previous_parent: Entity,
-        /// The parent the child was added to
-        new_parent: Entity,
->>>>>>> a35811d0
     },
 }