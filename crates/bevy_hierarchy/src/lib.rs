//! Parent-child relationships for Bevy entities.
//!
//! You should use the tools in this crate
//! whenever you want to organize your entities in a hierarchical fashion,
//! to make groups of entities more manageable,
//! or to propagate properties throughout the entity hierarchy.
//!
//! This crate introduces various tools, including a [plugin]
//! for managing parent-child relationships between entities.
//! It provides two components, [`Parent`] and [`Children`],
//! to store references to related entities.
//! It also provides [command] and [world] API extensions
//! to set and clear those relationships.
//!
//! More advanced users may also appreciate
//! [query extension methods] to traverse hierarchies,
//! and [events] to notify hierarchical changes.
//! There is also a [diagnostic plugin] to validate property propagation.
//!
//! # Hierarchy management
//!
//! The methods defined in this crate fully manage
//! the components responsible for defining the entity hierarchy.
//! Mutating these components manually may result in hierarchy invalidation.
//!
//! Hierarchical relationships are always managed symmetrically.
//! For example, assigning a child to an entity
//! will always set the parent in the other,
//! and vice versa.
//! Similarly, unassigning a child in the parent
//! will always unassign the parent in the child.
//!
//! ## Despawning entities
//!
//! The commands and methods provided by `bevy_ecs` to despawn entities
//! are not capable of automatically despawning hierarchies of entities.
//! In most cases, these operations will invalidate the hierarchy.
//! Instead, you should use the provided [hierarchical despawn extension methods].
//!
//! [command]: BuildChildren
//! [diagnostic plugin]: ValidParentCheckPlugin
//! [events]: HierarchyEvent
//! [hierarchical despawn extension methods]: DespawnRecursiveExt
//! [plugin]: HierarchyPlugin
//! [query extension methods]: HierarchyQueryExt
//! [world]: BuildWorldChildren

mod components;
pub use components::*;

mod hierarchy;
pub use hierarchy::*;

mod child_builder;
pub use child_builder::*;

mod events;
pub use events::*;

mod valid_parent_check_plugin;
pub use valid_parent_check_plugin::*;

mod query_extension;
pub use query_extension::*;

#[doc(hidden)]
pub mod prelude {
    #[doc(hidden)]
    pub use crate::{child_builder::*, components::*, hierarchy::*, query_extension::*};

    #[doc(hidden)]
    #[cfg(feature = "bevy_app")]
    pub use crate::{HierarchyPlugin, ValidParentCheckPlugin};
}

#[cfg(feature = "bevy_app")]
use bevy_app::prelude::*;

/// Provides hierarchy functionality to a Bevy app.
///
/// Check the [crate-level documentation] for all the features.
///
/// [crate-level documentation]: crate
#[derive(Default)]
pub struct HierarchyPlugin;

<<<<<<< HEAD
#[cfg(feature = "bevy_app")]
use smallvec::SmallVec;
=======
>>>>>>> a1974a47
impl Plugin for HierarchyPlugin {
    fn build(&self, app: &mut App) {
        app.register_type::<Children>()
            .register_type::<Parent>()
            .add_event::<HierarchyEvent>();
    }
}<|MERGE_RESOLUTION|>--- conflicted
+++ resolved
@@ -84,11 +84,6 @@
 #[derive(Default)]
 pub struct HierarchyPlugin;
 
-<<<<<<< HEAD
-#[cfg(feature = "bevy_app")]
-use smallvec::SmallVec;
-=======
->>>>>>> a1974a47
 impl Plugin for HierarchyPlugin {
     fn build(&self, app: &mut App) {
         app.register_type::<Children>()
