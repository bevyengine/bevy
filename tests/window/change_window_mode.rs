--- conflicted
+++ resolved
@@ -47,11 +47,7 @@
 
     window.mode = match window.mode {
         WindowMode::Windowed => {
-<<<<<<< HEAD
-            // it takes a while for the window to change from `Windowed` to `SizedFullscreen` and back
-=======
-            //it takes a while for the window to change from windowed to fullscreen and back
->>>>>>> bfe932d1
+            // it takes a while for the window to change from `Windowed` to `Fullscreen` and back
             std::thread::sleep(std::time::Duration::from_secs(4));
             WindowMode::Fullscreen(
                 MonitorSelection::Entity(entity),
