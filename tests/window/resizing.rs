--- conflicted
+++ resolved
@@ -146,22 +146,9 @@
             clear_color: ClearColorConfig::None,
             ..default()
         },
-<<<<<<< HEAD
-        ..default()
-    });
+    ));
     commands.spawn(Sprite::from_color(
         Color::srgb(0.25, 0.25, 0.75),
         Vec2::new(50.0, 50.0),
     ));
-=======
-    ));
-    commands.spawn(SpriteBundle {
-        sprite: Sprite {
-            color: Color::srgb(0.25, 0.25, 0.75),
-            custom_size: Some(Vec2::new(50.0, 50.0)),
-            ..default()
-        },
-        ..default()
-    });
->>>>>>> 61e6e5f0
 }