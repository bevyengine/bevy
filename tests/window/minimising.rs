//! A test to confirm that `bevy` allows minimising the window
//! This is run in CI to ensure that this doesn't regress again.
use bevy::prelude::*;

fn main() {
    // TODO: Combine this with `resizing` once multiple_windows is simpler than
    // it is currently.
    App::new()
        .add_plugins(DefaultPlugins.set(WindowPlugin {
            primary_window: Some(Window {
                title: "Minimising".into(),
                ..default()
            }),
            ..default()
        }))
        .add_systems(Startup, (setup_3d, setup_2d))
        .add_systems(Update, minimise_automatically)
        .run();
}

fn minimise_automatically(mut windows: Query<&mut Window>, mut frames: Local<u32>) {
    if *frames == 60 {
        let mut window = windows.single_mut();
        window.set_minimized(true);
    } else {
        *frames += 1;
    }
}

/// A simple 3d scene, taken from the `3d_scene` example
fn setup_3d(
    mut commands: Commands,
    mut meshes: ResMut<Assets<Mesh>>,
    mut materials: ResMut<Assets<StandardMaterial>>,
) {
    // plane
    commands.spawn((
        Mesh3d(meshes.add(Plane3d::default().mesh().size(5.0, 5.0))),
        MeshMaterial3d(materials.add(Color::srgb(0.3, 0.5, 0.3))),
    ));
    // cube
    commands.spawn((
        Mesh3d(meshes.add(Cuboid::default())),
        MeshMaterial3d(materials.add(Color::srgb(0.8, 0.7, 0.6))),
        Transform::from_xyz(0.0, 0.5, 0.0),
    ));
    // light
    commands.spawn((
        PointLight {
            shadows_enabled: true,
            ..default()
        },
        Transform::from_xyz(4.0, 8.0, 4.0),
    ));
    // camera
    commands.spawn((
        Camera3d::default(),
        Transform::from_xyz(-2.0, 2.5, 5.0).looking_at(Vec3::ZERO, Vec3::Y),
    ));
}

/// A simple 2d scene, taken from the `rect` example
fn setup_2d(mut commands: Commands) {
    commands.spawn((
        Camera2d,
        Camera {
            // render the 2d camera after the 3d camera
            order: 1,
            // do not use a clear color
            clear_color: ClearColorConfig::None,
            ..default()
        },
<<<<<<< HEAD
        ..default()
    });
    commands.spawn((
        Sprite::default(),
        SpriteProperties {
=======
    ));
    commands.spawn(SpriteBundle {
        sprite: Sprite {
>>>>>>> d9190e4f
            color: Color::srgb(0.25, 0.25, 0.75),
            custom_size: Some(Vec2::new(50.0, 50.0)),
            ..default()
        },
    ));
}<|MERGE_RESOLUTION|>--- conflicted
+++ resolved
@@ -70,17 +70,10 @@
             clear_color: ClearColorConfig::None,
             ..default()
         },
-<<<<<<< HEAD
-        ..default()
-    });
+    ));
     commands.spawn((
         Sprite::default(),
         SpriteProperties {
-=======
-    ));
-    commands.spawn(SpriteBundle {
-        sprite: Sprite {
->>>>>>> d9190e4f
             color: Color::srgb(0.25, 0.25, 0.75),
             custom_size: Some(Vec2::new(50.0, 50.0)),
             ..default()
