--- conflicted
+++ resolved
@@ -3,13 +3,7 @@
 
 layout(location = 0) out vec4 o_Target;
 
-<<<<<<< HEAD
-layout(set = 2, binding = 0) uniform CustomMaterial {
-    vec4 Color;
-};
-=======
-layout(set = 1, binding = 0) uniform vec4 CustomMaterial_color;
->>>>>>> 83a358bf
+layout(set = 2, binding = 0) uniform vec4 CustomMaterial_color;
 
 layout(set = 2, binding = 1) uniform texture2D CustomMaterial_texture;
 layout(set = 2, binding = 2) uniform sampler CustomMaterial_sampler;
