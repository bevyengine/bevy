--- conflicted
+++ resolved
@@ -11,33 +11,6 @@
 
 @fragment
 fn fragment(in: UiVertexOutput) -> @location(0) vec4<f32> {
-<<<<<<< HEAD
-    let point = (in.uv - 0.5) * in.size;
-
-    // select the correct horizontal and vertical borders width depending on the current position compared to the of the target rectangle
-    let b = vec2(
-        select(in.border_widths.x, in.border_widths.y, point.x < 0.),
-        select(in.border_widths.z, in.border_widths.w, point.y < 0.)
-    );
-
-    // select the corner radii of either the left side corners or the right side corners depending on the current horizontal position compared to the center of the target rectangle
-    let rx = select(in.border_radius.xw, in.border_radius.yz, 0. < point.x);
-
-    // select the correct radii from the remaining corners according to the vertical position relative to the center
-    let r = select(rx.x, rx.y, 0. < point.y);
-
-    // distance of the current pixel from the nearest corner.
-    let d = 0.5 * in.size - abs(point);
-
-    // is the pixel inside the border on either the x or y axis
-    if any(d < b) {
-        // is the pixel distance along either the x and y axis less than the corner radius
-        if length(d) < r {
-            return corner_color;
-        } else {
-            return border_color;
-        }
-=======
     // normalized position relative to the center of the UI node
     let r = in.uv - 0.5;
 
@@ -52,7 +25,6 @@
     // the border and we return the border color
     if any(0.5 - b < abs(r)) {
         return border_color;
->>>>>>> 8f32c799
     }
 
     // sample the texture at this position if it's to the left of the slider value
