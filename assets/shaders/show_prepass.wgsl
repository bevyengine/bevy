#import bevy_pbr::mesh_types
#import bevy_pbr::mesh_view_bindings  globals
#import bevy_pbr::prepass_utils
#import bevy_pbr::mesh_vertex_output  MeshVertexOutput

struct ShowPrepassSettings {
    show_depth: u32,
    show_normals: u32,
    show_motion_vectors: u32,
    padding_1: u32,
    padding_2: u32,
}
@group(1) @binding(0)
var<uniform> settings: ShowPrepassSettings;

@fragment
fn fragment(
#ifdef MULTISAMPLED
    @builtin(sample_index) sample_index: u32,
#endif
    mesh: MeshVertexOutput,
) -> @location(0) vec4<f32> {
#ifndef MULTISAMPLED
    let sample_index = 0u;
#endif
    if settings.show_depth == 1u {
<<<<<<< HEAD
#ifdef PREPASS_DEPTH_SUPPORTED
        let depth = prepass_depth(frag_coord, sample_index);
#else
        let depth = 0.0;
#endif
=======
        let depth = bevy_pbr::prepass_utils::prepass_depth(mesh.position, sample_index);
>>>>>>> ff89968f
        return vec4(depth, depth, depth, 1.0);
    } else if settings.show_normals == 1u {
        let normal = bevy_pbr::prepass_utils::prepass_normal(mesh.position, sample_index);
        return vec4(normal, 1.0);
    } else if settings.show_motion_vectors == 1u {
        let motion_vector = bevy_pbr::prepass_utils::prepass_motion_vector(mesh.position, sample_index);
        return vec4(motion_vector / globals.delta_time, 0.0, 1.0);
    }

    return vec4(0.0);
}<|MERGE_RESOLUTION|>--- conflicted
+++ resolved
@@ -24,15 +24,11 @@
     let sample_index = 0u;
 #endif
     if settings.show_depth == 1u {
-<<<<<<< HEAD
 #ifdef PREPASS_DEPTH_SUPPORTED
-        let depth = prepass_depth(frag_coord, sample_index);
+        let depth = bevy_pbr::prepass_utils::prepass_depth(frag_coord, sample_index);
 #else
         let depth = 0.0;
 #endif
-=======
-        let depth = bevy_pbr::prepass_utils::prepass_depth(mesh.position, sample_index);
->>>>>>> ff89968f
         return vec4(depth, depth, depth, 1.0);
     } else if settings.show_normals == 1u {
         let normal = bevy_pbr::prepass_utils::prepass_normal(mesh.position, sample_index);
