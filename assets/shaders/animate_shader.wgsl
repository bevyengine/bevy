--- conflicted
+++ resolved
@@ -1,12 +1,6 @@
-<<<<<<< HEAD
-#import bevy_pbr::mesh_types
-// The time since startup data is in the globals binding which is part of the core_bindings import
-#import bevy_render::core_bindings
-=======
 // The time since startup data is in the globals binding which is part of the mesh_view_bindings import
 #import bevy_pbr::mesh_view_bindings
 #import bevy_pbr::mesh_vertex_output
->>>>>>> a393728a
 
 fn oklab_to_linear_srgb(c: vec3<f32>) -> vec3<f32> {
     let L = c.x;
