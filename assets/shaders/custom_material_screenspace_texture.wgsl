--- conflicted
+++ resolved
@@ -1,9 +1,6 @@
 #import bevy_pbr::mesh_view_bindings
-<<<<<<< HEAD
 #import bevy_pbr::mesh_vertex_output
-=======
 #import bevy_pbr::utils
->>>>>>> 92ba6224
 
 @group(1) @binding(0)
 var texture: texture_2d<f32>;
@@ -14,12 +11,8 @@
 fn fragment(
     mesh: bevy_pbr::mesh_vertex_output::MeshVertexOutput,
 ) -> @location(0) vec4<f32> {
-<<<<<<< HEAD
     let view = bevy_pbr::mesh_view_bindings::view;
-    let uv = mesh.clip_position.xy / vec2<f32>(view.width, view.height);
-=======
-    let uv = coords_to_viewport_uv(position.xy, view.viewport);
->>>>>>> 92ba6224
+    let uv = bevy_pbr::utils::coords_to_viewport_uv(mesh.clip_position.xy, view.viewport);
     let color = textureSample(texture, texture_sampler, uv);
     return color;
 }