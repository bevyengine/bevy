--- conflicted
+++ resolved
@@ -11,13 +11,7 @@
 fn fragment(
     mesh: MeshVertexOutput,
 ) -> @location(0) vec4<f32> {
-<<<<<<< HEAD
-    let view = view;
-    let uv = coords_to_viewport_uv(mesh.clip_position.xy, view.viewport);
-    let color = textureSample(texture, texture_sampler, uv);
-=======
-    let viewport_uv = coords_to_viewport_uv(position.xy, view.viewport);
+    let viewport_uv = coords_to_viewport_uv(mesh.clip_position.xy, view.viewport);
     let color = textureSample(texture, texture_sampler, viewport_uv);
->>>>>>> d6d25d8c
     return color;
 }