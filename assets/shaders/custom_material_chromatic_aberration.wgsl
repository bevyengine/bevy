--- conflicted
+++ resolved
@@ -1,9 +1,6 @@
 #import bevy_pbr::mesh_view_bindings
-<<<<<<< HEAD
 #import bevy_pbr::mesh_vertex_output
-=======
 #import bevy_pbr::utils
->>>>>>> 92ba6224
 
 @group(1) @binding(0)
 var texture: texture_2d<f32>;
@@ -17,11 +14,7 @@
 ) -> @location(0) vec4<f32> {
     let view = bevy_pbr::mesh_view_bindings::view;
     // Get screen position with coordinates from 0 to 1
-<<<<<<< HEAD
-    let uv = mesh.clip_position.xy / vec2<f32>(view.width, view.height);
-=======
-    let uv = coords_to_viewport_uv(position.xy, view.viewport);
->>>>>>> 92ba6224
+    let uv = bevy_pbr::utils::coords_to_viewport_uv(mesh.clip_position.xy, view.viewport);
     let offset_strength = 0.02;
 
     // Sample each color channel with an arbitrary shift
