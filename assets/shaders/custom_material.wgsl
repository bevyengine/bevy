--- conflicted
+++ resolved
@@ -2,19 +2,9 @@
 // we can import items from shader modules in the assets folder with a quoted path
 #import "shaders/custom_material_import.wgsl"::COLOR_MULTIPLIER
 
-<<<<<<< HEAD
-struct CustomMaterial {
-    color: vec4<f32>,
-};
-
-@group(2) @binding(0) var<uniform> material: CustomMaterial;
-@group(2) @binding(1) var base_color_texture: texture_2d<f32>;
-@group(2) @binding(2) var base_color_sampler: sampler;
-=======
-@group(1) @binding(0) var<uniform> material_color: vec4<f32>;
-@group(1) @binding(1) var material_color_texture: texture_2d<f32>;
-@group(1) @binding(2) var material_color_sampler: sampler;
->>>>>>> 83a358bf
+@group(2) @binding(0) var<uniform> material_color: vec4<f32>;
+@group(2) @binding(1) var material_color_texture: texture_2d<f32>;
+@group(2) @binding(2) var material_color_sampler: sampler;
 
 @fragment
 fn fragment(
