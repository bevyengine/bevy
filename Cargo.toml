[package]
name = "bevy"
version = "0.17.0-dev"
edition = "2024"
categories = ["game-engines", "graphics", "gui", "rendering"]
description = "A refreshingly simple data-driven game engine and app framework"
exclude = ["assets/", "tools/", ".github/", "crates/", "examples/wasm/assets/"]
homepage = "https://bevy.org"
keywords = ["game", "engine", "gamedev", "graphics", "bevy"]
license = "MIT OR Apache-2.0"
repository = "https://github.com/bevyengine/bevy"
documentation = "https://docs.rs/bevy"
rust-version = "1.88.0"

[workspace]
resolver = "2"
members = [
  # All of Bevy's official crates are within the `crates` folder!
  "crates/*",
  # Several crates with macros have "compile fail" tests nested inside them, also known as UI
  # tests, that verify diagnostic output does not accidentally change.
  # TODO: Use a glob pattern once they are fixed in `dependabot-core`
  # TODO: See https://github.com/bevyengine/bevy/issues/17876 for context.
  "crates/bevy_derive/compile_fail",
  "crates/bevy_ecs/compile_fail",
  "crates/bevy_reflect/compile_fail",
  # Examples of compiling Bevy for mobile platforms.
  "examples/mobile",
  # Examples of using Bevy on no_std platforms.
  "examples/no_std/*",
  # Examples of compiling Bevy with automatic reflect type registration for platforms without `inventory` support.
  "examples/reflection/auto_register_static",
  # Benchmarks
  "benches",
  # Internal tools that are not published.
  "tools/*",
  # Bevy's error codes. This is a crate so we can automatically check all of the code blocks.
  "errors",
]
exclude = [
  # Integration tests are not part of the workspace
  "tests-integration",
]

[workspace.lints.clippy]
doc_markdown = "warn"
manual_let_else = "warn"
match_same_arms = "warn"
redundant_closure_for_method_calls = "warn"
redundant_else = "warn"
semicolon_if_nothing_returned = "warn"
type_complexity = "allow"
undocumented_unsafe_blocks = "warn"
unwrap_or_default = "warn"
needless_lifetimes = "allow"
too_many_arguments = "allow"
nonstandard_macro_braces = "warn"
print_stdout = "warn"
print_stderr = "warn"

ptr_as_ptr = "warn"
ptr_cast_constness = "warn"
ref_as_ptr = "warn"

# see: https://github.com/bevyengine/bevy/pull/15375#issuecomment-2366966219
too_long_first_doc_paragraph = "allow"

std_instead_of_core = "warn"
std_instead_of_alloc = "warn"
alloc_instead_of_core = "warn"

allow_attributes = "warn"
allow_attributes_without_reason = "warn"

[workspace.lints.rust]
missing_docs = "warn"
unexpected_cfgs = { level = "warn", check-cfg = ['cfg(docsrs_dep)'] }
unsafe_code = "deny"
unsafe_op_in_unsafe_fn = "warn"
unused_qualifications = "warn"

# Unfortunately, cargo does not currently support overriding workspace lints
# inside a particular crate. See https://github.com/rust-lang/cargo/issues/13157
#
# We require an override for cases like `std_instead_of_core`, which are intended
# for the library contributors and not for how users should consume Bevy.
# To ensure examples aren't subject to these lints, below is a duplication of the
# workspace lints, with the "overrides" applied.
#
# [lints]
# workspace = true

[lints.clippy]
doc_markdown = "warn"
manual_let_else = "warn"
match_same_arms = "warn"
redundant_closure_for_method_calls = "warn"
redundant_else = "warn"
semicolon_if_nothing_returned = "warn"
type_complexity = "allow"
undocumented_unsafe_blocks = "warn"
unwrap_or_default = "warn"
needless_lifetimes = "allow"
too_many_arguments = "allow"
nonstandard_macro_braces = "warn"

ptr_as_ptr = "warn"
ptr_cast_constness = "warn"
ref_as_ptr = "warn"

too_long_first_doc_paragraph = "allow"

std_instead_of_core = "allow"
std_instead_of_alloc = "allow"
alloc_instead_of_core = "allow"

allow_attributes = "warn"
allow_attributes_without_reason = "warn"

[lints.rust]
missing_docs = "warn"
unexpected_cfgs = { level = "warn", check-cfg = ['cfg(docsrs_dep)'] }
unsafe_code = "deny"
unsafe_op_in_unsafe_fn = "warn"
unused_qualifications = "warn"

[features]
default = [
  "std",
  "async_executor",
  "android-game-activity",
  "android_shared_stdcxx",
  "animation",
  "bevy_asset",
  "bevy_audio",
  "bevy_color",
  "bevy_core_pipeline",
  "bevy_core_widgets",
  "bevy_anti_aliasing",
  "bevy_gilrs",
  "bevy_gizmos",
  "bevy_gltf",
  "bevy_input_focus",
  "bevy_log",
  "bevy_mesh_picking_backend",
  "bevy_pbr",
  "bevy_picking",
  "bevy_render",
  "bevy_scene",
  "bevy_image",
  "bevy_mesh",
  "bevy_camera",
  "bevy_light",
  "bevy_shader",
  "bevy_sprite",
  "bevy_sprite_picking_backend",
  "bevy_sprite_render",
  "bevy_state",
  "bevy_text",
  "bevy_ui",
  "bevy_ui_picking_backend",
  "bevy_ui_render",
  "bevy_window",
  "bevy_winit",
  "custom_cursor",
  "default_font",
  "hdr",
  "ktx2",
  "multi_threaded",
  "png",
  "reflect_auto_register",
  "smaa_luts",
  "sysinfo_plugin",
  "tonemapping_luts",
  "vorbis",
  "webgl2",
  "x11",
  "wayland",
  "debug",
  "zstd_rust",
]

# Recommended defaults for no_std applications
default_no_std = ["libm", "critical-section", "bevy_color", "bevy_state"]

# Provides an implementation for picking meshes
bevy_mesh_picking_backend = ["bevy_internal/bevy_mesh_picking_backend"]

# Provides an implementation for picking sprites
bevy_sprite_picking_backend = ["bevy_internal/bevy_sprite_picking_backend"]

# Provides an implementation for picking UI
bevy_ui_picking_backend = ["bevy_internal/bevy_ui_picking_backend"]

# Provides a debug overlay for bevy UI
bevy_ui_debug = ["bevy_internal/bevy_ui_debug"]

# Force dynamic linking, which improves iterative compile times
dynamic_linking = ["dep:bevy_dylib", "bevy_internal/dynamic_linking"]

# Enables system information diagnostic plugin
sysinfo_plugin = ["bevy_internal/sysinfo_plugin"]

# Provides animation functionality
bevy_animation = ["bevy_internal/bevy_animation"]

# Provides asset functionality
bevy_asset = ["bevy_internal/bevy_asset"]

# Provides audio functionality
bevy_audio = ["bevy_internal/bevy_audio"]

# Provides shared color types and operations
bevy_color = ["bevy_internal/bevy_color"]

# Provides cameras and other basic render pipeline features
bevy_core_pipeline = ["bevy_internal/bevy_core_pipeline"]

# Provides various anti aliasing solutions
bevy_anti_aliasing = ["bevy_internal/bevy_anti_aliasing"]

# Adds gamepad support
bevy_gilrs = ["bevy_internal/bevy_gilrs"]

# [glTF](https://www.khronos.org/gltf/) support
bevy_gltf = ["bevy_internal/bevy_gltf"]

# Adds PBR rendering
bevy_pbr = ["bevy_internal/bevy_pbr"]

# Provides picking functionality
bevy_picking = ["bevy_internal/bevy_picking"]

# Provides rendering functionality
bevy_render = ["bevy_internal/bevy_render"]

# Provides scene functionality
bevy_scene = ["bevy_internal/bevy_scene"]

# Provides raytraced lighting (experimental)
bevy_solari = ["bevy_internal/bevy_solari"]

# Provides sprite functionality
bevy_sprite = ["bevy_internal/bevy_sprite"]

# Provides sprite rendering functionality
bevy_sprite_render = ["bevy_internal/bevy_sprite_render"]

# Provides text functionality
bevy_text = ["bevy_internal/bevy_text"]

# A custom ECS-driven UI framework
bevy_ui = ["bevy_internal/bevy_ui"]

# Provides rendering functionality for bevy_ui
bevy_ui_render = ["bevy_internal/bevy_ui_render"]

# Windowing layer
bevy_window = ["bevy_internal/bevy_window"]

# winit window and input backend
bevy_winit = ["bevy_internal/bevy_winit"]

# Load and access image data. Usually added by an image format
bevy_image = ["bevy_internal/bevy_image"]

# Provides a mesh format and some primitive meshing routines.
bevy_mesh = ["bevy_internal/bevy_mesh"]

# Provides camera and visibility types, as well as culling primitives.
bevy_camera = ["bevy_internal/bevy_camera"]

# Provides light types such as point lights, directional lights, spotlights.
bevy_light = ["bevy_internal/bevy_light"]

# Provides shaders usable through asset handles.
bevy_shader = ["bevy_internal/bevy_shader"]

# Adds support for rendering gizmos
bevy_gizmos = ["bevy_internal/bevy_gizmos"]

# Provides a collection of developer tools
bevy_dev_tools = ["bevy_internal/bevy_dev_tools"]

# Enable the Bevy Remote Protocol
bevy_remote = ["bevy_internal/bevy_remote"]

# Enable integration with `tracing` and `log`
bevy_log = ["bevy_internal/bevy_log"]

# Enable input focus subsystem
bevy_input_focus = ["bevy_internal/bevy_input_focus"]

# Headless widget collection for Bevy UI.
bevy_core_widgets = ["bevy_internal/bevy_core_widgets"]

# Feathers widget collection.
experimental_bevy_feathers = ["bevy_internal/bevy_feathers"]

# Enable passthrough loading for SPIR-V shaders (Only supported on Vulkan, shader capabilities and extensions must agree with the platform implementation)
spirv_shader_passthrough = ["bevy_internal/spirv_shader_passthrough"]

# Statically linked DXC shader compiler for DirectX 12
statically-linked-dxc = ["bevy_internal/statically-linked-dxc"]

# Forces the wgpu instance to be initialized using the raw Vulkan HAL, enabling additional configuration
raw_vulkan_init = ["bevy_internal/raw_vulkan_init"]

# Tracing support, saving a file in Chrome Tracing format
trace_chrome = ["trace", "bevy_internal/trace_chrome"]

# Tracing support, exposing a port for Tracy
trace_tracy = ["trace", "bevy_internal/trace_tracy"]

# Tracing support, with memory profiling, exposing a port for Tracy
trace_tracy_memory = ["bevy_internal/trace_tracy_memory"]

# Tracing support
trace = ["bevy_internal/trace", "dep:tracing"]

# Basis Universal compressed texture support
basis-universal = ["bevy_internal/basis-universal"]

# Enables compressed KTX2 UASTC texture output on the asset processor
compressed_image_saver = ["bevy_internal/compressed_image_saver"]

# BMP image format support
bmp = ["bevy_internal/bmp"]

# DDS compressed texture support
dds = ["bevy_internal/dds"]

# EXR image format support
exr = ["bevy_internal/exr"]

# Farbfeld image format support
ff = ["bevy_internal/ff"]

# GIF image format support
gif = ["bevy_internal/gif"]

# HDR image format support
hdr = ["bevy_internal/hdr"]

# KTX2 compressed texture support
ktx2 = ["bevy_internal/ktx2"]

# ICO image format support
ico = ["bevy_internal/ico"]

# JPEG image format support
jpeg = ["bevy_internal/jpeg"]

# PNG image format support
png = ["bevy_internal/png"]

# PNM image format support, includes pam, pbm, pgm and ppm
pnm = ["bevy_internal/pnm"]

# QOI image format support
qoi = ["bevy_internal/qoi"]

# TGA image format support
tga = ["bevy_internal/tga"]

# TIFF image format support
tiff = ["bevy_internal/tiff"]

# WebP image format support
webp = ["bevy_internal/webp"]

# For KTX2 supercompression
zlib = ["bevy_internal/zlib"]

# For KTX2 Zstandard decompression using pure rust [ruzstd](https://crates.io/crates/ruzstd). This is the safe default. For maximum performance, use "zstd_c".
zstd_rust = ["bevy_internal/zstd_rust"]

# For KTX2 Zstandard decompression using [zstd](https://crates.io/crates/zstd). This is a faster backend, but uses unsafe C bindings. For the safe option, stick to the default backend with "zstd_rust".
zstd_c = ["bevy_internal/zstd_c"]

# FLAC audio format support
flac = ["bevy_internal/flac"]

# MP3 audio format support
mp3 = ["bevy_internal/mp3"]

# OGG/VORBIS audio format support
vorbis = ["bevy_internal/vorbis"]

# WAV audio format support
wav = ["bevy_internal/wav"]

# AAC audio format support (through symphonia)
symphonia-aac = ["bevy_internal/symphonia-aac"]

# AAC, FLAC, MP3, MP4, OGG/VORBIS, and WAV audio formats support (through symphonia)
symphonia-all = ["bevy_internal/symphonia-all"]

# FLAC audio format support (through symphonia)
symphonia-flac = ["bevy_internal/symphonia-flac"]

# MP4 audio format support (through symphonia)
symphonia-isomp4 = ["bevy_internal/symphonia-isomp4"]

# OGG/VORBIS audio format support (through symphonia)
symphonia-vorbis = ["bevy_internal/symphonia-vorbis"]

# WAV audio format support (through symphonia)
symphonia-wav = ["bevy_internal/symphonia-wav"]

# Enable serialization support through serde
serialize = ["bevy_internal/serialize"]

# Enables multithreaded parallelism in the engine. Disabling it forces all engine tasks to run on a single thread.
multi_threaded = ["bevy_internal/multi_threaded"]

# Use async-io's implementation of block_on instead of futures-lite's implementation. This is preferred if your application uses async-io.
async-io = ["bevy_internal/async-io"]

# Wayland display server support
wayland = ["bevy_internal/wayland"]

# X11 display server support
x11 = ["bevy_internal/x11"]

# Android NativeActivity support. Legacy, should be avoided for most new Android games.
android-native-activity = ["bevy_internal/android-native-activity"]

# Android GameActivity support. Default, choose between this and `android-native-activity`.
android-game-activity = ["bevy_internal/android-game-activity"]

# Enable systems that allow for automated testing on CI
bevy_ci_testing = ["bevy_internal/bevy_ci_testing"]

# Enable animation support, and glTF animation loading
animation = ["bevy_internal/animation", "bevy_animation"]

# Enable using a shared stdlib for cxx on Android
android_shared_stdcxx = ["bevy_internal/android_shared_stdcxx"]

# Enable detailed trace event logging. These trace events are expensive even when off, thus they require compile time opt-in
detailed_trace = ["bevy_internal/detailed_trace"]

# Include tonemapping Look Up Tables KTX2 files. If everything is pink, you need to enable this feature or change the `Tonemapping` method for your `Camera2d` or `Camera3d`.
tonemapping_luts = ["bevy_internal/tonemapping_luts"]

# Include SMAA Look Up Tables KTX2 Files
smaa_luts = ["bevy_internal/smaa_luts"]

# Include spatio-temporal blue noise KTX2 file used by generated environment maps, Solari and atmosphere
bluenoise_texture = ["bevy_internal/bluenoise_texture"]

# NVIDIA Deep Learning Super Sampling
dlss = ["bevy_internal/dlss"]

# Forcibly disable DLSS so that cargo build --all-features works without the DLSS SDK being installed. Not meant for users.
force_disable_dlss = ["bevy_internal/force_disable_dlss"]

# Enable AccessKit on Unix backends (currently only works with experimental screen readers and forks.)
accesskit_unix = ["bevy_internal/accesskit_unix"]

# Enable assertions to check the validity of parameters passed to glam
glam_assert = ["bevy_internal/glam_assert"]

# Enable assertions in debug builds to check the validity of parameters passed to glam
debug_glam_assert = ["bevy_internal/debug_glam_assert"]

# Include a default font, containing only ASCII characters, at the cost of a 20kB binary size increase
default_font = ["bevy_internal/default_font"]

# Enable support for shaders in GLSL
shader_format_glsl = ["bevy_internal/shader_format_glsl"]

# Enable support for shaders in SPIR-V
shader_format_spirv = ["bevy_internal/shader_format_spirv"]

# Enable support for shaders in WESL
shader_format_wesl = ["bevy_internal/shader_format_wesl"]

# Enable support for transmission-related textures in the `StandardMaterial`, at the risk of blowing past the global, per-shader texture limit on older/lower-end GPUs
pbr_transmission_textures = ["bevy_internal/pbr_transmission_textures"]

# Enable support for Clustered Decals
pbr_clustered_decals = ["bevy_internal/pbr_clustered_decals"]

# Enable support for Light Textures
pbr_light_textures = ["bevy_internal/pbr_light_textures"]

# Enable support for multi-layer material textures in the `StandardMaterial`, at the risk of blowing past the global, per-shader texture limit on older/lower-end GPUs
pbr_multi_layer_material_textures = [
  "bevy_internal/pbr_multi_layer_material_textures",
]

# Enable support for anisotropy texture in the `StandardMaterial`, at the risk of blowing past the global, per-shader texture limit on older/lower-end GPUs
pbr_anisotropy_texture = ["bevy_internal/pbr_anisotropy_texture"]

# Enable support for PCSS, at the risk of blowing past the global, per-shader sampler limit on older/lower-end GPUs
experimental_pbr_pcss = ["bevy_internal/experimental_pbr_pcss"]

# Enable support for specular textures in the `StandardMaterial`, at the risk of blowing past the global, per-shader texture limit on older/lower-end GPUs
pbr_specular_textures = ["bevy_internal/pbr_specular_textures"]

# Enable some limitations to be able to use WebGL2. Please refer to the [WebGL2 and WebGPU](https://github.com/bevyengine/bevy/tree/latest/examples#webgl2-and-webgpu) section of the examples README for more information on how to run Wasm builds with WebGPU.
webgl2 = ["bevy_internal/webgl"]

# Enable support for WebGPU in Wasm. When enabled, this feature will override the `webgl2` feature and you won't be able to run Wasm builds with WebGL2, only with WebGPU.
webgpu = ["bevy_internal/webgpu"]

# Enables the built-in asset processor for processed assets.
asset_processor = ["bevy_internal/asset_processor"]

# Enables watching the filesystem for Bevy Asset hot-reloading
file_watcher = ["bevy_internal/file_watcher"]

# Enables watching in memory asset providers for Bevy Asset hot-reloading
embedded_watcher = ["bevy_internal/embedded_watcher"]

# Enable stepping-based debugging of Bevy systems
bevy_debug_stepping = [
  "bevy_internal/bevy_debug_stepping",
  "bevy_internal/debug",
]

# Enables the meshlet renderer for dense high-poly scenes (experimental)
meshlet = ["bevy_internal/meshlet"]

# Enables processing meshes into meshlet meshes for bevy_pbr
meshlet_processor = ["bevy_internal/meshlet_processor"]

# Enable built in global state machines
bevy_state = ["bevy_internal/bevy_state"]

# Enables source location tracking for change detection and spawning/despawning, which can assist with debugging
track_location = ["bevy_internal/track_location"]

# Enable function reflection
reflect_functions = ["bevy_internal/reflect_functions"]

# Enable documentation reflection
reflect_documentation = ["bevy_internal/reflect_documentation"]

# Enable automatic reflect registration
reflect_auto_register = ["bevy_internal/reflect_auto_register"]

# Enable automatic reflect registration without inventory. See `reflect::load_type_registrations` for more info.
reflect_auto_register_static = ["bevy_internal/reflect_auto_register_static"]

# Enable winit custom cursor support
custom_cursor = ["bevy_internal/custom_cursor"]

# Experimental support for nodes that are ignored for UI layouting
ghost_nodes = ["bevy_internal/ghost_nodes"]

# Uses `async-executor` as a task execution backend.
async_executor = ["std", "bevy_internal/async_executor"]

# Allows access to the `std` crate.
std = ["bevy_internal/std"]

# `critical-section` provides the building blocks for synchronization primitives on all platforms, including `no_std`.
critical-section = ["bevy_internal/critical-section"]

# Uses the `libm` maths library instead of the one provided in `std` and `core`.
libm = ["bevy_internal/libm"]

# Enables use of browser APIs. Note this is currently only applicable on `wasm32` architectures.
web = ["bevy_internal/web"]

# Enable hotpatching of Bevy systems
hotpatching = ["bevy_internal/hotpatching"]

# Enable collecting debug information about systems and components to help with diagnostics
debug = ["bevy_internal/debug"]

[dependencies]
bevy_internal = { path = "crates/bevy_internal", version = "0.17.0-dev", default-features = false }
tracing = { version = "0.1", default-features = false, optional = true }

# Wasm does not support dynamic linking.
[target.'cfg(not(target_family = "wasm"))'.dependencies]
bevy_dylib = { path = "crates/bevy_dylib", version = "0.17.0-dev", default-features = false, optional = true }

[dev-dependencies]
rand = "0.9.0"
rand_chacha = "0.9.0"
ron = "0.10"
flate2 = "1.0"
serde = { version = "1", features = ["derive"] }
serde_json = "1.0.140"
bytemuck = "1"
# The following explicit dependencies are needed for proc macros to work inside of examples as they are part of the bevy crate itself.
<<<<<<< HEAD
bevy_animation = { path = "crates/bevy_animation", version = "0.17.0-dev", default-features = false }
=======
bevy_render = { path = "crates/bevy_render", version = "0.17.0-dev", default-features = false }
>>>>>>> 7c8d9392
bevy_ecs = { path = "crates/bevy_ecs", version = "0.17.0-dev", default-features = false }
bevy_state = { path = "crates/bevy_state", version = "0.17.0-dev", default-features = false }
bevy_asset = { path = "crates/bevy_asset", version = "0.17.0-dev", default-features = false }
bevy_reflect = { path = "crates/bevy_reflect", version = "0.17.0-dev", default-features = false }
bevy_image = { path = "crates/bevy_image", version = "0.17.0-dev", default-features = false }
bevy_gizmos = { path = "crates/bevy_gizmos", version = "0.17.0-dev", default-features = false }
# Needed to poll Task examples
futures-lite = "2.0.1"
futures-timer = { version = "3", features = ["wasm-bindgen", "gloo-timers"] }
crossbeam-channel = "0.5.0"
argh = "0.1.12"
thiserror = "2.0"
event-listener = "5.3.0"
anyhow = "1"
accesskit = "0.21"
nonmax = "0.5"

[target.'cfg(not(target_family = "wasm"))'.dev-dependencies]
ureq = { version = "3.0.8", features = ["json"] }

[target.'cfg(target_arch = "wasm32")'.dev-dependencies]
getrandom = { version = "0.3", default-features = false, features = [
  "wasm_js",
] }
wasm-bindgen = { version = "0.2" }
web-sys = { version = "0.3", features = ["Window"] }

[[example]]
name = "context_menu"
path = "examples/usage/context_menu.rs"
doc-scrape-examples = true

[package.metadata.example.context_menu]
name = "Context Menu"
description = "Example of a context menu"
category = "Usage"
wasm = true

[[example]]
name = "hello_world"
path = "examples/hello_world.rs"
doc-scrape-examples = true

[package.metadata.example.hello_world]
hidden = true

# 2D Rendering
[[example]]
name = "bloom_2d"
path = "examples/2d/bloom_2d.rs"
doc-scrape-examples = true

[package.metadata.example.bloom_2d]
name = "2D Bloom"
description = "Illustrates bloom post-processing in 2d"
category = "2D Rendering"
wasm = true

[[example]]
name = "move_sprite"
path = "examples/2d/move_sprite.rs"
doc-scrape-examples = true

[package.metadata.example.move_sprite]
name = "Move Sprite"
description = "Changes the transform of a sprite"
category = "2D Rendering"
wasm = true

[[example]]
name = "2d_viewport_to_world"
path = "examples/2d/2d_viewport_to_world.rs"
doc-scrape-examples = true

[package.metadata.example.2d_viewport_to_world]
name = "2D Viewport To World"
description = "Demonstrates how to use the `Camera::viewport_to_world_2d` method with a dynamic viewport and camera."
category = "2D Rendering"
wasm = true

[[example]]
name = "rotation"
path = "examples/2d/rotation.rs"
doc-scrape-examples = true

[package.metadata.example.rotation]
name = "2D Rotation"
description = "Demonstrates rotating entities in 2D with quaternions"
category = "2D Rendering"
wasm = true

[[example]]
name = "mesh2d"
path = "examples/2d/mesh2d.rs"
doc-scrape-examples = true

[package.metadata.example.mesh2d]
name = "Mesh 2D"
description = "Renders a 2d mesh"
category = "2D Rendering"
wasm = true

[[example]]
name = "mesh2d_arcs"
path = "examples/2d/mesh2d_arcs.rs"
doc-scrape-examples = true

[package.metadata.example.mesh2d_arcs]
name = "Arc 2D Meshes"
description = "Demonstrates UV-mapping of the circular segment and sector primitives"
category = "2D Rendering"
wasm = true

[[example]]
name = "mesh2d_manual"
path = "examples/2d/mesh2d_manual.rs"
doc-scrape-examples = true

[package.metadata.example.mesh2d_manual]
name = "Manual Mesh 2D"
description = "Renders a custom mesh \"manually\" with \"mid-level\" renderer apis"
category = "2D Rendering"
wasm = true

[[example]]
name = "mesh2d_vertex_color_texture"
path = "examples/2d/mesh2d_vertex_color_texture.rs"
doc-scrape-examples = true

[package.metadata.example.mesh2d_vertex_color_texture]
name = "Mesh 2D With Vertex Colors"
description = "Renders a 2d mesh with vertex color attributes"
category = "2D Rendering"
wasm = true

[[example]]
name = "2d_shapes"
path = "examples/2d/2d_shapes.rs"
doc-scrape-examples = true

[package.metadata.example.2d_shapes]
name = "2D Shapes"
description = "Renders simple 2D primitive shapes like circles and polygons"
category = "2D Rendering"
wasm = true

[[example]]
name = "custom_gltf_vertex_attribute"
path = "examples/2d/custom_gltf_vertex_attribute.rs"
doc-scrape-examples = true

[package.metadata.example.custom_gltf_vertex_attribute]
name = "Custom glTF vertex attribute 2D"
description = "Renders a glTF mesh in 2D with a custom vertex attribute"
category = "2D Rendering"
wasm = true

[[example]]
name = "cpu_draw"
path = "examples/2d/cpu_draw.rs"
doc-scrape-examples = true

[package.metadata.example.cpu_draw]
name = "CPU Drawing"
description = "Manually read/write the pixels of a texture"
category = "2D Rendering"
wasm = true

[[example]]
name = "sprite"
path = "examples/2d/sprite.rs"
doc-scrape-examples = true

[package.metadata.example.sprite]
name = "Sprite"
description = "Renders a sprite"
category = "2D Rendering"
wasm = true

[[example]]
name = "sprite_animation"
path = "examples/2d/sprite_animation.rs"
doc-scrape-examples = true

[package.metadata.example.sprite_animation]
name = "Sprite Animation"
description = "Animates a sprite in response to an event"
category = "2D Rendering"
wasm = true

[[example]]
name = "sprite_scale"
path = "examples/2d/sprite_scale.rs"
doc-scrape-examples = true

[package.metadata.example.sprite_scale]
name = "Sprite Scale"
description = "Shows how a sprite can be scaled into a rectangle while keeping the aspect ratio"
category = "2D Rendering"
wasm = true

[[example]]
name = "sprite_flipping"
path = "examples/2d/sprite_flipping.rs"
doc-scrape-examples = true

[package.metadata.example.sprite_flipping]
name = "Sprite Flipping"
description = "Renders a sprite flipped along an axis"
category = "2D Rendering"
wasm = true

[[example]]
name = "sprite_sheet"
path = "examples/2d/sprite_sheet.rs"
doc-scrape-examples = true

[package.metadata.example.sprite_sheet]
name = "Sprite Sheet"
description = "Renders an animated sprite"
category = "2D Rendering"
wasm = true

[[example]]
name = "sprite_tile"
path = "examples/2d/sprite_tile.rs"
doc-scrape-examples = true

[package.metadata.example.sprite_tile]
name = "Sprite Tile"
description = "Renders a sprite tiled in a grid"
category = "2D Rendering"
wasm = true

[[example]]
name = "sprite_slice"
path = "examples/2d/sprite_slice.rs"
doc-scrape-examples = true

[package.metadata.example.sprite_slice]
name = "Sprite Slice"
description = "Showcases slicing sprites into sections that can be scaled independently via the 9-patch technique"
category = "2D Rendering"
wasm = true

[[example]]
name = "text2d"
path = "examples/2d/text2d.rs"
doc-scrape-examples = true

[package.metadata.example.text2d]
name = "Text 2D"
description = "Generates text in 2D"
category = "2D Rendering"
wasm = true

[[example]]
name = "multi_window_text"
path = "examples/window/multi_window_text.rs"
doc-scrape-examples = true

[package.metadata.example.multi_window_text]
name = "Multi-Window Text"
description = "Renders text to multiple windows with different scale factors using both Text and Text2d"
category = "2D Rendering"
wasm = true

[[example]]
name = "texture_atlas"
path = "examples/2d/texture_atlas.rs"
doc-scrape-examples = true

[package.metadata.example.texture_atlas]
name = "Texture Atlas"
description = "Generates a texture atlas (sprite sheet) from individual sprites"
category = "2D Rendering"
# Loading asset folders is not supported in Wasm, but required to create the atlas.
wasm = false

[[example]]
name = "tilemap_chunk"
path = "examples/2d/tilemap_chunk.rs"
doc-scrape-examples = true

[package.metadata.example.tilemap_chunk]
name = "Tilemap Chunk"
description = "Renders a tilemap chunk"
category = "2D Rendering"
wasm = true

[[example]]
name = "transparency_2d"
path = "examples/2d/transparency_2d.rs"
doc-scrape-examples = true

[package.metadata.example.transparency_2d]
name = "Transparency in 2D"
description = "Demonstrates transparency in 2d"
category = "2D Rendering"
wasm = true

[[example]]
name = "mesh2d_alpha_mode"
path = "examples/2d/mesh2d_alpha_mode.rs"
doc-scrape-examples = true

[package.metadata.example.mesh2d_alpha_mode]
name = "Mesh2d Alpha Mode"
description = "Used to test alpha modes with mesh2d"
category = "2D Rendering"
wasm = true

[[example]]
name = "mesh2d_repeated_texture"
path = "examples/2d/mesh2d_repeated_texture.rs"
doc-scrape-examples = true

[package.metadata.example.mesh2d_repeated_texture]
name = "Mesh2d Repeated Texture"
description = "Showcase of using `uv_transform` on the `ColorMaterial` of a `Mesh2d`"
category = "2D Rendering"
wasm = true

[[example]]
name = "pixel_grid_snap"
path = "examples/2d/pixel_grid_snap.rs"
doc-scrape-examples = true

[package.metadata.example.pixel_grid_snap]
name = "Pixel Grid Snapping"
description = "Shows how to create graphics that snap to the pixel grid by rendering to a texture in 2D"
category = "2D Rendering"
wasm = true

[[example]]
name = "bounding_2d"
path = "examples/math/bounding_2d.rs"
doc-scrape-examples = true

[package.metadata.example.bounding_2d]
name = "Bounding Volume Intersections (2D)"
description = "Showcases bounding volumes and intersection tests"
category = "Math"
wasm = true

[[example]]
name = "wireframe_2d"
path = "examples/2d/wireframe_2d.rs"
doc-scrape-examples = true

[package.metadata.example.wireframe_2d]
name = "2D Wireframe"
description = "Showcases wireframes for 2d meshes"
category = "2D Rendering"
# PolygonMode::Line wireframes are not supported by WebGL
wasm = false

# 3D Rendering
[[example]]
name = "3d_scene"
path = "examples/3d/3d_scene.rs"
doc-scrape-examples = true

[package.metadata.example.3d_scene]
name = "3D Scene"
description = "Simple 3D scene with basic shapes and lighting"
category = "3D Rendering"
wasm = true

[[example]]
name = "3d_shapes"
path = "examples/3d/3d_shapes.rs"
doc-scrape-examples = true

[package.metadata.example.3d_shapes]
name = "3D Shapes"
description = "A scene showcasing the built-in 3D shapes"
category = "3D Rendering"
wasm = true

[[example]]
name = "3d_viewport_to_world"
path = "examples/3d/3d_viewport_to_world.rs"
doc-scrape-examples = true

[package.metadata.example.3d_viewport_to_world]
name = "3D Viewport To World"
description = "Demonstrates how to use the `Camera::viewport_to_world` method"
category = "3D Rendering"
wasm = true

[[example]]
name = "animated_material"
path = "examples/3d/animated_material.rs"
doc-scrape-examples = true

[package.metadata.example.animated_material]
name = "Animated Material"
description = "Shows how to animate material properties"
category = "3D Rendering"
wasm = true

[[example]]
name = "generate_custom_mesh"
path = "examples/3d/generate_custom_mesh.rs"
doc-scrape-examples = true

[package.metadata.example.generate_custom_mesh]
name = "Generate Custom Mesh"
description = "Simple showcase of how to generate a custom mesh with a custom texture"
category = "3D Rendering"
wasm = true

[[example]]
name = "anti_aliasing"
path = "examples/3d/anti_aliasing.rs"
doc-scrape-examples = true

[package.metadata.example.anti_aliasing]
name = "Anti-aliasing"
description = "Compares different anti-aliasing techniques supported by Bevy"
category = "3D Rendering"
# TAA not supported by WebGL
wasm = false

[[example]]
name = "atmospheric_fog"
path = "examples/3d/atmospheric_fog.rs"
doc-scrape-examples = true

[package.metadata.example.atmospheric_fog]
name = "Atmospheric Fog"
description = "A scene showcasing the atmospheric fog effect"
category = "3D Rendering"
wasm = true

[[example]]
name = "atmosphere"
path = "examples/3d/atmosphere.rs"
doc-scrape-examples = true

[package.metadata.example.atmosphere]
name = "Atmosphere"
description = "A scene showcasing pbr atmospheric scattering"
category = "3D Rendering"
wasm = true

[[example]]
name = "fog"
path = "examples/3d/fog.rs"
doc-scrape-examples = true

[package.metadata.example.fog]
name = "Fog"
description = "A scene showcasing the distance fog effect"
category = "3D Rendering"
wasm = true

[[example]]
name = "auto_exposure"
path = "examples/3d/auto_exposure.rs"
doc-scrape-examples = true

[package.metadata.example.auto_exposure]
name = "Auto Exposure"
description = "A scene showcasing auto exposure"
category = "3D Rendering"
# Requires compute shaders, which are not supported by WebGL.
wasm = false

[[example]]
name = "blend_modes"
path = "examples/3d/blend_modes.rs"
doc-scrape-examples = true

[package.metadata.example.blend_modes]
name = "Blend Modes"
description = "Showcases different blend modes"
category = "3D Rendering"
wasm = true

[[example]]
name = "manual_material"
path = "examples/3d/manual_material.rs"
doc-scrape-examples = true

[package.metadata.example.manual_material]
name = "Manual Material Implementation"
description = "Demonstrates how to implement a material manually using the mid-level render APIs"
category = "3D Rendering"
wasm = true

[[example]]
name = "edit_material_on_gltf"
path = "examples/3d/edit_material_on_gltf.rs"
doc-scrape-examples = true

[package.metadata.example.edit_material_on_gltf]
name = "Edit Gltf Material"
description = "Showcases changing materials of a Gltf after Scene spawn"
category = "3D Rendering"
wasm = true

[[example]]
name = "lighting"
path = "examples/3d/lighting.rs"
doc-scrape-examples = true

[package.metadata.example.lighting]
name = "Lighting"
description = "Illustrates various lighting options in a simple scene"
category = "3D Rendering"
wasm = true

[[example]]
name = "lines"
path = "examples/3d/lines.rs"
doc-scrape-examples = true

[package.metadata.example.lines]
name = "Lines"
description = "Create a custom material to draw 3d lines"
category = "3D Rendering"
# Wasm does not support the `POLYGON_MODE_LINE` feature.
wasm = false

[[example]]
name = "ssao"
path = "examples/3d/ssao.rs"
doc-scrape-examples = true

[package.metadata.example.ssao]
name = "Screen Space Ambient Occlusion"
description = "A scene showcasing screen space ambient occlusion"
category = "3D Rendering"
# Requires compute shaders, which are not supported by WebGL.
wasm = false

[[example]]
name = "spotlight"
path = "examples/3d/spotlight.rs"
doc-scrape-examples = true

[package.metadata.example.spotlight]
name = "Spotlight"
description = "Illustrates spot lights"
category = "3D Rendering"
wasm = true

[[example]]
name = "bloom_3d"
path = "examples/3d/bloom_3d.rs"
doc-scrape-examples = true

[package.metadata.example.bloom_3d]
name = "3D Bloom"
description = "Illustrates bloom configuration using HDR and emissive materials"
category = "3D Rendering"
wasm = true

[[example]]
name = "decal"
path = "examples/3d/decal.rs"
doc-scrape-examples = true

[package.metadata.example.decal]
name = "Decal"
description = "Decal rendering"
category = "3D Rendering"
wasm = true

[[example]]
name = "deferred_rendering"
path = "examples/3d/deferred_rendering.rs"
doc-scrape-examples = true

[package.metadata.example.deferred_rendering]
name = "Deferred Rendering"
description = "Renders meshes with both forward and deferred pipelines"
category = "3D Rendering"
wasm = true

[[example]]
name = "load_gltf"
path = "examples/3d/load_gltf.rs"
doc-scrape-examples = true

[package.metadata.example.load_gltf]
name = "Load glTF"
description = "Loads and renders a glTF file as a scene"
category = "3D Rendering"
wasm = true

[[example]]
name = "load_gltf_extras"
path = "examples/3d/load_gltf_extras.rs"
doc-scrape-examples = true

[package.metadata.example.load_gltf_extras]
name = "Load glTF extras"
description = "Loads and renders a glTF file as a scene, including the gltf extras"
category = "3D Rendering"
wasm = true

[[example]]
name = "query_gltf_primitives"
path = "examples/3d/query_gltf_primitives.rs"
doc-scrape-examples = true

[package.metadata.example.query_gltf_primitives]
name = "Query glTF primitives"
description = "Query primitives in a glTF scene"
category = "3D Rendering"
wasm = true

[[example]]
name = "motion_blur"
path = "examples/3d/motion_blur.rs"
doc-scrape-examples = true

[package.metadata.example.motion_blur]
name = "Motion Blur"
description = "Demonstrates per-pixel motion blur"
category = "3D Rendering"
wasm = true

[[example]]
name = "order_independent_transparency"
path = "examples/3d/order_independent_transparency.rs"
doc-scrape-examples = true

[package.metadata.example.order_independent_transparency]
name = "Order Independent Transparency"
description = "Demonstrates how to use OIT"
category = "3D Rendering"
# Not supported by WebGL
wasm = false

[[example]]
name = "tonemapping"
path = "examples/3d/tonemapping.rs"
doc-scrape-examples = true

[package.metadata.example.tonemapping]
name = "Tonemapping"
description = "Compares tonemapping options"
category = "3D Rendering"
wasm = true

[[example]]
name = "orthographic"
path = "examples/3d/orthographic.rs"
doc-scrape-examples = true

[package.metadata.example.orthographic]
name = "Orthographic View"
description = "Shows how to create a 3D orthographic view (for isometric-look in games or CAD applications)"
category = "3D Rendering"
wasm = true

[[example]]
name = "parenting"
path = "examples/3d/parenting.rs"
doc-scrape-examples = true

[package.metadata.example.parenting]
name = "Parenting"
description = "Demonstrates parent->child relationships and relative transformations"
category = "3D Rendering"
wasm = true

[[example]]
name = "pbr"
path = "examples/3d/pbr.rs"
doc-scrape-examples = true

[package.metadata.example.pbr]
name = "Physically Based Rendering"
description = "Demonstrates use of Physically Based Rendering (PBR) properties"
category = "3D Rendering"
wasm = true

[[example]]
name = "parallax_mapping"
path = "examples/3d/parallax_mapping.rs"
doc-scrape-examples = true

[package.metadata.example.parallax_mapping]
name = "Parallax Mapping"
description = "Demonstrates use of a normal map and depth map for parallax mapping"
category = "3D Rendering"
wasm = true

[[example]]
name = "render_to_texture"
path = "examples/3d/render_to_texture.rs"
doc-scrape-examples = true

[package.metadata.example.render_to_texture]
name = "Render to Texture"
description = "Shows how to render to a texture, useful for mirrors, UI, or exporting images"
category = "3D Rendering"
wasm = true

[[example]]
name = "shadow_biases"
path = "examples/3d/shadow_biases.rs"
doc-scrape-examples = true

[package.metadata.example.shadow_biases]
name = "Shadow Biases"
description = "Demonstrates how shadow biases affect shadows in a 3d scene"
category = "3D Rendering"
wasm = true

[[example]]
name = "shadow_caster_receiver"
path = "examples/3d/shadow_caster_receiver.rs"
doc-scrape-examples = true

[package.metadata.example.shadow_caster_receiver]
name = "Shadow Caster and Receiver"
description = "Demonstrates how to prevent meshes from casting/receiving shadows in a 3d scene"
category = "3D Rendering"
wasm = true

[[example]]
name = "skybox"
path = "examples/3d/skybox.rs"
doc-scrape-examples = true

[package.metadata.example.skybox]
name = "Skybox"
description = "Load a cubemap texture onto a cube like a skybox and cycle through different compressed texture formats."
category = "3D Rendering"
wasm = true

[[example]]
name = "solari"
path = "examples/3d/solari.rs"
doc-scrape-examples = true
required-features = ["bevy_solari"]

[package.metadata.example.solari]
name = "Solari"
description = "Demonstrates realtime dynamic raytraced lighting using Bevy Solari."
category = "3D Rendering"
wasm = false                                                                        # Raytracing is not supported on the web

[[example]]
name = "spherical_area_lights"
path = "examples/3d/spherical_area_lights.rs"
doc-scrape-examples = true

[package.metadata.example.spherical_area_lights]
name = "Spherical Area Lights"
description = "Demonstrates how point light radius values affect light behavior"
category = "3D Rendering"
wasm = true

[[example]]
name = "split_screen"
path = "examples/3d/split_screen.rs"
doc-scrape-examples = true

[package.metadata.example.split_screen]
name = "Split Screen"
description = "Demonstrates how to render two cameras to the same window to accomplish \"split screen\""
category = "3D Rendering"
wasm = true

[[example]]
name = "texture"
path = "examples/3d/texture.rs"
doc-scrape-examples = true

[package.metadata.example.texture]
name = "Texture"
description = "Shows configuration of texture materials"
category = "3D Rendering"
wasm = true

[[example]]
name = "transparency_3d"
path = "examples/3d/transparency_3d.rs"
doc-scrape-examples = true

[package.metadata.example.transparency_3d]
name = "Transparency in 3D"
description = "Demonstrates transparency in 3d"
category = "3D Rendering"
wasm = true

[[example]]
name = "transmission"
path = "examples/3d/transmission.rs"
doc-scrape-examples = true

[package.metadata.example.transmission]
name = "Transmission"
description = "Showcases light transmission in the PBR material"
category = "3D Rendering"
wasm = true

[[example]]
name = "two_passes"
path = "examples/3d/two_passes.rs"
doc-scrape-examples = true

[package.metadata.example.two_passes]
name = "Two Passes"
description = "Renders two 3d passes to the same window from different perspectives"
category = "3D Rendering"
wasm = true

[[example]]
name = "update_gltf_scene"
path = "examples/3d/update_gltf_scene.rs"
doc-scrape-examples = true

[package.metadata.example.update_gltf_scene]
name = "Update glTF Scene"
description = "Update a scene from a glTF file, either by spawning the scene as a child of another entity, or by accessing the entities of the scene"
category = "3D Rendering"
wasm = true

[[example]]
name = "vertex_colors"
path = "examples/3d/vertex_colors.rs"
doc-scrape-examples = true

[package.metadata.example.vertex_colors]
name = "Vertex Colors"
description = "Shows the use of vertex colors"
category = "3D Rendering"
wasm = true

[[example]]
name = "wireframe"
path = "examples/3d/wireframe.rs"
doc-scrape-examples = true

[package.metadata.example.wireframe]
name = "Wireframe"
description = "Showcases wireframe rendering"
category = "3D Rendering"
# Not supported on WebGL
wasm = false

[[example]]
name = "irradiance_volumes"
path = "examples/3d/irradiance_volumes.rs"
doc-scrape-examples = true

[package.metadata.example.irradiance_volumes]
name = "Irradiance Volumes"
description = "Demonstrates irradiance volumes"
category = "3D Rendering"
# On WebGL and WebGPU, the number of texture bindings is too low
# See <https://github.com/bevyengine/bevy/issues/11885>
wasm = false

[[example]]
name = "meshlet"
path = "examples/3d/meshlet.rs"
doc-scrape-examples = true
required-features = ["meshlet"]

[package.metadata.example.meshlet]
name = "Meshlet"
description = "Meshlet rendering for dense high-poly scenes (experimental)"
category = "3D Rendering"
# Requires compute shaders and WGPU extensions, not supported by WebGL nor WebGPU.
wasm = false
setup = [
  [
    "mkdir",
    "-p",
    "assets/external/models",
  ],
  [
    "curl",
    "-o",
    "assets/external/models/bunny.meshlet_mesh",
    "https://raw.githubusercontent.com/JMS55/bevy_meshlet_asset/7a7c14138021f63904b584d5f7b73b695c7f4bbf/bunny.meshlet_mesh",
  ],
]

[[example]]
name = "mesh_ray_cast"
path = "examples/3d/mesh_ray_cast.rs"
doc-scrape-examples = true

[package.metadata.example.mesh_ray_cast]
name = "Mesh Ray Cast"
description = "Demonstrates ray casting with the `MeshRayCast` system parameter"
category = "3D Rendering"
wasm = true

[[example]]
name = "lightmaps"
path = "examples/3d/lightmaps.rs"
doc-scrape-examples = true

[package.metadata.example.lightmaps]
name = "Lightmaps"
description = "Rendering a scene with baked lightmaps"
category = "3D Rendering"
wasm = true

[[example]]
name = "no_prepass"
path = "tests/3d/no_prepass.rs"
doc-scrape-examples = true

[package.metadata.example.no_prepass]
hidden = true

# Animation
[[example]]
name = "animation_events"
path = "examples/animation/animation_events.rs"
doc-scrape-examples = true

[package.metadata.example.animation_events]
name = "Animation Events"
description = "Demonstrate how to use animation events"
category = "Animation"
wasm = true

[[example]]
name = "animated_mesh"
path = "examples/animation/animated_mesh.rs"
doc-scrape-examples = true

[package.metadata.example.animated_mesh]
name = "Animated Mesh"
description = "Plays an animation on a skinned glTF model of a fox"
category = "Animation"
wasm = true

[[example]]
name = "animated_mesh_control"
path = "examples/animation/animated_mesh_control.rs"
doc-scrape-examples = true

[package.metadata.example.animated_mesh_control]
name = "Animated Mesh Control"
description = "Plays an animation from a skinned glTF with keyboard controls"
category = "Animation"
wasm = true

[[example]]
name = "animated_mesh_events"
path = "examples/animation/animated_mesh_events.rs"
doc-scrape-examples = true

[package.metadata.example.animated_mesh_events]
name = "Animated Mesh Events"
description = "Plays an animation from a skinned glTF with events"
category = "Animation"
wasm = true

[[example]]
name = "animation_graph"
path = "examples/animation/animation_graph.rs"
doc-scrape-examples = true

[package.metadata.example.animation_graph]
name = "Animation Graph"
description = "Blends multiple animations together with a graph"
category = "Animation"
wasm = true

[[example]]
name = "morph_targets"
path = "examples/animation/morph_targets.rs"
doc-scrape-examples = true

[package.metadata.example.morph_targets]
name = "Morph Targets"
description = "Plays an animation from a glTF file with meshes with morph targets"
category = "Animation"
wasm = true

[[example]]
name = "animated_transform"
path = "examples/animation/animated_transform.rs"
doc-scrape-examples = true

[package.metadata.example.animated_transform]
name = "Animated Transform"
description = "Create and play an animation defined by code that operates on the `Transform` component"
category = "Animation"
wasm = true

[[example]]
name = "color_animation"
path = "examples/animation/color_animation.rs"
doc-scrape-examples = true

[package.metadata.example.color_animation]
name = "Color animation"
description = "Demonstrates how to animate colors using mixing and splines in different color spaces"
category = "Animation"
wasm = true

[[example]]
name = "eased_motion"
path = "examples/animation/eased_motion.rs"
doc-scrape-examples = true

[package.metadata.example.eased_motion]
name = "Eased Motion"
description = "Demonstrates the application of easing curves to animate an object"
category = "Animation"
wasm = true

[[example]]
name = "easing_functions"
path = "examples/animation/easing_functions.rs"
doc-scrape-examples = true

[package.metadata.example.easing_functions]
name = "Easing Functions"
description = "Showcases the built-in easing functions"
category = "Animation"
wasm = true

[[example]]
name = "custom_skinned_mesh"
path = "examples/animation/custom_skinned_mesh.rs"
doc-scrape-examples = true

[package.metadata.example.custom_skinned_mesh]
name = "Custom Skinned Mesh"
description = "Skinned mesh example with mesh and joints data defined in code"
category = "Animation"
wasm = true

[[example]]
name = "gltf_skinned_mesh"
path = "examples/animation/gltf_skinned_mesh.rs"
doc-scrape-examples = true

[package.metadata.example.gltf_skinned_mesh]
name = "glTF Skinned Mesh"
description = "Skinned mesh example with mesh and joints data loaded from a glTF file"
category = "Animation"
wasm = true

# Application
[[example]]
name = "custom_loop"
path = "examples/app/custom_loop.rs"
doc-scrape-examples = true

[package.metadata.example.custom_loop]
name = "Custom Loop"
description = "Demonstrates how to create a custom runner (to update an app manually)"
category = "Application"
# Doesn't render anything, doesn't create a canvas
wasm = false

[[example]]
name = "drag_and_drop"
path = "examples/app/drag_and_drop.rs"
doc-scrape-examples = true

[package.metadata.example.drag_and_drop]
name = "Drag and Drop"
description = "An example that shows how to handle drag and drop in an app"
category = "Application"
# Browser drag and drop is not supported
wasm = false

[[example]]
name = "empty"
path = "examples/app/empty.rs"
doc-scrape-examples = true

[package.metadata.example.empty]
name = "Empty"
description = "An empty application (does nothing)"
category = "Application"
# Doesn't render anything, doesn't create a canvas
wasm = false

[[example]]
name = "empty_defaults"
path = "examples/app/empty_defaults.rs"
doc-scrape-examples = true

[package.metadata.example.empty_defaults]
name = "Empty with Defaults"
description = "An empty application with default plugins"
category = "Application"
wasm = true

[[example]]
name = "headless"
path = "examples/app/headless.rs"
doc-scrape-examples = true
required-features = ["bevy_log"]

[package.metadata.example.headless]
name = "Headless"
description = "An application that runs without default plugins"
category = "Application"
# Doesn't render anything, doesn't create a canvas
wasm = false

[[example]]
name = "logs"
path = "examples/app/logs.rs"
doc-scrape-examples = true

[package.metadata.example.logs]
name = "Logs"
description = "Illustrate how to use generate log output"
category = "Application"
wasm = true

[[example]]
name = "log_layers"
path = "examples/app/log_layers.rs"
doc-scrape-examples = true

[package.metadata.example.log_layers]
name = "Log layers"
description = "Illustrate how to add custom log layers"
category = "Application"
# Accesses `time`, which is not available on the web
# Also doesn't render anything
wasm = false

[[example]]
name = "log_layers_ecs"
path = "examples/app/log_layers_ecs.rs"
doc-scrape-examples = true

[package.metadata.example.log_layers_ecs]
name = "Advanced log layers"
description = "Illustrate how to transfer data between log layers and Bevy's ECS"
category = "Application"
# Doesn't render anything, doesn't create a canvas
wasm = false

[[example]]
name = "plugin"
path = "examples/app/plugin.rs"
doc-scrape-examples = true

[package.metadata.example.plugin]
name = "Plugin"
description = "Demonstrates the creation and registration of a custom plugin"
category = "Application"
wasm = true

[[example]]
name = "plugin_group"
path = "examples/app/plugin_group.rs"
doc-scrape-examples = true

[package.metadata.example.plugin_group]
name = "Plugin Group"
description = "Demonstrates the creation and registration of a custom plugin group"
category = "Application"
wasm = true

[[example]]
name = "return_after_run"
path = "examples/app/return_after_run.rs"
doc-scrape-examples = true

[package.metadata.example.return_after_run]
name = "Return after Run"
description = "Show how to return to main after the Bevy app has exited"
category = "Application"
wasm = false

[[example]]
name = "thread_pool_resources"
path = "examples/app/thread_pool_resources.rs"
doc-scrape-examples = true

[package.metadata.example.thread_pool_resources]
name = "Thread Pool Resources"
description = "Creates and customizes the internal thread pool"
category = "Application"
wasm = false

[[example]]
name = "no_renderer"
path = "examples/app/no_renderer.rs"
doc-scrape-examples = true

[package.metadata.example.no_renderer]
name = "No Renderer"
description = "An application that runs with default plugins and displays an empty window, but without an actual renderer"
category = "Application"
wasm = false

[[example]]
name = "headless_renderer"
path = "examples/app/headless_renderer.rs"
doc-scrape-examples = true

[package.metadata.example.headless_renderer]
name = "Headless Renderer"
description = "An application that runs with no window, but renders into image file"
category = "Application"
wasm = false

[[example]]
name = "without_winit"
path = "examples/app/without_winit.rs"
doc-scrape-examples = true

[package.metadata.example.without_winit]
name = "Without Winit"
description = "Create an application without winit (runs single time, no event loop)"
category = "Application"
wasm = false

# Assets
[[example]]
name = "alter_mesh"
path = "examples/asset/alter_mesh.rs"
doc-scrape-examples = true

[package.metadata.example.alter_mesh]
name = "Alter Mesh"
description = "Shows how to modify the underlying asset of a Mesh after spawning."
category = "Assets"
wasm = false

[[example]]
name = "alter_sprite"
path = "examples/asset/alter_sprite.rs"
doc-scrape-examples = true

[package.metadata.example.alter_sprite]
name = "Alter Sprite"
description = "Shows how to modify texture assets after spawning."
category = "Assets"
wasm = false

[[example]]
name = "asset_loading"
path = "examples/asset/asset_loading.rs"
doc-scrape-examples = true

[package.metadata.example.asset_loading]
name = "Asset Loading"
description = "Demonstrates various methods to load assets"
category = "Assets"
wasm = false

[[example]]
name = "asset_settings"
path = "examples/asset/asset_settings.rs"
doc-scrape-examples = true

[package.metadata.example.asset_settings]
name = "Asset Settings"
description = "Demonstrates various methods of applying settings when loading an asset"
category = "Assets"
wasm = false

[[example]]
name = "asset_decompression"
path = "examples/asset/asset_decompression.rs"
doc-scrape-examples = true

[package.metadata.example.asset_decompression]
name = "Asset Decompression"
description = "Demonstrates loading a compressed asset"
category = "Assets"
wasm = false

[[example]]
name = "custom_asset"
path = "examples/asset/custom_asset.rs"
doc-scrape-examples = true

[package.metadata.example.custom_asset]
name = "Custom Asset"
description = "Implements a custom asset loader"
category = "Assets"
wasm = true

[[example]]
name = "custom_asset_reader"
path = "examples/asset/custom_asset_reader.rs"
doc-scrape-examples = true

[package.metadata.example.custom_asset_reader]
name = "Custom Asset IO"
description = "Implements a custom AssetReader"
category = "Assets"
# Incompatible with the asset path patching of the example-showcase tool
wasm = false

[[example]]
name = "embedded_asset"
path = "examples/asset/embedded_asset.rs"
doc-scrape-examples = true

[package.metadata.example.embedded_asset]
name = "Embedded Asset"
description = "Embed an asset in the application binary and load it"
category = "Assets"
wasm = true

[[example]]
name = "extra_asset_source"
path = "examples/asset/extra_source.rs"
doc-scrape-examples = true

[package.metadata.example.extra_asset_source]
name = "Extra asset source"
description = "Load an asset from a non-standard asset source"
category = "Assets"
# Uses non-standard asset path
wasm = false

[[example]]
name = "hot_asset_reloading"
path = "examples/asset/hot_asset_reloading.rs"
doc-scrape-examples = true
required-features = ["file_watcher"]

[package.metadata.example.hot_asset_reloading]
name = "Hot Reloading of Assets"
description = "Demonstrates automatic reloading of assets when modified on disk"
category = "Assets"
wasm = false

[[example]]
name = "asset_processing"
path = "examples/asset/processing/asset_processing.rs"
doc-scrape-examples = true
required-features = ["file_watcher", "asset_processor"]

[package.metadata.example.asset_processing]
name = "Asset Processing"
description = "Demonstrates how to process and load custom assets"
category = "Assets"
wasm = false

[[example]]
name = "repeated_texture"
path = "examples/asset/repeated_texture.rs"
doc-scrape-examples = true

[package.metadata.example.repeated_texture]
name = "Repeated texture configuration"
description = "How to configure the texture to repeat instead of the default clamp to edges"
category = "Assets"
wasm = true

# Assets
[[example]]
name = "multi_asset_sync"
path = "examples/asset/multi_asset_sync.rs"
doc-scrape-examples = true

[package.metadata.example.multi_asset_sync]
name = "Multi-asset synchronization"
description = "Demonstrates how to wait for multiple assets to be loaded."
category = "Assets"
wasm = true

# Async Tasks
[[example]]
name = "async_compute"
path = "examples/async_tasks/async_compute.rs"
doc-scrape-examples = true

[package.metadata.example.async_compute]
name = "Async Compute"
description = "How to use `AsyncComputeTaskPool` to complete longer running tasks"
category = "Async Tasks"
wasm = false

[[example]]
name = "external_source_external_thread"
path = "examples/async_tasks/external_source_external_thread.rs"
doc-scrape-examples = true

[package.metadata.example.external_source_external_thread]
name = "External Source of Data on an External Thread"
description = "How to use an external thread to run an infinite task and communicate with a channel"
category = "Async Tasks"
wasm = false

# Audio
[[example]]
name = "audio"
path = "examples/audio/audio.rs"
doc-scrape-examples = true

[package.metadata.example.audio]
name = "Audio"
description = "Shows how to load and play an audio file"
category = "Audio"
wasm = true

[[example]]
name = "audio_control"
path = "examples/audio/audio_control.rs"
doc-scrape-examples = true

[package.metadata.example.audio_control]
name = "Audio Control"
description = "Shows how to load and play an audio file, and control how it's played"
category = "Audio"
wasm = true

[[example]]
name = "decodable"
path = "examples/audio/decodable.rs"
doc-scrape-examples = true

[package.metadata.example.decodable]
name = "Decodable"
description = "Shows how to create and register a custom audio source by implementing the `Decodable` type."
category = "Audio"
wasm = true

[[example]]
name = "soundtrack"
path = "examples/audio/soundtrack.rs"
doc-scrape-examples = true

[package.metadata.example.soundtrack]
name = "Soundtrack"
description = "Shows how to play different soundtracks based on game state"
category = "Audio"
wasm = true

[[example]]
name = "spatial_audio_2d"
path = "examples/audio/spatial_audio_2d.rs"
doc-scrape-examples = true

[package.metadata.example.spatial_audio_2d]
name = "Spatial Audio 2D"
description = "Shows how to play spatial audio, and moving the emitter in 2D"
category = "Audio"
wasm = true

[[example]]
name = "spatial_audio_3d"
path = "examples/audio/spatial_audio_3d.rs"
doc-scrape-examples = true

[package.metadata.example.spatial_audio_3d]
name = "Spatial Audio 3D"
description = "Shows how to play spatial audio, and moving the emitter in 3D"
category = "Audio"
wasm = true

[[example]]
name = "pitch"
path = "examples/audio/pitch.rs"
doc-scrape-examples = true

[package.metadata.example.pitch]
name = "Pitch"
description = "Shows how to directly play a simple pitch"
category = "Audio"
wasm = true

# Diagnostics
[[example]]
name = "log_diagnostics"
path = "examples/diagnostics/log_diagnostics.rs"
doc-scrape-examples = true

[package.metadata.example.log_diagnostics]
name = "Log Diagnostics"
description = "Add a plugin that logs diagnostics, like frames per second (FPS), to the console"
category = "Diagnostics"
wasm = true

[[example]]
name = "custom_diagnostic"
path = "examples/diagnostics/custom_diagnostic.rs"
doc-scrape-examples = true

[package.metadata.example.custom_diagnostic]
name = "Custom Diagnostic"
description = "Shows how to create a custom diagnostic"
category = "Diagnostics"
wasm = true

[[example]]
name = "enabling_disabling_diagnostic"
path = "examples/diagnostics/enabling_disabling_diagnostic.rs"
doc-scrape-examples = true

[package.metadata.example.enabling_disabling_diagnostic]
name = "Enabling/disabling diagnostic"
description = "Shows how to disable/re-enable a Diagnostic during runtime"
category = "Diagnostics"
wasm = true

# ECS (Entity Component System)
[[example]]
name = "ecs_guide"
path = "examples/ecs/ecs_guide.rs"
doc-scrape-examples = true

[package.metadata.example.ecs_guide]
name = "ECS Guide"
description = "Full guide to Bevy's ECS"
category = "ECS (Entity Component System)"
wasm = false

[[example]]
name = "change_detection"
path = "examples/ecs/change_detection.rs"
doc-scrape-examples = true
required-features = ["track_location"]

[package.metadata.example.change_detection]
name = "Change Detection"
description = "Change detection on components and resources"
category = "ECS (Entity Component System)"
wasm = false

[[example]]
name = "component_hooks"
path = "examples/ecs/component_hooks.rs"
doc-scrape-examples = true

[package.metadata.example.component_hooks]
name = "Component Hooks"
description = "Define component hooks to manage component lifecycle events"
category = "ECS (Entity Component System)"
wasm = false

[[example]]
name = "custom_schedule"
path = "examples/ecs/custom_schedule.rs"
doc-scrape-examples = true

[package.metadata.example.custom_schedule]
name = "Custom Schedule"
description = "Demonstrates how to add custom schedules"
category = "ECS (Entity Component System)"
wasm = false

[[example]]
name = "custom_query_param"
path = "examples/ecs/custom_query_param.rs"
doc-scrape-examples = true

[package.metadata.example.custom_query_param]
name = "Custom Query Parameters"
description = "Groups commonly used compound queries and query filters into a single type"
category = "ECS (Entity Component System)"
wasm = false

[[example]]
name = "dynamic"
path = "examples/ecs/dynamic.rs"
doc-scrape-examples = true
required-features = ["debug"]

[package.metadata.example.dynamic]
name = "Dynamic ECS"
description = "Dynamically create components, spawn entities with those components and query those components"
category = "ECS (Entity Component System)"
wasm = false

[[example]]
name = "event"
path = "examples/ecs/event.rs"
doc-scrape-examples = true

[package.metadata.example.event]
name = "Event"
description = "Illustrates event creation, activation, and reception"
category = "ECS (Entity Component System)"
wasm = false

[[example]]
name = "send_and_receive_events"
path = "examples/ecs/send_and_receive_events.rs"
doc-scrape-examples = true

[package.metadata.example.send_and_receive_events]
name = "Send and receive events"
description = "Demonstrates how to send and receive events of the same type in a single system"
category = "ECS (Entity Component System)"
wasm = false

[[example]]
name = "entity_disabling"
path = "examples/ecs/entity_disabling.rs"
doc-scrape-examples = true

[package.metadata.example.entity_disabling]
name = "Entity disabling"
description = "Demonstrates how to hide entities from the ECS without deleting them"
category = "ECS (Entity Component System)"
wasm = true

[[example]]
name = "fixed_timestep"
path = "examples/ecs/fixed_timestep.rs"
doc-scrape-examples = true

[package.metadata.example.fixed_timestep]
name = "Fixed Timestep"
description = "Shows how to create systems that run every fixed timestep, rather than every tick"
category = "ECS (Entity Component System)"
wasm = false

[[example]]
name = "generic_system"
path = "examples/ecs/generic_system.rs"
doc-scrape-examples = true

[package.metadata.example.generic_system]
name = "Generic System"
description = "Shows how to create systems that can be reused with different types"
category = "ECS (Entity Component System)"
wasm = false

[[example]]
name = "hierarchy"
path = "examples/ecs/hierarchy.rs"
doc-scrape-examples = true

[package.metadata.example.hierarchy]
name = "Hierarchy"
description = "Creates a hierarchy of parents and children entities"
category = "ECS (Entity Component System)"
wasm = false

[[example]]
name = "immutable_components"
path = "examples/ecs/immutable_components.rs"
doc-scrape-examples = true

[package.metadata.example.immutable_components]
name = "Immutable Components"
description = "Demonstrates the creation and utility of immutable components"
category = "ECS (Entity Component System)"
wasm = false

[[example]]
name = "iter_combinations"
path = "examples/ecs/iter_combinations.rs"
doc-scrape-examples = true

[package.metadata.example.iter_combinations]
name = "Iter Combinations"
description = "Shows how to iterate over combinations of query results"
category = "ECS (Entity Component System)"
wasm = true

[[example]]
name = "one_shot_systems"
path = "examples/ecs/one_shot_systems.rs"
doc-scrape-examples = true

[package.metadata.example.one_shot_systems]
name = "One Shot Systems"
description = "Shows how to flexibly run systems without scheduling them"
category = "ECS (Entity Component System)"
wasm = false

[[example]]
name = "parallel_query"
path = "examples/ecs/parallel_query.rs"
doc-scrape-examples = true

[package.metadata.example.parallel_query]
name = "Parallel Query"
description = "Illustrates parallel queries with `ParallelIterator`"
category = "ECS (Entity Component System)"
wasm = false

[[example]]
name = "relationships"
path = "examples/ecs/relationships.rs"
doc-scrape-examples = true

[package.metadata.example.relationships]
name = "Relationships"
description = "Define and work with custom relationships between entities"
category = "ECS (Entity Component System)"
wasm = false

[[example]]
name = "removal_detection"
path = "examples/ecs/removal_detection.rs"
doc-scrape-examples = true

[package.metadata.example.removal_detection]
name = "Removal Detection"
description = "Query for entities that had a specific component removed earlier in the current frame"
category = "ECS (Entity Component System)"
wasm = false

[[example]]
name = "run_conditions"
path = "examples/ecs/run_conditions.rs"
doc-scrape-examples = true

[package.metadata.example.run_conditions]
name = "Run Conditions"
description = "Run systems only when one or multiple conditions are met"
category = "ECS (Entity Component System)"
wasm = false

[[example]]
name = "fallible_params"
path = "examples/ecs/fallible_params.rs"
doc-scrape-examples = true

[package.metadata.example.fallible_params]
name = "Fallible System Parameters"
description = "Systems are skipped if their parameters cannot be acquired"
category = "ECS (Entity Component System)"
wasm = false

[[example]]
name = "error_handling"
path = "examples/ecs/error_handling.rs"
doc-scrape-examples = true
required-features = ["bevy_mesh_picking_backend"]

[package.metadata.example.error_handling]
name = "Error handling"
description = "How to return and handle errors across the ECS"
category = "ECS (Entity Component System)"
wasm = false

[[example]]
name = "startup_system"
path = "examples/ecs/startup_system.rs"
doc-scrape-examples = true

[package.metadata.example.startup_system]
name = "Startup System"
description = "Demonstrates a startup system (one that runs once when the app starts up)"
category = "ECS (Entity Component System)"
wasm = false

[[example]]
name = "states"
path = "examples/state/states.rs"
doc-scrape-examples = true
required-features = ["bevy_dev_tools"]

[package.metadata.example.states]
name = "States"
description = "Illustrates how to use States to control transitioning from a Menu state to an InGame state."
category = "State"
wasm = false

[[example]]
name = "sub_states"
path = "examples/state/sub_states.rs"
doc-scrape-examples = true
required-features = ["bevy_dev_tools"]

[package.metadata.example.sub_states]
name = "Sub States"
description = "Using Sub States for hierarchical state handling."
category = "State"
wasm = false

[[example]]
name = "computed_states"
path = "examples/state/computed_states.rs"
doc-scrape-examples = true
required-features = ["bevy_dev_tools"]

[package.metadata.example.computed_states]
name = "Computed States"
description = "Advanced state patterns using Computed States."
category = "State"
wasm = false

[[example]]
name = "custom_transitions"
path = "examples/state/custom_transitions.rs"
doc-scrape-examples = true
required-features = ["bevy_dev_tools"]

[package.metadata.example.custom_transitions]
name = "Custom State Transition Behavior"
description = "Creating and working with custom state transition schedules."
category = "State"
wasm = false

[[example]]
name = "system_piping"
path = "examples/ecs/system_piping.rs"
doc-scrape-examples = true

[package.metadata.example.system_piping]
name = "System Piping"
description = "Pipe the output of one system into a second, allowing you to handle any errors gracefully"
category = "ECS (Entity Component System)"
wasm = false

[[example]]
name = "state_scoped"
path = "examples/ecs/state_scoped.rs"
doc-scrape-examples = true

[package.metadata.example.state_scoped]
name = "State Scoped"
description = "Shows how to spawn entities that are automatically despawned either when entering or exiting specific game states."
category = "ECS (Entity Component System)"
wasm = false

[[example]]
name = "system_closure"
path = "examples/ecs/system_closure.rs"
doc-scrape-examples = true

[package.metadata.example.system_closure]
name = "System Closure"
description = "Show how to use closures as systems, and how to configure `Local` variables by capturing external state"
category = "ECS (Entity Component System)"
wasm = false

[[example]]
name = "system_param"
path = "examples/ecs/system_param.rs"
doc-scrape-examples = true

[package.metadata.example.system_param]
name = "System Parameter"
description = "Illustrates creating custom system parameters with `SystemParam`"
category = "ECS (Entity Component System)"
wasm = false

[[example]]
name = "system_stepping"
path = "examples/ecs/system_stepping.rs"
doc-scrape-examples = true
required-features = ["bevy_debug_stepping"]

[package.metadata.example.system_stepping]
name = "System Stepping"
description = "Demonstrate stepping through systems in order of execution."
category = "ECS (Entity Component System)"
wasm = false

# Time
[[example]]
name = "time"
path = "examples/time/time.rs"
doc-scrape-examples = true

[package.metadata.example.time]
name = "Time handling"
description = "Explains how Time is handled in ECS"
category = "Time"
wasm = false

[[example]]
name = "virtual_time"
path = "examples/time/virtual_time.rs"
doc-scrape-examples = true

[package.metadata.example.virtual_time]
name = "Virtual time"
description = "Shows how `Time<Virtual>` can be used to pause, resume, slow down and speed up a game."
category = "Time"
wasm = false

[[example]]
name = "timers"
path = "examples/time/timers.rs"
doc-scrape-examples = true

[package.metadata.example.timers]
name = "Timers"
description = "Illustrates ticking `Timer` resources inside systems and handling their state"
category = "Time"
wasm = false


# Games
[[example]]
name = "alien_cake_addict"
path = "examples/games/alien_cake_addict.rs"
doc-scrape-examples = true

[package.metadata.example.alien_cake_addict]
name = "Alien Cake Addict"
description = "Eat the cakes. Eat them all. An example 3D game"
category = "Games"
wasm = true

[[example]]
name = "breakout"
path = "examples/games/breakout.rs"
doc-scrape-examples = true

[package.metadata.example.breakout]
name = "Breakout"
description = "An implementation of the classic game \"Breakout\"."
category = "Games"
wasm = true

[[example]]
name = "contributors"
path = "examples/games/contributors.rs"
doc-scrape-examples = true

[package.metadata.example.contributors]
name = "Contributors"
description = "Displays each contributor as a bouncy bevy-ball!"
category = "Games"
wasm = true

[[example]]
name = "desk_toy"
path = "examples/games/desk_toy.rs"
doc-scrape-examples = true

[package.metadata.example.desk_toy]
name = "Desk Toy"
description = "Bevy logo as a desk toy using transparent windows! Now with Googly Eyes!"
category = "Games"
wasm = false

[[example]]
name = "game_menu"
path = "examples/games/game_menu.rs"
doc-scrape-examples = true

[package.metadata.example.game_menu]
name = "Game Menu"
description = "A simple game menu"
category = "Games"
wasm = true

[[example]]
name = "loading_screen"
path = "examples/games/loading_screen.rs"
doc-scrape-examples = true

[package.metadata.example.loading_screen]
name = "Loading Screen"
description = "Demonstrates how to create a loading screen that waits for all assets to be loaded and render pipelines to be compiled."
category = "Games"
wasm = true

# Input
[[example]]
name = "char_input_events"
path = "examples/input/char_input_events.rs"
doc-scrape-examples = true

[package.metadata.example.char_input_events]
name = "Char Input Events"
description = "Prints out all chars as they are inputted"
category = "Input"
wasm = false

[[example]]
name = "gamepad_input"
path = "examples/input/gamepad_input.rs"
doc-scrape-examples = true

[package.metadata.example.gamepad_input]
name = "Gamepad Input"
description = "Shows handling of gamepad input, connections, and disconnections"
category = "Input"
wasm = false

[[example]]
name = "gamepad_input_events"
path = "examples/input/gamepad_input_events.rs"
doc-scrape-examples = true

[package.metadata.example.gamepad_input_events]
name = "Gamepad Input Events"
description = "Iterates and prints gamepad input and connection events"
category = "Input"
wasm = false

[[example]]
name = "gamepad_rumble"
path = "examples/input/gamepad_rumble.rs"
doc-scrape-examples = true

[package.metadata.example.gamepad_rumble]
name = "Gamepad Rumble"
description = "Shows how to rumble a gamepad using force feedback"
category = "Input"
wasm = false

[[example]]
name = "keyboard_input"
path = "examples/input/keyboard_input.rs"
doc-scrape-examples = true

[package.metadata.example.keyboard_input]
name = "Keyboard Input"
description = "Demonstrates handling a key press/release"
category = "Input"
wasm = false

[[example]]
name = "keyboard_modifiers"
path = "examples/input/keyboard_modifiers.rs"
doc-scrape-examples = true

[package.metadata.example.keyboard_modifiers]
name = "Keyboard Modifiers"
description = "Demonstrates using key modifiers (ctrl, shift)"
category = "Input"
wasm = false

[[example]]
name = "keyboard_input_events"
path = "examples/input/keyboard_input_events.rs"
doc-scrape-examples = true

[package.metadata.example.keyboard_input_events]
name = "Keyboard Input Events"
description = "Prints out all keyboard events"
category = "Input"
wasm = false

[[example]]
name = "mouse_input"
path = "examples/input/mouse_input.rs"
doc-scrape-examples = true

[package.metadata.example.mouse_input]
name = "Mouse Input"
description = "Demonstrates handling a mouse button press/release"
category = "Input"
wasm = false

[[example]]
name = "mouse_input_events"
path = "examples/input/mouse_input_events.rs"
doc-scrape-examples = true

[package.metadata.example.mouse_input_events]
name = "Mouse Input Events"
description = "Prints out all mouse events (buttons, movement, etc.)"
category = "Input"
wasm = false

[[example]]
name = "mouse_grab"
path = "examples/input/mouse_grab.rs"
doc-scrape-examples = true

[package.metadata.example.mouse_grab]
name = "Mouse Grab"
description = "Demonstrates how to grab the mouse, locking the cursor to the app's screen"
category = "Input"
wasm = false

[[example]]
name = "touch_input"
path = "examples/input/touch_input.rs"
doc-scrape-examples = true

[package.metadata.example.touch_input]
name = "Touch Input"
description = "Displays touch presses, releases, and cancels"
category = "Input"
wasm = false

[[example]]
name = "touch_input_events"
path = "examples/input/touch_input_events.rs"
doc-scrape-examples = true

[package.metadata.example.touch_input_events]
name = "Touch Input Events"
description = "Prints out all touch inputs"
category = "Input"
wasm = false

[[example]]
name = "text_input"
path = "examples/input/text_input.rs"
doc-scrape-examples = true

[package.metadata.example.text_input]
name = "Text Input"
description = "Simple text input with IME support"
category = "Input"
wasm = false

# Reflection
[[example]]
name = "reflection"
path = "examples/reflection/reflection.rs"
doc-scrape-examples = true

[package.metadata.example.reflection]
name = "Reflection"
description = "Demonstrates how reflection in Bevy provides a way to dynamically interact with Rust types"
category = "Reflection"
wasm = false

[[example]]
name = "custom_attributes"
path = "examples/reflection/custom_attributes.rs"
doc-scrape-examples = true

[package.metadata.example.custom_attributes]
name = "Custom Attributes"
description = "Registering and accessing custom attributes on reflected types"
category = "Reflection"
wasm = false

[[example]]
name = "dynamic_types"
path = "examples/reflection/dynamic_types.rs"
doc-scrape-examples = true

[package.metadata.example.dynamic_types]
name = "Dynamic Types"
description = "How dynamic types are used with reflection"
category = "Reflection"
wasm = false

[[example]]
name = "function_reflection"
path = "examples/reflection/function_reflection.rs"
doc-scrape-examples = true
required-features = ["reflect_functions"]

[package.metadata.example.function_reflection]
name = "Function Reflection"
description = "Demonstrates how functions can be called dynamically using reflection"
category = "Reflection"
wasm = false

[[example]]
name = "generic_reflection"
path = "examples/reflection/generic_reflection.rs"
doc-scrape-examples = true

[package.metadata.example.generic_reflection]
name = "Generic Reflection"
description = "Registers concrete instances of generic types that may be used with reflection"
category = "Reflection"
wasm = false

[[example]]
name = "reflection_types"
path = "examples/reflection/reflection_types.rs"
doc-scrape-examples = true

[package.metadata.example.reflection_types]
name = "Reflection Types"
description = "Illustrates the various reflection types available"
category = "Reflection"
wasm = false

[[example]]
name = "type_data"
path = "examples/reflection/type_data.rs"
doc-scrape-examples = true

[package.metadata.example.type_data]
name = "Type Data"
description = "Demonstrates how to create and use type data"
category = "Reflection"
wasm = false

[[example]]
name = "auto_register_static"
path = "examples/reflection/auto_register_static/src/lib.rs"
doc-scrape-examples = true

[package.metadata.example.auto_register_static]
name = "Automatic types registration"
description = "Demonstrates how to set up automatic reflect types registration for platforms without `inventory` support"
category = "Reflection"
wasm = false

# Scene
[[example]]
name = "scene"
path = "examples/scene/scene.rs"
doc-scrape-examples = true

[package.metadata.example.scene]
name = "Scene"
description = "Demonstrates loading from and saving scenes to files"
category = "Scene"
wasm = false

# Shaders
[[package.metadata.example_category]]
name = "Shaders"
description = """
These examples demonstrate how to implement different shaders in user code.

A shader in its most common usage is a small program that is run by the GPU per-vertex in a mesh (a vertex shader) or per-affected-screen-fragment (a fragment shader.) The GPU executes these programs in a highly parallel way.

There are also compute shaders which are used for more general processing leveraging the GPU's parallelism.
"""

[[example]]
name = "shader_defs"
path = "examples/shader/shader_defs.rs"
doc-scrape-examples = true

[package.metadata.example.shader_defs]
name = "Shader Defs"
description = "A shader that uses \"shaders defs\" (a bevy tool to selectively toggle parts of a shader)"
category = "Shaders"
wasm = true

[[example]]
name = "shader_material"
path = "examples/shader/shader_material.rs"
doc-scrape-examples = true

[package.metadata.example.shader_material]
name = "Material"
description = "A shader and a material that uses it"
category = "Shaders"
wasm = true

[[example]]
name = "shader_material_2d"
path = "examples/shader/shader_material_2d.rs"
doc-scrape-examples = true

[package.metadata.example.shader_material_2d]
name = "Material"
description = "A shader and a material that uses it on a 2d mesh"
category = "Shaders"
wasm = true

[[example]]
name = "extended_material"
path = "examples/shader/extended_material.rs"
doc-scrape-examples = true

[package.metadata.example.extended_material]
name = "Extended Material"
description = "A custom shader that builds on the standard material"
category = "Shaders"
wasm = true

[[example]]
name = "shader_prepass"
path = "examples/shader/shader_prepass.rs"
doc-scrape-examples = true

[package.metadata.example.shader_prepass]
name = "Material Prepass"
description = "A shader that uses the various textures generated by the prepass"
category = "Shaders"
wasm = false

[[example]]
name = "shader_material_screenspace_texture"
path = "examples/shader/shader_material_screenspace_texture.rs"
doc-scrape-examples = true

[package.metadata.example.shader_material_screenspace_texture]
name = "Material - Screenspace Texture"
description = "A shader that samples a texture with view-independent UV coordinates"
category = "Shaders"
wasm = true

[[example]]
name = "shader_material_glsl"
path = "examples/shader/shader_material_glsl.rs"
doc-scrape-examples = true
required-features = ["shader_format_glsl"]

[package.metadata.example.shader_material_glsl]
name = "Material - GLSL"
description = "A shader that uses the GLSL shading language"
category = "Shaders"
wasm = true

[[example]]
name = "shader_material_wesl"
path = "examples/shader/shader_material_wesl.rs"
doc-scrape-examples = true
required-features = ["shader_format_wesl"]

[package.metadata.example.shader_material_wesl]
name = "Material - WESL"
description = "A shader that uses WESL"
category = "Shaders"
wasm = true

[[example]]
name = "automatic_instancing"
path = "examples/shader/automatic_instancing.rs"
doc-scrape-examples = true

[package.metadata.example.automatic_instancing]
name = "Instancing"
description = "Shows that multiple instances of a cube are automatically instanced in one draw call"
category = "Shaders"
wasm = true

[[example]]
name = "animate_shader"
path = "examples/shader/animate_shader.rs"
doc-scrape-examples = true

[package.metadata.example.animate_shader]
name = "Animated"
description = "A shader that uses dynamic data like the time since startup"
category = "Shaders"
wasm = true

[[example]]
name = "compute_shader_game_of_life"
path = "examples/shader/compute_shader_game_of_life.rs"
doc-scrape-examples = true

[package.metadata.example.compute_shader_game_of_life]
name = "Compute - Game of Life"
description = "A compute shader that simulates Conway's Game of Life"
category = "Shaders"
wasm = false

[[example]]
name = "gpu_readback"
path = "examples/shader/gpu_readback.rs"
doc-scrape-examples = true

[package.metadata.example.gpu_readback]
name = "GPU readback"
description = "A very simple compute shader that writes to a buffer that is read by the cpu"
category = "Shaders"
wasm = false

[[example]]
name = "array_texture"
path = "examples/shader/array_texture.rs"
doc-scrape-examples = true

[package.metadata.example.array_texture]
name = "Array Texture"
description = "A shader that shows how to reuse the core bevy PBR shading functionality in a custom material that obtains the base color from an array texture."
category = "Shaders"
wasm = true

[[example]]
name = "storage_buffer"
path = "examples/shader/storage_buffer.rs"
doc-scrape-examples = true

[package.metadata.example.storage_buffer]
name = "Storage Buffer"
description = "A shader that shows how to bind a storage buffer using a custom material."
category = "Shaders"
wasm = true

# Shaders advanced
[[package.metadata.example_category]]
name = "Shaders - advanced"
description = """
These examples demonstrate how to use the lower level rendering apis exposed from bevy.

These are generally simplified examples of bevy's own rendering infrastructure.
"""

[[example]]
name = "custom_vertex_attribute"
path = "examples/shader_advanced/custom_vertex_attribute.rs"
doc-scrape-examples = true

[package.metadata.example.custom_vertex_attribute]
name = "Custom Vertex Attribute"
description = "A shader that reads a mesh's custom vertex attribute"
category = "Shaders"
wasm = true

[[example]]
name = "custom_post_processing"
path = "examples/shader_advanced/custom_post_processing.rs"
doc-scrape-examples = true

[package.metadata.example.custom_post_processing]
name = "Post Processing - Custom Render Pass"
description = "A custom post processing effect, using a custom render pass that runs after the main pass"
category = "Shaders"
wasm = true

[[example]]
name = "custom_shader_instancing"
path = "examples/shader_advanced/custom_shader_instancing.rs"
doc-scrape-examples = true

[package.metadata.example.custom_shader_instancing]
name = "Instancing"
description = "A shader that renders a mesh multiple times in one draw call using low level rendering api"
category = "Shaders"
wasm = true

[[example]]
name = "custom_render_phase"
path = "examples/shader_advanced/custom_render_phase.rs"
doc-scrape-examples = true

[package.metadata.example.custom_render_phase]
name = "Custom Render Phase"
description = "Shows how to make a complete render phase"
category = "Shaders"
wasm = true

[[example]]
name = "texture_binding_array"
path = "examples/shader_advanced/texture_binding_array.rs"
doc-scrape-examples = true

[package.metadata.example.texture_binding_array]
name = "Texture Binding Array (Bindless Textures)"
description = "A shader that shows how to bind and sample multiple textures as a binding array (a.k.a. bindless textures)."
category = "Shaders"
wasm = false


[[example]]
name = "specialized_mesh_pipeline"
path = "examples/shader_advanced/specialized_mesh_pipeline.rs"
doc-scrape-examples = true

[package.metadata.example.specialized_mesh_pipeline]
name = "Specialized Mesh Pipeline"
description = "Demonstrates how to write a specialized mesh pipeline"
category = "Shaders"
wasm = true

# Stress tests
[[package.metadata.example_category]]
name = "Stress Tests"
description = """
These examples are used to test the performance and stability of various parts of the engine in an isolated way.

Due to the focus on performance it's recommended to run the stress tests in release mode:

```sh
cargo run --release --example <example name>
```
"""

[[example]]
name = "bevymark"
path = "examples/stress_tests/bevymark.rs"
doc-scrape-examples = true

[package.metadata.example.bevymark]
name = "Bevymark"
description = "A heavy sprite rendering workload to benchmark your system with Bevy"
category = "Stress Tests"
wasm = true

[[example]]
name = "many_animated_sprites"
path = "examples/stress_tests/many_animated_sprites.rs"
doc-scrape-examples = true

[package.metadata.example.many_animated_sprites]
name = "Many Animated Sprites"
description = "Displays many animated sprites in a grid arrangement with slight offsets to their animation timers. Used for performance testing."
category = "Stress Tests"
wasm = true

[[example]]
name = "many_buttons"
path = "examples/stress_tests/many_buttons.rs"
doc-scrape-examples = true

[package.metadata.example.many_buttons]
name = "Many Buttons"
description = "Test rendering of many UI elements"
category = "Stress Tests"
wasm = true

[[example]]
name = "many_gradients"
path = "examples/stress_tests/many_gradients.rs"
doc-scrape-examples = true

[package.metadata.example.many_gradients]
name = "Many Gradients"
description = "Stress test for gradient rendering performance"
category = "Stress Tests"
wasm = true

[[example]]
name = "many_cameras_lights"
path = "examples/stress_tests/many_cameras_lights.rs"
doc-scrape-examples = true

[package.metadata.example.many_cameras_lights]
name = "Many Cameras & Lights"
description = "Test rendering of many cameras and lights"
category = "Stress Tests"
wasm = true

[[example]]
name = "many_components"
path = "examples/stress_tests/many_components.rs"
doc-scrape-examples = true

[package.metadata.example.many_components]
name = "Many Components (and Entities and Systems)"
description = "Test large ECS systems"
category = "Stress Tests"
wasm = false

[[example]]
name = "many_cubes"
path = "examples/stress_tests/many_cubes.rs"
doc-scrape-examples = true

[package.metadata.example.many_cubes]
name = "Many Cubes"
description = "Simple benchmark to test per-entity draw overhead. Run with the `sphere` argument to test frustum culling"
category = "Stress Tests"
wasm = true

[[example]]
name = "many_gizmos"
path = "examples/stress_tests/many_gizmos.rs"
doc-scrape-examples = true

[package.metadata.example.many_gizmos]
name = "Many Gizmos"
description = "Test rendering of many gizmos"
category = "Stress Tests"
wasm = true

[[example]]
name = "many_foxes"
path = "examples/stress_tests/many_foxes.rs"
doc-scrape-examples = true

[package.metadata.example.many_foxes]
name = "Many Foxes"
description = "Loads an animated fox model and spawns lots of them. Good for testing skinned mesh performance. Takes an unsigned integer argument for the number of foxes to spawn. Defaults to 1000"
category = "Stress Tests"
wasm = true

[[example]]
name = "many_glyphs"
path = "examples/stress_tests/many_glyphs.rs"
doc-scrape-examples = true

[package.metadata.example.many_glyphs]
name = "Many Glyphs"
description = "Simple benchmark to test text rendering."
category = "Stress Tests"
wasm = true

[[example]]
name = "many_lights"
path = "examples/stress_tests/many_lights.rs"
doc-scrape-examples = true

[package.metadata.example.many_lights]
name = "Many Lights"
description = "Simple benchmark to test rendering many point lights. Run with `WGPU_SETTINGS_PRIO=webgl2` to restrict to uniform buffers and max 256 lights"
category = "Stress Tests"
wasm = true

[[example]]
name = "many_sprites"
path = "examples/stress_tests/many_sprites.rs"
doc-scrape-examples = true

[package.metadata.example.many_sprites]
name = "Many Sprites"
description = "Displays many sprites in a grid arrangement! Used for performance testing. Use `--colored` to enable color tinted sprites."
category = "Stress Tests"
wasm = true

[[example]]
name = "many_text2d"
path = "examples/stress_tests/many_text2d.rs"
doc-scrape-examples = true

[package.metadata.example.many_text2d]
name = "Many Text2d"
description = "Displays many Text2d! Used for performance testing."
category = "Stress Tests"
wasm = true

[[example]]
name = "many_materials"
path = "examples/stress_tests/many_materials.rs"
doc-scrape-examples = true

[package.metadata.example.many_materials]
name = "Many Animated Materials"
description = "Benchmark to test rendering many animated materials"
category = "Stress Tests"
wasm = true

[[example]]
name = "transform_hierarchy"
path = "examples/stress_tests/transform_hierarchy.rs"
doc-scrape-examples = true

[package.metadata.example.transform_hierarchy]
name = "Transform Hierarchy"
description = "Various test cases for hierarchy and transform propagation performance"
category = "Stress Tests"
wasm = false

[[example]]
name = "text_pipeline"
path = "examples/stress_tests/text_pipeline.rs"
doc-scrape-examples = true

[package.metadata.example.text_pipeline]
name = "Text Pipeline"
description = "Text Pipeline benchmark"
category = "Stress Tests"
wasm = false

# Tools
[[example]]
name = "scene_viewer"
path = "examples/tools/scene_viewer/main.rs"
doc-scrape-examples = true

[package.metadata.example.scene_viewer]
name = "Scene Viewer"
description = "A simple way to view glTF models with Bevy. Just run `cargo run --release --example scene_viewer /path/to/model.gltf#Scene0`, replacing the path as appropriate. With no arguments it will load the FieldHelmet glTF model from the repository assets subdirectory"
category = "Tools"
wasm = true

[[example]]
name = "gamepad_viewer"
path = "examples/tools/gamepad_viewer.rs"
doc-scrape-examples = true

[package.metadata.example.gamepad_viewer]
name = "Gamepad Viewer"
description = "Shows a visualization of gamepad buttons, sticks, and triggers"
category = "Tools"
wasm = true

[[example]]
name = "nondeterministic_system_order"
path = "examples/ecs/nondeterministic_system_order.rs"
doc-scrape-examples = true

[package.metadata.example.nondeterministic_system_order]
name = "Nondeterministic System Order"
description = "Systems run in parallel, but their order isn't always deterministic. Here's how to detect and fix this."
category = "ECS (Entity Component System)"
wasm = false

[[example]]
name = "observers"
path = "examples/ecs/observers.rs"
doc-scrape-examples = true

[package.metadata.example.observers]
name = "Observers"
description = "Demonstrates observers that react to events (both built-in life-cycle events and custom events)"
category = "ECS (Entity Component System)"
wasm = true

[[example]]
name = "observer_propagation"
path = "examples/ecs/observer_propagation.rs"
doc-scrape-examples = true

[package.metadata.example.observer_propagation]
name = "Observer Propagation"
description = "Demonstrates event propagation with observers"
category = "ECS (Entity Component System)"
wasm = true

[[example]]
name = "3d_rotation"
path = "examples/transforms/3d_rotation.rs"
doc-scrape-examples = true

[package.metadata.example.3d_rotation]
name = "3D Rotation"
description = "Illustrates how to (constantly) rotate an object around an axis"
category = "Transforms"
wasm = true

[[example]]
name = "align"
path = "examples/transforms/align.rs"
doc-scrape-examples = true

[package.metadata.example.align]
name = "Alignment"
description = "A demonstration of Transform's axis-alignment feature"
category = "Transforms"
wasm = true

[[example]]
name = "scale"
path = "examples/transforms/scale.rs"
doc-scrape-examples = true

[package.metadata.example.scale]
name = "Scale"
description = "Illustrates how to scale an object in each direction"
category = "Transforms"
wasm = true

[[example]]
name = "transform"
path = "examples/transforms/transform.rs"
doc-scrape-examples = true

[package.metadata.example.transform]
name = "Transform"
description = "Shows multiple transformations of objects"
category = "Transforms"
wasm = true

[[example]]
name = "translation"
path = "examples/transforms/translation.rs"
doc-scrape-examples = true

[package.metadata.example.translation]
name = "Translation"
description = "Illustrates how to move an object along an axis"
category = "Transforms"
wasm = true

# UI (User Interface)
[[example]]
name = "borders"
path = "examples/ui/borders.rs"
doc-scrape-examples = true

[package.metadata.example.borders]
name = "Borders"
description = "Demonstrates how to create a node with a border"
category = "UI (User Interface)"
wasm = true

[[example]]
name = "box_shadow"
path = "examples/ui/box_shadow.rs"
doc-scrape-examples = true

[package.metadata.example.box_shadow]
name = "Box Shadow"
description = "Demonstrates how to create a node with a shadow"
category = "UI (User Interface)"
wasm = true

[[example]]
name = "button"
path = "examples/ui/button.rs"
doc-scrape-examples = true

[package.metadata.example.button]
name = "Button"
description = "Illustrates creating and updating a button"
category = "UI (User Interface)"
wasm = true

[[example]]
name = "ui_drag_and_drop"
path = "examples/ui/ui_drag_and_drop.rs"
doc-scrape-examples = true

[package.metadata.example.ui_drag_and_drop]
name = "UI Drag and Drop"
description = "Demonstrates dragging and dropping UI nodes"
category = "UI (User Interface)"
wasm = true

[[example]]
name = "display_and_visibility"
path = "examples/ui/display_and_visibility.rs"
doc-scrape-examples = true

[package.metadata.example.display_and_visibility]
name = "Display and Visibility"
description = "Demonstrates how Display and Visibility work in the UI."
category = "UI (User Interface)"
wasm = true

[[example]]
name = "window_fallthrough"
path = "examples/ui/window_fallthrough.rs"
doc-scrape-examples = true

[package.metadata.example.window_fallthrough]
name = "Window Fallthrough"
description = "Illustrates how to access `winit::window::Window`'s `hittest` functionality."
category = "UI (User Interface)"
wasm = false

[[example]]
name = "font_atlas_debug"
path = "examples/ui/font_atlas_debug.rs"
doc-scrape-examples = true

[package.metadata.example.font_atlas_debug]
name = "Font Atlas Debug"
description = "Illustrates how FontAtlases are populated (used to optimize text rendering internally)"
category = "UI (User Interface)"
wasm = true

[[example]]
name = "overflow"
path = "examples/ui/overflow.rs"
doc-scrape-examples = true

[package.metadata.example.overflow]
name = "Overflow"
description = "Simple example demonstrating overflow behavior"
category = "UI (User Interface)"
wasm = true

[[example]]
name = "overflow_clip_margin"
path = "examples/ui/overflow_clip_margin.rs"
doc-scrape-examples = true

[package.metadata.example.overflow_clip_margin]
name = "Overflow Clip Margin"
description = "Simple example demonstrating the OverflowClipMargin style property"
category = "UI (User Interface)"
wasm = true


[[example]]
name = "overflow_debug"
path = "examples/ui/overflow_debug.rs"
doc-scrape-examples = true

[package.metadata.example.overflow_debug]
name = "Overflow and Clipping Debug"
description = "An example to debug overflow and clipping behavior"
category = "UI (User Interface)"
wasm = true

[[example]]
name = "relative_cursor_position"
path = "examples/ui/relative_cursor_position.rs"
doc-scrape-examples = true

[package.metadata.example.relative_cursor_position]
name = "Relative Cursor Position"
description = "Showcases the RelativeCursorPosition component"
category = "UI (User Interface)"
wasm = true

[[example]]
name = "render_ui_to_texture"
path = "examples/ui/render_ui_to_texture.rs"
doc-scrape-examples = true

[package.metadata.example.render_ui_to_texture]
name = "Render UI to Texture"
description = "An example of rendering UI as a part of a 3D world"
category = "UI (User Interface)"
wasm = true

[[example]]
name = "size_constraints"
path = "examples/ui/size_constraints.rs"
doc-scrape-examples = true

[package.metadata.example.size_constraints]
name = "Size Constraints"
description = "Demonstrates how the to use the size constraints to control the size of a UI node."
category = "UI (User Interface)"
wasm = true

[[example]]
name = "text"
path = "examples/ui/text.rs"
doc-scrape-examples = true

[package.metadata.example.text]
name = "Text"
description = "Illustrates creating and updating text"
category = "UI (User Interface)"
wasm = true

[[example]]
name = "text_background_colors"
path = "examples/ui/text_background_colors.rs"
doc-scrape-examples = true

[package.metadata.example.text_background_colors]
name = "Text Background Colors"
description = "Demonstrates text background colors"
category = "UI (User Interface)"
wasm = true

[[example]]
name = "text_debug"
path = "examples/ui/text_debug.rs"
doc-scrape-examples = true

[package.metadata.example.text_debug]
name = "Text Debug"
description = "An example for debugging text layout"
category = "UI (User Interface)"
wasm = true

[[example]]
name = "flex_layout"
path = "examples/ui/flex_layout.rs"
doc-scrape-examples = true

[package.metadata.example.flex_layout]
name = "Flex Layout"
description = "Demonstrates how the AlignItems and JustifyContent properties can be composed to layout nodes and position text"
category = "UI (User Interface)"
wasm = true

[[example]]
name = "text_wrap_debug"
path = "examples/ui/text_wrap_debug.rs"
doc-scrape-examples = true

[package.metadata.example.text_wrap_debug]
name = "Text Wrap Debug"
description = "Demonstrates text wrapping"
category = "UI (User Interface)"
wasm = true

[[example]]
name = "ghost_nodes"
path = "examples/ui/ghost_nodes.rs"
doc-scrape-examples = true
required-features = ["ghost_nodes"]

[package.metadata.example.ghost_nodes]
name = "Ghost Nodes"
description = "Demonstrates the use of Ghost Nodes to skip entities in the UI layout hierarchy"
category = "UI (User Interface)"
wasm = true

[[example]]
name = "grid"
path = "examples/ui/grid.rs"
doc-scrape-examples = true

[package.metadata.example.grid]
name = "CSS Grid"
description = "An example for CSS Grid layout"
category = "UI (User Interface)"
wasm = true

[[example]]
name = "gradients"
path = "examples/ui/gradients.rs"
doc-scrape-examples = true

[package.metadata.example.gradients]
name = "Gradients"
description = "An example demonstrating gradients"
category = "UI (User Interface)"
wasm = true

[[example]]
name = "stacked_gradients"
path = "examples/ui/stacked_gradients.rs"
doc-scrape-examples = true

[package.metadata.example.stacked_gradients]
name = "Stacked Gradients"
description = "An example demonstrating stacked gradients"
category = "UI (User Interface)"
wasm = true

[[example]]
name = "scroll"
path = "examples/ui/scroll.rs"
doc-scrape-examples = true

[package.metadata.example.scroll]
name = "Scroll"
description = "Demonstrates scrolling UI containers"
category = "UI (User Interface)"
wasm = true

[[example]]
name = "transparency_ui"
path = "examples/ui/transparency_ui.rs"
doc-scrape-examples = true

[package.metadata.example.transparency_ui]
name = "Transparency UI"
description = "Demonstrates transparency for UI"
category = "UI (User Interface)"
wasm = true

[[example]]
name = "z_index"
path = "examples/ui/z_index.rs"
doc-scrape-examples = true

[package.metadata.example.z_index]
name = "UI Z-Index"
description = "Demonstrates how to control the relative depth (z-position) of UI elements"
category = "UI (User Interface)"
wasm = true

[[example]]
name = "virtual_keyboard"
path = "examples/ui/virtual_keyboard.rs"
doc-scrape-examples = true
required-features = ["experimental_bevy_feathers"]

[package.metadata.example.virtual_keyboard]
name = "Virtual Keyboard"
description = "Example demonstrating a virtual keyboard widget"
category = "UI (User Interface)"
wasm = true

[[example]]
name = "ui_scaling"
path = "examples/ui/ui_scaling.rs"
doc-scrape-examples = true

[package.metadata.example.ui_scaling]
name = "UI Scaling"
description = "Illustrates how to scale the UI"
category = "UI (User Interface)"
wasm = true

[[example]]
name = "ui_texture_atlas"
path = "examples/ui/ui_texture_atlas.rs"
doc-scrape-examples = true

[package.metadata.example.ui_texture_atlas]
name = "UI Texture Atlas"
description = "Illustrates how to use TextureAtlases in UI"
category = "UI (User Interface)"
wasm = true

[[example]]
name = "ui_texture_slice"
path = "examples/ui/ui_texture_slice.rs"
doc-scrape-examples = true

[package.metadata.example.ui_texture_slice]
name = "UI Texture Slice"
description = "Illustrates how to use 9 Slicing in UI"
category = "UI (User Interface)"
wasm = true

[[example]]
name = "ui_texture_slice_flip_and_tile"
path = "examples/ui/ui_texture_slice_flip_and_tile.rs"
doc-scrape-examples = true

[package.metadata.example.ui_texture_slice_flip_and_tile]
name = "UI Texture Slice Flipping and Tiling"
description = "Illustrates how to flip and tile images with 9 Slicing in UI"
category = "UI (User Interface)"
wasm = true

[[example]]
name = "ui_texture_atlas_slice"
path = "examples/ui/ui_texture_atlas_slice.rs"
doc-scrape-examples = true

[package.metadata.example.ui_texture_atlas_slice]
name = "UI Texture Atlas Slice"
description = "Illustrates how to use 9 Slicing for TextureAtlases in UI"
category = "UI (User Interface)"
wasm = true

[[example]]
name = "ui_transform"
path = "examples/ui/ui_transform.rs"
doc-scrape-examples = true

[package.metadata.example.ui_transform]
name = "UI Transform"
description = "An example demonstrating how to translate, rotate and scale UI elements."
category = "UI (User Interface)"
wasm = true

[[example]]
name = "viewport_debug"
path = "examples/ui/viewport_debug.rs"
doc-scrape-examples = true

[package.metadata.example.viewport_debug]
name = "Viewport Debug"
description = "An example for debugging viewport coordinates"
category = "UI (User Interface)"
wasm = true

[[example]]
name = "viewport_node"
path = "examples/ui/viewport_node.rs"
doc-scrape-examples = true

[package.metadata.example.viewport_node]
name = "Viewport Node"
description = "Demonstrates how to create a viewport node with picking support"
category = "UI (User Interface)"
wasm = true

# Window
[[example]]
name = "clear_color"
path = "examples/window/clear_color.rs"
doc-scrape-examples = true

[package.metadata.example.clear_color]
name = "Clear Color"
description = "Creates a solid color window"
category = "Window"
wasm = true

[[example]]
name = "custom_cursor_image"
path = "examples/window/custom_cursor_image.rs"
doc-scrape-examples = true
required-features = ["custom_cursor"]

[package.metadata.example.custom_cursor_image]
name = "Custom Cursor Image"
description = "Demonstrates creating an animated custom cursor from an image"
category = "Window"
wasm = true

[[example]]
name = "custom_user_event"
path = "examples/window/custom_user_event.rs"
doc-scrape-examples = true

[package.metadata.example.custom_user_event]
name = "Custom User Event"
description = "Handles custom user events within the event loop"
category = "Window"
wasm = true

[[example]]
name = "low_power"
path = "examples/window/low_power.rs"
doc-scrape-examples = true

[package.metadata.example.low_power]
name = "Low Power"
description = "Demonstrates settings to reduce power use for bevy applications"
category = "Window"
wasm = true

[[example]]
name = "multiple_windows"
path = "examples/window/multiple_windows.rs"
doc-scrape-examples = true

[package.metadata.example.multiple_windows]
name = "Multiple Windows"
description = "Demonstrates creating multiple windows, and rendering to them"
category = "Window"
wasm = false

[[example]]
name = "scale_factor_override"
path = "examples/window/scale_factor_override.rs"
doc-scrape-examples = true

[package.metadata.example.scale_factor_override]
name = "Scale Factor Override"
description = "Illustrates how to customize the default window settings"
category = "Window"
wasm = true

[[example]]
name = "screenshot"
path = "examples/window/screenshot.rs"
doc-scrape-examples = true

[package.metadata.example.screenshot]
name = "Screenshot"
description = "Shows how to save screenshots to disk"
category = "Window"
wasm = true

[[example]]
name = "transparent_window"
path = "examples/window/transparent_window.rs"
doc-scrape-examples = true

[package.metadata.example.transparent_window]
name = "Transparent Window"
description = "Illustrates making the window transparent and hiding the window decoration"
category = "Window"
wasm = false

[[example]]
name = "window_settings"
path = "examples/window/window_settings.rs"
doc-scrape-examples = true

[package.metadata.example.window_settings]
name = "Window Settings"
description = "Demonstrates customizing default window settings"
category = "Window"
wasm = true

[[example]]
name = "window_drag_move"
path = "examples/window/window_drag_move.rs"
doc-scrape-examples = true

[package.metadata.example.window_drag_move]
name = "Window Drag Move"
description = "Demonstrates drag move and drag resize without window decoration"
category = "Window"
wasm = false

[[example]]
name = "ambiguity_detection"
path = "tests/ecs/ambiguity_detection.rs"
doc-scrape-examples = true

[package.metadata.example.ambiguity_detection]
hidden = true

[[example]]
name = "resizing"
path = "tests/window/resizing.rs"
doc-scrape-examples = true

[package.metadata.example.resizing]
hidden = true

[[example]]
name = "minimizing"
path = "tests/window/minimizing.rs"
doc-scrape-examples = true

[package.metadata.example.minimizing]
hidden = true

[[example]]
name = "window_resizing"
path = "examples/window/window_resizing.rs"
doc-scrape-examples = true

[[example]]
name = "fallback_image"
path = "examples/shader/fallback_image.rs"
doc-scrape-examples = true

[[example]]
name = "reflection_probes"
path = "examples/3d/reflection_probes.rs"
doc-scrape-examples = true

[package.metadata.example.reflection_probes]
name = "Reflection Probes"
description = "Demonstrates reflection probes"
category = "3D Rendering"
wasm = false

[package.metadata.example.fallback_image]
hidden = true

[package.metadata.example.window_resizing]
name = "Window Resizing"
description = "Demonstrates resizing and responding to resizing a window"
category = "Window"
wasm = true

[[example]]
name = "drag_to_scroll"
path = "examples/ui/drag_to_scroll.rs"
doc-scrape-examples = true

[package.metadata.example.drag_to_scroll]
name = "Drag to Scroll"
description = "This example tests scale factor, dragging and scrolling"
category = "UI (User Interface)"
wasm = true

[[example]]
name = "ui_material"
path = "examples/ui/ui_material.rs"
doc-scrape-examples = true

[package.metadata.example.ui_material]
name = "UI Material"
description = "Demonstrates creating and using custom Ui materials"
category = "UI (User Interface)"
wasm = true

[[example]]
name = "cubic_splines"
path = "examples/math/cubic_splines.rs"
doc-scrape-examples = true

[package.metadata.example.cubic_splines]
name = "Cubic Splines"
description = "Exhibits different modes of constructing cubic curves using splines"
category = "Math"
wasm = true

[[example]]
name = "render_primitives"
path = "examples/math/render_primitives.rs"
doc-scrape-examples = true

[package.metadata.example.render_primitives]
name = "Rendering Primitives"
description = "Shows off rendering for all math primitives as both Meshes and Gizmos"
category = "Math"
wasm = true

# Math
[[example]]
name = "sampling_primitives"
path = "examples/math/sampling_primitives.rs"
doc-scrape-examples = true

[package.metadata.example.sampling_primitives]
name = "Sampling Primitives"
description = "Demonstrates all the primitives which can be sampled."
category = "Math"
wasm = true

[[example]]
name = "custom_primitives"
path = "examples/math/custom_primitives.rs"
doc-scrape-examples = true

[package.metadata.example.custom_primitives]
name = "Custom Primitives"
description = "Demonstrates how to add custom primitives and useful traits for them."
category = "Math"
wasm = true

[[example]]
name = "random_sampling"
path = "examples/math/random_sampling.rs"
doc-scrape-examples = true

[package.metadata.example.random_sampling]
name = "Random Sampling"
description = "Demonstrates how to sample random points from mathematical primitives"
category = "Math"
wasm = true

[[example]]
name = "smooth_follow"
path = "examples/movement/smooth_follow.rs"
doc-scrape-examples = true

[package.metadata.example.smooth_follow]
name = "Smooth Follow"
description = "Demonstrates how to make an entity smoothly follow another using interpolation"
category = "Math"
wasm = true

# Gizmos
[[example]]
name = "2d_gizmos"
path = "examples/gizmos/2d_gizmos.rs"
doc-scrape-examples = true

[package.metadata.example.2d_gizmos]
name = "2D Gizmos"
description = "A scene showcasing 2D gizmos"
category = "Gizmos"
wasm = true

[[example]]
name = "3d_gizmos"
path = "examples/gizmos/3d_gizmos.rs"
doc-scrape-examples = true

[package.metadata.example.3d_gizmos]
name = "3D Gizmos"
description = "A scene showcasing 3D gizmos"
category = "Gizmos"
wasm = true

[[example]]
name = "axes"
path = "examples/gizmos/axes.rs"
doc-scrape-examples = true

[package.metadata.example.axes]
name = "Axes"
description = "Demonstrates the function of axes gizmos"
category = "Gizmos"
wasm = true

[[example]]
name = "light_gizmos"
path = "examples/gizmos/light_gizmos.rs"
doc-scrape-examples = true

[package.metadata.example.light_gizmos]
name = "Light Gizmos"
description = "A scene showcasing light gizmos"
category = "Gizmos"
wasm = true

[[example]]
name = "fps_overlay"
path = "examples/dev_tools/fps_overlay.rs"
doc-scrape-examples = true
required-features = ["bevy_dev_tools"]

[[example]]
name = "2d_top_down_camera"
path = "examples/camera/2d_top_down_camera.rs"
doc-scrape-examples = true

[package.metadata.example.2d_top_down_camera]
name = "2D top-down camera"
description = "A 2D top-down camera smoothly following player movements"
category = "Camera"
wasm = true

[[example]]
name = "custom_projection"
path = "examples/camera/custom_projection.rs"
doc-scrape-examples = true

[package.metadata.example.custom_projection]
name = "Custom Projection"
description = "Shows how to create custom camera projections."
category = "Camera"
wasm = true

[[example]]
name = "first_person_view_model"
path = "examples/camera/first_person_view_model.rs"
doc-scrape-examples = true

[package.metadata.example.first_person_view_model]
name = "First person view model"
description = "A first-person camera that uses a world model and a view model with different field of views (FOV)"
category = "Camera"
wasm = true

[[example]]
name = "projection_zoom"
path = "examples/camera/projection_zoom.rs"
doc-scrape-examples = true

[package.metadata.example.projection_zoom]
name = "Projection Zoom"
description = "Shows how to zoom orthographic and perspective projection cameras."
category = "Camera"
wasm = true

[[example]]
name = "camera_orbit"
path = "examples/camera/camera_orbit.rs"
doc-scrape-examples = true

[package.metadata.example.camera_orbit]
name = "Camera Orbit"
description = "Shows how to orbit a static scene using pitch, yaw, and roll."
category = "Camera"
wasm = true

[[example]]
name = "2d_screen_shake"
path = "examples/camera/2d_screen_shake.rs"
doc-scrape-examples = true

[package.metadata.example.2d_screen_shake]
name = "Screen Shake"
description = "A simple 2D screen shake effect"
category = "Camera"
wasm = true

[[example]]
name = "2d_on_ui"
path = "examples/camera/2d_on_ui.rs"
doc-scrape-examples = true

[package.metadata.example.2d_on_ui]
name = "2D on Bevy UI"
description = "Shows how to render 2D objects on top of Bevy UI"
category = "Camera"
wasm = true

[package.metadata.example.fps_overlay]
name = "FPS overlay"
description = "Demonstrates FPS overlay"
category = "Dev tools"
wasm = true

[[example]]
name = "visibility_range"
path = "examples/3d/visibility_range.rs"
doc-scrape-examples = true

[package.metadata.example.visibility_range]
name = "Visibility range"
description = "Demonstrates visibility ranges"
category = "3D Rendering"
wasm = true

[[example]]
name = "ssr"
path = "examples/3d/ssr.rs"
doc-scrape-examples = true

[package.metadata.example.ssr]
name = "Screen Space Reflections"
description = "Demonstrates screen space reflections with water ripples"
category = "3D Rendering"
wasm = false

[[example]]
name = "camera_sub_view"
path = "examples/3d/camera_sub_view.rs"
doc-scrape-examples = true

[package.metadata.example.camera_sub_view]
name = "Camera sub view"
description = "Demonstrates using different sub view effects on a camera"
category = "3D Rendering"
wasm = true

[[example]]
name = "color_grading"
path = "examples/3d/color_grading.rs"
doc-scrape-examples = true

[package.metadata.example.color_grading]
name = "Color grading"
description = "Demonstrates color grading"
category = "3D Rendering"
wasm = true

[[example]]
name = "clearcoat"
path = "examples/3d/clearcoat.rs"
doc-scrape-examples = true
required-features = ["pbr_multi_layer_material_textures"]

[package.metadata.example.clearcoat]
name = "Clearcoat"
description = "Demonstrates the clearcoat PBR feature"
category = "3D Rendering"
wasm = false

[[example]]
name = "depth_of_field"
path = "examples/3d/depth_of_field.rs"
doc-scrape-examples = true

[package.metadata.example.depth_of_field]
name = "Depth of field"
description = "Demonstrates depth of field"
category = "3D Rendering"
wasm = false

[[example]]
name = "volumetric_fog"
path = "examples/3d/volumetric_fog.rs"
doc-scrape-examples = true

[package.metadata.example.volumetric_fog]
name = "Volumetric fog"
description = "Demonstrates volumetric fog and lighting"
category = "3D Rendering"
wasm = true

[[example]]
name = "client"
path = "examples/remote/client.rs"
doc-scrape-examples = true
required-features = ["bevy_remote"]

[package.metadata.example.client]
name = "client"
description = "A simple command line client that can control Bevy apps via the BRP"
category = "Remote Protocol"
wasm = false

[[example]]
name = "server"
path = "examples/remote/server.rs"
doc-scrape-examples = true
required-features = ["bevy_remote"]

[package.metadata.example.server]
name = "server"
description = "A Bevy app that you can connect to with the BRP and edit"
category = "Remote Protocol"
wasm = false

[[example]]
name = "anisotropy"
path = "examples/3d/anisotropy.rs"
doc-scrape-examples = true
required-features = ["jpeg", "pbr_anisotropy_texture"]

[package.metadata.example.anisotropy]
name = "Anisotropy"
description = "Displays an example model with anisotropy"
category = "3D Rendering"
wasm = false

[[example]]
name = "custom_phase_item"
path = "examples/shader_advanced/custom_phase_item.rs"
doc-scrape-examples = true

[package.metadata.example.custom_phase_item]
name = "Custom phase item"
description = "Demonstrates how to enqueue custom draw commands in a render phase"
category = "Shaders"
wasm = true

[[example]]
name = "fog_volumes"
path = "examples/3d/fog_volumes.rs"
doc-scrape-examples = true

[package.metadata.example.fog_volumes]
name = "Fog volumes"
description = "Demonstrates fog volumes"
category = "3D Rendering"
wasm = false

[[example]]
name = "scrolling_fog"
path = "examples/3d/scrolling_fog.rs"
doc-scrape-examples = true

[package.metadata.example.scrolling_fog]
name = "Scrolling fog"
description = "Demonstrates how to create the effect of fog moving in the wind"
category = "3D Rendering"
wasm = false

[[example]]
name = "physics_in_fixed_timestep"
path = "examples/movement/physics_in_fixed_timestep.rs"
doc-scrape-examples = true

[package.metadata.example.physics_in_fixed_timestep]
name = "Run physics in a fixed timestep"
description = "Handles input, physics, and rendering in an industry-standard way by using a fixed timestep"
category = "Movement"
wasm = true

[[example]]
name = "post_processing"
path = "examples/3d/post_processing.rs"
doc-scrape-examples = true

[package.metadata.example.post_processing]
name = "Built-in postprocessing"
description = "Demonstrates the built-in postprocessing features"
category = "3D Rendering"
wasm = true

[[example]]
name = "rotate_environment_map"
path = "examples/3d/rotate_environment_map.rs"
doc-scrape-examples = true
required-features = ["pbr_multi_layer_material_textures"]

[package.metadata.example.rotate_environment_map]
name = "Rotate Environment Map"
description = "Demonstrates how to rotate the skybox and the environment map simultaneously"
category = "3D Rendering"
wasm = false

[[example]]
name = "mesh_picking"
path = "examples/picking/mesh_picking.rs"
doc-scrape-examples = true
required-features = ["bevy_mesh_picking_backend"]

[package.metadata.example.mesh_picking]
name = "Mesh Picking"
description = "Demonstrates picking meshes"
category = "Picking"
wasm = true

[[example]]
name = "simple_picking"
path = "examples/picking/simple_picking.rs"
doc-scrape-examples = true
required-features = ["bevy_picking"]

[package.metadata.example.simple_picking]
name = "Showcases simple picking events and usage"
description = "Demonstrates how to use picking events to spawn simple objects"
category = "Picking"
wasm = true

[[example]]
name = "sprite_picking"
path = "examples/picking/sprite_picking.rs"
doc-scrape-examples = true
required-features = ["bevy_sprite_picking_backend"]

[package.metadata.example.sprite_picking]
name = "Sprite Picking"
description = "Demonstrates picking sprites and sprite atlases"
category = "Picking"
wasm = true

[[example]]
name = "debug_picking"
path = "examples/picking/debug_picking.rs"
doc-scrape-examples = true
required-features = ["bevy_dev_tools"]

[package.metadata.example.debug_picking]
name = "Picking Debug Tools"
description = "Demonstrates picking debug overlay"
category = "Picking"
wasm = true

[[example]]
name = "animation_masks"
path = "examples/animation/animation_masks.rs"
doc-scrape-examples = true

[package.metadata.example.animation_masks]
name = "Animation Masks"
description = "Demonstrates animation masks"
category = "Animation"
wasm = true

[[example]]
name = "pcss"
path = "examples/3d/pcss.rs"
doc-scrape-examples = true
required-features = ["experimental_pbr_pcss"]

[package.metadata.example.pcss]
name = "Percentage-closer soft shadows"
description = "Demonstrates percentage-closer soft shadows (PCSS)"
category = "3D Rendering"
wasm = false

[[example]]
name = "mixed_lighting"
path = "examples/3d/mixed_lighting.rs"
doc-scrape-examples = true
required-features = ["jpeg"]

[package.metadata.example.mixed_lighting]
name = "Mixed lighting"
description = "Demonstrates how to combine baked and dynamic lighting"
category = "3D Rendering"
wasm = true

[[example]]
name = "animated_ui"
path = "examples/animation/animated_ui.rs"
doc-scrape-examples = true

[package.metadata.example.animated_ui]
name = "Animated UI"
description = "Shows how to use animation clips to animate UI properties"
category = "Animation"
wasm = true

[[example]]
name = "shader_material_bindless"
path = "examples/shader/shader_material_bindless.rs"
doc-scrape-examples = true

[package.metadata.example.shader_material_bindless]
name = "Material - Bindless"
description = "Demonstrates how to make materials that use bindless textures"
category = "Shaders"
wasm = true

[[example]]
name = "specular_tint"
path = "examples/3d/specular_tint.rs"
doc-scrape-examples = true
required-features = ["pbr_specular_textures"]

[package.metadata.example.specular_tint]
name = "Specular Tint"
description = "Demonstrates specular tints and maps"
category = "3D Rendering"
wasm = true

[[example]]
name = "test_invalid_skinned_mesh"
path = "tests/3d/test_invalid_skinned_mesh.rs"
doc-scrape-examples = true

[package.metadata.example.test_invalid_skinned_mesh]
hidden = true

[profile.wasm-release]
inherits = "release"
opt-level = "z"
lto = "fat"
codegen-units = 1

[profile.stress-test]
inherits = "release"
lto = "fat"
panic = "abort"

[package.metadata.docs.rs]
# This cfg is needed so that #[doc(fake_variadic)] is correctly propagated for
# impls for re-exported traits. See https://github.com/rust-lang/cargo/issues/8811
# for details on why this is needed. Since dependencies don't expect to be built
# with `--cfg docsrs` (and thus fail to compile) we use a different cfg.
rustc-args = ["--cfg", "docsrs_dep"]
rustdoc-args = [
  "-Zunstable-options",
  "--generate-link-to-definition",
  # Embed tags to the top of documentation pages for common Bevy traits
  # that are implemented by the current type, like `Component` or `Resource`.
  # This makes it easier to see at a glance what types are used for.
  "--html-after-content",
  "docs-rs/trait-tags.html",
]
all-features = true
cargo-args = ["-Zunstable-options", "-Zrustdoc-scrape-examples"]

[[example]]
name = "monitor_info"
path = "examples/window/monitor_info.rs"
doc-scrape-examples = true

[package.metadata.example.monitor_info]
name = "Monitor info"
description = "Displays information about available monitors (displays)."
category = "Window"
wasm = false

# Testbed
[[example]]
name = "testbed_2d"
path = "examples/testbed/2d.rs"
doc-scrape-examples = true

[package.metadata.example.testbed_2d]
hidden = true

[[example]]
name = "testbed_3d"
path = "examples/testbed/3d.rs"
doc-scrape-examples = true

[package.metadata.example.testbed_3d]
hidden = true

[[example]]
name = "testbed_ui"
path = "examples/testbed/ui.rs"
doc-scrape-examples = true

[package.metadata.example.testbed_ui]
hidden = true

[[example]]
name = "testbed_full_ui"
path = "examples/testbed/full_ui.rs"
doc-scrape-examples = true

[package.metadata.example.testbed_full_ui]
hidden = true

[[example]]
name = "tab_navigation"
path = "examples/ui/tab_navigation.rs"
doc-scrape-examples = true

[package.metadata.example.tab_navigation]
name = "Tab Navigation"
description = "Demonstration of Tab Navigation between UI elements"
category = "UI (User Interface)"
wasm = true

[[example]]
name = "directional_navigation"
path = "examples/ui/directional_navigation.rs"
doc-scrape-examples = true

[package.metadata.example.directional_navigation]
name = "Directional Navigation"
description = "Demonstration of Directional Navigation between UI elements"
category = "UI (User Interface)"
wasm = true

[[example]]
name = "clustered_decals"
path = "examples/3d/clustered_decals.rs"
doc-scrape-examples = true
required-features = ["pbr_clustered_decals"]

[package.metadata.example.clustered_decals]
name = "Clustered Decals"
description = "Demonstrates clustered decals"
category = "3D Rendering"
wasm = false

[[example]]
name = "light_textures"
path = "examples/3d/light_textures.rs"
doc-scrape-examples = true
required-features = ["pbr_light_textures"]

[package.metadata.example.light_textures]
name = "Light Textures"
description = "Demonstrates light textures"
category = "3D Rendering"
wasm = false

[[example]]
name = "occlusion_culling"
path = "examples/3d/occlusion_culling.rs"
doc-scrape-examples = true

[package.metadata.example.occlusion_culling]
name = "Occlusion Culling"
description = "Demonstration of Occlusion Culling"
category = "3D Rendering"
wasm = false

[[example]]
name = "camera_controller"
path = "examples/helpers/camera_controller.rs"
doc-scrape-examples = true
crate-type = ["lib"]

[package.metadata.example.camera_controller]
name = "Camera Controller"
description = "Example Free-Cam Styled Camera Controller"
category = "Helpers"
wasm = true

[[example]]
name = "widgets"
path = "examples/helpers/widgets.rs"
doc-scrape-examples = true
crate-type = ["lib"]

[package.metadata.example.widgets]
name = "Widgets"
description = "Example UI Widgets"
category = "Helpers"
wasm = true

[[example]]
name = "no_std_library"
path = "examples/no_std/library/src/lib.rs"
doc-scrape-examples = true
crate-type = ["lib"]

[package.metadata.example.no_std_library]
name = "`no_std` Compatible Library"
description = "Example library compatible with `std` and `no_std` targets"
category = "Embedded"
wasm = true

[[example]]
name = "extended_material_bindless"
path = "examples/shader/extended_material_bindless.rs"
doc-scrape-examples = true

[package.metadata.example.extended_material_bindless]
name = "Extended Bindless Material"
description = "Demonstrates bindless `ExtendedMaterial`"
category = "Shaders"
wasm = false

[[example]]
name = "cooldown"
path = "examples/usage/cooldown.rs"
doc-scrape-examples = true

[package.metadata.example.cooldown]
name = "Cooldown"
description = "Example for cooldown on button clicks"
category = "Usage"
wasm = true

[[example]]
name = "hotpatching_systems"
path = "examples/ecs/hotpatching_systems.rs"
doc-scrape-examples = true
required-features = ["hotpatching"]

[package.metadata.example.hotpatching_systems]
name = "Hotpatching Systems"
description = "Demonstrates how to hotpatch systems"
category = "ECS (Entity Component System)"
wasm = false

[[example]]
name = "core_widgets"
path = "examples/ui/core_widgets.rs"
doc-scrape-examples = true

[package.metadata.example.core_widgets]
name = "Core Widgets"
description = "Demonstrates use of core (headless) widgets in Bevy UI"
category = "UI (User Interface)"
wasm = true

[[example]]
name = "core_widgets_observers"
path = "examples/ui/core_widgets_observers.rs"
doc-scrape-examples = true

[package.metadata.example.core_widgets_observers]
name = "Core Widgets (w/Observers)"
description = "Demonstrates use of core (headless) widgets in Bevy UI, with Observers"
category = "UI (User Interface)"
wasm = true

[[example]]
name = "scrollbars"
path = "examples/ui/scrollbars.rs"
doc-scrape-examples = true

[package.metadata.example.scrollbars]
name = "Scrollbars"
description = "Demonstrates use of core scrollbar in Bevy UI"
category = "UI (User Interface)"
wasm = true

[[example]]
name = "feathers"
path = "examples/ui/feathers.rs"
doc-scrape-examples = true
required-features = ["experimental_bevy_feathers"]

[package.metadata.example.feathers]
name = "Feathers Widgets"
description = "Gallery of Feathers Widgets"
category = "UI (User Interface)"
wasm = true
hidden = true<|MERGE_RESOLUTION|>--- conflicted
+++ resolved
@@ -589,17 +589,14 @@
 serde_json = "1.0.140"
 bytemuck = "1"
 # The following explicit dependencies are needed for proc macros to work inside of examples as they are part of the bevy crate itself.
-<<<<<<< HEAD
 bevy_animation = { path = "crates/bevy_animation", version = "0.17.0-dev", default-features = false }
-=======
+bevy_asset = { path = "crates/bevy_asset", version = "0.17.0-dev", default-features = false }
+bevy_ecs = { path = "crates/bevy_ecs", version = "0.17.0-dev", default-features = false }
+bevy_gizmos = { path = "crates/bevy_gizmos", version = "0.17.0-dev", default-features = false }
+bevy_image = { path = "crates/bevy_image", version = "0.17.0-dev", default-features = false }
+bevy_reflect = { path = "crates/bevy_reflect", version = "0.17.0-dev", default-features = false }
 bevy_render = { path = "crates/bevy_render", version = "0.17.0-dev", default-features = false }
->>>>>>> 7c8d9392
-bevy_ecs = { path = "crates/bevy_ecs", version = "0.17.0-dev", default-features = false }
 bevy_state = { path = "crates/bevy_state", version = "0.17.0-dev", default-features = false }
-bevy_asset = { path = "crates/bevy_asset", version = "0.17.0-dev", default-features = false }
-bevy_reflect = { path = "crates/bevy_reflect", version = "0.17.0-dev", default-features = false }
-bevy_image = { path = "crates/bevy_image", version = "0.17.0-dev", default-features = false }
-bevy_gizmos = { path = "crates/bevy_gizmos", version = "0.17.0-dev", default-features = false }
 # Needed to poll Task examples
 futures-lite = "2.0.1"
 futures-timer = { version = "3", features = ["wasm-bindgen", "gloo-timers"] }
