[package]
name = "bevy"
version = "0.17.0-dev"
edition = "2024"
categories = ["game-engines", "graphics", "gui", "rendering"]
description = "A refreshingly simple data-driven game engine and app framework"
exclude = ["assets/", "tools/", ".github/", "crates/", "examples/wasm/assets/"]
homepage = "https://bevy.org"
keywords = ["game", "engine", "gamedev", "graphics", "bevy"]
license = "MIT OR Apache-2.0"
repository = "https://github.com/bevyengine/bevy"
documentation = "https://docs.rs/bevy"
rust-version = "1.86.0"

[workspace]
resolver = "2"
members = [
  # All of Bevy's official crates are within the `crates` folder!
  "crates/*",
  # Several crates with macros have "compile fail" tests nested inside them, also known as UI
  # tests, that verify diagnostic output does not accidentally change.
  # TODO: Use a glob pattern once they are fixed in `dependabot-core`
  # TODO: See https://github.com/bevyengine/bevy/issues/17876 for context.
  "crates/bevy_derive/compile_fail",
  "crates/bevy_ecs/compile_fail",
  "crates/bevy_reflect/compile_fail",
  # Examples of compiling Bevy for mobile platforms.
  "examples/mobile",
  # Examples of using Bevy on no_std platforms.
  "examples/no_std/*",
  # Benchmarks
  "benches",
  # Internal tools that are not published.
  "tools/*",
  # Bevy's error codes. This is a crate so we can automatically check all of the code blocks.
  "errors",
]
exclude = [
  # Integration tests are not part of the workspace
  "tests-integration",
]

[workspace.lints.clippy]
doc_markdown = "warn"
manual_let_else = "warn"
match_same_arms = "warn"
redundant_closure_for_method_calls = "warn"
redundant_else = "warn"
semicolon_if_nothing_returned = "warn"
type_complexity = "allow"
undocumented_unsafe_blocks = "warn"
unwrap_or_default = "warn"
needless_lifetimes = "allow"
too_many_arguments = "allow"
nonstandard_macro_braces = "warn"
print_stdout = "warn"
print_stderr = "warn"

ptr_as_ptr = "warn"
ptr_cast_constness = "warn"
ref_as_ptr = "warn"

# see: https://github.com/bevyengine/bevy/pull/15375#issuecomment-2366966219
too_long_first_doc_paragraph = "allow"

std_instead_of_core = "warn"
std_instead_of_alloc = "warn"
alloc_instead_of_core = "warn"

allow_attributes = "warn"
allow_attributes_without_reason = "warn"

[workspace.lints.rust]
missing_docs = "warn"
unexpected_cfgs = { level = "warn", check-cfg = ['cfg(docsrs_dep)'] }
unsafe_code = "deny"
unsafe_op_in_unsafe_fn = "warn"
unused_qualifications = "warn"

# Unfortunately, cargo does not currently support overriding workspace lints
# inside a particular crate. See https://github.com/rust-lang/cargo/issues/13157
#
# We require an override for cases like `std_instead_of_core`, which are intended
# for the library contributors and not for how users should consume Bevy.
# To ensure examples aren't subject to these lints, below is a duplication of the
# workspace lints, with the "overrides" applied.
#
# [lints]
# workspace = true

[lints.clippy]
doc_markdown = "warn"
manual_let_else = "warn"
match_same_arms = "warn"
redundant_closure_for_method_calls = "warn"
redundant_else = "warn"
semicolon_if_nothing_returned = "warn"
type_complexity = "allow"
undocumented_unsafe_blocks = "warn"
unwrap_or_default = "warn"
needless_lifetimes = "allow"
too_many_arguments = "allow"
nonstandard_macro_braces = "warn"

ptr_as_ptr = "warn"
ptr_cast_constness = "warn"
ref_as_ptr = "warn"

too_long_first_doc_paragraph = "allow"

std_instead_of_core = "allow"
std_instead_of_alloc = "allow"
alloc_instead_of_core = "allow"

allow_attributes = "warn"
allow_attributes_without_reason = "warn"

[lints.rust]
missing_docs = "warn"
unexpected_cfgs = { level = "warn", check-cfg = ['cfg(docsrs_dep)'] }
unsafe_code = "deny"
unsafe_op_in_unsafe_fn = "warn"
unused_qualifications = "warn"

[features]
default = [
  "std",
  "async_executor",
  "android-game-activity",
  "android_shared_stdcxx",
  "animation",
  "bevy_asset",
  "bevy_audio",
  "bevy_color",
  "bevy_core_pipeline",
  "bevy_core_widgets",
  "bevy_anti_aliasing",
  "bevy_gilrs",
  "bevy_gizmos",
  "bevy_gltf",
  "bevy_input_focus",
  "bevy_log",
  "bevy_mesh_picking_backend",
  "bevy_pbr",
  "bevy_picking",
  "bevy_render",
  "bevy_scene",
  "bevy_sprite",
  "bevy_sprite_picking_backend",
  "bevy_state",
  "bevy_text",
  "bevy_ui",
  "bevy_ui_picking_backend",
  "bevy_window",
  "bevy_winit",
  "custom_cursor",
  "default_font",
  "hdr",
  "multi_threaded",
  "png",
  "smaa_luts",
  "sysinfo_plugin",
  "tonemapping_luts",
  "vorbis",
  "webgl2",
  "x11",
  "debug",
  "zstd_rust",
]

# Recommended defaults for no_std applications
default_no_std = ["libm", "critical-section", "bevy_color", "bevy_state"]

# Provides an implementation for picking meshes
bevy_mesh_picking_backend = [
  "bevy_picking",
  "bevy_internal/bevy_mesh_picking_backend",
]

# Provides an implementation for picking sprites
bevy_sprite_picking_backend = [
  "bevy_picking",
  "bevy_internal/bevy_sprite_picking_backend",
]

# Provides an implementation for picking UI
bevy_ui_picking_backend = [
  "bevy_picking",
  "bevy_internal/bevy_ui_picking_backend",
]

# Provides a debug overlay for bevy UI
bevy_ui_debug = ["bevy_internal/bevy_ui_debug"]

# Force dynamic linking, which improves iterative compile times
dynamic_linking = ["dep:bevy_dylib", "bevy_internal/dynamic_linking"]

# Enables system information diagnostic plugin
sysinfo_plugin = ["bevy_internal/sysinfo_plugin"]

# Provides animation functionality
bevy_animation = ["bevy_internal/bevy_animation", "bevy_color"]

# Provides asset functionality
bevy_asset = ["bevy_internal/bevy_asset"]

# Provides audio functionality
bevy_audio = ["bevy_internal/bevy_audio"]

# Provides shared color types and operations
bevy_color = ["bevy_internal/bevy_color"]

# Provides cameras and other basic render pipeline features
bevy_core_pipeline = [
  "bevy_internal/bevy_core_pipeline",
  "bevy_asset",
  "bevy_render",
]

# Provides various anti aliasing solutions
bevy_anti_aliasing = [
  "bevy_internal/bevy_anti_aliasing",
  "bevy_asset",
  "bevy_render",
]

# Adds gamepad support
bevy_gilrs = ["bevy_internal/bevy_gilrs"]

# [glTF](https://www.khronos.org/gltf/) support
bevy_gltf = ["bevy_internal/bevy_gltf", "bevy_asset", "bevy_scene", "bevy_pbr"]

# Adds PBR rendering
bevy_pbr = [
  "bevy_internal/bevy_pbr",
  "bevy_asset",
  "bevy_render",
  "bevy_core_pipeline",
  "bevy_anti_aliasing",
]

# Provides picking functionality
bevy_picking = ["bevy_internal/bevy_picking"]

# Provides rendering functionality
bevy_render = ["bevy_internal/bevy_render", "bevy_color"]

# Provides scene functionality
bevy_scene = ["bevy_internal/bevy_scene", "bevy_asset"]

# Provides raytraced lighting (experimental)
bevy_solari = [
  "bevy_internal/bevy_solari",
  "bevy_asset",
  "bevy_core_pipeline",
  "bevy_pbr",
  "bevy_render",
]

# Provides sprite functionality
bevy_sprite = [
  "bevy_internal/bevy_sprite",
  "bevy_render",
  "bevy_core_pipeline",
  "bevy_color",
  "bevy_anti_aliasing",
]

# Provides text functionality
bevy_text = ["bevy_internal/bevy_text", "bevy_asset", "bevy_sprite"]

# A custom ECS-driven UI framework
bevy_ui = [
  "bevy_internal/bevy_ui",
  "bevy_core_pipeline",
  "bevy_text",
  "bevy_sprite",
  "bevy_color",
  "bevy_anti_aliasing",
]

# Windowing layer
bevy_window = ["bevy_internal/bevy_window"]

# winit window and input backend
bevy_winit = ["bevy_internal/bevy_winit", "bevy_window"]

# Load and access image data. Usually added by an image format
bevy_image = ["bevy_internal/bevy_image"]

# Adds support for rendering gizmos
bevy_gizmos = ["bevy_internal/bevy_gizmos", "bevy_color"]

# Provides a collection of developer tools
bevy_dev_tools = ["bevy_internal/bevy_dev_tools"]

# Enable the Bevy Remote Protocol
bevy_remote = ["bevy_internal/bevy_remote"]

# Enable integration with `tracing` and `log`
bevy_log = ["bevy_internal/bevy_log"]

# Enable input focus subsystem
bevy_input_focus = ["bevy_internal/bevy_input_focus"]

# Headless widget collection for Bevy UI.
bevy_core_widgets = ["bevy_internal/bevy_core_widgets"]

# Feathers widget collection.
experimental_bevy_feathers = ["bevy_internal/bevy_feathers"]

# Enable passthrough loading for SPIR-V shaders (Only supported on Vulkan, shader capabilities and extensions must agree with the platform implementation)
spirv_shader_passthrough = ["bevy_internal/spirv_shader_passthrough"]

# Statically linked DXC shader compiler for DirectX 12
statically-linked-dxc = ["bevy_internal/statically-linked-dxc"]

# Tracing support, saving a file in Chrome Tracing format
trace_chrome = ["trace", "bevy_internal/trace_chrome"]

# Tracing support, exposing a port for Tracy
trace_tracy = ["trace", "bevy_internal/trace_tracy"]

# Tracing support, with memory profiling, exposing a port for Tracy
trace_tracy_memory = [
  "trace",
  "bevy_internal/trace_tracy",
  "bevy_internal/trace_tracy_memory",
]

# Tracing support
trace = ["bevy_internal/trace", "dep:tracing"]

# Basis Universal compressed texture support
basis-universal = ["bevy_internal/basis-universal"]

# Enables compressed KTX2 UASTC texture output on the asset processor
compressed_image_saver = ["bevy_internal/compressed_image_saver"]

# BMP image format support
bmp = ["bevy_internal/bmp"]

# DDS compressed texture support
dds = ["bevy_internal/dds"]

# EXR image format support
exr = ["bevy_internal/exr"]

# Farbfeld image format support
ff = ["bevy_internal/ff"]

# GIF image format support
gif = ["bevy_internal/gif"]

# HDR image format support
hdr = ["bevy_internal/hdr"]

# KTX2 compressed texture support
ktx2 = ["bevy_internal/ktx2"]

# ICO image format support
ico = ["bevy_internal/ico"]

# JPEG image format support
jpeg = ["bevy_internal/jpeg"]

# PNG image format support
png = ["bevy_internal/png"]

# PNM image format support, includes pam, pbm, pgm and ppm
pnm = ["bevy_internal/pnm"]

# QOI image format support
qoi = ["bevy_internal/qoi"]

# TGA image format support
tga = ["bevy_internal/tga"]

# TIFF image format support
tiff = ["bevy_internal/tiff"]

# WebP image format support
webp = ["bevy_internal/webp"]

# For KTX2 supercompression
zlib = ["bevy_internal/zlib"]

# For KTX2 Zstandard decompression using pure rust [ruzstd](https://crates.io/crates/ruzstd). This is the safe default. For maximum performance, use "zstd_c".
zstd_rust = ["bevy_internal/zstd_rust"]

# For KTX2 Zstandard decompression using [zstd](https://crates.io/crates/zstd). This is a faster backend, but uses unsafe C bindings. For the safe option, stick to the default backend with "zstd_rust".
zstd_c = ["bevy_internal/zstd_c"]

# FLAC audio format support
flac = ["bevy_internal/flac"]

# MP3 audio format support
mp3 = ["bevy_internal/mp3"]

# OGG/VORBIS audio format support
vorbis = ["bevy_internal/vorbis"]

# WAV audio format support
wav = ["bevy_internal/wav"]

# MP3 audio format support (through minimp3)
minimp3 = ["bevy_internal/minimp3"]

# AAC audio format support (through symphonia)
symphonia-aac = ["bevy_internal/symphonia-aac"]

# AAC, FLAC, MP3, MP4, OGG/VORBIS, and WAV audio formats support (through symphonia)
symphonia-all = ["bevy_internal/symphonia-all"]

# FLAC audio format support (through symphonia)
symphonia-flac = ["bevy_internal/symphonia-flac"]

# MP4 audio format support (through symphonia)
symphonia-isomp4 = ["bevy_internal/symphonia-isomp4"]

# OGG/VORBIS audio format support (through symphonia)
symphonia-vorbis = ["bevy_internal/symphonia-vorbis"]

# WAV audio format support (through symphonia)
symphonia-wav = ["bevy_internal/symphonia-wav"]

# Enable serialization support through serde
serialize = ["bevy_internal/serialize"]

# Enables multithreaded parallelism in the engine. Disabling it forces all engine tasks to run on a single thread.
multi_threaded = ["bevy_internal/multi_threaded"]

# Use async-io's implementation of block_on instead of futures-lite's implementation. This is preferred if your application uses async-io.
async-io = ["bevy_internal/async-io"]

# Wayland display server support
wayland = ["bevy_internal/wayland"]

# X11 display server support
x11 = ["bevy_internal/x11"]

# Android NativeActivity support. Legacy, should be avoided for most new Android games.
android-native-activity = ["bevy_internal/android-native-activity"]

# Android GameActivity support. Default, choose between this and `android-native-activity`.
android-game-activity = ["bevy_internal/android-game-activity"]

# Enable systems that allow for automated testing on CI
bevy_ci_testing = ["bevy_internal/bevy_ci_testing"]

# Enable animation support, and glTF animation loading
animation = ["bevy_internal/animation", "bevy_animation"]

# Enable using a shared stdlib for cxx on Android
android_shared_stdcxx = ["bevy_internal/android_shared_stdcxx"]

# Enable detailed trace event logging. These trace events are expensive even when off, thus they require compile time opt-in
detailed_trace = ["bevy_internal/detailed_trace"]

# Include tonemapping Look Up Tables KTX2 files. If everything is pink, you need to enable this feature or change the `Tonemapping` method for your `Camera2d` or `Camera3d`.
tonemapping_luts = ["bevy_internal/tonemapping_luts", "ktx2", "bevy_image/zstd"]

# Include SMAA Look Up Tables KTX2 Files
smaa_luts = ["bevy_internal/smaa_luts"]

# Enable AccessKit on Unix backends (currently only works with experimental screen readers and forks.)
accesskit_unix = ["bevy_internal/accesskit_unix"]

# Enable assertions to check the validity of parameters passed to glam
glam_assert = ["bevy_internal/glam_assert"]

# Enable assertions in debug builds to check the validity of parameters passed to glam
debug_glam_assert = ["bevy_internal/debug_glam_assert"]

# Include a default font, containing only ASCII characters, at the cost of a 20kB binary size increase
default_font = ["bevy_internal/default_font"]

# Enable support for shaders in GLSL
shader_format_glsl = ["bevy_internal/shader_format_glsl"]

# Enable support for shaders in SPIR-V
shader_format_spirv = ["bevy_internal/shader_format_spirv"]

# Enable support for shaders in WESL
shader_format_wesl = ["bevy_internal/shader_format_wesl"]

# Enable support for transmission-related textures in the `StandardMaterial`, at the risk of blowing past the global, per-shader texture limit on older/lower-end GPUs
pbr_transmission_textures = ["bevy_internal/pbr_transmission_textures"]

# Enable support for multi-layer material textures in the `StandardMaterial`, at the risk of blowing past the global, per-shader texture limit on older/lower-end GPUs
pbr_multi_layer_material_textures = [
  "bevy_internal/pbr_multi_layer_material_textures",
]

# Enable support for anisotropy texture in the `StandardMaterial`, at the risk of blowing past the global, per-shader texture limit on older/lower-end GPUs
pbr_anisotropy_texture = ["bevy_internal/pbr_anisotropy_texture"]

# Enable support for PCSS, at the risk of blowing past the global, per-shader sampler limit on older/lower-end GPUs
experimental_pbr_pcss = ["bevy_internal/experimental_pbr_pcss"]

# Enable support for specular textures in the `StandardMaterial`, at the risk of blowing past the global, per-shader texture limit on older/lower-end GPUs
pbr_specular_textures = ["bevy_internal/pbr_specular_textures"]

# Enable some limitations to be able to use WebGL2. Please refer to the [WebGL2 and WebGPU](https://github.com/bevyengine/bevy/tree/latest/examples#webgl2-and-webgpu) section of the examples README for more information on how to run Wasm builds with WebGPU.
webgl2 = ["bevy_internal/webgl"]

# Enable support for WebGPU in Wasm. When enabled, this feature will override the `webgl2` feature and you won't be able to run Wasm builds with WebGL2, only with WebGPU.
webgpu = ["bevy_internal/webgpu"]

# Enables the built-in asset processor for processed assets.
asset_processor = ["bevy_internal/asset_processor"]

# Enables watching the filesystem for Bevy Asset hot-reloading
file_watcher = ["bevy_internal/file_watcher"]

# Enables watching in memory asset providers for Bevy Asset hot-reloading
embedded_watcher = ["bevy_internal/embedded_watcher"]

# Enable stepping-based debugging of Bevy systems
bevy_debug_stepping = [
  "bevy_internal/bevy_debug_stepping",
  "bevy_internal/debug",
]

# Enables the meshlet renderer for dense high-poly scenes (experimental)
meshlet = ["bevy_internal/meshlet"]

# Enables processing meshes into meshlet meshes for bevy_pbr
meshlet_processor = ["bevy_internal/meshlet_processor"]

# Enable built in global state machines
bevy_state = ["bevy_internal/bevy_state"]

# Enables source location tracking for change detection and spawning/despawning, which can assist with debugging
track_location = ["bevy_internal/track_location"]

# Enable function reflection
reflect_functions = ["bevy_internal/reflect_functions"]

# Enable documentation reflection
reflect_documentation = ["bevy_internal/reflect_documentation"]

# Enable winit custom cursor support
custom_cursor = ["bevy_internal/custom_cursor"]

# Experimental support for nodes that are ignored for UI layouting
ghost_nodes = ["bevy_internal/ghost_nodes"]

# Uses `async-executor` as a task execution backend.
async_executor = ["std", "bevy_internal/async_executor"]

# Allows access to the `std` crate.
std = ["bevy_internal/std"]

# `critical-section` provides the building blocks for synchronization primitives on all platforms, including `no_std`.
critical-section = ["bevy_internal/critical-section"]

# Uses the `libm` maths library instead of the one provided in `std` and `core`.
libm = ["bevy_internal/libm"]

# Enables use of browser APIs. Note this is currently only applicable on `wasm32` architectures.
web = ["bevy_internal/web"]

# Enable hotpatching of Bevy systems
hotpatching = ["bevy_internal/hotpatching"]

# Enable converting glTF coordinates to Bevy's coordinate system by default. This will be Bevy's default behavior starting in 0.18.
gltf_convert_coordinates_default = [
  "bevy_internal/gltf_convert_coordinates_default",
]

# Enable collecting debug information about systems and components to help with diagnostics
debug = ["bevy_internal/debug"]

[dependencies]
bevy_internal = { path = "crates/bevy_internal", version = "0.17.0-dev", default-features = false }
tracing = { version = "0.1", default-features = false, optional = true }

# Wasm does not support dynamic linking.
[target.'cfg(not(target_family = "wasm"))'.dependencies]
bevy_dylib = { path = "crates/bevy_dylib", version = "0.17.0-dev", default-features = false, optional = true }

[dev-dependencies]
<<<<<<< HEAD
rand = "0.9.0"
rand_chacha = "0.9.0"
ron = "0.8.0"
=======
rand = "0.8.0"
rand_chacha = "0.3.1"
ron = "0.10"
>>>>>>> 01eff3ea
flate2 = "1.0"
serde = { version = "1", features = ["derive"] }
serde_json = "1.0.140"
bytemuck = "1"
bevy_render = { path = "crates/bevy_render", version = "0.17.0-dev", default-features = false }
# The following explicit dependencies are needed for proc macros to work inside of examples as they are part of the bevy crate itself.
bevy_ecs = { path = "crates/bevy_ecs", version = "0.17.0-dev", default-features = false }
bevy_state = { path = "crates/bevy_state", version = "0.17.0-dev", default-features = false }
bevy_asset = { path = "crates/bevy_asset", version = "0.17.0-dev", default-features = false }
bevy_reflect = { path = "crates/bevy_reflect", version = "0.17.0-dev", default-features = false }
bevy_image = { path = "crates/bevy_image", version = "0.17.0-dev", default-features = false }
bevy_gizmos = { path = "crates/bevy_gizmos", version = "0.17.0-dev", default-features = false }
# Needed to poll Task examples
futures-lite = "2.0.1"
async-std = "1.13"
crossbeam-channel = "0.5.0"
argh = "0.1.12"
thiserror = "2.0"
event-listener = "5.3.0"
hyper = { version = "1", features = ["server", "http1"] }
http-body-util = "0.1"
anyhow = "1"
macro_rules_attribute = "0.2"
accesskit = "0.19"
nonmax = "0.5"

[target.'cfg(not(target_family = "wasm"))'.dev-dependencies]
smol = "2"
smol-macros = "0.1"
smol-hyper = "0.1"
ureq = { version = "3.0.8", features = ["json"] }

[target.'cfg(target_arch = "wasm32")'.dev-dependencies]
getrandom = { version = "0.3", features = ["wasm_js"] }
wasm-bindgen = { version = "0.2" }
web-sys = { version = "0.3", features = ["Window"] }

[[example]]
name = "context_menu"
path = "examples/usage/context_menu.rs"
doc-scrape-examples = true

[package.metadata.example.context_menu]
name = "Context Menu"
description = "Example of a context menu"
category = "Usage"
wasm = true

[[example]]
name = "hello_world"
path = "examples/hello_world.rs"
doc-scrape-examples = true

[package.metadata.example.hello_world]
hidden = true

# 2D Rendering
[[example]]
name = "bloom_2d"
path = "examples/2d/bloom_2d.rs"
doc-scrape-examples = true

[package.metadata.example.bloom_2d]
name = "2D Bloom"
description = "Illustrates bloom post-processing in 2d"
category = "2D Rendering"
wasm = true

[[example]]
name = "move_sprite"
path = "examples/2d/move_sprite.rs"
doc-scrape-examples = true

[package.metadata.example.move_sprite]
name = "Move Sprite"
description = "Changes the transform of a sprite"
category = "2D Rendering"
wasm = true

[[example]]
name = "2d_viewport_to_world"
path = "examples/2d/2d_viewport_to_world.rs"
doc-scrape-examples = true

[package.metadata.example.2d_viewport_to_world]
name = "2D Viewport To World"
description = "Demonstrates how to use the `Camera::viewport_to_world_2d` method with a dynamic viewport and camera."
category = "2D Rendering"
wasm = true

[[example]]
name = "rotation"
path = "examples/2d/rotation.rs"
doc-scrape-examples = true

[package.metadata.example.rotation]
name = "2D Rotation"
description = "Demonstrates rotating entities in 2D with quaternions"
category = "2D Rendering"
wasm = true

[[example]]
name = "mesh2d"
path = "examples/2d/mesh2d.rs"
doc-scrape-examples = true

[package.metadata.example.mesh2d]
name = "Mesh 2D"
description = "Renders a 2d mesh"
category = "2D Rendering"
wasm = true

[[example]]
name = "mesh2d_arcs"
path = "examples/2d/mesh2d_arcs.rs"
doc-scrape-examples = true

[package.metadata.example.mesh2d_arcs]
name = "Arc 2D Meshes"
description = "Demonstrates UV-mapping of the circular segment and sector primitives"
category = "2D Rendering"
wasm = true

[[example]]
name = "mesh2d_manual"
path = "examples/2d/mesh2d_manual.rs"
doc-scrape-examples = true

[package.metadata.example.mesh2d_manual]
name = "Manual Mesh 2D"
description = "Renders a custom mesh \"manually\" with \"mid-level\" renderer apis"
category = "2D Rendering"
wasm = true

[[example]]
name = "mesh2d_vertex_color_texture"
path = "examples/2d/mesh2d_vertex_color_texture.rs"
doc-scrape-examples = true

[package.metadata.example.mesh2d_vertex_color_texture]
name = "Mesh 2D With Vertex Colors"
description = "Renders a 2d mesh with vertex color attributes"
category = "2D Rendering"
wasm = true

[[example]]
name = "2d_shapes"
path = "examples/2d/2d_shapes.rs"
doc-scrape-examples = true

[package.metadata.example.2d_shapes]
name = "2D Shapes"
description = "Renders simple 2D primitive shapes like circles and polygons"
category = "2D Rendering"
wasm = true

[[example]]
name = "custom_gltf_vertex_attribute"
path = "examples/2d/custom_gltf_vertex_attribute.rs"
doc-scrape-examples = true

[package.metadata.example.custom_gltf_vertex_attribute]
name = "Custom glTF vertex attribute 2D"
description = "Renders a glTF mesh in 2D with a custom vertex attribute"
category = "2D Rendering"
wasm = true

[[example]]
name = "cpu_draw"
path = "examples/2d/cpu_draw.rs"
doc-scrape-examples = true

[package.metadata.example.cpu_draw]
name = "CPU Drawing"
description = "Manually read/write the pixels of a texture"
category = "2D Rendering"
wasm = true

[[example]]
name = "sprite"
path = "examples/2d/sprite.rs"
doc-scrape-examples = true

[package.metadata.example.sprite]
name = "Sprite"
description = "Renders a sprite"
category = "2D Rendering"
wasm = true

[[example]]
name = "sprite_animation"
path = "examples/2d/sprite_animation.rs"
doc-scrape-examples = true

[package.metadata.example.sprite_animation]
name = "Sprite Animation"
description = "Animates a sprite in response to an event"
category = "2D Rendering"
wasm = true

[[example]]
name = "sprite_scale"
path = "examples/2d/sprite_scale.rs"
doc-scrape-examples = true

[package.metadata.example.sprite_scale]
name = "Sprite Scale"
description = "Shows how a sprite can be scaled into a rectangle while keeping the aspect ratio"
category = "2D Rendering"
wasm = true

[[example]]
name = "sprite_flipping"
path = "examples/2d/sprite_flipping.rs"
doc-scrape-examples = true

[package.metadata.example.sprite_flipping]
name = "Sprite Flipping"
description = "Renders a sprite flipped along an axis"
category = "2D Rendering"
wasm = true

[[example]]
name = "sprite_sheet"
path = "examples/2d/sprite_sheet.rs"
doc-scrape-examples = true

[package.metadata.example.sprite_sheet]
name = "Sprite Sheet"
description = "Renders an animated sprite"
category = "2D Rendering"
wasm = true

[[example]]
name = "sprite_tile"
path = "examples/2d/sprite_tile.rs"
doc-scrape-examples = true

[package.metadata.example.sprite_tile]
name = "Sprite Tile"
description = "Renders a sprite tiled in a grid"
category = "2D Rendering"
wasm = true

[[example]]
name = "sprite_slice"
path = "examples/2d/sprite_slice.rs"
doc-scrape-examples = true

[package.metadata.example.sprite_slice]
name = "Sprite Slice"
description = "Showcases slicing sprites into sections that can be scaled independently via the 9-patch technique"
category = "2D Rendering"
wasm = true

[[example]]
name = "text2d"
path = "examples/2d/text2d.rs"
doc-scrape-examples = true

[package.metadata.example.text2d]
name = "Text 2D"
description = "Generates text in 2D"
category = "2D Rendering"
wasm = true

[[example]]
name = "texture_atlas"
path = "examples/2d/texture_atlas.rs"
doc-scrape-examples = true

[package.metadata.example.texture_atlas]
name = "Texture Atlas"
description = "Generates a texture atlas (sprite sheet) from individual sprites"
category = "2D Rendering"
wasm = false

[[example]]
name = "tilemap_chunk"
path = "examples/2d/tilemap_chunk.rs"
doc-scrape-examples = true

[package.metadata.example.tilemap_chunk]
name = "Tilemap Chunk"
description = "Renders a tilemap chunk"
category = "2D Rendering"
wasm = true

[[example]]
name = "transparency_2d"
path = "examples/2d/transparency_2d.rs"
doc-scrape-examples = true

[package.metadata.example.transparency_2d]
name = "Transparency in 2D"
description = "Demonstrates transparency in 2d"
category = "2D Rendering"
wasm = true

[[example]]
name = "mesh2d_alpha_mode"
path = "examples/2d/mesh2d_alpha_mode.rs"
doc-scrape-examples = true

[package.metadata.example.mesh2d_alpha_mode]
name = "Mesh2d Alpha Mode"
description = "Used to test alpha modes with mesh2d"
category = "2D Rendering"
wasm = true

[[example]]
name = "mesh2d_repeated_texture"
path = "examples/2d/mesh2d_repeated_texture.rs"
doc-scrape-examples = true

[package.metadata.example.mesh2d_repeated_texture]
name = "Mesh2d Repeated Texture"
description = "Showcase of using `uv_transform` on the `ColorMaterial` of a `Mesh2d`"
category = "2D Rendering"
wasm = true

[[example]]
name = "pixel_grid_snap"
path = "examples/2d/pixel_grid_snap.rs"
doc-scrape-examples = true

[package.metadata.example.pixel_grid_snap]
name = "Pixel Grid Snapping"
description = "Shows how to create graphics that snap to the pixel grid by rendering to a texture in 2D"
category = "2D Rendering"
wasm = true

[[example]]
name = "bounding_2d"
path = "examples/math/bounding_2d.rs"
doc-scrape-examples = true

[package.metadata.example.bounding_2d]
name = "Bounding Volume Intersections (2D)"
description = "Showcases bounding volumes and intersection tests"
category = "Math"
wasm = true

[[example]]
name = "wireframe_2d"
path = "examples/2d/wireframe_2d.rs"
doc-scrape-examples = true

[package.metadata.example.wireframe_2d]
name = "2D Wireframe"
description = "Showcases wireframes for 2d meshes"
category = "2D Rendering"
wasm = false

# 3D Rendering
[[example]]
name = "3d_scene"
path = "examples/3d/3d_scene.rs"
doc-scrape-examples = true

[package.metadata.example.3d_scene]
name = "3D Scene"
description = "Simple 3D scene with basic shapes and lighting"
category = "3D Rendering"
wasm = true

[[example]]
name = "3d_shapes"
path = "examples/3d/3d_shapes.rs"
doc-scrape-examples = true

[package.metadata.example.3d_shapes]
name = "3D Shapes"
description = "A scene showcasing the built-in 3D shapes"
category = "3D Rendering"
wasm = true

[[example]]
name = "3d_viewport_to_world"
path = "examples/3d/3d_viewport_to_world.rs"
doc-scrape-examples = true

[package.metadata.example.3d_viewport_to_world]
name = "3D Viewport To World"
description = "Demonstrates how to use the `Camera::viewport_to_world` method"
category = "3D Rendering"
wasm = true

[[example]]
name = "animated_material"
path = "examples/3d/animated_material.rs"
doc-scrape-examples = true

[package.metadata.example.animated_material]
name = "Animated Material"
description = "Shows how to animate material properties"
category = "3D Rendering"
wasm = true

[[example]]
name = "generate_custom_mesh"
path = "examples/3d/generate_custom_mesh.rs"
doc-scrape-examples = true

[package.metadata.example.generate_custom_mesh]
name = "Generate Custom Mesh"
description = "Simple showcase of how to generate a custom mesh with a custom texture"
category = "3D Rendering"
wasm = true

[[example]]
name = "anti_aliasing"
path = "examples/3d/anti_aliasing.rs"
doc-scrape-examples = true

[package.metadata.example.anti_aliasing]
name = "Anti-aliasing"
description = "Compares different anti-aliasing methods"
category = "3D Rendering"
wasm = false

[[example]]
name = "atmospheric_fog"
path = "examples/3d/atmospheric_fog.rs"
doc-scrape-examples = true

[package.metadata.example.atmospheric_fog]
name = "Atmospheric Fog"
description = "A scene showcasing the atmospheric fog effect"
category = "3D Rendering"
wasm = true

[[example]]
name = "atmosphere"
path = "examples/3d/atmosphere.rs"
doc-scrape-examples = true

[package.metadata.example.atmosphere]
name = "Atmosphere"
description = "A scene showcasing pbr atmospheric scattering"
category = "3D Rendering"
wasm = true

[[example]]
name = "fog"
path = "examples/3d/fog.rs"
doc-scrape-examples = true

[package.metadata.example.fog]
name = "Fog"
description = "A scene showcasing the distance fog effect"
category = "3D Rendering"
wasm = true

[[example]]
name = "auto_exposure"
path = "examples/3d/auto_exposure.rs"
doc-scrape-examples = true

[package.metadata.example.auto_exposure]
name = "Auto Exposure"
description = "A scene showcasing auto exposure"
category = "3D Rendering"
wasm = false

[[example]]
name = "blend_modes"
path = "examples/3d/blend_modes.rs"
doc-scrape-examples = true

[package.metadata.example.blend_modes]
name = "Blend Modes"
description = "Showcases different blend modes"
category = "3D Rendering"
wasm = true

[[example]]
name = "manual_material"
path = "examples/3d/manual_material.rs"
doc-scrape-examples = true

[package.metadata.example.manual_material]
name = "Manual Material Implementation"
description = "Demonstrates how to implement a material manually using the mid-level render APIs"
category = "3D Rendering"
wasm = true

[[example]]
name = "edit_material_on_gltf"
path = "examples/3d/edit_material_on_gltf.rs"
doc-scrape-examples = true

[package.metadata.example.edit_material_on_gltf]
name = "Edit Gltf Material"
description = "Showcases changing materials of a Gltf after Scene spawn"
category = "3D Rendering"
wasm = true

[[example]]
name = "lighting"
path = "examples/3d/lighting.rs"
doc-scrape-examples = true

[package.metadata.example.lighting]
name = "Lighting"
description = "Illustrates various lighting options in a simple scene"
category = "3D Rendering"
wasm = true

[[example]]
name = "lines"
path = "examples/3d/lines.rs"
doc-scrape-examples = true

[package.metadata.example.lines]
name = "Lines"
description = "Create a custom material to draw 3d lines"
category = "3D Rendering"
# Wasm does not support the `POLYGON_MODE_LINE` feature.
wasm = false

[[example]]
name = "ssao"
path = "examples/3d/ssao.rs"
doc-scrape-examples = true

[package.metadata.example.ssao]
name = "Screen Space Ambient Occlusion"
description = "A scene showcasing screen space ambient occlusion"
category = "3D Rendering"
wasm = false

[[example]]
name = "spotlight"
path = "examples/3d/spotlight.rs"
doc-scrape-examples = true

[package.metadata.example.spotlight]
name = "Spotlight"
description = "Illustrates spot lights"
category = "3D Rendering"
wasm = true

[[example]]
name = "bloom_3d"
path = "examples/3d/bloom_3d.rs"
doc-scrape-examples = true

[package.metadata.example.bloom_3d]
name = "3D Bloom"
description = "Illustrates bloom configuration using HDR and emissive materials"
category = "3D Rendering"
wasm = true

[[example]]
name = "decal"
path = "examples/3d/decal.rs"
doc-scrape-examples = true

[package.metadata.example.decal]
name = "Decal"
description = "Decal rendering"
category = "3D Rendering"
wasm = true

[[example]]
name = "deferred_rendering"
path = "examples/3d/deferred_rendering.rs"
doc-scrape-examples = true

[package.metadata.example.deferred_rendering]
name = "Deferred Rendering"
description = "Renders meshes with both forward and deferred pipelines"
category = "3D Rendering"
wasm = true

[[example]]
name = "load_gltf"
path = "examples/3d/load_gltf.rs"
doc-scrape-examples = true

[package.metadata.example.load_gltf]
name = "Load glTF"
description = "Loads and renders a glTF file as a scene"
category = "3D Rendering"
wasm = true

[[example]]
name = "load_gltf_extras"
path = "examples/3d/load_gltf_extras.rs"
doc-scrape-examples = true

[package.metadata.example.load_gltf_extras]
name = "Load glTF extras"
description = "Loads and renders a glTF file as a scene, including the gltf extras"
category = "3D Rendering"
wasm = true

[[example]]
name = "query_gltf_primitives"
path = "examples/3d/query_gltf_primitives.rs"
doc-scrape-examples = true

[package.metadata.example.query_gltf_primitives]
name = "Query glTF primitives"
description = "Query primitives in a glTF scene"
category = "3D Rendering"
wasm = true

[[example]]
name = "motion_blur"
path = "examples/3d/motion_blur.rs"
doc-scrape-examples = true

[package.metadata.example.motion_blur]
name = "Motion Blur"
description = "Demonstrates per-pixel motion blur"
category = "3D Rendering"
wasm = true

[[example]]
name = "order_independent_transparency"
path = "examples/3d/order_independent_transparency.rs"
doc-scrape-examples = true

[package.metadata.example.order_independent_transparency]
name = "Order Independent Transparency"
description = "Demonstrates how to use OIT"
category = "3D Rendering"
wasm = false

[[example]]
name = "tonemapping"
path = "examples/3d/tonemapping.rs"
doc-scrape-examples = true

[package.metadata.example.tonemapping]
name = "Tonemapping"
description = "Compares tonemapping options"
category = "3D Rendering"
wasm = true

[[example]]
name = "orthographic"
path = "examples/3d/orthographic.rs"
doc-scrape-examples = true

[package.metadata.example.orthographic]
name = "Orthographic View"
description = "Shows how to create a 3D orthographic view (for isometric-look in games or CAD applications)"
category = "3D Rendering"
wasm = true

[[example]]
name = "parenting"
path = "examples/3d/parenting.rs"
doc-scrape-examples = true

[package.metadata.example.parenting]
name = "Parenting"
description = "Demonstrates parent->child relationships and relative transformations"
category = "3D Rendering"
wasm = true

[[example]]
name = "pbr"
path = "examples/3d/pbr.rs"
doc-scrape-examples = true

[package.metadata.example.pbr]
name = "Physically Based Rendering"
description = "Demonstrates use of Physically Based Rendering (PBR) properties"
category = "3D Rendering"
wasm = true

[[example]]
name = "parallax_mapping"
path = "examples/3d/parallax_mapping.rs"
doc-scrape-examples = true

[package.metadata.example.parallax_mapping]
name = "Parallax Mapping"
description = "Demonstrates use of a normal map and depth map for parallax mapping"
category = "3D Rendering"
wasm = true

[[example]]
name = "render_to_texture"
path = "examples/3d/render_to_texture.rs"
doc-scrape-examples = true

[package.metadata.example.render_to_texture]
name = "Render to Texture"
description = "Shows how to render to a texture, useful for mirrors, UI, or exporting images"
category = "3D Rendering"
wasm = true

[[example]]
name = "shadow_biases"
path = "examples/3d/shadow_biases.rs"
doc-scrape-examples = true

[package.metadata.example.shadow_biases]
name = "Shadow Biases"
description = "Demonstrates how shadow biases affect shadows in a 3d scene"
category = "3D Rendering"
wasm = true

[[example]]
name = "shadow_caster_receiver"
path = "examples/3d/shadow_caster_receiver.rs"
doc-scrape-examples = true

[package.metadata.example.shadow_caster_receiver]
name = "Shadow Caster and Receiver"
description = "Demonstrates how to prevent meshes from casting/receiving shadows in a 3d scene"
category = "3D Rendering"
wasm = true

[[example]]
name = "skybox"
path = "examples/3d/skybox.rs"
doc-scrape-examples = true

[package.metadata.example.skybox]
name = "Skybox"
description = "Load a cubemap texture onto a cube like a skybox and cycle through different compressed texture formats."
category = "3D Rendering"
wasm = false

[[example]]
name = "solari"
path = "examples/3d/solari.rs"
doc-scrape-examples = true
required-features = ["bevy_solari"]

[package.metadata.example.solari]
name = "Solari"
description = "Demonstrates realtime dynamic raytraced lighting using Bevy Solari."
category = "3D Rendering"
wasm = false                                                                        # Raytracing is not supported on the web

[[example]]
name = "spherical_area_lights"
path = "examples/3d/spherical_area_lights.rs"
doc-scrape-examples = true

[package.metadata.example.spherical_area_lights]
name = "Spherical Area Lights"
description = "Demonstrates how point light radius values affect light behavior"
category = "3D Rendering"
wasm = true

[[example]]
name = "split_screen"
path = "examples/3d/split_screen.rs"
doc-scrape-examples = true

[package.metadata.example.split_screen]
name = "Split Screen"
description = "Demonstrates how to render two cameras to the same window to accomplish \"split screen\""
category = "3D Rendering"
wasm = true

[[example]]
name = "texture"
path = "examples/3d/texture.rs"
doc-scrape-examples = true

[package.metadata.example.texture]
name = "Texture"
description = "Shows configuration of texture materials"
category = "3D Rendering"
wasm = true

[[example]]
name = "transparency_3d"
path = "examples/3d/transparency_3d.rs"
doc-scrape-examples = true

[package.metadata.example.transparency_3d]
name = "Transparency in 3D"
description = "Demonstrates transparency in 3d"
category = "3D Rendering"
wasm = true

[[example]]
name = "transmission"
path = "examples/3d/transmission.rs"
doc-scrape-examples = true

[package.metadata.example.transmission]
name = "Transmission"
description = "Showcases light transmission in the PBR material"
category = "3D Rendering"
wasm = true

[[example]]
name = "two_passes"
path = "examples/3d/two_passes.rs"
doc-scrape-examples = true

[package.metadata.example.two_passes]
name = "Two Passes"
description = "Renders two 3d passes to the same window from different perspectives"
category = "3D Rendering"
wasm = true

[[example]]
name = "update_gltf_scene"
path = "examples/3d/update_gltf_scene.rs"
doc-scrape-examples = true

[package.metadata.example.update_gltf_scene]
name = "Update glTF Scene"
description = "Update a scene from a glTF file, either by spawning the scene as a child of another entity, or by accessing the entities of the scene"
category = "3D Rendering"
wasm = true

[[example]]
name = "vertex_colors"
path = "examples/3d/vertex_colors.rs"
doc-scrape-examples = true

[package.metadata.example.vertex_colors]
name = "Vertex Colors"
description = "Shows the use of vertex colors"
category = "3D Rendering"
wasm = true

[[example]]
name = "wireframe"
path = "examples/3d/wireframe.rs"
doc-scrape-examples = true

[package.metadata.example.wireframe]
name = "Wireframe"
description = "Showcases wireframe rendering"
category = "3D Rendering"
wasm = false

[[example]]
name = "irradiance_volumes"
path = "examples/3d/irradiance_volumes.rs"
doc-scrape-examples = true

[package.metadata.example.irradiance_volumes]
name = "Irradiance Volumes"
description = "Demonstrates irradiance volumes"
category = "3D Rendering"
wasm = false

[[example]]
name = "meshlet"
path = "examples/3d/meshlet.rs"
doc-scrape-examples = true
required-features = ["meshlet"]

[package.metadata.example.meshlet]
name = "Meshlet"
description = "Meshlet rendering for dense high-poly scenes (experimental)"
category = "3D Rendering"
wasm = false
setup = [
  [
    "mkdir",
    "-p",
    "assets/external/models",
  ],
  [
    "curl",
    "-o",
    "assets/external/models/bunny.meshlet_mesh",
    "https://raw.githubusercontent.com/JMS55/bevy_meshlet_asset/7a7c14138021f63904b584d5f7b73b695c7f4bbf/bunny.meshlet_mesh",
  ],
]

[[example]]
name = "mesh_ray_cast"
path = "examples/3d/mesh_ray_cast.rs"
doc-scrape-examples = true

[package.metadata.example.mesh_ray_cast]
name = "Mesh Ray Cast"
description = "Demonstrates ray casting with the `MeshRayCast` system parameter"
category = "3D Rendering"
wasm = true

[[example]]
name = "lightmaps"
path = "examples/3d/lightmaps.rs"
doc-scrape-examples = true

[package.metadata.example.lightmaps]
name = "Lightmaps"
description = "Rendering a scene with baked lightmaps"
category = "3D Rendering"
wasm = false

[[example]]
name = "no_prepass"
path = "tests/3d/no_prepass.rs"
doc-scrape-examples = true

[package.metadata.example.no_prepass]
hidden = true

# Animation
[[example]]
name = "animation_events"
path = "examples/animation/animation_events.rs"
doc-scrape-examples = true

[package.metadata.example.animation_events]
name = "Animation Events"
description = "Demonstrate how to use animation events"
category = "Animation"
wasm = true

[[example]]
name = "animated_mesh"
path = "examples/animation/animated_mesh.rs"
doc-scrape-examples = true

[package.metadata.example.animated_mesh]
name = "Animated Mesh"
description = "Plays an animation on a skinned glTF model of a fox"
category = "Animation"
wasm = true

[[example]]
name = "animated_mesh_control"
path = "examples/animation/animated_mesh_control.rs"
doc-scrape-examples = true

[package.metadata.example.animated_mesh_control]
name = "Animated Mesh Control"
description = "Plays an animation from a skinned glTF with keyboard controls"
category = "Animation"
wasm = true

[[example]]
name = "animated_mesh_events"
path = "examples/animation/animated_mesh_events.rs"
doc-scrape-examples = true

[package.metadata.example.animated_mesh_events]
name = "Animated Mesh Events"
description = "Plays an animation from a skinned glTF with events"
category = "Animation"
wasm = true

[[example]]
name = "animation_graph"
path = "examples/animation/animation_graph.rs"
doc-scrape-examples = true

[package.metadata.example.animation_graph]
name = "Animation Graph"
description = "Blends multiple animations together with a graph"
category = "Animation"
wasm = true

[[example]]
name = "morph_targets"
path = "examples/animation/morph_targets.rs"
doc-scrape-examples = true

[package.metadata.example.morph_targets]
name = "Morph Targets"
description = "Plays an animation from a glTF file with meshes with morph targets"
category = "Animation"
wasm = true

[[example]]
name = "animated_transform"
path = "examples/animation/animated_transform.rs"
doc-scrape-examples = true

[package.metadata.example.animated_transform]
name = "Animated Transform"
description = "Create and play an animation defined by code that operates on the `Transform` component"
category = "Animation"
wasm = true

[[example]]
name = "color_animation"
path = "examples/animation/color_animation.rs"
doc-scrape-examples = true

[package.metadata.example.color_animation]
name = "Color animation"
description = "Demonstrates how to animate colors using mixing and splines in different color spaces"
category = "Animation"
wasm = true

[[example]]
name = "eased_motion"
path = "examples/animation/eased_motion.rs"
doc-scrape-examples = true

[package.metadata.example.eased_motion]
name = "Eased Motion"
description = "Demonstrates the application of easing curves to animate an object"
category = "Animation"
wasm = true

[[example]]
name = "easing_functions"
path = "examples/animation/easing_functions.rs"
doc-scrape-examples = true

[package.metadata.example.easing_functions]
name = "Easing Functions"
description = "Showcases the built-in easing functions"
category = "Animation"
wasm = true

[[example]]
name = "custom_skinned_mesh"
path = "examples/animation/custom_skinned_mesh.rs"
doc-scrape-examples = true

[package.metadata.example.custom_skinned_mesh]
name = "Custom Skinned Mesh"
description = "Skinned mesh example with mesh and joints data defined in code"
category = "Animation"
wasm = true

[[example]]
name = "gltf_skinned_mesh"
path = "examples/animation/gltf_skinned_mesh.rs"
doc-scrape-examples = true

[package.metadata.example.gltf_skinned_mesh]
name = "glTF Skinned Mesh"
description = "Skinned mesh example with mesh and joints data loaded from a glTF file"
category = "Animation"
wasm = true

# Application
[[example]]
name = "custom_loop"
path = "examples/app/custom_loop.rs"
doc-scrape-examples = true

[package.metadata.example.custom_loop]
name = "Custom Loop"
description = "Demonstrates how to create a custom runner (to update an app manually)"
category = "Application"
wasm = false

[[example]]
name = "drag_and_drop"
path = "examples/app/drag_and_drop.rs"
doc-scrape-examples = true

[package.metadata.example.drag_and_drop]
name = "Drag and Drop"
description = "An example that shows how to handle drag and drop in an app"
category = "Application"
wasm = false

[[example]]
name = "empty"
path = "examples/app/empty.rs"
doc-scrape-examples = true

[package.metadata.example.empty]
name = "Empty"
description = "An empty application (does nothing)"
category = "Application"
wasm = false

[[example]]
name = "empty_defaults"
path = "examples/app/empty_defaults.rs"
doc-scrape-examples = true

[package.metadata.example.empty_defaults]
name = "Empty with Defaults"
description = "An empty application with default plugins"
category = "Application"
wasm = true

[[example]]
name = "headless"
path = "examples/app/headless.rs"
doc-scrape-examples = true
required-features = ["bevy_log"]

[package.metadata.example.headless]
name = "Headless"
description = "An application that runs without default plugins"
category = "Application"
wasm = false

[[example]]
name = "logs"
path = "examples/app/logs.rs"
doc-scrape-examples = true

[package.metadata.example.logs]
name = "Logs"
description = "Illustrate how to use generate log output"
category = "Application"
wasm = true

[[example]]
name = "log_layers"
path = "examples/app/log_layers.rs"
doc-scrape-examples = true

[package.metadata.example.log_layers]
name = "Log layers"
description = "Illustrate how to add custom log layers"
category = "Application"
wasm = false

[[example]]
name = "log_layers_ecs"
path = "examples/app/log_layers_ecs.rs"
doc-scrape-examples = true

[package.metadata.example.log_layers_ecs]
name = "Advanced log layers"
description = "Illustrate how to transfer data between log layers and Bevy's ECS"
category = "Application"
wasm = false

[[example]]
name = "plugin"
path = "examples/app/plugin.rs"
doc-scrape-examples = true

[package.metadata.example.plugin]
name = "Plugin"
description = "Demonstrates the creation and registration of a custom plugin"
category = "Application"
wasm = true

[[example]]
name = "plugin_group"
path = "examples/app/plugin_group.rs"
doc-scrape-examples = true

[package.metadata.example.plugin_group]
name = "Plugin Group"
description = "Demonstrates the creation and registration of a custom plugin group"
category = "Application"
wasm = true

[[example]]
name = "return_after_run"
path = "examples/app/return_after_run.rs"
doc-scrape-examples = true

[package.metadata.example.return_after_run]
name = "Return after Run"
description = "Show how to return to main after the Bevy app has exited"
category = "Application"
wasm = false

[[example]]
name = "thread_pool_resources"
path = "examples/app/thread_pool_resources.rs"
doc-scrape-examples = true

[package.metadata.example.thread_pool_resources]
name = "Thread Pool Resources"
description = "Creates and customizes the internal thread pool"
category = "Application"
wasm = false

[[example]]
name = "no_renderer"
path = "examples/app/no_renderer.rs"
doc-scrape-examples = true

[package.metadata.example.no_renderer]
name = "No Renderer"
description = "An application that runs with default plugins and displays an empty window, but without an actual renderer"
category = "Application"
wasm = false

[[example]]
name = "headless_renderer"
path = "examples/app/headless_renderer.rs"
doc-scrape-examples = true

[package.metadata.example.headless_renderer]
name = "Headless Renderer"
description = "An application that runs with no window, but renders into image file"
category = "Application"
wasm = false

[[example]]
name = "without_winit"
path = "examples/app/without_winit.rs"
doc-scrape-examples = true

[package.metadata.example.without_winit]
name = "Without Winit"
description = "Create an application without winit (runs single time, no event loop)"
category = "Application"
wasm = false

# Assets
[[example]]
name = "alter_mesh"
path = "examples/asset/alter_mesh.rs"
doc-scrape-examples = true

[package.metadata.example.alter_mesh]
name = "Alter Mesh"
description = "Shows how to modify the underlying asset of a Mesh after spawning."
category = "Assets"
wasm = false

[[example]]
name = "alter_sprite"
path = "examples/asset/alter_sprite.rs"
doc-scrape-examples = true

[package.metadata.example.alter_sprite]
name = "Alter Sprite"
description = "Shows how to modify texture assets after spawning."
category = "Assets"
wasm = false

[[example]]
name = "asset_loading"
path = "examples/asset/asset_loading.rs"
doc-scrape-examples = true

[package.metadata.example.asset_loading]
name = "Asset Loading"
description = "Demonstrates various methods to load assets"
category = "Assets"
wasm = false

[[example]]
name = "asset_settings"
path = "examples/asset/asset_settings.rs"
doc-scrape-examples = true

[package.metadata.example.asset_settings]
name = "Asset Settings"
description = "Demonstrates various methods of applying settings when loading an asset"
category = "Assets"
wasm = false

[[example]]
name = "asset_decompression"
path = "examples/asset/asset_decompression.rs"
doc-scrape-examples = true

[package.metadata.example.asset_decompression]
name = "Asset Decompression"
description = "Demonstrates loading a compressed asset"
category = "Assets"
wasm = false

[[example]]
name = "custom_asset"
path = "examples/asset/custom_asset.rs"
doc-scrape-examples = true

[package.metadata.example.custom_asset]
name = "Custom Asset"
description = "Implements a custom asset loader"
category = "Assets"
wasm = true

[[example]]
name = "custom_asset_reader"
path = "examples/asset/custom_asset_reader.rs"
doc-scrape-examples = true

[package.metadata.example.custom_asset_reader]
name = "Custom Asset IO"
description = "Implements a custom AssetReader"
category = "Assets"
# Incompatible with the asset path patching of the example-showcase tool
wasm = false

[[example]]
name = "embedded_asset"
path = "examples/asset/embedded_asset.rs"
doc-scrape-examples = true

[package.metadata.example.embedded_asset]
name = "Embedded Asset"
description = "Embed an asset in the application binary and load it"
category = "Assets"
wasm = true

[[example]]
name = "extra_asset_source"
path = "examples/asset/extra_source.rs"
doc-scrape-examples = true

[package.metadata.example.extra_asset_source]
name = "Extra asset source"
description = "Load an asset from a non-standard asset source"
category = "Assets"
# Uses non-standard asset path
wasm = false

[[example]]
name = "hot_asset_reloading"
path = "examples/asset/hot_asset_reloading.rs"
doc-scrape-examples = true
required-features = ["file_watcher"]

[package.metadata.example.hot_asset_reloading]
name = "Hot Reloading of Assets"
description = "Demonstrates automatic reloading of assets when modified on disk"
category = "Assets"
wasm = false

[[example]]
name = "asset_processing"
path = "examples/asset/processing/asset_processing.rs"
doc-scrape-examples = true
required-features = ["file_watcher", "asset_processor"]

[package.metadata.example.asset_processing]
name = "Asset Processing"
description = "Demonstrates how to process and load custom assets"
category = "Assets"
wasm = false

[[example]]
name = "repeated_texture"
path = "examples/asset/repeated_texture.rs"
doc-scrape-examples = true

[package.metadata.example.repeated_texture]
name = "Repeated texture configuration"
description = "How to configure the texture to repeat instead of the default clamp to edges"
category = "Assets"
wasm = true

# Assets
[[example]]
name = "multi_asset_sync"
path = "examples/asset/multi_asset_sync.rs"
doc-scrape-examples = true

[package.metadata.example.multi_asset_sync]
name = "Multi-asset synchronization"
description = "Demonstrates how to wait for multiple assets to be loaded."
category = "Assets"
wasm = true

# Async Tasks
[[example]]
name = "async_compute"
path = "examples/async_tasks/async_compute.rs"
doc-scrape-examples = true

[package.metadata.example.async_compute]
name = "Async Compute"
description = "How to use `AsyncComputeTaskPool` to complete longer running tasks"
category = "Async Tasks"
wasm = false

[[example]]
name = "external_source_external_thread"
path = "examples/async_tasks/external_source_external_thread.rs"
doc-scrape-examples = true

[package.metadata.example.external_source_external_thread]
name = "External Source of Data on an External Thread"
description = "How to use an external thread to run an infinite task and communicate with a channel"
category = "Async Tasks"
wasm = false

# Audio
[[example]]
name = "audio"
path = "examples/audio/audio.rs"
doc-scrape-examples = true

[package.metadata.example.audio]
name = "Audio"
description = "Shows how to load and play an audio file"
category = "Audio"
wasm = true

[[example]]
name = "audio_control"
path = "examples/audio/audio_control.rs"
doc-scrape-examples = true

[package.metadata.example.audio_control]
name = "Audio Control"
description = "Shows how to load and play an audio file, and control how it's played"
category = "Audio"
wasm = true

[[example]]
name = "decodable"
path = "examples/audio/decodable.rs"
doc-scrape-examples = true

[package.metadata.example.decodable]
name = "Decodable"
description = "Shows how to create and register a custom audio source by implementing the `Decodable` type."
category = "Audio"
wasm = true

[[example]]
name = "soundtrack"
path = "examples/audio/soundtrack.rs"
doc-scrape-examples = true

[package.metadata.example.soundtrack]
name = "Soundtrack"
description = "Shows how to play different soundtracks based on game state"
category = "Audio"
wasm = true

[[example]]
name = "spatial_audio_2d"
path = "examples/audio/spatial_audio_2d.rs"
doc-scrape-examples = true

[package.metadata.example.spatial_audio_2d]
name = "Spatial Audio 2D"
description = "Shows how to play spatial audio, and moving the emitter in 2D"
category = "Audio"
wasm = true

[[example]]
name = "spatial_audio_3d"
path = "examples/audio/spatial_audio_3d.rs"
doc-scrape-examples = true

[package.metadata.example.spatial_audio_3d]
name = "Spatial Audio 3D"
description = "Shows how to play spatial audio, and moving the emitter in 3D"
category = "Audio"
wasm = true

[[example]]
name = "pitch"
path = "examples/audio/pitch.rs"
doc-scrape-examples = true

[package.metadata.example.pitch]
name = "Pitch"
description = "Shows how to directly play a simple pitch"
category = "Audio"
wasm = true

# Diagnostics
[[example]]
name = "log_diagnostics"
path = "examples/diagnostics/log_diagnostics.rs"
doc-scrape-examples = true

[package.metadata.example.log_diagnostics]
name = "Log Diagnostics"
description = "Add a plugin that logs diagnostics, like frames per second (FPS), to the console"
category = "Diagnostics"
wasm = true

[[example]]
name = "custom_diagnostic"
path = "examples/diagnostics/custom_diagnostic.rs"
doc-scrape-examples = true

[package.metadata.example.custom_diagnostic]
name = "Custom Diagnostic"
description = "Shows how to create a custom diagnostic"
category = "Diagnostics"
wasm = true

[[example]]
name = "enabling_disabling_diagnostic"
path = "examples/diagnostics/enabling_disabling_diagnostic.rs"
doc-scrape-examples = true

[package.metadata.example.enabling_disabling_diagnostic]
name = "Enabling/disabling diagnostic"
description = "Shows how to disable/re-enable a Diagnostic during runtime"
category = "Diagnostics"
wasm = true

# ECS (Entity Component System)
[[example]]
name = "ecs_guide"
path = "examples/ecs/ecs_guide.rs"
doc-scrape-examples = true

[package.metadata.example.ecs_guide]
name = "ECS Guide"
description = "Full guide to Bevy's ECS"
category = "ECS (Entity Component System)"
wasm = false

[package.metadata.example.apply_deferred]
name = "Apply System Buffers"
description = "Show how to use `ApplyDeferred` system"
category = "ECS (Entity Component System)"
wasm = false

[[example]]
name = "change_detection"
path = "examples/ecs/change_detection.rs"
doc-scrape-examples = true
required-features = ["track_location"]

[package.metadata.example.change_detection]
name = "Change Detection"
description = "Change detection on components and resources"
category = "ECS (Entity Component System)"
wasm = false

[[example]]
name = "component_hooks"
path = "examples/ecs/component_hooks.rs"
doc-scrape-examples = true

[package.metadata.example.component_hooks]
name = "Component Hooks"
description = "Define component hooks to manage component lifecycle events"
category = "ECS (Entity Component System)"
wasm = false

[[example]]
name = "custom_schedule"
path = "examples/ecs/custom_schedule.rs"
doc-scrape-examples = true

[package.metadata.example.custom_schedule]
name = "Custom Schedule"
description = "Demonstrates how to add custom schedules"
category = "ECS (Entity Component System)"
wasm = false

[[example]]
name = "custom_query_param"
path = "examples/ecs/custom_query_param.rs"
doc-scrape-examples = true

[package.metadata.example.custom_query_param]
name = "Custom Query Parameters"
description = "Groups commonly used compound queries and query filters into a single type"
category = "ECS (Entity Component System)"
wasm = false

[[example]]
name = "dynamic"
path = "examples/ecs/dynamic.rs"
doc-scrape-examples = true
required-features = ["debug"]

[package.metadata.example.dynamic]
name = "Dynamic ECS"
description = "Dynamically create components, spawn entities with those components and query those components"
category = "ECS (Entity Component System)"
wasm = false

[[example]]
name = "event"
path = "examples/ecs/event.rs"
doc-scrape-examples = true

[package.metadata.example.event]
name = "Event"
description = "Illustrates event creation, activation, and reception"
category = "ECS (Entity Component System)"
wasm = false

[[example]]
name = "send_and_receive_events"
path = "examples/ecs/send_and_receive_events.rs"
doc-scrape-examples = true

[package.metadata.example.send_and_receive_events]
name = "Send and receive events"
description = "Demonstrates how to send and receive events of the same type in a single system"
category = "ECS (Entity Component System)"
wasm = false

[[example]]
name = "entity_disabling"
path = "examples/ecs/entity_disabling.rs"
doc-scrape-examples = true

[package.metadata.example.entity_disabling]
name = "Entity disabling"
description = "Demonstrates how to hide entities from the ECS without deleting them"
category = "ECS (Entity Component System)"
wasm = true

[[example]]
name = "fixed_timestep"
path = "examples/ecs/fixed_timestep.rs"
doc-scrape-examples = true

[package.metadata.example.fixed_timestep]
name = "Fixed Timestep"
description = "Shows how to create systems that run every fixed timestep, rather than every tick"
category = "ECS (Entity Component System)"
wasm = false

[[example]]
name = "generic_system"
path = "examples/ecs/generic_system.rs"
doc-scrape-examples = true

[package.metadata.example.generic_system]
name = "Generic System"
description = "Shows how to create systems that can be reused with different types"
category = "ECS (Entity Component System)"
wasm = false

[[example]]
name = "hierarchy"
path = "examples/ecs/hierarchy.rs"
doc-scrape-examples = true

[package.metadata.example.hierarchy]
name = "Hierarchy"
description = "Creates a hierarchy of parents and children entities"
category = "ECS (Entity Component System)"
wasm = false

[[example]]
name = "immutable_components"
path = "examples/ecs/immutable_components.rs"
doc-scrape-examples = true

[package.metadata.example.immutable_components]
name = "Immutable Components"
description = "Demonstrates the creation and utility of immutable components"
category = "ECS (Entity Component System)"
wasm = false

[[example]]
name = "iter_combinations"
path = "examples/ecs/iter_combinations.rs"
doc-scrape-examples = true

[package.metadata.example.iter_combinations]
name = "Iter Combinations"
description = "Shows how to iterate over combinations of query results"
category = "ECS (Entity Component System)"
wasm = true

[[example]]
name = "one_shot_systems"
path = "examples/ecs/one_shot_systems.rs"
doc-scrape-examples = true

[package.metadata.example.one_shot_systems]
name = "One Shot Systems"
description = "Shows how to flexibly run systems without scheduling them"
category = "ECS (Entity Component System)"
wasm = false

[[example]]
name = "parallel_query"
path = "examples/ecs/parallel_query.rs"
doc-scrape-examples = true

[package.metadata.example.parallel_query]
name = "Parallel Query"
description = "Illustrates parallel queries with `ParallelIterator`"
category = "ECS (Entity Component System)"
wasm = false

[[example]]
name = "relationships"
path = "examples/ecs/relationships.rs"
doc-scrape-examples = true

[package.metadata.example.relationships]
name = "Relationships"
description = "Define and work with custom relationships between entities"
category = "ECS (Entity Component System)"
wasm = false

[[example]]
name = "removal_detection"
path = "examples/ecs/removal_detection.rs"
doc-scrape-examples = true

[package.metadata.example.removal_detection]
name = "Removal Detection"
description = "Query for entities that had a specific component removed earlier in the current frame"
category = "ECS (Entity Component System)"
wasm = false

[[example]]
name = "run_conditions"
path = "examples/ecs/run_conditions.rs"
doc-scrape-examples = true

[package.metadata.example.run_conditions]
name = "Run Conditions"
description = "Run systems only when one or multiple conditions are met"
category = "ECS (Entity Component System)"
wasm = false

[[example]]
name = "fallible_params"
path = "examples/ecs/fallible_params.rs"
doc-scrape-examples = true

[package.metadata.example.fallible_params]
name = "Fallible System Parameters"
description = "Systems are skipped if their parameters cannot be acquired"
category = "ECS (Entity Component System)"
wasm = false

[[example]]
name = "error_handling"
path = "examples/ecs/error_handling.rs"
doc-scrape-examples = true
required-features = ["bevy_mesh_picking_backend"]

[package.metadata.example.error_handling]
name = "Error handling"
description = "How to return and handle errors across the ECS"
category = "ECS (Entity Component System)"
wasm = false

[[example]]
name = "startup_system"
path = "examples/ecs/startup_system.rs"
doc-scrape-examples = true

[package.metadata.example.startup_system]
name = "Startup System"
description = "Demonstrates a startup system (one that runs once when the app starts up)"
category = "ECS (Entity Component System)"
wasm = false

[[example]]
name = "states"
path = "examples/state/states.rs"
doc-scrape-examples = true
required-features = ["bevy_dev_tools"]

[package.metadata.example.states]
name = "States"
description = "Illustrates how to use States to control transitioning from a Menu state to an InGame state."
category = "State"
wasm = false

[[example]]
name = "sub_states"
path = "examples/state/sub_states.rs"
doc-scrape-examples = true
required-features = ["bevy_dev_tools"]

[package.metadata.example.sub_states]
name = "Sub States"
description = "Using Sub States for hierarchical state handling."
category = "State"
wasm = false

[[example]]
name = "computed_states"
path = "examples/state/computed_states.rs"
doc-scrape-examples = true
required-features = ["bevy_dev_tools"]

[package.metadata.example.computed_states]
name = "Computed States"
description = "Advanced state patterns using Computed States."
category = "State"
wasm = false

[[example]]
name = "custom_transitions"
path = "examples/state/custom_transitions.rs"
doc-scrape-examples = true
required-features = ["bevy_dev_tools"]

[package.metadata.example.custom_transitions]
name = "Custom State Transition Behavior"
description = "Creating and working with custom state transition schedules."
category = "State"
wasm = false

[[example]]
name = "system_piping"
path = "examples/ecs/system_piping.rs"
doc-scrape-examples = true

[package.metadata.example.system_piping]
name = "System Piping"
description = "Pipe the output of one system into a second, allowing you to handle any errors gracefully"
category = "ECS (Entity Component System)"
wasm = false

[[example]]
name = "state_scoped"
path = "examples/ecs/state_scoped.rs"
doc-scrape-examples = true

[package.metadata.example.state_scoped]
name = "State Scoped"
description = "Shows how to spawn entities that are automatically despawned either when entering or exiting specific game states."
category = "ECS (Entity Component System)"
wasm = false

[[example]]
name = "system_closure"
path = "examples/ecs/system_closure.rs"
doc-scrape-examples = true

[package.metadata.example.system_closure]
name = "System Closure"
description = "Show how to use closures as systems, and how to configure `Local` variables by capturing external state"
category = "ECS (Entity Component System)"
wasm = false

[[example]]
name = "system_param"
path = "examples/ecs/system_param.rs"
doc-scrape-examples = true

[package.metadata.example.system_param]
name = "System Parameter"
description = "Illustrates creating custom system parameters with `SystemParam`"
category = "ECS (Entity Component System)"
wasm = false

[[example]]
name = "system_stepping"
path = "examples/ecs/system_stepping.rs"
doc-scrape-examples = true
required-features = ["bevy_debug_stepping"]

[package.metadata.example.system_stepping]
name = "System Stepping"
description = "Demonstrate stepping through systems in order of execution."
category = "ECS (Entity Component System)"
wasm = false

# Time
[[example]]
name = "time"
path = "examples/time/time.rs"
doc-scrape-examples = true

[package.metadata.example.time]
name = "Time handling"
description = "Explains how Time is handled in ECS"
category = "Time"
wasm = false

[[example]]
name = "virtual_time"
path = "examples/time/virtual_time.rs"
doc-scrape-examples = true

[package.metadata.example.virtual_time]
name = "Virtual time"
description = "Shows how `Time<Virtual>` can be used to pause, resume, slow down and speed up a game."
category = "Time"
wasm = false

[[example]]
name = "timers"
path = "examples/time/timers.rs"
doc-scrape-examples = true

[package.metadata.example.timers]
name = "Timers"
description = "Illustrates ticking `Timer` resources inside systems and handling their state"
category = "Time"
wasm = false


# Games
[[example]]
name = "alien_cake_addict"
path = "examples/games/alien_cake_addict.rs"
doc-scrape-examples = true

[package.metadata.example.alien_cake_addict]
name = "Alien Cake Addict"
description = "Eat the cakes. Eat them all. An example 3D game"
category = "Games"
wasm = true

[[example]]
name = "breakout"
path = "examples/games/breakout.rs"
doc-scrape-examples = true

[package.metadata.example.breakout]
name = "Breakout"
description = "An implementation of the classic game \"Breakout\"."
category = "Games"
wasm = true

[[example]]
name = "contributors"
path = "examples/games/contributors.rs"
doc-scrape-examples = true

[package.metadata.example.contributors]
name = "Contributors"
description = "Displays each contributor as a bouncy bevy-ball!"
category = "Games"
wasm = true

[[example]]
name = "desk_toy"
path = "examples/games/desk_toy.rs"
doc-scrape-examples = true

[package.metadata.example.desk_toy]
name = "Desk Toy"
description = "Bevy logo as a desk toy using transparent windows! Now with Googly Eyes!"
category = "Games"
wasm = false

[[example]]
name = "game_menu"
path = "examples/games/game_menu.rs"
doc-scrape-examples = true

[package.metadata.example.game_menu]
name = "Game Menu"
description = "A simple game menu"
category = "Games"
wasm = true

[[example]]
name = "loading_screen"
path = "examples/games/loading_screen.rs"
doc-scrape-examples = true

[package.metadata.example.loading_screen]
name = "Loading Screen"
description = "Demonstrates how to create a loading screen that waits for all assets to be loaded and render pipelines to be compiled."
category = "Games"
wasm = true

# Input
[[example]]
name = "char_input_events"
path = "examples/input/char_input_events.rs"
doc-scrape-examples = true

[package.metadata.example.char_input_events]
name = "Char Input Events"
description = "Prints out all chars as they are inputted"
category = "Input"
wasm = false

[[example]]
name = "gamepad_input"
path = "examples/input/gamepad_input.rs"
doc-scrape-examples = true

[package.metadata.example.gamepad_input]
name = "Gamepad Input"
description = "Shows handling of gamepad input, connections, and disconnections"
category = "Input"
wasm = false

[[example]]
name = "gamepad_input_events"
path = "examples/input/gamepad_input_events.rs"
doc-scrape-examples = true

[package.metadata.example.gamepad_input_events]
name = "Gamepad Input Events"
description = "Iterates and prints gamepad input and connection events"
category = "Input"
wasm = false

[[example]]
name = "gamepad_rumble"
path = "examples/input/gamepad_rumble.rs"
doc-scrape-examples = true

[package.metadata.example.gamepad_rumble]
name = "Gamepad Rumble"
description = "Shows how to rumble a gamepad using force feedback"
category = "Input"
wasm = false

[[example]]
name = "keyboard_input"
path = "examples/input/keyboard_input.rs"
doc-scrape-examples = true

[package.metadata.example.keyboard_input]
name = "Keyboard Input"
description = "Demonstrates handling a key press/release"
category = "Input"
wasm = false

[[example]]
name = "keyboard_modifiers"
path = "examples/input/keyboard_modifiers.rs"
doc-scrape-examples = true

[package.metadata.example.keyboard_modifiers]
name = "Keyboard Modifiers"
description = "Demonstrates using key modifiers (ctrl, shift)"
category = "Input"
wasm = false

[[example]]
name = "keyboard_input_events"
path = "examples/input/keyboard_input_events.rs"
doc-scrape-examples = true

[package.metadata.example.keyboard_input_events]
name = "Keyboard Input Events"
description = "Prints out all keyboard events"
category = "Input"
wasm = false

[[example]]
name = "mouse_input"
path = "examples/input/mouse_input.rs"
doc-scrape-examples = true

[package.metadata.example.mouse_input]
name = "Mouse Input"
description = "Demonstrates handling a mouse button press/release"
category = "Input"
wasm = false

[[example]]
name = "mouse_input_events"
path = "examples/input/mouse_input_events.rs"
doc-scrape-examples = true

[package.metadata.example.mouse_input_events]
name = "Mouse Input Events"
description = "Prints out all mouse events (buttons, movement, etc.)"
category = "Input"
wasm = false

[[example]]
name = "mouse_grab"
path = "examples/input/mouse_grab.rs"
doc-scrape-examples = true

[package.metadata.example.mouse_grab]
name = "Mouse Grab"
description = "Demonstrates how to grab the mouse, locking the cursor to the app's screen"
category = "Input"
wasm = false

[[example]]
name = "touch_input"
path = "examples/input/touch_input.rs"
doc-scrape-examples = true

[package.metadata.example.touch_input]
name = "Touch Input"
description = "Displays touch presses, releases, and cancels"
category = "Input"
wasm = false

[[example]]
name = "touch_input_events"
path = "examples/input/touch_input_events.rs"
doc-scrape-examples = true

[package.metadata.example.touch_input_events]
name = "Touch Input Events"
description = "Prints out all touch inputs"
category = "Input"
wasm = false

[[example]]
name = "text_input"
path = "examples/input/text_input.rs"
doc-scrape-examples = true

[package.metadata.example.text_input]
name = "Text Input"
description = "Simple text input with IME support"
category = "Input"
wasm = false

# Reflection
[[example]]
name = "reflection"
path = "examples/reflection/reflection.rs"
doc-scrape-examples = true

[package.metadata.example.reflection]
name = "Reflection"
description = "Demonstrates how reflection in Bevy provides a way to dynamically interact with Rust types"
category = "Reflection"
wasm = false

[[example]]
name = "custom_attributes"
path = "examples/reflection/custom_attributes.rs"
doc-scrape-examples = true

[package.metadata.example.custom_attributes]
name = "Custom Attributes"
description = "Registering and accessing custom attributes on reflected types"
category = "Reflection"
wasm = false

[[example]]
name = "dynamic_types"
path = "examples/reflection/dynamic_types.rs"
doc-scrape-examples = true

[package.metadata.example.dynamic_types]
name = "Dynamic Types"
description = "How dynamic types are used with reflection"
category = "Reflection"
wasm = false

[[example]]
name = "function_reflection"
path = "examples/reflection/function_reflection.rs"
doc-scrape-examples = true
required-features = ["reflect_functions"]

[package.metadata.example.function_reflection]
name = "Function Reflection"
description = "Demonstrates how functions can be called dynamically using reflection"
category = "Reflection"
wasm = false

[[example]]
name = "generic_reflection"
path = "examples/reflection/generic_reflection.rs"
doc-scrape-examples = true

[package.metadata.example.generic_reflection]
name = "Generic Reflection"
description = "Registers concrete instances of generic types that may be used with reflection"
category = "Reflection"
wasm = false

[[example]]
name = "reflection_types"
path = "examples/reflection/reflection_types.rs"
doc-scrape-examples = true

[package.metadata.example.reflection_types]
name = "Reflection Types"
description = "Illustrates the various reflection types available"
category = "Reflection"
wasm = false

[[example]]
name = "type_data"
path = "examples/reflection/type_data.rs"
doc-scrape-examples = true

[package.metadata.example.type_data]
name = "Type Data"
description = "Demonstrates how to create and use type data"
category = "Reflection"
wasm = false

# Scene
[[example]]
name = "scene"
path = "examples/scene/scene.rs"
doc-scrape-examples = true

[package.metadata.example.scene]
name = "Scene"
description = "Demonstrates loading from and saving scenes to files"
category = "Scene"
wasm = false

# Shaders
[[package.metadata.example_category]]
name = "Shaders"
description = """
These examples demonstrate how to implement different shaders in user code.

A shader in its most common usage is a small program that is run by the GPU per-vertex in a mesh (a vertex shader) or per-affected-screen-fragment (a fragment shader.) The GPU executes these programs in a highly parallel way.

There are also compute shaders which are used for more general processing leveraging the GPU's parallelism.
"""

[[example]]
name = "custom_vertex_attribute"
path = "examples/shader/custom_vertex_attribute.rs"
doc-scrape-examples = true

[package.metadata.example.custom_vertex_attribute]
name = "Custom Vertex Attribute"
description = "A shader that reads a mesh's custom vertex attribute"
category = "Shaders"
wasm = true

[[example]]
name = "custom_post_processing"
path = "examples/shader/custom_post_processing.rs"
doc-scrape-examples = true

[package.metadata.example.custom_post_processing]
name = "Post Processing - Custom Render Pass"
description = "A custom post processing effect, using a custom render pass that runs after the main pass"
category = "Shaders"
wasm = true

[[example]]
name = "shader_defs"
path = "examples/shader/shader_defs.rs"
doc-scrape-examples = true

[package.metadata.example.shader_defs]
name = "Shader Defs"
description = "A shader that uses \"shaders defs\" (a bevy tool to selectively toggle parts of a shader)"
category = "Shaders"
wasm = true

[[example]]
name = "shader_material"
path = "examples/shader/shader_material.rs"
doc-scrape-examples = true

[package.metadata.example.shader_material]
name = "Material"
description = "A shader and a material that uses it"
category = "Shaders"
wasm = true

[[example]]
name = "shader_material_2d"
path = "examples/shader/shader_material_2d.rs"
doc-scrape-examples = true

[package.metadata.example.shader_material_2d]
name = "Material"
description = "A shader and a material that uses it on a 2d mesh"
category = "Shaders"
wasm = true

[[example]]
name = "extended_material"
path = "examples/shader/extended_material.rs"
doc-scrape-examples = true

[package.metadata.example.extended_material]
name = "Extended Material"
description = "A custom shader that builds on the standard material"
category = "Shaders"
wasm = true

[[example]]
name = "shader_prepass"
path = "examples/shader/shader_prepass.rs"
doc-scrape-examples = true

[package.metadata.example.shader_prepass]
name = "Material Prepass"
description = "A shader that uses the various textures generated by the prepass"
category = "Shaders"
wasm = false

[[example]]
name = "shader_material_screenspace_texture"
path = "examples/shader/shader_material_screenspace_texture.rs"
doc-scrape-examples = true

[package.metadata.example.shader_material_screenspace_texture]
name = "Material - Screenspace Texture"
description = "A shader that samples a texture with view-independent UV coordinates"
category = "Shaders"
wasm = true

[[example]]
name = "shader_material_glsl"
path = "examples/shader/shader_material_glsl.rs"
doc-scrape-examples = true
required-features = ["shader_format_glsl"]

[package.metadata.example.shader_material_glsl]
name = "Material - GLSL"
description = "A shader that uses the GLSL shading language"
category = "Shaders"
wasm = true

[[example]]
name = "shader_material_wesl"
path = "examples/shader/shader_material_wesl.rs"
doc-scrape-examples = true
required-features = ["shader_format_wesl"]

[package.metadata.example.shader_material_wesl]
name = "Material - WESL"
description = "A shader that uses WESL"
category = "Shaders"
wasm = true

[[example]]
name = "custom_shader_instancing"
path = "examples/shader/custom_shader_instancing.rs"
doc-scrape-examples = true

[package.metadata.example.custom_shader_instancing]
name = "Instancing"
description = "A shader that renders a mesh multiple times in one draw call using low level rendering api"
category = "Shaders"
wasm = true

[[example]]
name = "custom_render_phase"
path = "examples/shader/custom_render_phase.rs"
doc-scrape-examples = true

[package.metadata.example.custom_render_phase]
name = "Custom Render Phase"
description = "Shows how to make a complete render phase"
category = "Shaders"
wasm = true


[[example]]
name = "automatic_instancing"
path = "examples/shader/automatic_instancing.rs"
doc-scrape-examples = true

[package.metadata.example.automatic_instancing]
name = "Instancing"
description = "Shows that multiple instances of a cube are automatically instanced in one draw call"
category = "Shaders"
wasm = true

[[example]]
name = "animate_shader"
path = "examples/shader/animate_shader.rs"
doc-scrape-examples = true

[package.metadata.example.animate_shader]
name = "Animated"
description = "A shader that uses dynamic data like the time since startup"
category = "Shaders"
wasm = true

[[example]]
name = "compute_shader_game_of_life"
path = "examples/shader/compute_shader_game_of_life.rs"
doc-scrape-examples = true

[package.metadata.example.compute_shader_game_of_life]
name = "Compute - Game of Life"
description = "A compute shader that simulates Conway's Game of Life"
category = "Shaders"
wasm = false

[[example]]
name = "gpu_readback"
path = "examples/shader/gpu_readback.rs"
doc-scrape-examples = true

[package.metadata.example.gpu_readback]
name = "GPU readback"
description = "A very simple compute shader that writes to a buffer that is read by the cpu"
category = "Shaders"
wasm = false

[[example]]
name = "array_texture"
path = "examples/shader/array_texture.rs"
doc-scrape-examples = true

[package.metadata.example.array_texture]
name = "Array Texture"
description = "A shader that shows how to reuse the core bevy PBR shading functionality in a custom material that obtains the base color from an array texture."
category = "Shaders"
wasm = true

[[example]]
name = "texture_binding_array"
path = "examples/shader/texture_binding_array.rs"
doc-scrape-examples = true

[package.metadata.example.texture_binding_array]
name = "Texture Binding Array (Bindless Textures)"
description = "A shader that shows how to bind and sample multiple textures as a binding array (a.k.a. bindless textures)."
category = "Shaders"
wasm = false

[[example]]
name = "storage_buffer"
path = "examples/shader/storage_buffer.rs"
doc-scrape-examples = true

[package.metadata.example.storage_buffer]
name = "Storage Buffer"
description = "A shader that shows how to bind a storage buffer using a custom material."
category = "Shaders"
wasm = true

[[example]]
name = "specialized_mesh_pipeline"
path = "examples/shader/specialized_mesh_pipeline.rs"
doc-scrape-examples = true

[package.metadata.example.specialized_mesh_pipeline]
name = "Specialized Mesh Pipeline"
description = "Demonstrates how to write a specialized mesh pipeline"
category = "Shaders"
wasm = true

# Stress tests
[[package.metadata.example_category]]
name = "Stress Tests"
description = """
These examples are used to test the performance and stability of various parts of the engine in an isolated way.

Due to the focus on performance it's recommended to run the stress tests in release mode:

```sh
cargo run --release --example <example name>
```
"""

[[example]]
name = "bevymark"
path = "examples/stress_tests/bevymark.rs"
doc-scrape-examples = true

[package.metadata.example.bevymark]
name = "Bevymark"
description = "A heavy sprite rendering workload to benchmark your system with Bevy"
category = "Stress Tests"
wasm = true

[[example]]
name = "many_animated_sprites"
path = "examples/stress_tests/many_animated_sprites.rs"
doc-scrape-examples = true

[package.metadata.example.many_animated_sprites]
name = "Many Animated Sprites"
description = "Displays many animated sprites in a grid arrangement with slight offsets to their animation timers. Used for performance testing."
category = "Stress Tests"
wasm = true

[[example]]
name = "many_buttons"
path = "examples/stress_tests/many_buttons.rs"
doc-scrape-examples = true

[package.metadata.example.many_buttons]
name = "Many Buttons"
description = "Test rendering of many UI elements"
category = "Stress Tests"
wasm = true

[[example]]
name = "many_cameras_lights"
path = "examples/stress_tests/many_cameras_lights.rs"
doc-scrape-examples = true

[package.metadata.example.many_cameras_lights]
name = "Many Cameras & Lights"
description = "Test rendering of many cameras and lights"
category = "Stress Tests"
wasm = true

[[example]]
name = "many_components"
path = "examples/stress_tests/many_components.rs"
doc-scrape-examples = true

[package.metadata.example.many_components]
name = "Many Components (and Entities and Systems)"
description = "Test large ECS systems"
category = "Stress Tests"
wasm = false

[[example]]
name = "many_cubes"
path = "examples/stress_tests/many_cubes.rs"
doc-scrape-examples = true

[package.metadata.example.many_cubes]
name = "Many Cubes"
description = "Simple benchmark to test per-entity draw overhead. Run with the `sphere` argument to test frustum culling"
category = "Stress Tests"
wasm = true

[[example]]
name = "many_gizmos"
path = "examples/stress_tests/many_gizmos.rs"
doc-scrape-examples = true

[package.metadata.example.many_gizmos]
name = "Many Gizmos"
description = "Test rendering of many gizmos"
category = "Stress Tests"
wasm = true

[[example]]
name = "many_foxes"
path = "examples/stress_tests/many_foxes.rs"
doc-scrape-examples = true

[package.metadata.example.many_foxes]
name = "Many Foxes"
description = "Loads an animated fox model and spawns lots of them. Good for testing skinned mesh performance. Takes an unsigned integer argument for the number of foxes to spawn. Defaults to 1000"
category = "Stress Tests"
wasm = true

[[example]]
name = "many_glyphs"
path = "examples/stress_tests/many_glyphs.rs"
doc-scrape-examples = true

[package.metadata.example.many_glyphs]
name = "Many Glyphs"
description = "Simple benchmark to test text rendering."
category = "Stress Tests"
wasm = true

[[example]]
name = "many_lights"
path = "examples/stress_tests/many_lights.rs"
doc-scrape-examples = true

[package.metadata.example.many_lights]
name = "Many Lights"
description = "Simple benchmark to test rendering many point lights. Run with `WGPU_SETTINGS_PRIO=webgl2` to restrict to uniform buffers and max 256 lights"
category = "Stress Tests"
wasm = true

[[example]]
name = "many_sprites"
path = "examples/stress_tests/many_sprites.rs"
doc-scrape-examples = true

[package.metadata.example.many_sprites]
name = "Many Sprites"
description = "Displays many sprites in a grid arrangement! Used for performance testing. Use `--colored` to enable color tinted sprites."
category = "Stress Tests"
wasm = true

[[example]]
name = "many_text2d"
path = "examples/stress_tests/many_text2d.rs"
doc-scrape-examples = true

[package.metadata.example.many_text2d]
name = "Many Text2d"
description = "Displays many Text2d! Used for performance testing."
category = "Stress Tests"
wasm = true

[[example]]
name = "many_materials"
path = "examples/stress_tests/many_materials.rs"
doc-scrape-examples = true

[package.metadata.example.many_materials]
name = "Many Animated Materials"
description = "Benchmark to test rendering many animated materials"
category = "Stress Tests"
wasm = true

[[example]]
name = "transform_hierarchy"
path = "examples/stress_tests/transform_hierarchy.rs"
doc-scrape-examples = true

[package.metadata.example.transform_hierarchy]
name = "Transform Hierarchy"
description = "Various test cases for hierarchy and transform propagation performance"
category = "Stress Tests"
wasm = false

[[example]]
name = "text_pipeline"
path = "examples/stress_tests/text_pipeline.rs"
doc-scrape-examples = true

[package.metadata.example.text_pipeline]
name = "Text Pipeline"
description = "Text Pipeline benchmark"
category = "Stress Tests"
wasm = false

# Tools
[[example]]
name = "scene_viewer"
path = "examples/tools/scene_viewer/main.rs"
doc-scrape-examples = true

[package.metadata.example.scene_viewer]
name = "Scene Viewer"
description = "A simple way to view glTF models with Bevy. Just run `cargo run --release --example scene_viewer /path/to/model.gltf#Scene0`, replacing the path as appropriate. With no arguments it will load the FieldHelmet glTF model from the repository assets subdirectory"
category = "Tools"
wasm = true

[[example]]
name = "gamepad_viewer"
path = "examples/tools/gamepad_viewer.rs"
doc-scrape-examples = true

[package.metadata.example.gamepad_viewer]
name = "Gamepad Viewer"
description = "Shows a visualization of gamepad buttons, sticks, and triggers"
category = "Tools"
wasm = true

[[example]]
name = "nondeterministic_system_order"
path = "examples/ecs/nondeterministic_system_order.rs"
doc-scrape-examples = true

[package.metadata.example.nondeterministic_system_order]
name = "Nondeterministic System Order"
description = "Systems run in parallel, but their order isn't always deterministic. Here's how to detect and fix this."
category = "ECS (Entity Component System)"
wasm = false

[[example]]
name = "observers"
path = "examples/ecs/observers.rs"
doc-scrape-examples = true

[package.metadata.example.observers]
name = "Observers"
description = "Demonstrates observers that react to events (both built-in life-cycle events and custom events)"
category = "ECS (Entity Component System)"
wasm = true

[[example]]
name = "observer_propagation"
path = "examples/ecs/observer_propagation.rs"
doc-scrape-examples = true

[package.metadata.example.observer_propagation]
name = "Observer Propagation"
description = "Demonstrates event propagation with observers"
category = "ECS (Entity Component System)"
wasm = true

[[example]]
name = "3d_rotation"
path = "examples/transforms/3d_rotation.rs"
doc-scrape-examples = true

[package.metadata.example.3d_rotation]
name = "3D Rotation"
description = "Illustrates how to (constantly) rotate an object around an axis"
category = "Transforms"
wasm = true

[[example]]
name = "align"
path = "examples/transforms/align.rs"
doc-scrape-examples = true

[package.metadata.example.align]
name = "Alignment"
description = "A demonstration of Transform's axis-alignment feature"
category = "Transforms"
wasm = true

[[example]]
name = "scale"
path = "examples/transforms/scale.rs"
doc-scrape-examples = true

[package.metadata.example.scale]
name = "Scale"
description = "Illustrates how to scale an object in each direction"
category = "Transforms"
wasm = true

[[example]]
name = "transform"
path = "examples/transforms/transform.rs"
doc-scrape-examples = true

[package.metadata.example.transform]
name = "Transform"
description = "Shows multiple transformations of objects"
category = "Transforms"
wasm = true

[[example]]
name = "translation"
path = "examples/transforms/translation.rs"
doc-scrape-examples = true

[package.metadata.example.translation]
name = "Translation"
description = "Illustrates how to move an object along an axis"
category = "Transforms"
wasm = true

# UI (User Interface)
[[example]]
name = "borders"
path = "examples/ui/borders.rs"
doc-scrape-examples = true

[package.metadata.example.borders]
name = "Borders"
description = "Demonstrates how to create a node with a border"
category = "UI (User Interface)"
wasm = true

[[example]]
name = "box_shadow"
path = "examples/ui/box_shadow.rs"
doc-scrape-examples = true

[package.metadata.example.box_shadow]
name = "Box Shadow"
description = "Demonstrates how to create a node with a shadow"
category = "UI (User Interface)"
wasm = true

[[example]]
name = "button"
path = "examples/ui/button.rs"
doc-scrape-examples = true

[package.metadata.example.button]
name = "Button"
description = "Illustrates creating and updating a button"
category = "UI (User Interface)"
wasm = true

[[example]]
name = "display_and_visibility"
path = "examples/ui/display_and_visibility.rs"
doc-scrape-examples = true

[package.metadata.example.display_and_visibility]
name = "Display and Visibility"
description = "Demonstrates how Display and Visibility work in the UI."
category = "UI (User Interface)"
wasm = true

[[example]]
name = "window_fallthrough"
path = "examples/ui/window_fallthrough.rs"
doc-scrape-examples = true

[package.metadata.example.window_fallthrough]
name = "Window Fallthrough"
description = "Illustrates how to access `winit::window::Window`'s `hittest` functionality."
category = "UI (User Interface)"
wasm = false

[[example]]
name = "font_atlas_debug"
path = "examples/ui/font_atlas_debug.rs"
doc-scrape-examples = true

[package.metadata.example.font_atlas_debug]
name = "Font Atlas Debug"
description = "Illustrates how FontAtlases are populated (used to optimize text rendering internally)"
category = "UI (User Interface)"
wasm = true

[[example]]
name = "overflow"
path = "examples/ui/overflow.rs"
doc-scrape-examples = true

[package.metadata.example.overflow]
name = "Overflow"
description = "Simple example demonstrating overflow behavior"
category = "UI (User Interface)"
wasm = true

[[example]]
name = "overflow_clip_margin"
path = "examples/ui/overflow_clip_margin.rs"
doc-scrape-examples = true

[package.metadata.example.overflow_clip_margin]
name = "Overflow Clip Margin"
description = "Simple example demonstrating the OverflowClipMargin style property"
category = "UI (User Interface)"
wasm = true


[[example]]
name = "overflow_debug"
path = "examples/ui/overflow_debug.rs"
doc-scrape-examples = true

[package.metadata.example.overflow_debug]
name = "Overflow and Clipping Debug"
description = "An example to debug overflow and clipping behavior"
category = "UI (User Interface)"
wasm = true

[[example]]
name = "relative_cursor_position"
path = "examples/ui/relative_cursor_position.rs"
doc-scrape-examples = true

[package.metadata.example.relative_cursor_position]
name = "Relative Cursor Position"
description = "Showcases the RelativeCursorPosition component"
category = "UI (User Interface)"
wasm = true

[[example]]
name = "render_ui_to_texture"
path = "examples/ui/render_ui_to_texture.rs"
doc-scrape-examples = true

[package.metadata.example.render_ui_to_texture]
name = "Render UI to Texture"
description = "An example of rendering UI as a part of a 3D world"
category = "UI (User Interface)"
wasm = true

[[example]]
name = "size_constraints"
path = "examples/ui/size_constraints.rs"
doc-scrape-examples = true

[package.metadata.example.size_constraints]
name = "Size Constraints"
description = "Demonstrates how the to use the size constraints to control the size of a UI node."
category = "UI (User Interface)"
wasm = true

[[example]]
name = "text"
path = "examples/ui/text.rs"
doc-scrape-examples = true

[package.metadata.example.text]
name = "Text"
description = "Illustrates creating and updating text"
category = "UI (User Interface)"
wasm = true

[[example]]
name = "text_background_colors"
path = "examples/ui/text_background_colors.rs"
doc-scrape-examples = true

[package.metadata.example.text_background_colors]
name = "Text Background Colors"
description = "Demonstrates text background colors"
category = "UI (User Interface)"
wasm = true

[[example]]
name = "text_debug"
path = "examples/ui/text_debug.rs"
doc-scrape-examples = true

[package.metadata.example.text_debug]
name = "Text Debug"
description = "An example for debugging text layout"
category = "UI (User Interface)"
wasm = true

[[example]]
name = "flex_layout"
path = "examples/ui/flex_layout.rs"
doc-scrape-examples = true

[package.metadata.example.flex_layout]
name = "Flex Layout"
description = "Demonstrates how the AlignItems and JustifyContent properties can be composed to layout nodes and position text"
category = "UI (User Interface)"
wasm = true

[[example]]
name = "text_wrap_debug"
path = "examples/ui/text_wrap_debug.rs"
doc-scrape-examples = true

[package.metadata.example.text_wrap_debug]
name = "Text Wrap Debug"
description = "Demonstrates text wrapping"
category = "UI (User Interface)"
wasm = true

[[example]]
name = "ghost_nodes"
path = "examples/ui/ghost_nodes.rs"
doc-scrape-examples = true
required-features = ["ghost_nodes"]

[package.metadata.example.ghost_nodes]
name = "Ghost Nodes"
description = "Demonstrates the use of Ghost Nodes to skip entities in the UI layout hierarchy"
category = "UI (User Interface)"
wasm = true

[[example]]
name = "grid"
path = "examples/ui/grid.rs"
doc-scrape-examples = true

[package.metadata.example.grid]
name = "CSS Grid"
description = "An example for CSS Grid layout"
category = "UI (User Interface)"
wasm = true

[[example]]
name = "gradients"
path = "examples/ui/gradients.rs"
doc-scrape-examples = true

[package.metadata.example.gradients]
name = "Gradients"
description = "An example demonstrating gradients"
category = "UI (User Interface)"
wasm = true

[[example]]
name = "stacked_gradients"
path = "examples/ui/stacked_gradients.rs"
doc-scrape-examples = true

[package.metadata.example.stacked_gradients]
name = "Stacked Gradients"
description = "An example demonstrating stacked gradients"
category = "UI (User Interface)"
wasm = true

[[example]]
name = "scroll"
path = "examples/ui/scroll.rs"
doc-scrape-examples = true

[package.metadata.example.scroll]
name = "Scroll"
description = "Demonstrates scrolling UI containers"
category = "UI (User Interface)"
wasm = true

[[example]]
name = "transparency_ui"
path = "examples/ui/transparency_ui.rs"
doc-scrape-examples = true

[package.metadata.example.transparency_ui]
name = "Transparency UI"
description = "Demonstrates transparency for UI"
category = "UI (User Interface)"
wasm = true

[[example]]
name = "z_index"
path = "examples/ui/z_index.rs"
doc-scrape-examples = true

[package.metadata.example.z_index]
name = "UI Z-Index"
description = "Demonstrates how to control the relative depth (z-position) of UI elements"
category = "UI (User Interface)"
wasm = true

[[example]]
name = "ui_scaling"
path = "examples/ui/ui_scaling.rs"
doc-scrape-examples = true

[package.metadata.example.ui_scaling]
name = "UI Scaling"
description = "Illustrates how to scale the UI"
category = "UI (User Interface)"
wasm = true

[[example]]
name = "ui_texture_atlas"
path = "examples/ui/ui_texture_atlas.rs"
doc-scrape-examples = true

[package.metadata.example.ui_texture_atlas]
name = "UI Texture Atlas"
description = "Illustrates how to use TextureAtlases in UI"
category = "UI (User Interface)"
wasm = true

[[example]]
name = "ui_texture_slice"
path = "examples/ui/ui_texture_slice.rs"
doc-scrape-examples = true

[package.metadata.example.ui_texture_slice]
name = "UI Texture Slice"
description = "Illustrates how to use 9 Slicing in UI"
category = "UI (User Interface)"
wasm = true

[[example]]
name = "ui_texture_slice_flip_and_tile"
path = "examples/ui/ui_texture_slice_flip_and_tile.rs"
doc-scrape-examples = true

[package.metadata.example.ui_texture_slice_flip_and_tile]
name = "UI Texture Slice Flipping and Tiling"
description = "Illustrates how to flip and tile images with 9 Slicing in UI"
category = "UI (User Interface)"
wasm = true

[[example]]
name = "ui_texture_atlas_slice"
path = "examples/ui/ui_texture_atlas_slice.rs"
doc-scrape-examples = true

[package.metadata.example.ui_texture_atlas_slice]
name = "UI Texture Atlas Slice"
description = "Illustrates how to use 9 Slicing for TextureAtlases in UI"
category = "UI (User Interface)"
wasm = true

[[example]]
name = "ui_transform"
path = "examples/ui/ui_transform.rs"
doc-scrape-examples = true

[package.metadata.example.ui_transform]
name = "UI Transform"
description = "An example demonstrating how to translate, rotate and scale UI elements."
category = "UI (User Interface)"
wasm = true

[[example]]
name = "viewport_debug"
path = "examples/ui/viewport_debug.rs"
doc-scrape-examples = true

[package.metadata.example.viewport_debug]
name = "Viewport Debug"
description = "An example for debugging viewport coordinates"
category = "UI (User Interface)"
wasm = true

[[example]]
name = "viewport_node"
path = "examples/ui/viewport_node.rs"
doc-scrape-examples = true

[package.metadata.example.viewport_node]
name = "Viewport Node"
description = "Demonstrates how to create a viewport node with picking support"
category = "UI (User Interface)"
wasm = true

# Window
[[example]]
name = "clear_color"
path = "examples/window/clear_color.rs"
doc-scrape-examples = true

[package.metadata.example.clear_color]
name = "Clear Color"
description = "Creates a solid color window"
category = "Window"
wasm = true

[[example]]
name = "custom_cursor_image"
path = "examples/window/custom_cursor_image.rs"
doc-scrape-examples = true
required-features = ["custom_cursor"]

[package.metadata.example.custom_cursor_image]
name = "Custom Cursor Image"
description = "Demonstrates creating an animated custom cursor from an image"
category = "Window"
wasm = true

[[example]]
name = "custom_user_event"
path = "examples/window/custom_user_event.rs"
doc-scrape-examples = true

[package.metadata.example.custom_user_event]
name = "Custom User Event"
description = "Handles custom user events within the event loop"
category = "Window"
wasm = true

[[example]]
name = "low_power"
path = "examples/window/low_power.rs"
doc-scrape-examples = true

[package.metadata.example.low_power]
name = "Low Power"
description = "Demonstrates settings to reduce power use for bevy applications"
category = "Window"
wasm = true

[[example]]
name = "multiple_windows"
path = "examples/window/multiple_windows.rs"
doc-scrape-examples = true

[package.metadata.example.multiple_windows]
name = "Multiple Windows"
description = "Demonstrates creating multiple windows, and rendering to them"
category = "Window"
wasm = false

[[example]]
name = "scale_factor_override"
path = "examples/window/scale_factor_override.rs"
doc-scrape-examples = true

[package.metadata.example.scale_factor_override]
name = "Scale Factor Override"
description = "Illustrates how to customize the default window settings"
category = "Window"
wasm = true

[[example]]
name = "screenshot"
path = "examples/window/screenshot.rs"
doc-scrape-examples = true

[package.metadata.example.screenshot]
name = "Screenshot"
description = "Shows how to save screenshots to disk"
category = "Window"
wasm = true

[[example]]
name = "transparent_window"
path = "examples/window/transparent_window.rs"
doc-scrape-examples = true

[package.metadata.example.transparent_window]
name = "Transparent Window"
description = "Illustrates making the window transparent and hiding the window decoration"
category = "Window"
wasm = false

[[example]]
name = "window_settings"
path = "examples/window/window_settings.rs"
doc-scrape-examples = true

[package.metadata.example.window_settings]
name = "Window Settings"
description = "Demonstrates customizing default window settings"
category = "Window"
wasm = true

[[example]]
name = "window_drag_move"
path = "examples/window/window_drag_move.rs"
doc-scrape-examples = true

[package.metadata.example.window_drag_move]
name = "Window Drag Move"
description = "Demonstrates drag move and drag resize without window decoration"
category = "Window"
wasm = false

[[example]]
name = "ambiguity_detection"
path = "tests/ecs/ambiguity_detection.rs"
doc-scrape-examples = true

[package.metadata.example.ambiguity_detection]
hidden = true

[[example]]
name = "resizing"
path = "tests/window/resizing.rs"
doc-scrape-examples = true

[package.metadata.example.resizing]
hidden = true

[[example]]
name = "minimizing"
path = "tests/window/minimizing.rs"
doc-scrape-examples = true

[package.metadata.example.minimizing]
hidden = true

[[example]]
name = "window_resizing"
path = "examples/window/window_resizing.rs"
doc-scrape-examples = true

[[example]]
name = "fallback_image"
path = "examples/shader/fallback_image.rs"
doc-scrape-examples = true

[[example]]
name = "reflection_probes"
path = "examples/3d/reflection_probes.rs"
doc-scrape-examples = true

[package.metadata.example.reflection_probes]
name = "Reflection Probes"
description = "Demonstrates reflection probes"
category = "3D Rendering"
wasm = false

[package.metadata.example.fallback_image]
hidden = true

[package.metadata.example.window_resizing]
name = "Window Resizing"
description = "Demonstrates resizing and responding to resizing a window"
category = "Window"
wasm = true

[[example]]
name = "ui_material"
path = "examples/ui/ui_material.rs"
doc-scrape-examples = true

[package.metadata.example.ui_material]
name = "UI Material"
description = "Demonstrates creating and using custom Ui materials"
category = "UI (User Interface)"
wasm = true

[[example]]
name = "cubic_splines"
path = "examples/math/cubic_splines.rs"
doc-scrape-examples = true

[package.metadata.example.cubic_splines]
name = "Cubic Splines"
description = "Exhibits different modes of constructing cubic curves using splines"
category = "Math"
wasm = true

[[example]]
name = "render_primitives"
path = "examples/math/render_primitives.rs"
doc-scrape-examples = true

[package.metadata.example.render_primitives]
name = "Rendering Primitives"
description = "Shows off rendering for all math primitives as both Meshes and Gizmos"
category = "Math"
wasm = true

# Math
[[example]]
name = "sampling_primitives"
path = "examples/math/sampling_primitives.rs"
doc-scrape-examples = true

[package.metadata.example.sampling_primitives]
name = "Sampling Primitives"
description = "Demonstrates all the primitives which can be sampled."
category = "Math"
wasm = true

[[example]]
name = "custom_primitives"
path = "examples/math/custom_primitives.rs"
doc-scrape-examples = true

[package.metadata.example.custom_primitives]
name = "Custom Primitives"
description = "Demonstrates how to add custom primitives and useful traits for them."
category = "Math"
wasm = true

[[example]]
name = "random_sampling"
path = "examples/math/random_sampling.rs"
doc-scrape-examples = true

[package.metadata.example.random_sampling]
name = "Random Sampling"
description = "Demonstrates how to sample random points from mathematical primitives"
category = "Math"
wasm = true

[[example]]
name = "smooth_follow"
path = "examples/movement/smooth_follow.rs"
doc-scrape-examples = true

[package.metadata.example.smooth_follow]
name = "Smooth Follow"
description = "Demonstrates how to make an entity smoothly follow another using interpolation"
category = "Math"
wasm = true

# Gizmos
[[example]]
name = "2d_gizmos"
path = "examples/gizmos/2d_gizmos.rs"
doc-scrape-examples = true

[package.metadata.example.2d_gizmos]
name = "2D Gizmos"
description = "A scene showcasing 2D gizmos"
category = "Gizmos"
wasm = true

[[example]]
name = "3d_gizmos"
path = "examples/gizmos/3d_gizmos.rs"
doc-scrape-examples = true

[package.metadata.example.3d_gizmos]
name = "3D Gizmos"
description = "A scene showcasing 3D gizmos"
category = "Gizmos"
wasm = true

[[example]]
name = "axes"
path = "examples/gizmos/axes.rs"
doc-scrape-examples = true

[package.metadata.example.axes]
name = "Axes"
description = "Demonstrates the function of axes gizmos"
category = "Gizmos"
wasm = true

[[example]]
name = "light_gizmos"
path = "examples/gizmos/light_gizmos.rs"
doc-scrape-examples = true

[package.metadata.example.light_gizmos]
name = "Light Gizmos"
description = "A scene showcasing light gizmos"
category = "Gizmos"
wasm = true

[[example]]
name = "fps_overlay"
path = "examples/dev_tools/fps_overlay.rs"
doc-scrape-examples = true
required-features = ["bevy_dev_tools"]

[[example]]
name = "2d_top_down_camera"
path = "examples/camera/2d_top_down_camera.rs"
doc-scrape-examples = true

[package.metadata.example.2d_top_down_camera]
name = "2D top-down camera"
description = "A 2D top-down camera smoothly following player movements"
category = "Camera"
wasm = true

[[example]]
name = "custom_projection"
path = "examples/camera/custom_projection.rs"
doc-scrape-examples = true

[package.metadata.example.custom_projection]
name = "Custom Projection"
description = "Shows how to create custom camera projections."
category = "Camera"
wasm = true

[[example]]
name = "first_person_view_model"
path = "examples/camera/first_person_view_model.rs"
doc-scrape-examples = true

[package.metadata.example.first_person_view_model]
name = "First person view model"
description = "A first-person camera that uses a world model and a view model with different field of views (FOV)"
category = "Camera"
wasm = true

[[example]]
name = "projection_zoom"
path = "examples/camera/projection_zoom.rs"
doc-scrape-examples = true

[package.metadata.example.projection_zoom]
name = "Projection Zoom"
description = "Shows how to zoom orthographic and perspective projection cameras."
category = "Camera"
wasm = true

[[example]]
name = "camera_orbit"
path = "examples/camera/camera_orbit.rs"
doc-scrape-examples = true

[package.metadata.example.camera_orbit]
name = "Camera Orbit"
description = "Shows how to orbit a static scene using pitch, yaw, and roll."
category = "Camera"
wasm = true

[[example]]
name = "2d_screen_shake"
path = "examples/camera/2d_screen_shake.rs"
doc-scrape-examples = true

[package.metadata.example.2d_screen_shake]
name = "Screen Shake"
description = "A simple 2D screen shake effect"
category = "Camera"
wasm = true

[[example]]
name = "2d_on_ui"
path = "examples/camera/2d_on_ui.rs"
doc-scrape-examples = true

[package.metadata.example.2d_on_ui]
name = "2D on Bevy UI"
description = "Shows how to render 2D objects on top of Bevy UI"
category = "Camera"
wasm = true

[package.metadata.example.fps_overlay]
name = "FPS overlay"
description = "Demonstrates FPS overlay"
category = "Dev tools"
wasm = true

[[example]]
name = "visibility_range"
path = "examples/3d/visibility_range.rs"
doc-scrape-examples = true

[package.metadata.example.visibility_range]
name = "Visibility range"
description = "Demonstrates visibility ranges"
category = "3D Rendering"
wasm = true

[[example]]
name = "ssr"
path = "examples/3d/ssr.rs"
doc-scrape-examples = true

[package.metadata.example.ssr]
name = "Screen Space Reflections"
description = "Demonstrates screen space reflections with water ripples"
category = "3D Rendering"
wasm = false

[[example]]
name = "camera_sub_view"
path = "examples/3d/camera_sub_view.rs"
doc-scrape-examples = true

[package.metadata.example.camera_sub_view]
name = "Camera sub view"
description = "Demonstrates using different sub view effects on a camera"
category = "3D Rendering"
wasm = true

[[example]]
name = "color_grading"
path = "examples/3d/color_grading.rs"
doc-scrape-examples = true

[package.metadata.example.color_grading]
name = "Color grading"
description = "Demonstrates color grading"
category = "3D Rendering"
wasm = true

[[example]]
name = "clearcoat"
path = "examples/3d/clearcoat.rs"
doc-scrape-examples = true
required-features = ["pbr_multi_layer_material_textures"]

[package.metadata.example.clearcoat]
name = "Clearcoat"
description = "Demonstrates the clearcoat PBR feature"
category = "3D Rendering"
wasm = false

[[example]]
name = "depth_of_field"
path = "examples/3d/depth_of_field.rs"
doc-scrape-examples = true

[package.metadata.example.depth_of_field]
name = "Depth of field"
description = "Demonstrates depth of field"
category = "3D Rendering"
wasm = false

[[example]]
name = "volumetric_fog"
path = "examples/3d/volumetric_fog.rs"
doc-scrape-examples = true

[package.metadata.example.volumetric_fog]
name = "Volumetric fog"
description = "Demonstrates volumetric fog and lighting"
category = "3D Rendering"
wasm = true

[[example]]
name = "client"
path = "examples/remote/client.rs"
doc-scrape-examples = true
required-features = ["bevy_remote"]

[package.metadata.example.client]
name = "client"
description = "A simple command line client that can control Bevy apps via the BRP"
category = "Remote Protocol"
wasm = false

[[example]]
name = "server"
path = "examples/remote/server.rs"
doc-scrape-examples = true
required-features = ["bevy_remote"]

[package.metadata.example.server]
name = "server"
description = "A Bevy app that you can connect to with the BRP and edit"
category = "Remote Protocol"
wasm = false

[[example]]
name = "anisotropy"
path = "examples/3d/anisotropy.rs"
doc-scrape-examples = true
required-features = ["jpeg", "pbr_anisotropy_texture"]

[package.metadata.example.anisotropy]
name = "Anisotropy"
description = "Displays an example model with anisotropy"
category = "3D Rendering"
wasm = false

[[example]]
name = "custom_phase_item"
path = "examples/shader/custom_phase_item.rs"
doc-scrape-examples = true

[package.metadata.example.custom_phase_item]
name = "Custom phase item"
description = "Demonstrates how to enqueue custom draw commands in a render phase"
category = "Shaders"
wasm = true

[[example]]
name = "fog_volumes"
path = "examples/3d/fog_volumes.rs"
doc-scrape-examples = true

[package.metadata.example.fog_volumes]
name = "Fog volumes"
description = "Demonstrates fog volumes"
category = "3D Rendering"
wasm = false

[[example]]
name = "scrolling_fog"
path = "examples/3d/scrolling_fog.rs"
doc-scrape-examples = true

[package.metadata.example.scrolling_fog]
name = "Scrolling fog"
description = "Demonstrates how to create the effect of fog moving in the wind"
category = "3D Rendering"
wasm = false

[[example]]
name = "physics_in_fixed_timestep"
path = "examples/movement/physics_in_fixed_timestep.rs"
doc-scrape-examples = true

[package.metadata.example.physics_in_fixed_timestep]
name = "Run physics in a fixed timestep"
description = "Handles input, physics, and rendering in an industry-standard way by using a fixed timestep"
category = "Movement"
wasm = true

[[example]]
name = "post_processing"
path = "examples/3d/post_processing.rs"
doc-scrape-examples = true

[package.metadata.example.post_processing]
name = "Built-in postprocessing"
description = "Demonstrates the built-in postprocessing features"
category = "3D Rendering"
wasm = true

[[example]]
name = "rotate_environment_map"
path = "examples/3d/rotate_environment_map.rs"
doc-scrape-examples = true
required-features = ["pbr_multi_layer_material_textures"]

[package.metadata.example.rotate_environment_map]
name = "Rotate Environment Map"
description = "Demonstrates how to rotate the skybox and the environment map simultaneously"
category = "3D Rendering"
wasm = false

[[example]]
name = "mesh_picking"
path = "examples/picking/mesh_picking.rs"
doc-scrape-examples = true
required-features = ["bevy_mesh_picking_backend"]

[package.metadata.example.mesh_picking]
name = "Mesh Picking"
description = "Demonstrates picking meshes"
category = "Picking"
wasm = true

[[example]]
name = "simple_picking"
path = "examples/picking/simple_picking.rs"
doc-scrape-examples = true
required-features = ["bevy_picking"]

[package.metadata.example.simple_picking]
name = "Showcases simple picking events and usage"
description = "Demonstrates how to use picking events to spawn simple objects"
category = "Picking"
wasm = true

[[example]]
name = "sprite_picking"
path = "examples/picking/sprite_picking.rs"
doc-scrape-examples = true
required-features = ["bevy_sprite_picking_backend"]

[package.metadata.example.sprite_picking]
name = "Sprite Picking"
description = "Demonstrates picking sprites and sprite atlases"
category = "Picking"
wasm = true

[[example]]
name = "debug_picking"
path = "examples/picking/debug_picking.rs"
doc-scrape-examples = true
required-features = ["bevy_dev_tools"]

[package.metadata.example.debug_picking]
name = "Picking Debug Tools"
description = "Demonstrates picking debug overlay"
category = "Picking"
wasm = true

[[example]]
name = "animation_masks"
path = "examples/animation/animation_masks.rs"
doc-scrape-examples = true

[package.metadata.example.animation_masks]
name = "Animation Masks"
description = "Demonstrates animation masks"
category = "Animation"
wasm = true

[[example]]
name = "pcss"
path = "examples/3d/pcss.rs"
doc-scrape-examples = true
required-features = ["experimental_pbr_pcss"]

[package.metadata.example.pcss]
name = "Percentage-closer soft shadows"
description = "Demonstrates percentage-closer soft shadows (PCSS)"
category = "3D Rendering"
wasm = false

[[example]]
name = "mixed_lighting"
path = "examples/3d/mixed_lighting.rs"
doc-scrape-examples = true
required-features = ["jpeg"]

[package.metadata.example.mixed_lighting]
name = "Mixed lighting"
description = "Demonstrates how to combine baked and dynamic lighting"
category = "3D Rendering"
wasm = true

[[example]]
name = "animated_ui"
path = "examples/animation/animated_ui.rs"
doc-scrape-examples = true

[package.metadata.example.animated_ui]
name = "Animated UI"
description = "Shows how to use animation clips to animate UI properties"
category = "Animation"
wasm = true

[[example]]
name = "shader_material_bindless"
path = "examples/shader/shader_material_bindless.rs"
doc-scrape-examples = true

[package.metadata.example.shader_material_bindless]
name = "Material - Bindless"
description = "Demonstrates how to make materials that use bindless textures"
category = "Shaders"
wasm = true

[[example]]
name = "specular_tint"
path = "examples/3d/specular_tint.rs"
doc-scrape-examples = true
required-features = ["pbr_specular_textures"]

[package.metadata.example.specular_tint]
name = "Specular Tint"
description = "Demonstrates specular tints and maps"
category = "3D Rendering"
wasm = true

[profile.wasm-release]
inherits = "release"
opt-level = "z"
lto = "fat"
codegen-units = 1

[profile.stress-test]
inherits = "release"
lto = "fat"
panic = "abort"

[package.metadata.docs.rs]
# This cfg is needed so that #[doc(fake_variadic)] is correctly propagated for
# impls for re-exported traits. See https://github.com/rust-lang/cargo/issues/8811
# for details on why this is needed. Since dependencies don't expect to be built
# with `--cfg docsrs` (and thus fail to compile) we use a different cfg.
rustc-args = ["--cfg", "docsrs_dep"]
rustdoc-args = [
  "-Zunstable-options",
  "--generate-link-to-definition",
  # Embed tags to the top of documentation pages for common Bevy traits
  # that are implemented by the current type, like `Component` or `Resource`.
  # This makes it easier to see at a glance what types are used for.
  "--html-after-content",
  "docs-rs/trait-tags.html",
]
all-features = true
cargo-args = ["-Zunstable-options", "-Zrustdoc-scrape-examples"]

[[example]]
name = "monitor_info"
path = "examples/window/monitor_info.rs"
doc-scrape-examples = true

[package.metadata.example.monitor_info]
name = "Monitor info"
description = "Displays information about available monitors (displays)."
category = "Window"
wasm = false

# Testbed
[[example]]
name = "testbed_2d"
path = "examples/testbed/2d.rs"
doc-scrape-examples = true

[package.metadata.example.testbed_2d]
hidden = true

[[example]]
name = "testbed_3d"
path = "examples/testbed/3d.rs"
doc-scrape-examples = true

[package.metadata.example.testbed_3d]
hidden = true

[[example]]
name = "testbed_ui"
path = "examples/testbed/ui.rs"
doc-scrape-examples = true

[package.metadata.example.testbed_ui]
hidden = true

[[example]]
name = "testbed_full_ui"
path = "examples/testbed/full_ui.rs"
doc-scrape-examples = true

[package.metadata.example.testbed_full_ui]
hidden = true

[[example]]
name = "tab_navigation"
path = "examples/ui/tab_navigation.rs"
doc-scrape-examples = true

[package.metadata.example.tab_navigation]
name = "Tab Navigation"
description = "Demonstration of Tab Navigation between UI elements"
category = "UI (User Interface)"
wasm = true

[[example]]
name = "directional_navigation"
path = "examples/ui/directional_navigation.rs"
doc-scrape-examples = true

[package.metadata.example.directional_navigation]
name = "Directional Navigation"
description = "Demonstration of Directional Navigation between UI elements"
category = "UI (User Interface)"
wasm = true

[[example]]
name = "clustered_decals"
path = "examples/3d/clustered_decals.rs"
doc-scrape-examples = true

[package.metadata.example.clustered_decals]
name = "Clustered Decals"
description = "Demonstrates clustered decals"
category = "3D Rendering"
wasm = false

[[example]]
name = "occlusion_culling"
path = "examples/3d/occlusion_culling.rs"
doc-scrape-examples = true

[package.metadata.example.occlusion_culling]
name = "Occlusion Culling"
description = "Demonstration of Occlusion Culling"
category = "3D Rendering"
wasm = false

[[example]]
name = "camera_controller"
path = "examples/helpers/camera_controller.rs"
doc-scrape-examples = true
crate-type = ["lib"]

[package.metadata.example.camera_controller]
name = "Camera Controller"
description = "Example Free-Cam Styled Camera Controller"
category = "Helpers"
wasm = true

[[example]]
name = "widgets"
path = "examples/helpers/widgets.rs"
doc-scrape-examples = true
crate-type = ["lib"]

[package.metadata.example.widgets]
name = "Widgets"
description = "Example UI Widgets"
category = "Helpers"
wasm = true

[[example]]
name = "no_std_library"
path = "examples/no_std/library/src/lib.rs"
doc-scrape-examples = true
crate-type = ["lib"]

[package.metadata.example.no_std_library]
name = "`no_std` Compatible Library"
description = "Example library compatible with `std` and `no_std` targets"
category = "Embedded"
wasm = true

[[example]]
name = "extended_material_bindless"
path = "examples/shader/extended_material_bindless.rs"
doc-scrape-examples = true

[package.metadata.example.extended_material_bindless]
name = "Extended Bindless Material"
description = "Demonstrates bindless `ExtendedMaterial`"
category = "Shaders"
wasm = false

[[example]]
name = "cooldown"
path = "examples/usage/cooldown.rs"
doc-scrape-examples = true

[package.metadata.example.cooldown]
name = "Cooldown"
description = "Example for cooldown on button clicks"
category = "Usage"
wasm = true

[[example]]
name = "hotpatching_systems"
path = "examples/ecs/hotpatching_systems.rs"
doc-scrape-examples = true
required-features = ["hotpatching"]

[package.metadata.example.hotpatching_systems]
name = "Hotpatching Systems"
description = "Demonstrates how to hotpatch systems"
category = "ECS (Entity Component System)"
wasm = false

[[example]]
name = "core_widgets"
path = "examples/ui/core_widgets.rs"
doc-scrape-examples = true

[package.metadata.example.core_widgets]
name = "Core Widgets"
description = "Demonstrates use of core (headless) widgets in Bevy UI"
category = "UI (User Interface)"
wasm = true

[[example]]
name = "core_widgets_observers"
path = "examples/ui/core_widgets_observers.rs"
doc-scrape-examples = true

[package.metadata.example.core_widgets_observers]
name = "Core Widgets (w/Observers)"
description = "Demonstrates use of core (headless) widgets in Bevy UI, with Observers"
category = "UI (User Interface)"
wasm = true

[[example]]
name = "feathers"
path = "examples/ui/feathers.rs"
doc-scrape-examples = true
required-features = ["experimental_bevy_feathers"]

[package.metadata.example.feathers]
name = "Feathers Widgets"
description = "Gallery of Feathers Widgets"
category = "UI (User Interface)"
wasm = true
hidden = true<|MERGE_RESOLUTION|>--- conflicted
+++ resolved
@@ -581,15 +581,9 @@
 bevy_dylib = { path = "crates/bevy_dylib", version = "0.17.0-dev", default-features = false, optional = true }
 
 [dev-dependencies]
-<<<<<<< HEAD
 rand = "0.9.0"
 rand_chacha = "0.9.0"
-ron = "0.8.0"
-=======
-rand = "0.8.0"
-rand_chacha = "0.3.1"
 ron = "0.10"
->>>>>>> 01eff3ea
 flate2 = "1.0"
 serde = { version = "1", features = ["derive"] }
 serde_json = "1.0.140"
