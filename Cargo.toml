[package]
name = "bevy"
version = "0.5.0"
edition = "2018"
categories = ["game-engines", "graphics", "gui", "rendering"]
description = "A refreshingly simple data-driven game engine and app framework"
exclude = ["assets/**/*", "tools/**/*", ".github/**/*", "crates/**/*"]
homepage = "https://bevyengine.org"
keywords = ["game", "engine", "gamedev", "graphics", "bevy"]
license = "MIT OR Apache-2.0"
readme = "README.md"
repository = "https://github.com/bevyengine/bevy"
resolver = "2"

[workspace]
exclude = ["benches"]
members = ["crates/*", "pipelined/*", "examples/ios", "tools/ci"]

[features]
default = [
  "bevy_audio",
<<<<<<< HEAD
  "bevy_core_pipeline",
  "bevy_dynamic_plugin",
=======
>>>>>>> 997eae61
  "bevy_gilrs",
  "bevy_gltf2",
  "bevy_wgpu",
  "bevy_sprite2",
  "bevy_render2",
  "bevy_pbr2",
  "bevy_winit",
  "render",
  "png",
  "hdr",
  "mp3",
  "x11",
]

# Force dynamic linking, which improves iterative compile times
dynamic = ["bevy_dylib"]

# Rendering support (Also needs the bevy_wgpu feature or a third-party rendering backend)
render = [
  "bevy_internal/bevy_pbr",
  "bevy_internal/bevy_render",
  "bevy_internal/bevy_sprite",
  "bevy_internal/bevy_text",
  "bevy_internal/bevy_ui",
]

# Optional bevy crates
bevy_audio = ["bevy_internal/bevy_audio"]
bevy_dynamic_plugin = ["bevy_internal/bevy_dynamic_plugin"]
bevy_gilrs = ["bevy_internal/bevy_gilrs"]
bevy_gltf = ["bevy_internal/bevy_gltf"]
bevy_wgpu = ["bevy_internal/bevy_wgpu"] 
bevy_winit = ["bevy_internal/bevy_winit"]

bevy_core_pipeline = ["bevy_internal/bevy_core_pipeline"]
bevy_render2 = ["bevy_internal/bevy_render2"]
bevy_sprite2 = ["bevy_internal/bevy_sprite2"]
bevy_pbr2 = ["bevy_internal/bevy_pbr2"]
bevy_gltf2 = ["bevy_internal/bevy_gltf2"]

trace_chrome = ["bevy_internal/trace_chrome"]
trace_tracy = ["bevy_internal/trace_tracy"]
trace = ["bevy_internal/trace"]
wgpu_trace = ["bevy_internal/wgpu_trace"]

# Image format support for texture loading (PNG and HDR are enabled by default)
hdr = ["bevy_internal/hdr"]
png = ["bevy_internal/png"]
dds = ["bevy_internal/dds"]
tga = ["bevy_internal/tga"]
jpeg = ["bevy_internal/jpeg"]
bmp = ["bevy_internal/bmp"]

# Audio format support (MP3 is enabled by default)
flac = ["bevy_internal/flac"]
mp3 = ["bevy_internal/mp3"]
vorbis = ["bevy_internal/vorbis"]
wav = ["bevy_internal/wav"]

# WASM support for audio (Currently only works with flac, wav and vorbis. Not with mp3)
wasm_audio = ["bevy_internal/wasm_audio"]

serialize = ["bevy_internal/serialize"]

# Display server protocol support (X11 is enabled by default)
wayland = ["bevy_internal/wayland"]
x11 = ["bevy_internal/x11"]

# enable rendering of font glyphs using subpixel accuracy
subpixel_glyph_atlas = ["bevy_internal/subpixel_glyph_atlas"]

# enable systems that allow for automated testing on CI
bevy_ci_testing = ["bevy_internal/bevy_ci_testing"]

[dependencies]
bevy_dylib = { path = "crates/bevy_dylib", version = "0.5.0", default-features = false, optional = true }
bevy_internal = { path = "crates/bevy_internal", version = "0.5.0", default-features = false }

[dev-dependencies]
anyhow = "1.0.4"
rand = "0.8.0"
ron = "0.6.2"
serde = { version = "1", features = ["derive"] }
# Needed to poll Task examples
futures-lite = "1.11.3"
crevice = {path = "crates/crevice"}

[[example]]
name = "hello_world"
path = "examples/hello_world.rs"

# 2D Rendering
[[example]]
name = "contributors"
path = "examples/2d/contributors.rs"

[[example]]
name = "mesh"
path = "examples/2d/mesh.rs"

[[example]]
name = "many_sprites"
path = "examples/2d/many_sprites.rs"

[[example]]
name = "sprite"
path = "examples/2d/sprite.rs"

[[example]]
name = "sprite_flipping"
path = "examples/2d/sprite_flipping.rs"

[[example]]
name = "sprite_sheet"
path = "examples/2d/sprite_sheet.rs"

[[example]]
name = "text2d"
path = "examples/2d/text2d.rs"

[[example]]
name = "texture_atlas"
path = "examples/2d/texture_atlas.rs"

[[example]]
name = "pipelined_texture_atlas"
path = "examples/2d/pipelined_texture_atlas.rs"

# 3D Rendering
[[example]]
name = "3d_scene"
path = "examples/3d/3d_scene.rs"

[[example]]
name = "3d_scene_pipelined"
path = "examples/3d/3d_scene_pipelined.rs"

[[example]]
name = "many_cubes_pipelined"
path = "examples/3d/many_cubes_pipelined.rs"

[[example]]
name = "cornell_box_pipelined"
path = "examples/3d/cornell_box_pipelined.rs"

[[example]]
name = "load_gltf"
path = "examples/3d/load_gltf.rs"

[[example]]
name = "load_gltf_pipelined"
path = "examples/3d/load_gltf_pipelined.rs"

[[example]]
name = "msaa"
path = "examples/3d/msaa.rs"

[[example]]
name = "orthographic"
path = "examples/3d/orthographic.rs"

[[example]]
name = "orthographic_pipelined"
path = "examples/3d/orthographic_pipelined.rs"

[[example]]
name = "parenting"
path = "examples/3d/parenting.rs"

[[example]]
name = "pbr"
path = "examples/3d/pbr.rs"

[[example]]
name = "pbr_pipelined"
path = "examples/3d/pbr_pipelined.rs"

[[example]]
name = "render_to_texture"
path = "examples/3d/render_to_texture.rs"

[[example]]
name = "shadow_biases_pipelined"
path = "examples/3d/shadow_biases_pipelined.rs"

[[example]]
name = "shadow_caster_receiver_pipelined"
path = "examples/3d/shadow_caster_receiver_pipelined.rs"

[[example]]
name = "spawner"
path = "examples/3d/spawner.rs"

[[example]]
name = "texture"
path = "examples/3d/texture.rs"

[[example]]
name = "texture_pipelined"
path = "examples/3d/texture_pipelined.rs"

[[example]]
name = "update_gltf_scene"
path = "examples/3d/update_gltf_scene.rs"

[[example]]
name = "wireframe"
path = "examples/3d/wireframe.rs"

[[example]]
name = "z_sort_debug"
path = "examples/3d/z_sort_debug.rs"

# Application
[[example]]
name = "custom_loop"
path = "examples/app/custom_loop.rs"

[[example]]
name = "drag_and_drop"
path = "examples/app/drag_and_drop.rs"

[[example]]
name = "empty"
path = "examples/app/empty.rs"

[[example]]
name = "empty_defaults"
path = "examples/app/empty_defaults.rs"

[[example]]
name = "headless"
path = "examples/app/headless.rs"

[[example]]
name = "logs"
path = "examples/app/logs.rs"

[[example]]
name = "plugin"
path = "examples/app/plugin.rs"

[[example]]
name = "plugin_group"
path = "examples/app/plugin_group.rs"

[[example]]
name = "return_after_run"
path = "examples/app/return_after_run.rs"

[[example]]
name = "thread_pool_resources"
path = "examples/app/thread_pool_resources.rs"

# Assets
[[example]]
name = "asset_loading"
path = "examples/asset/asset_loading.rs"

[[example]]
name = "custom_asset"
path = "examples/asset/custom_asset.rs"

[[example]]
name = "custom_asset_io"
path = "examples/asset/custom_asset_io.rs"

[[example]]
name = "hot_asset_reloading"
path = "examples/asset/hot_asset_reloading.rs"

# Async Tasks
[[example]]
name = "async_compute"
path = "examples/async_tasks/async_compute.rs"

# Audio
[[example]]
name = "audio"
path = "examples/audio/audio.rs"

# Diagnostics
[[example]]
name = "log_diagnostics"
path = "examples/diagnostics/log_diagnostics.rs"

[[example]]
name = "custom_diagnostic"
path = "examples/diagnostics/custom_diagnostic.rs"

# ECS (Entity Component System)
[[example]]
name = "ecs_guide"
path = "examples/ecs/ecs_guide.rs"

[[example]]
name = "component_change_detection"
path = "examples/ecs/component_change_detection.rs"

[[example]]
name = "event"
path = "examples/ecs/event.rs"

[[example]]
name = "fixed_timestep"
path = "examples/ecs/fixed_timestep.rs"

[[example]]
name = "hierarchy"
path = "examples/ecs/hierarchy.rs"

[[example]]
name = "iter_combinations"
path = "examples/ecs/iter_combinations.rs"

[[example]]
name = "parallel_query"
path = "examples/ecs/parallel_query.rs"

[[example]]
name = "removal_detection"
path = "examples/ecs/removal_detection.rs"

[[example]]
name = "startup_system"
path = "examples/ecs/startup_system.rs"

[[example]]
name = "state"
path = "examples/ecs/state.rs"

[[example]]
name = "system_chaining"
path = "examples/ecs/system_chaining.rs"

[[example]]
name = "system_param"
path = "examples/ecs/system_param.rs"

[[example]]
name = "system_sets"
path = "examples/ecs/system_sets.rs"

[[example]]
name = "timers"
path = "examples/ecs/timers.rs"

# Games
[[example]]
name = "alien_cake_addict"
path = "examples/game/alien_cake_addict.rs"

[[example]]
name = "breakout"
path = "examples/game/breakout.rs"

# Input
[[example]]
name = "char_input_events"
path = "examples/input/char_input_events.rs"

[[example]]
name = "gamepad_input"
path = "examples/input/gamepad_input.rs"

[[example]]
name = "gamepad_input_events"
path = "examples/input/gamepad_input_events.rs"

[[example]]
name = "keyboard_input"
path = "examples/input/keyboard_input.rs"

[[example]]
name = "keyboard_modifiers"
path = "examples/input/keyboard_modifiers.rs"

[[example]]
name = "keyboard_input_events"
path = "examples/input/keyboard_input_events.rs"

[[example]]
name = "mouse_input"
path = "examples/input/mouse_input.rs"

[[example]]
name = "mouse_input_events"
path = "examples/input/mouse_input_events.rs"

[[example]]
name = "touch_input"
path = "examples/input/touch_input.rs"

[[example]]
name = "touch_input_events"
path = "examples/input/touch_input_events.rs"

# Reflection
[[example]]
name = "reflection"
path = "examples/reflection/reflection.rs"

[[example]]
name = "generic_reflection"
path = "examples/reflection/generic_reflection.rs"

[[example]]
name = "reflection_types"
path = "examples/reflection/reflection_types.rs"

[[example]]
name = "trait_reflection"
path = "examples/reflection/trait_reflection.rs"

# Scene
[[example]]
name = "scene"
path = "examples/scene/scene.rs"

# Shaders
[[example]]
name = "animate_shader"
path = "examples/shader/animate_shader.rs"

[[example]]
name = "array_texture"
path = "examples/shader/array_texture.rs"

[[example]]
name = "hot_shader_reloading"
path = "examples/shader/hot_shader_reloading.rs"

[[example]]
name = "mesh_custom_attribute"
path = "examples/shader/mesh_custom_attribute.rs"

[[example]]
name = "shader_custom_material"
path = "examples/shader/shader_custom_material.rs"

[[example]]
name = "shader_defs"
path = "examples/shader/shader_defs.rs"

[[example]]
name = "custom_shader_pipelined"
path = "examples/shader/custom_shader_pipelined.rs"

# Tools
[[example]]
name = "bevymark"
path = "examples/tools/bevymark.rs"

[[example]]
name = "bevymark_pipelined"
path = "examples/tools/bevymark_pipelined.rs"

# UI (User Interface)
[[example]]
name = "button"
path = "examples/ui/button.rs"

[[example]]
name = "font_atlas_debug"
path = "examples/ui/font_atlas_debug.rs"

[[example]]
name = "text"
path = "examples/ui/text.rs"

[[example]]
name = "text_debug"
path = "examples/ui/text_debug.rs"

[[example]]
name = "ui"
path = "examples/ui/ui.rs"

# Window
[[example]]
name = "clear_color"
path = "examples/window/clear_color.rs"

[[example]]
name = "clear_color_pipelined"
path = "examples/window/clear_color_pipelined.rs"

[[example]]
name = "multiple_windows"
path = "examples/window/multiple_windows.rs"

[[example]]
name = "scale_factor_override"
path = "examples/window/scale_factor_override.rs"

[[example]]
name = "window_settings"
path = "examples/window/window_settings.rs"

# WASM
[[example]]
name = "hello_wasm"
path = "examples/wasm/hello_wasm.rs"
required-features = []

[[example]]
name = "assets_wasm"
path = "examples/wasm/assets_wasm.rs"
required-features = ["bevy_winit"]

[[example]]
name = "headless_wasm"
path = "examples/wasm/headless_wasm.rs"
required-features = []

[[example]]
name = "winit_wasm"
path = "examples/wasm/winit_wasm.rs"
required-features = ["bevy_winit"]

# Android
[[example]]
crate-type = ["cdylib"]
name = "android"
path = "examples/android/android.rs"

[package.metadata.android]
apk_label = "Bevy Example"
assets = "assets"
res = "assets/android-res"
icon = "@mipmap/ic_launcher"
build_targets = ["aarch64-linux-android", "armv7-linux-androideabi"]
min_sdk_version = 16
target_sdk_version = 29<|MERGE_RESOLUTION|>--- conflicted
+++ resolved
@@ -19,11 +19,7 @@
 [features]
 default = [
   "bevy_audio",
-<<<<<<< HEAD
   "bevy_core_pipeline",
-  "bevy_dynamic_plugin",
-=======
->>>>>>> 997eae61
   "bevy_gilrs",
   "bevy_gltf2",
   "bevy_wgpu",
