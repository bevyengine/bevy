--- conflicted
+++ resolved
@@ -2970,8 +2970,8 @@
 category = "Math"
 wasm = true
 
-[[example]]
-<<<<<<< HEAD
+# Math
+[[example]]
 name = "sampling_primitives"
 path = "examples/math/sampling_primitives.rs"
 doc-scrape-examples = true
@@ -2979,7 +2979,10 @@
 [package.metadata.example.sampling_primitives]
 name = "Sampling Primitives"
 description = "Demonstrates all the primitives which can be sampled."
-=======
+category = "Math"
+wasm = true
+
+[[example]]
 name = "random_sampling"
 path = "examples/math/random_sampling.rs"
 doc-scrape-examples = true
@@ -2987,7 +2990,6 @@
 [package.metadata.example.random_sampling]
 name = "Random Sampling"
 description = "Demonstrates how to sample random points from mathematical primitives"
->>>>>>> 8c7f73ab
 category = "Math"
 wasm = true
 
