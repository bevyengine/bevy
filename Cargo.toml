--- conflicted
+++ resolved
@@ -444,14 +444,8 @@
 wasm = true
 
 [[example]]
-<<<<<<< HEAD
 name = "pixel_grid_snap"
 path = "examples/2d/pixel_grid_snap.rs"
-=======
-name = "pixel_perfect"
-path = "examples/2d/pixel_perfect.rs"
-doc-scrape-examples = true
->>>>>>> 26ae4095
 
 [package.metadata.example.pixel_grid_snap]
 name = "Pixel Grid Snapping"
