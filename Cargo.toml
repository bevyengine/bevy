[package]
name = "bevy"
version = "0.11.0-dev"
edition = "2021"
categories = ["game-engines", "graphics", "gui", "rendering"]
description = "A refreshingly simple data-driven game engine and app framework"
exclude = ["assets/", "tools/", ".github/", "crates/", "examples/wasm/assets/"]
homepage = "https://bevyengine.org"
keywords = ["game", "engine", "gamedev", "graphics", "bevy"]
license = "MIT OR Apache-2.0"
readme = "README.md"
repository = "https://github.com/bevyengine/bevy"
rust-version = "1.67.0"

[workspace]
exclude = [
  "benches",
  "crates/bevy_ecs_compile_fail_tests",
  "crates/bevy_reflect_compile_fail_tests",
]
members = [
  "crates/*",
  "examples/mobile",
  "tools/ci",
  "tools/build-templated-pages",
  "tools/build-wasm-example",
  "errors",
]

[features]
default = [
  "animation",
  "bevy_asset",
  "bevy_audio",
  "bevy_gilrs",
  "bevy_scene",
  "bevy_winit",
  "bevy_core_pipeline",
  "bevy_pbr",
  "bevy_gltf",
  "bevy_render",
  "bevy_sprite",
  "bevy_text",
  "bevy_ui",
  "png",
  "hdr",
  "ktx2",
  "zstd",
  "vorbis",
  "x11",
  "filesystem_watcher",
  "bevy_gizmos",
  "android_shared_stdcxx",
  "tonemapping_luts",
  "default_font",
]

# Force dynamic linking, which improves iterative compile times
dynamic_linking = ["bevy_dylib", "bevy_internal/dynamic_linking"]

# Provides animation functionality
bevy_animation = ["bevy_internal/bevy_animation"]

# Provides asset functionality
bevy_asset = ["bevy_internal/bevy_asset"]

# Provides audio functionality
bevy_audio = ["bevy_internal/bevy_audio"]

# Provides cameras and other basic render pipeline features
bevy_core_pipeline = ["bevy_internal/bevy_core_pipeline", "bevy_asset", "bevy_render"]

# Plugin for dynamic loading (using [libloading](https://crates.io/crates/libloading))
bevy_dynamic_plugin = ["bevy_internal/bevy_dynamic_plugin"]

# Adds gamepad support
bevy_gilrs = ["bevy_internal/bevy_gilrs"]

# [glTF](https://www.khronos.org/gltf/) support
bevy_gltf = ["bevy_internal/bevy_gltf", "bevy_asset", "bevy_scene", "bevy_pbr"]

# Adds PBR rendering
bevy_pbr = ["bevy_internal/bevy_pbr", "bevy_asset", "bevy_render", "bevy_core_pipeline"]

# Provides rendering functionality
bevy_render = ["bevy_internal/bevy_render"]

# Provides scene functionality
bevy_scene = ["bevy_internal/bevy_scene", "bevy_asset"]

# Provides sprite functionality
bevy_sprite = ["bevy_internal/bevy_sprite", "bevy_render", "bevy_core_pipeline"]

# Provides text functionality
bevy_text = ["bevy_internal/bevy_text"]

# A custom ECS-driven UI framework
bevy_ui = ["bevy_internal/bevy_ui", "bevy_core_pipeline", "bevy_text", "bevy_sprite"]

# winit window and input backend
bevy_winit = ["bevy_internal/bevy_winit"]

# Adds support for rendering gizmos
bevy_gizmos = ["bevy_internal/bevy_gizmos"]

# Tracing support, saving a file in Chrome Tracing format
trace_chrome = ["trace", "bevy_internal/trace_chrome"]

# Tracing support, exposing a port for Tracy
trace_tracy = ["trace", "bevy_internal/trace_tracy"]

# Tracing support, with memory profiling, exposing a port for Tracy
trace_tracy_memory = ["trace", "bevy_internal/trace_tracy", "bevy_internal/trace_tracy_memory"]

# Tracing support
trace = ["bevy_internal/trace"]

# Save a trace of all wgpu calls
wgpu_trace = ["bevy_internal/wgpu_trace"]

# EXR image format support
exr = ["bevy_internal/exr"]

# HDR image format support
hdr = ["bevy_internal/hdr"]

# PNG image format support
png = ["bevy_internal/png"]

# TGA image format support
tga = ["bevy_internal/tga"]

# JPEG image format support
jpeg = ["bevy_internal/jpeg"]

# BMP image format support
bmp = ["bevy_internal/bmp"]

# WebP image format support
webp = ["bevy_internal/webp"]

# Basis Universal compressed texture support
basis-universal = ["bevy_internal/basis-universal"]

# DDS compressed texture support
dds = ["bevy_internal/dds"]

# KTX2 compressed texture support
ktx2 = ["bevy_internal/ktx2"]

# For KTX2 supercompression
zlib = ["bevy_internal/zlib"]

# For KTX2 supercompression
zstd = ["bevy_internal/zstd"]

# FLAC audio format support
flac = ["bevy_internal/flac"]

# MP3 audio format support
mp3 = ["bevy_internal/mp3"]

# OGG/VORBIS audio format support
vorbis = ["bevy_internal/vorbis"]

# WAV audio format support
wav = ["bevy_internal/wav"]

# MP3 audio format support (through minimp3)
minimp3 = ["bevy_internal/minimp3"]

# AAC audio format support (through symphonia)
symphonia-aac = ["bevy_internal/symphonia-aac"]

# AAC, FLAC, MP3, MP4, OGG/VORBIS, and WAV audio formats support (through symphonia)
symphonia-all = ["bevy_internal/symphonia-all"]

# FLAC audio format support (through symphonia)
symphonia-flac = ["bevy_internal/symphonia-flac"]

# MP4 audio format support (through symphonia)
symphonia-isomp4 = ["bevy_internal/symphonia-isomp4"]

# OGG/VORBIS audio format support (through symphonia)
symphonia-vorbis = ["bevy_internal/symphonia-vorbis"]

# WAV audio format support (through symphonia)
symphonia-wav = ["bevy_internal/symphonia-wav"]

# Enable watching file system for asset hot reload
filesystem_watcher = ["bevy_internal/filesystem_watcher"]

# Enable serialization support through serde
serialize = ["bevy_internal/serialize"]

# Wayland display server support
wayland = ["bevy_internal/wayland"]

# X11 display server support
x11 = ["bevy_internal/x11"]

# Enable rendering of font glyphs using subpixel accuracy
subpixel_glyph_atlas = ["bevy_internal/subpixel_glyph_atlas"]

# Enable systems that allow for automated testing on CI
bevy_ci_testing = ["bevy_internal/bevy_ci_testing"]

# Enable the "debug asset server" for hot reloading internal assets
debug_asset_server = ["bevy_internal/debug_asset_server"]

# Enable animation support, and glTF animation loading
animation = ["bevy_internal/animation", "bevy_animation"]

# Enable using a shared stdlib for cxx on Android
android_shared_stdcxx = ["bevy_internal/android_shared_stdcxx"]

# Enable detailed trace event logging. These trace events are expensive even when off, thus they require compile time opt-in
detailed_trace = ["bevy_internal/detailed_trace"]

# Include tonemapping Look Up Tables KTX2 files
tonemapping_luts = ["bevy_internal/tonemapping_luts"]

# Enable AccessKit on Unix backends (currently only works with experimental screen readers and forks.)
accesskit_unix = ["bevy_internal/accesskit_unix"]

# Enable assertions to check the validity of parameters passed to glam
glam_assert = ["bevy_internal/glam_assert"]

# Include a default font, containing only ASCII characters, at the cost of a 20kB binary size increase
default_font = ["bevy_internal/default_font"]

# Enable support for shaders in GLSL
shader_format_glsl = ["bevy_internal/shader_format_glsl"]

# Enable support for shaders in SPIR-V
shader_format_spirv = ["bevy_internal/shader_format_spirv"]

[dependencies]
bevy_dylib = { path = "crates/bevy_dylib", version = "0.11.0-dev", default-features = false, optional = true }
bevy_internal = { path = "crates/bevy_internal", version = "0.11.0-dev", default-features = false }

[target.'cfg(target_arch = "wasm32")'.dependencies]
bevy_internal = { path = "crates/bevy_internal", version = "0.11.0-dev", default-features = false, features = [
  "webgl",
] }

[dev-dependencies]
anyhow = "1.0.4"
rand = "0.8.0"
ron = "0.8.0"
serde = { version = "1", features = ["derive"] }
bytemuck = "1.7"
# Needed to poll Task examples
futures-lite = "1.11.3"
crossbeam-channel = "0.5.0"

[[example]]
name = "hello_world"
path = "examples/hello_world.rs"

[package.metadata.example.hello_world]
hidden = true

# 2D Rendering
[[example]]
name = "bloom_2d"
path = "examples/2d/bloom_2d.rs"

[package.metadata.example.bloom_2d]
name = "2D Bloom"
description = "Illustrates bloom post-processing in 2d"
category = "2D Rendering"
wasm = false

[[example]]
name = "move_sprite"
path = "examples/2d/move_sprite.rs"

[package.metadata.example.move_sprite]
name = "Move Sprite"
description = "Changes the transform of a sprite"
category = "2D Rendering"
wasm = true

[[example]]
name = "rotation"
path = "examples/2d/rotation.rs"

[package.metadata.example.rotation]
name = "2D Rotation"
description = "Demonstrates rotating entities in 2D with quaternions"
category = "2D Rendering"
wasm = true

[[example]]
name = "mesh2d"
path = "examples/2d/mesh2d.rs"

[package.metadata.example.mesh2d]
name = "Mesh 2D"
description = "Renders a 2d mesh"
category = "2D Rendering"
wasm = true

[[example]]
name = "mesh2d_manual"
path = "examples/2d/mesh2d_manual.rs"

[package.metadata.example.mesh2d_manual]
name = "Manual Mesh 2D"
description = "Renders a custom mesh \"manually\" with \"mid-level\" renderer apis"
category = "2D Rendering"
wasm = true

[[example]]
name = "mesh2d_vertex_color_texture"
path = "examples/2d/mesh2d_vertex_color_texture.rs"

[package.metadata.example.mesh2d_vertex_color_texture]
name = "Mesh 2D With Vertex Colors"
description = "Renders a 2d mesh with vertex color attributes"
category = "2D Rendering"
wasm = true

[[example]]
name = "2d_shapes"
path = "examples/2d/2d_shapes.rs"

[package.metadata.example.2d_shapes]
name = "2D Shapes"
description = "Renders a rectangle, circle, and hexagon"
category = "2D Rendering"
wasm = true

[[example]]
name = "custom_gltf_vertex_attribute"
path = "examples/2d/custom_gltf_vertex_attribute.rs"

[package.metadata.example.custom_gltf_vertex_attribute]
name = "Custom glTF vertex attribute 2D"
description = "Renders a glTF mesh in 2D with a custom vertex attribute"
category = "2D Rendering"
wasm = true

[[example]]
name = "2d_gizmos"
path = "examples/2d/2d_gizmos.rs"

[package.metadata.example.2d_gizmos]
name = "2D Gizmos"
description = "A scene showcasing 2D gizmos"
category = "2D Rendering"
wasm = true

[[example]]
name = "sprite"
path = "examples/2d/sprite.rs"

[package.metadata.example.sprite]
name = "Sprite"
description = "Renders a sprite"
category = "2D Rendering"
wasm = true

[[example]]
name = "sprite_flipping"
path = "examples/2d/sprite_flipping.rs"

[package.metadata.example.sprite_flipping]
name = "Sprite Flipping"
description = "Renders a sprite flipped along an axis"
category = "2D Rendering"
wasm = true

[[example]]
name = "sprite_sheet"
path = "examples/2d/sprite_sheet.rs"

[package.metadata.example.sprite_sheet]
name = "Sprite Sheet"
description = "Renders an animated sprite"
category = "2D Rendering"
wasm = true

[[example]]
name = "text2d"
path = "examples/2d/text2d.rs"

[package.metadata.example.text2d]
name = "Text 2D"
description = "Generates text in 2D"
category = "2D Rendering"
wasm = true

[[example]]
name = "texture_atlas"
path = "examples/2d/texture_atlas.rs"

[package.metadata.example.texture_atlas]
name = "Texture Atlas"
description = "Generates a texture atlas (sprite sheet) from individual sprites"
category = "2D Rendering"
wasm = true

[[example]]
name = "transparency_2d"
path = "examples/2d/transparency_2d.rs"

[package.metadata.example.transparency_2d]
name = "Transparency in 2D"
description = "Demonstrates transparency in 2d"
category = "2D Rendering"
wasm = true

[[example]]
name = "pixel_perfect"
path = "examples/2d/pixel_perfect.rs"

[package.metadata.example.pixel_perfect]
name = "Pixel Perfect"
description = "Demonstrates pixel perfect in 2d"
category = "2D Rendering"
wasm = true

# 3D Rendering
[[example]]
name = "3d_scene"
path = "examples/3d/3d_scene.rs"

[package.metadata.example.3d_scene]
name = "3D Scene"
description = "Simple 3D scene with basic shapes and lighting"
category = "3D Rendering"
wasm = true

[[example]]
name = "3d_shapes"
path = "examples/3d/3d_shapes.rs"

[package.metadata.example.3d_shapes]
name = "3D Shapes"
description = "A scene showcasing the built-in 3D shapes"
category = "3D Rendering"
wasm = true

[[example]]
name = "anti_aliasing"
path = "examples/3d/anti_aliasing.rs"

[package.metadata.example.anti_aliasing]
name = "Anti-aliasing"
description = "Compares different anti-aliasing methods"
category = "3D Rendering"
wasm = false

[[example]]
name = "3d_gizmos"
path = "examples/3d/3d_gizmos.rs"

[package.metadata.example.3d_gizmos]
name = "3D Gizmos"
description = "A scene showcasing 3D gizmos"
category = "3D Rendering"
wasm = true

[[example]]
name = "atmospheric_fog"
path = "examples/3d/atmospheric_fog.rs"

[package.metadata.example.atmospheric_fog]
name = "Atmospheric Fog"
description = "A scene showcasing the atmospheric fog effect"
category = "3D Rendering"
wasm = true

[[example]]
name = "fog"
path = "examples/3d/fog.rs"

[package.metadata.example.fog]
name = "Fog"
description = "A scene showcasing the distance fog effect"
category = "3D Rendering"
wasm = true

[[example]]
name = "blend_modes"
path = "examples/3d/blend_modes.rs"

[package.metadata.example.blend_modes]
name = "Blend Modes"
description = "Showcases different blend modes"
category = "3D Rendering"
wasm = true

[[example]]
name = "lighting"
path = "examples/3d/lighting.rs"

[package.metadata.example.lighting]
name = "Lighting"
description = "Illustrates various lighting options in a simple scene"
category = "3D Rendering"
wasm = true

[[example]]
name = "lines"
path = "examples/3d/lines.rs"

[package.metadata.example.lines]
name = "Lines"
description = "Create a custom material to draw 3d lines"
category = "3D Rendering"
wasm = true

[[example]]
name = "spotlight"
path = "examples/3d/spotlight.rs"

[package.metadata.example.spotlight]
name = "Spotlight"
description = "Illustrates spot lights"
category = "3D Rendering"
wasm = true

[[example]]
name = "bloom_3d"
path = "examples/3d/bloom_3d.rs"

[package.metadata.example.bloom_3d]
name = "3D Bloom"
description = "Illustrates bloom configuration using HDR and emissive materials"
category = "3D Rendering"
wasm = false

[[example]]
name = "load_gltf"
path = "examples/3d/load_gltf.rs"

[package.metadata.example.load_gltf]
name = "Load glTF"
description = "Loads and renders a glTF file as a scene"
category = "3D Rendering"
wasm = true

[[example]]
name = "tonemapping"
path = "examples/3d/tonemapping.rs"
required-features = ["ktx2", "zstd"]

[package.metadata.example.tonemapping]
name = "Tonemapping"
description = "Compares tonemapping options"
category = "3D Rendering"
wasm = true

[[example]]
name = "orthographic"
path = "examples/3d/orthographic.rs"

[package.metadata.example.orthographic]
name = "Orthographic View"
description = "Shows how to create a 3D orthographic view (for isometric-look in games or CAD applications)"
category = "3D Rendering"
wasm = true

[[example]]
name = "parenting"
path = "examples/3d/parenting.rs"

[package.metadata.example.parenting]
name = "Parenting"
description = "Demonstrates parent->child relationships and relative transformations"
category = "3D Rendering"
wasm = true

[[example]]
name = "pbr"
path = "examples/3d/pbr.rs"

[package.metadata.example.pbr]
name = "Physically Based Rendering"
description = "Demonstrates use of Physically Based Rendering (PBR) properties"
category = "3D Rendering"
wasm = true

[[example]]
name = "parallax_mapping"
path = "examples/3d/parallax_mapping.rs"

[package.metadata.example.parallax_mapping]
name = "Parallax Mapping"
description = "Demonstrates use of a normal map and depth map for parallax mapping"
category = "3D Rendering"
wasm = true

[[example]]
name = "render_to_texture"
path = "examples/3d/render_to_texture.rs"

[package.metadata.example.render_to_texture]
name = "Render to Texture"
description = "Shows how to render to a texture, useful for mirrors, UI, or exporting images"
category = "3D Rendering"
wasm = true

[[example]]
name = "shadow_biases"
path = "examples/3d/shadow_biases.rs"

[package.metadata.example.shadow_biases]
name = "Shadow Biases"
description = "Demonstrates how shadow biases affect shadows in a 3d scene"
category = "3D Rendering"
wasm = true

[[example]]
name = "shadow_caster_receiver"
path = "examples/3d/shadow_caster_receiver.rs"

[package.metadata.example.shadow_caster_receiver]
name = "Shadow Caster and Receiver"
description = "Demonstrates how to prevent meshes from casting/receiving shadows in a 3d scene"
category = "3D Rendering"
wasm = true

[[example]]
name = "skybox"
path = "examples/3d/skybox.rs"

[package.metadata.example.skybox]
name = "Skybox"
description = "Load a cubemap texture onto a cube like a skybox and cycle through different compressed texture formats."
category = "3D Rendering"
wasm = false

[[example]]
name = "spherical_area_lights"
path = "examples/3d/spherical_area_lights.rs"

[package.metadata.example.spherical_area_lights]
name = "Spherical Area Lights"
description = "Demonstrates how point light radius values affect light behavior"
category = "3D Rendering"
wasm = true

[[example]]
name = "split_screen"
path = "examples/3d/split_screen.rs"

[package.metadata.example.split_screen]
name = "Split Screen"
description = "Demonstrates how to render two cameras to the same window to accomplish \"split screen\""
category = "3D Rendering"
wasm = true

[[example]]
name = "texture"
path = "examples/3d/texture.rs"

[package.metadata.example.texture]
name = "Texture"
description = "Shows configuration of texture materials"
category = "3D Rendering"
wasm = true

[[example]]
name = "transparency_3d"
path = "examples/3d/transparency_3d.rs"

[package.metadata.example.transparency_3d]
name = "Transparency in 3D"
description = "Demonstrates transparency in 3d"
category = "3D Rendering"
wasm = true

[[example]]
name = "two_passes"
path = "examples/3d/two_passes.rs"

[package.metadata.example.two_passes]
name = "Two Passes"
description = "Renders two 3d passes to the same window from different perspectives"
category = "3D Rendering"
wasm = true

[[example]]
name = "update_gltf_scene"
path = "examples/3d/update_gltf_scene.rs"

[package.metadata.example.update_gltf_scene]
name = "Update glTF Scene"
description = "Update a scene from a glTF file, either by spawning the scene as a child of another entity, or by accessing the entities of the scene"
category = "3D Rendering"
wasm = true

[[example]]
name = "vertex_colors"
path = "examples/3d/vertex_colors.rs"

[package.metadata.example.vertex_colors]
name = "Vertex Colors"
description = "Shows the use of vertex colors"
category = "3D Rendering"
wasm = true

[[example]]
name = "wireframe"
path = "examples/3d/wireframe.rs"

[package.metadata.example.wireframe]
name = "Wireframe"
description = "Showcases wireframe rendering"
category = "3D Rendering"
wasm = true

[[example]]
name = "no_prepass"
path = "tests/3d/no_prepass.rs"

[package.metadata.example.no_prepass]
hidden = true

# Animation
[[example]]
name = "animated_fox"
path = "examples/animation/animated_fox.rs"

[package.metadata.example.animated_fox]
name = "Animated Fox"
description = "Plays an animation from a skinned glTF"
category = "Animation"
wasm = true

[[example]]
name = "animated_transform"
path = "examples/animation/animated_transform.rs"

[package.metadata.example.animated_transform]
name = "Animated Transform"
description = "Create and play an animation defined by code that operates on the `Transform` component"
category = "Animation"
wasm = true

[[example]]
name = "cubic_curve"
path = "examples/animation/cubic_curve.rs"

[package.metadata.example.cubic_curve]
name = "Cubic Curve"
description = "Bezier curve example showing a cube following a cubic curve"
category = "Animation"
wasm = true

[[example]]
name = "custom_skinned_mesh"
path = "examples/animation/custom_skinned_mesh.rs"

[package.metadata.example.custom_skinned_mesh]
name = "Custom Skinned Mesh"
description = "Skinned mesh example with mesh and joints data defined in code"
category = "Animation"
wasm = true

[[example]]
name = "gltf_skinned_mesh"
path = "examples/animation/gltf_skinned_mesh.rs"

[package.metadata.example.gltf_skinned_mesh]
name = "glTF Skinned Mesh"
description = "Skinned mesh example with mesh and joints data loaded from a glTF file"
category = "Animation"
wasm = true

# Application
[[example]]
name = "custom_loop"
path = "examples/app/custom_loop.rs"

[package.metadata.example.custom_loop]
name = "Custom Loop"
description = "Demonstrates how to create a custom runner (to update an app manually)"
category = "Application"
wasm = false

[[example]]
name = "drag_and_drop"
path = "examples/app/drag_and_drop.rs"

[package.metadata.example.drag_and_drop]
name = "Drag and Drop"
description = "An example that shows how to handle drag and drop in an app"
category = "Application"
wasm = false

[[example]]
name = "empty"
path = "examples/app/empty.rs"

[package.metadata.example.empty]
name = "Empty"
description = "An empty application (does nothing)"
category = "Application"
wasm = false

[[example]]
name = "empty_defaults"
path = "examples/app/empty_defaults.rs"

[package.metadata.example.empty_defaults]
name = "Empty with Defaults"
description = "An empty application with default plugins"
category = "Application"
wasm = true

[[example]]
name = "headless"
path = "examples/app/headless.rs"

[package.metadata.example.headless]
name = "Headless"
description = "An application that runs without default plugins"
category = "Application"
wasm = false

[[example]]
name = "logs"
path = "examples/app/logs.rs"

[package.metadata.example.logs]
name = "Logs"
description = "Illustrate how to use generate log output"
category = "Application"
wasm = true

[[example]]
name = "plugin"
path = "examples/app/plugin.rs"

[package.metadata.example.plugin]
name = "Plugin"
description = "Demonstrates the creation and registration of a custom plugin"
category = "Application"
wasm = true

[[example]]
name = "plugin_group"
path = "examples/app/plugin_group.rs"

[package.metadata.example.plugin_group]
name = "Plugin Group"
description = "Demonstrates the creation and registration of a custom plugin group"
category = "Application"
wasm = true

[[example]]
name = "return_after_run"
path = "examples/app/return_after_run.rs"

[package.metadata.example.return_after_run]
name = "Return after Run"
description = "Show how to return to main after the Bevy app has exited"
category = "Application"
wasm = false

[[example]]
name = "thread_pool_resources"
path = "examples/app/thread_pool_resources.rs"

[package.metadata.example.thread_pool_resources]
name = "Thread Pool Resources"
description = "Creates and customizes the internal thread pool"
category = "Application"
wasm = false

[[example]]
name = "no_renderer"
path = "examples/app/no_renderer.rs"

[package.metadata.example.no_renderer]
name = "No Renderer"
description = "An application that runs with default plugins and displays an empty window, but without an actual renderer"
category = "Application"
wasm = false

[[example]]
name = "without_winit"
path = "examples/app/without_winit.rs"

[package.metadata.example.without_winit]
name = "Without Winit"
description = "Create an application without winit (runs single time, no event loop)"
category = "Application"
wasm = false

# Assets
[[example]]
name = "asset_loading"
path = "examples/asset/asset_loading.rs"

[package.metadata.example.asset_loading]
name = "Asset Loading"
description = "Demonstrates various methods to load assets"
category = "Assets"
wasm = true

[[example]]
name = "custom_asset"
path = "examples/asset/custom_asset.rs"

[package.metadata.example.custom_asset]
name = "Custom Asset"
description = "Implements a custom asset loader"
category = "Assets"
wasm = true

[[example]]
name = "custom_asset_io"
path = "examples/asset/custom_asset_io.rs"

[package.metadata.example.custom_asset_io]
name = "Custom Asset IO"
description = "Implements a custom asset io loader"
category = "Assets"
wasm = true

[[example]]
name = "hot_asset_reloading"
path = "examples/asset/hot_asset_reloading.rs"

[package.metadata.example.hot_asset_reloading]
name = "Hot Reloading of Assets"
description = "Demonstrates automatic reloading of assets when modified on disk"
category = "Assets"
wasm = true

# Async Tasks
[[example]]
name = "async_compute"
path = "examples/async_tasks/async_compute.rs"

[package.metadata.example.async_compute]
name = "Async Compute"
description = "How to use `AsyncComputeTaskPool` to complete longer running tasks"
category = "Async Tasks"
wasm = false

[[example]]
name = "external_source_external_thread"
path = "examples/async_tasks/external_source_external_thread.rs"

[package.metadata.example.external_source_external_thread]
name = "External Source of Data on an External Thread"
description = "How to use an external thread to run an infinite task and communicate with a channel"
category = "Async Tasks"
wasm = false

# Audio
[[example]]
name = "audio"
path = "examples/audio/audio.rs"

[package.metadata.example.audio]
name = "Audio"
description = "Shows how to load and play an audio file"
category = "Audio"
wasm = true

[[example]]
name = "audio_control"
path = "examples/audio/audio_control.rs"

[package.metadata.example.audio_control]
name = "Audio Control"
description = "Shows how to load and play an audio file, and control how it's played"
category = "Audio"
wasm = true

[[example]]
name = "decodable"
path = "examples/audio/decodable.rs"

[package.metadata.example.decodable]
name = "Decodable"
description = "Shows how to create and register a custom audio source by implementing the `Decodable` type."
category = "Audio"
wasm = true

[[example]]
name = "spatial_audio_2d"
path = "examples/audio/spatial_audio_2d.rs"

[package.metadata.example.spatial_audio_2d]
name = "Spatial Audio 2D"
description = "Shows how to play spatial audio, and moving the emitter in 2D"
category = "Audio"
wasm = true

[[example]]
name = "spatial_audio_3d"
path = "examples/audio/spatial_audio_3d.rs"

[package.metadata.example.spatial_audio_3d]
name = "Spatial Audio 3D"
description = "Shows how to play spatial audio, and moving the emitter in 3D"
category = "Audio"
wasm = true

# Diagnostics
[[example]]
name = "log_diagnostics"
path = "examples/diagnostics/log_diagnostics.rs"

[package.metadata.example.log_diagnostics]
name = "Log Diagnostics"
description = "Add a plugin that logs diagnostics, like frames per second (FPS), to the console"
category = "Diagnostics"
wasm = true

[[example]]
name = "custom_diagnostic"
path = "examples/diagnostics/custom_diagnostic.rs"

[package.metadata.example.custom_diagnostic]
name = "Custom Diagnostic"
description = "Shows how to create a custom diagnostic"
category = "Diagnostics"
wasm = true

# ECS (Entity Component System)
[[example]]
name = "ecs_guide"
path = "examples/ecs/ecs_guide.rs"

[package.metadata.example.ecs_guide]
name = "ECS Guide"
description = "Full guide to Bevy's ECS"
category = "ECS (Entity Component System)"
wasm = false

[[example]]
name = "apply_system_buffers"
path = "examples/ecs/apply_system_buffers.rs"

[package.metadata.example.apply_system_buffers]
name = "Apply System Buffers"
description = "Show how to use `apply_system_buffers` system"
category = "ECS (Entity Component System)"
wasm = false

[[example]]
name = "component_change_detection"
path = "examples/ecs/component_change_detection.rs"

[package.metadata.example.component_change_detection]
name = "Component Change Detection"
description = "Change detection on components"
category = "ECS (Entity Component System)"
wasm = false

[[example]]
name = "custom_query_param"
path = "examples/ecs/custom_query_param.rs"

[package.metadata.example.custom_query_param]
name = "Custom Query Parameters"
description = "Groups commonly used compound queries and query filters into a single type"
category = "ECS (Entity Component System)"
wasm = false

[[example]]
name = "event"
path = "examples/ecs/event.rs"

[package.metadata.example.event]
name = "Event"
description = "Illustrates event creation, activation, and reception"
category = "ECS (Entity Component System)"
wasm = false

[[example]]
name = "fixed_timestep"
path = "examples/ecs/fixed_timestep.rs"

[package.metadata.example.fixed_timestep]
name = "Fixed Timestep"
description = "Shows how to create systems that run every fixed timestep, rather than every tick"
category = "ECS (Entity Component System)"
wasm = false

[[example]]
name = "generic_system"
path = "examples/ecs/generic_system.rs"

[package.metadata.example.generic_system]
name = "Generic System"
description = "Shows how to create systems that can be reused with different types"
category = "ECS (Entity Component System)"
wasm = false

[[example]]
name = "hierarchy"
path = "examples/ecs/hierarchy.rs"

[package.metadata.example.hierarchy]
name = "Hierarchy"
description = "Creates a hierarchy of parents and children entities"
category = "ECS (Entity Component System)"
wasm = false

[[example]]
name = "iter_combinations"
path = "examples/ecs/iter_combinations.rs"

[package.metadata.example.iter_combinations]
name = "Iter Combinations"
description = "Shows how to iterate over combinations of query results"
category = "ECS (Entity Component System)"
wasm = true

[[example]]
name = "parallel_query"
path = "examples/ecs/parallel_query.rs"

[package.metadata.example.parallel_query]
name = "Parallel Query"
description = "Illustrates parallel queries with `ParallelIterator`"
category = "ECS (Entity Component System)"
wasm = false

[[example]]
name = "removal_detection"
path = "examples/ecs/removal_detection.rs"

[package.metadata.example.removal_detection]
name = "Removal Detection"
description = "Query for entities that had a specific component removed earlier in the current frame"
category = "ECS (Entity Component System)"
wasm = false

[[example]]
name = "run_conditions"
path = "examples/ecs/run_conditions.rs"

[package.metadata.example.run_conditions]
name = "Run Conditions"
description = "Run systems only when one or multiple conditions are met"
category = "ECS (Entity Component System)"
wasm = false

[[example]]
name = "startup_system"
path = "examples/ecs/startup_system.rs"

[package.metadata.example.startup_system]
name = "Startup System"
description = "Demonstrates a startup system (one that runs once when the app starts up)"
category = "ECS (Entity Component System)"
wasm = false

[[example]]
name = "state"
path = "examples/ecs/state.rs"

[package.metadata.example.state]
name = "State"
description = "Illustrates how to use States to control transitioning from a Menu state to an InGame state"
category = "ECS (Entity Component System)"
wasm = false

[[example]]
name = "system_piping"
path = "examples/ecs/system_piping.rs"

[package.metadata.example.system_piping]
name = "System Piping"
description = "Pipe the output of one system into a second, allowing you to handle any errors gracefully"
category = "ECS (Entity Component System)"
wasm = false

[[example]]
name = "system_closure"
path = "examples/ecs/system_closure.rs"

[package.metadata.example.system_closure]
name = "System Closure"
description = "Show how to use closures as systems, and how to configure `Local` variables by capturing external state"
category = "ECS (Entity Component System)"
wasm = false

[[example]]
name = "system_param"
path = "examples/ecs/system_param.rs"

[package.metadata.example.system_param]
name = "System Parameter"
description = "Illustrates creating custom system parameters with `SystemParam`"
category = "ECS (Entity Component System)"
wasm = false

[[example]]
name = "timers"
path = "examples/ecs/timers.rs"

[package.metadata.example.timers]
name = "Timers"
description = "Illustrates ticking `Timer` resources inside systems and handling their state"
category = "ECS (Entity Component System)"
wasm = false

# Games
[[example]]
name = "alien_cake_addict"
path = "examples/games/alien_cake_addict.rs"

[package.metadata.example.alien_cake_addict]
name = "Alien Cake Addict"
description = "Eat the cakes. Eat them all. An example 3D game"
category = "Games"
wasm = true

[[example]]
name = "breakout"
path = "examples/games/breakout.rs"

[package.metadata.example.breakout]
name = "Breakout"
description = "An implementation of the classic game \"Breakout\""
category = "Games"
wasm = true

[[example]]
name = "contributors"
path = "examples/games/contributors.rs"

[package.metadata.example.contributors]
name = "Contributors"
description = "Displays each contributor as a bouncy bevy-ball!"
category = "Games"
wasm = true

[[example]]
name = "game_menu"
path = "examples/games/game_menu.rs"

[package.metadata.example.game_menu]
name = "Game Menu"
description = "A simple game menu"
category = "Games"
wasm = true

# Input
[[example]]
name = "char_input_events"
path = "examples/input/char_input_events.rs"

[package.metadata.example.char_input_events]
name = "Char Input Events"
description = "Prints out all chars as they are inputted"
category = "Input"
wasm = false

[[example]]
name = "gamepad_input"
path = "examples/input/gamepad_input.rs"

[package.metadata.example.gamepad_input]
name = "Gamepad Input"
description = "Shows handling of gamepad input, connections, and disconnections"
category = "Input"
wasm = false

[[example]]
name = "gamepad_input_events"
path = "examples/input/gamepad_input_events.rs"

[package.metadata.example.gamepad_input_events]
name = "Gamepad Input Events"
description = "Iterates and prints gamepad input and connection events"
category = "Input"
wasm = false

[[example]]
name = "gamepad_rumble"
path = "examples/input/gamepad_rumble.rs"

[package.metadata.example.gamepad_rumble]
name = "Gamepad Rumble"
description = "Shows how to rumble a gamepad using force feedback"
category = "Input"
wasm = false

[[example]]
name = "keyboard_input"
path = "examples/input/keyboard_input.rs"

[package.metadata.example.keyboard_input]
name = "Keyboard Input"
description = "Demonstrates handling a key press/release"
category = "Input"
wasm = false

[[example]]
name = "keyboard_modifiers"
path = "examples/input/keyboard_modifiers.rs"

[package.metadata.example.keyboard_modifiers]
name = "Keyboard Modifiers"
description = "Demonstrates using key modifiers (ctrl, shift)"
category = "Input"
wasm = false

[[example]]
name = "keyboard_input_events"
path = "examples/input/keyboard_input_events.rs"

[package.metadata.example.keyboard_input_events]
name = "Keyboard Input Events"
description = "Prints out all keyboard events"
category = "Input"
wasm = false

[[example]]
name = "mouse_input"
path = "examples/input/mouse_input.rs"

[package.metadata.example.mouse_input]
name = "Mouse Input"
description = "Demonstrates handling a mouse button press/release"
category = "Input"
wasm = false

[[example]]
name = "mouse_input_events"
path = "examples/input/mouse_input_events.rs"

[package.metadata.example.mouse_input_events]
name = "Mouse Input Events"
description = "Prints out all mouse events (buttons, movement, etc.)"
category = "Input"
wasm = false

[[example]]
name = "mouse_grab"
path = "examples/input/mouse_grab.rs"

[package.metadata.example.mouse_grab]
name = "Mouse Grab"
description = "Demonstrates how to grab the mouse, locking the cursor to the app's screen"
category = "Input"
wasm = false

[[example]]
name = "touch_input"
path = "examples/input/touch_input.rs"

[package.metadata.example.touch_input]
name = "Touch Input"
description = "Displays touch presses, releases, and cancels"
category = "Input"
wasm = false

[[example]]
name = "touch_input_events"
path = "examples/input/touch_input_events.rs"

[package.metadata.example.touch_input_events]
name = "Touch Input Events"
description = "Prints out all touch inputs"
category = "Input"
wasm = false

[[example]]
name = "text_input"
path = "examples/input/text_input.rs"

[package.metadata.example.text_input]
name = "Text Input"
description = "Simple text input with IME support"
category = "Input"
wasm = false

# Reflection
[[example]]
name = "reflection"
path = "examples/reflection/reflection.rs"

[package.metadata.example.reflection]
name = "Reflection"
description = "Demonstrates how reflection in Bevy provides a way to dynamically interact with Rust types"
category = "Reflection"
wasm = false

[[example]]
name = "generic_reflection"
path = "examples/reflection/generic_reflection.rs"

[package.metadata.example.generic_reflection]
name = "Generic Reflection"
description = "Registers concrete instances of generic types that may be used with reflection"
category = "Reflection"
wasm = false

[[example]]
name = "reflection_types"
path = "examples/reflection/reflection_types.rs"

[package.metadata.example.reflection_types]
name = "Reflection Types"
description = "Illustrates the various reflection types available"
category = "Reflection"
wasm = false

[[example]]
name = "trait_reflection"
path = "examples/reflection/trait_reflection.rs"

[package.metadata.example.trait_reflection]
name = "Trait Reflection"
description = "Allows reflection with trait objects"
category = "Reflection"
wasm = false

# Scene
[[example]]
name = "scene"
path = "examples/scene/scene.rs"

[package.metadata.example.scene]
name = "Scene"
description = "Demonstrates loading from and saving scenes to files"
category = "Scene"
wasm = false

# Shaders
[[package.metadata.example_category]]
name = "Shaders"
description = """
These examples demonstrate how to implement different shaders in user code.

A shader in its most common usage is a small program that is run by the GPU per-vertex in a mesh (a vertex shader) or per-affected-screen-fragment (a fragment shader.) The GPU executes these programs in a highly parallel way.

There are also compute shaders which are used for more general processing leveraging the GPU's parallelism.
"""

[[example]]
name = "custom_vertex_attribute"
path = "examples/shader/custom_vertex_attribute.rs"

[package.metadata.example.custom_vertex_attribute]
name = "Custom Vertex Attribute"
description = "A shader that reads a mesh's custom vertex attribute"
category = "Shaders"
wasm = true

[[example]]
name = "post_processing"
path = "examples/shader/post_processing.rs"

[package.metadata.example.post_processing]
name = "Post Processing - Custom Render Pass"
description = "A custom post processing effect, using a custom render pass that runs after the main pass"
category = "Shaders"
wasm = true

[[example]]
name = "shader_defs"
path = "examples/shader/shader_defs.rs"

[package.metadata.example.shader_defs]
name = "Shader Defs"
description = "A shader that uses \"shaders defs\" (a bevy tool to selectively toggle parts of a shader)"
category = "Shaders"
wasm = true

[[example]]
name = "shader_material"
path = "examples/shader/shader_material.rs"

[package.metadata.example.shader_material]
name = "Material"
description = "A shader and a material that uses it"
category = "Shaders"
wasm = true

[[example]]
name = "shader_prepass"
path = "examples/shader/shader_prepass.rs"

[package.metadata.example.shader_prepass]
name = "Material Prepass"
description = "A shader that uses the various textures generated by the prepass"
category = "Shaders"
wasm = false

[[example]]
name = "shader_material_screenspace_texture"
path = "examples/shader/shader_material_screenspace_texture.rs"

[package.metadata.example.shader_material_screenspace_texture]
name = "Material - Screenspace Texture"
description = "A shader that samples a texture with view-independent UV coordinates"
category = "Shaders"
wasm = true

[[example]]
name = "shader_material_glsl"
path = "examples/shader/shader_material_glsl.rs"

[package.metadata.example.shader_material_glsl]
name = "Material - GLSL"
description = "A shader that uses the GLSL shading language"
category = "Shaders"
wasm = true

[[example]]
name = "shader_instancing"
path = "examples/shader/shader_instancing.rs"

[package.metadata.example.shader_instancing]
name = "Instancing"
description = "A shader that renders a mesh multiple times in one draw call"
category = "Shaders"
wasm = true

[[example]]
name = "animate_shader"
path = "examples/shader/animate_shader.rs"

[package.metadata.example.animate_shader]
name = "Animated"
description = "A shader that uses dynamic data like the time since startup"
category = "Shaders"
wasm = true

[[example]]
name = "compute_shader_game_of_life"
path = "examples/shader/compute_shader_game_of_life.rs"

[package.metadata.example.compute_shader_game_of_life]
name = "Compute - Game of Life"
description = "A compute shader that simulates Conway's Game of Life"
category = "Shaders"
wasm = false

[[example]]
name = "array_texture"
path = "examples/shader/array_texture.rs"

[package.metadata.example.array_texture]
name = "Array Texture"
description = "A shader that shows how to reuse the core bevy PBR shading functionality in a custom material that obtains the base color from an array texture."
category = "Shaders"
wasm = true

[[example]]
name = "texture_binding_array"
path = "examples/shader/texture_binding_array.rs"

[package.metadata.example.texture_binding_array]
name = "Texture Binding Array (Bindless Textures)"
description = "A shader that shows how to bind and sample multiple textures as a binding array (a.k.a. bindless textures)."
category = "Shaders"
wasm = false

# Stress tests
[[package.metadata.example_category]]
name = "Stress Tests"
description = """
These examples are used to test the performance and stability of various parts of the engine in an isolated way.

Due to the focus on performance it's recommended to run the stress tests in release mode:

```sh
cargo run --release --example <example name>
```
"""

[[example]]
name = "bevymark"
path = "examples/stress_tests/bevymark.rs"

[package.metadata.example.bevymark]
name = "Bevymark"
description = "A heavy sprite rendering workload to benchmark your system with Bevy"
category = "Stress Tests"
wasm = true

[[example]]
name = "many_animated_sprites"
path = "examples/stress_tests/many_animated_sprites.rs"

[package.metadata.example.many_animated_sprites]
name = "Many Animated Sprites"
description = "Displays many animated sprites in a grid arrangement with slight offsets to their animation timers. Used for performance testing."
category = "Stress Tests"
wasm = true

[[example]]
name = "many_buttons"
path = "examples/stress_tests/many_buttons.rs"

[package.metadata.example.many_buttons]
name = "Many Buttons"
description = "Test rendering of many UI elements"
category = "Stress Tests"
wasm = true

[[example]]
name = "many_cubes"
path = "examples/stress_tests/many_cubes.rs"

[package.metadata.example.many_cubes]
name = "Many Cubes"
description = "Simple benchmark to test per-entity draw overhead. Run with the `sphere` argument to test frustum culling"
category = "Stress Tests"
wasm = true

[[example]]
name = "many_gizmos"
path = "examples/stress_tests/many_gizmos.rs"

[package.metadata.example.many_gizmos]
name = "Many Gizmos"
description = "Test rendering of many gizmos"
category = "Stress Tests"
wasm = true

[[example]]
name = "many_foxes"
path = "examples/stress_tests/many_foxes.rs"

[package.metadata.example.many_foxes]
name = "Many Foxes"
description = "Loads an animated fox model and spawns lots of them. Good for testing skinned mesh performance. Takes an unsigned integer argument for the number of foxes to spawn. Defaults to 1000"
category = "Stress Tests"
wasm = true

[[example]]
name = "many_glyphs"
path = "examples/stress_tests/many_glyphs.rs"

[package.metadata.example.many_glyphs]
name = "Many Glyphs"
description = "Simple benchmark to test text rendering."
category = "Stress Tests"
wasm = true

[[example]]
name = "many_lights"
path = "examples/stress_tests/many_lights.rs"

[package.metadata.example.many_lights]
name = "Many Lights"
description = "Simple benchmark to test rendering many point lights. Run with `WGPU_SETTINGS_PRIO=webgl2` to restrict to uniform buffers and max 256 lights"
category = "Stress Tests"
wasm = true

[[example]]
name = "many_sprites"
path = "examples/stress_tests/many_sprites.rs"

[package.metadata.example.many_sprites]
name = "Many Sprites"
description = "Displays many sprites in a grid arrangement! Used for performance testing. Use `--colored` to enable color tinted sprites."
category = "Stress Tests"
wasm = true

[[example]]
name = "transform_hierarchy"
path = "examples/stress_tests/transform_hierarchy.rs"

[package.metadata.example.transform_hierarchy]
name = "Transform Hierarchy"
description = "Various test cases for hierarchy and transform propagation performance"
category = "Stress Tests"
wasm = true

[[example]]
name = "text_pipeline"
path = "examples/stress_tests/text_pipeline.rs"

[package.metadata.example.text_pipeline]
name = "Text Pipeline"
description = "Text Pipeline benchmark"
category = "Stress Tests"
wasm = false

# Tools
[[example]]
name = "scene_viewer"
path = "examples/tools/scene_viewer/main.rs"

[package.metadata.example.scene_viewer]
name = "Scene Viewer"
description = "A simple way to view glTF models with Bevy. Just run `cargo run --release --example scene_viewer /path/to/model.gltf#Scene0`, replacing the path as appropriate. With no arguments it will load the FieldHelmet glTF model from the repository assets subdirectory"
category = "Tools"
wasm = true

[[example]]
name = "gamepad_viewer"
path = "examples/tools/gamepad_viewer.rs"

[package.metadata.example.gamepad_viewer]
name = "Gamepad Viewer"
description = "Shows a visualization of gamepad buttons, sticks, and triggers"
category = "Tools"
wasm = false

[[example]]
name = "nondeterministic_system_order"
path = "examples/ecs/nondeterministic_system_order.rs"

[package.metadata.example.nondeterministic_system_order]
name = "Nondeterministic System Order"
description = "Systems run in parallel, but their order isn't always deterministic. Here's how to detect and fix this."
category = "ECS (Entity Component System)"
wasm = false

[[example]]
name = "3d_rotation"
path = "examples/transforms/3d_rotation.rs"

[package.metadata.example.3d_rotation]
name = "3D Rotation"
description = "Illustrates how to (constantly) rotate an object around an axis"
category = "Transforms"
wasm = true

[[example]]
name = "scale"
path = "examples/transforms/scale.rs"

[package.metadata.example.scale]
name = "Scale"
description = "Illustrates how to scale an object in each direction"
category = "Transforms"
wasm = true

[[example]]
name = "transform"
path = "examples/transforms/transform.rs"

[package.metadata.example.transform]
name = "Transform"
description = "Shows multiple transformations of objects"
category = "Transforms"
wasm = true

[[example]]
name = "translation"
path = "examples/transforms/translation.rs"

[package.metadata.example.translation]
name = "Translation"
description = "Illustrates how to move an object along an axis"
category = "Transforms"
wasm = true

# UI (User Interface)
[[example]]
name = "button"
path = "examples/ui/button.rs"

[package.metadata.example.button]
name = "Button"
description = "Illustrates creating and updating a button"
category = "UI (User Interface)"
wasm = true

[[example]]
name = "window_fallthrough"
path = "examples/ui/window_fallthrough.rs"

[package.metadata.example.window_fallthrough]
name = "Window Fallthrough"
description = "Illustrates how to access `winit::window::Window`'s `hittest` functionality."
category = "UI (User Interface)"
wasm = false

[[example]]
name = "font_atlas_debug"
path = "examples/ui/font_atlas_debug.rs"

[package.metadata.example.font_atlas_debug]
name = "Font Atlas Debug"
description = "Illustrates how FontAtlases are populated (used to optimize text rendering internally)"
category = "UI (User Interface)"
wasm = true

[[example]]
<<<<<<< HEAD
name = "press_policy"
path = "examples/ui/press_policy.rs"

[package.metadata.example.press_policy]
name = "Press Policy"
description = "Illustrates how the PressPolicy works with the Pressed component. Adds two buttons to the scene, one having a `Hold` press policy, and the other having a `Release` press policy."
=======
name = "overflow"
path = "examples/ui/overflow.rs"

[package.metadata.example.overflow]
name = "Overflow"
description = "Simple example demonstrating overflow behavior"
category = "UI (User Interface)"
wasm = true

[[example]]
name = "overflow_debug"
path = "examples/ui/overflow_debug.rs"

[package.metadata.example.overflow_debug]
name = "Overflow and Clipping Debug"
description = "An example to debug overflow and clipping behavior"
>>>>>>> 5288be7c
category = "UI (User Interface)"
wasm = true

[[example]]
name = "relative_cursor_position"
path = "examples/ui/relative_cursor_position.rs"

[package.metadata.example.relative_cursor_position]
name = "Relative Cursor Position"
description = "Showcases the RelativeCursorPosition component"
category = "UI (User Interface)"
wasm = true

[[example]]
name = "size_constraints"
path = "examples/ui/size_constraints.rs"

[package.metadata.example.size_constraints]
name = "Size Constraints"
description = "Demonstrates how the to use the size constraints to control the size of a UI node."
category = "UI (User Interface)"
wasm = true

[[example]]
name = "text"
path = "examples/ui/text.rs"

[package.metadata.example.text]
name = "Text"
description = "Illustrates creating and updating text"
category = "UI (User Interface)"
wasm = true

[[example]]
name = "text_debug"
path = "examples/ui/text_debug.rs"

[package.metadata.example.text_debug]
name = "Text Debug"
description = "An example for debugging text layout"
category = "UI (User Interface)"
wasm = true

[[example]]
name = "flex_layout"
path = "examples/ui/flex_layout.rs"

[package.metadata.example.flex_layout]
name = "Flex Layout"
description = "Demonstrates how the AlignItems and JustifyContent properties can be composed to layout nodes and position text"
category = "UI (User Interface)"
wasm = true

[[example]]
name = "text_wrap_debug"
path = "examples/ui/text_wrap_debug.rs"

[package.metadata.example.text_wrap_debug]
name = "Text Wrap Debug"
description = "Demonstrates text wrapping"
category = "UI (User Interface)"
wasm = true

[[example]]
name = "grid"
path = "examples/ui/grid.rs"

[package.metadata.example.grid]
name = "CSS Grid"
description = "An example for CSS Grid layout"

category = "UI (User Interface)"
wasm = true

[[example]]
name = "transparency_ui"
path = "examples/ui/transparency_ui.rs"

[package.metadata.example.transparency_ui]
name = "Transparency UI"
description = "Demonstrates transparency for UI"
category = "UI (User Interface)"
wasm = true

[[example]]
name = "z_index"
path = "examples/ui/z_index.rs"

[package.metadata.example.z_index]
name = "UI Z-Index"
description = "Demonstrates how to control the relative depth (z-position) of UI elements"
category = "UI (User Interface)"
wasm = true

[[example]]
name = "ui"
path = "examples/ui/ui.rs"

[package.metadata.example.ui]
name = "UI"
description = "Illustrates various features of Bevy UI"
category = "UI (User Interface)"
wasm = true

[[example]]
name = "ui_scaling"
path = "examples/ui/ui_scaling.rs"

[package.metadata.example.ui_scaling]
name = "UI Scaling"
description = "Illustrates how to scale the UI"
category = "UI (User Interface)"
wasm = true

# Window
[[example]]
name = "clear_color"
path = "examples/window/clear_color.rs"

[package.metadata.example.clear_color]
name = "Clear Color"
description = "Creates a solid color window"
category = "Window"
wasm = true

[[example]]
name = "low_power"
path = "examples/window/low_power.rs"

[package.metadata.example.low_power]
name = "Low Power"
description = "Demonstrates settings to reduce power use for bevy applications"
category = "Window"
wasm = true

[[example]]
name = "multiple_windows"
path = "examples/window/multiple_windows.rs"

[package.metadata.example.multiple_windows]
name = "Multiple Windows"
description = "Demonstrates creating multiple windows, and rendering to them"
category = "Window"
wasm = false

[[example]]
name = "scale_factor_override"
path = "examples/window/scale_factor_override.rs"

[package.metadata.example.scale_factor_override]
name = "Scale Factor Override"
description = "Illustrates how to customize the default window settings"
category = "Window"
wasm = true

[[example]]
name = "screenshot"
path = "examples/window/screenshot.rs"

[package.metadata.example.screenshot]
name = "Screenshot"
description = "Shows how to save screenshots to disk"
category = "Window"
wasm = true

[[example]]
name = "transparent_window"
path = "examples/window/transparent_window.rs"

[package.metadata.example.transparent_window]
name = "Transparent Window"
description = "Illustrates making the window transparent and hiding the window decoration"
category = "Window"
wasm = false

[[example]]
name = "window_settings"
path = "examples/window/window_settings.rs"

[package.metadata.example.window_settings]
name = "Window Settings"
description = "Demonstrates customizing default window settings"
category = "Window"
wasm = true

[[example]]
name = "resizing"
path = "tests/window/resizing.rs"

[package.metadata.example.resizing]
hidden = true

[[example]]
name = "minimising"
path = "tests/window/minimising.rs"

[package.metadata.example.minimising]
hidden = true

[[example]]
name = "window_resizing"
path = "examples/window/window_resizing.rs"

[package.metadata.example.window_resizing]
name = "Window Resizing"
description = "Demonstrates resizing and responding to resizing a window"
category = "Window"
wasm = true

[profile.wasm-release]
inherits = "release"
opt-level = "z"
lto = "fat"
codegen-units = 1

[profile.stress-test]
inherits = "release"
lto = "fat"
panic = "abort"<|MERGE_RESOLUTION|>--- conflicted
+++ resolved
@@ -1789,14 +1789,16 @@
 wasm = true
 
 [[example]]
-<<<<<<< HEAD
 name = "press_policy"
 path = "examples/ui/press_policy.rs"
 
 [package.metadata.example.press_policy]
 name = "Press Policy"
 description = "Illustrates how the PressPolicy works with the Pressed component. Adds two buttons to the scene, one having a `Hold` press policy, and the other having a `Release` press policy."
-=======
+category = "UI (User Interface)"
+wasm = true
+
+[[example]]
 name = "overflow"
 path = "examples/ui/overflow.rs"
 
@@ -1813,7 +1815,6 @@
 [package.metadata.example.overflow_debug]
 name = "Overflow and Clipping Debug"
 description = "An example to debug overflow and clipping behavior"
->>>>>>> 5288be7c
 category = "UI (User Interface)"
 wasm = true
 
