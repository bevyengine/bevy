--- conflicted
+++ resolved
@@ -302,7 +302,6 @@
 wasm = true
 
 [[example]]
-<<<<<<< HEAD
 name = "anti_aliasing"
 path = "examples/3d/anti_aliasing.rs"
 
@@ -311,7 +310,8 @@
 description = "Compares different anti aliasing methods"
 category = "3D Rendering"
 wasm = false
-=======
+
+[[example]]
 name = "atmospheric_fog"
 path = "examples/3d/atmospheric_fog.rs"
 
@@ -330,7 +330,6 @@
 description = "A scene showcasing the distance fog effect"
 category = "3D Rendering"
 wasm = true
->>>>>>> 1e591bf7
 
 [[example]]
 name = "blend_modes"
