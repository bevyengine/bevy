--- conflicted
+++ resolved
@@ -4417,7 +4417,6 @@
 wasm = true
 
 [[example]]
-<<<<<<< HEAD
 name = "healthbar"
 path = "examples/usage/healthbar.rs"
 doc-scrape-examples = true
@@ -4427,7 +4426,8 @@
 description = "A scene showcasing world-to-viewport UI"
 category = "Usage"
 wasm = true
-=======
+
+[[example]]
 name = "hotpatching_systems"
 path = "examples/ecs/hotpatching_systems.rs"
 doc-scrape-examples = true
@@ -4437,5 +4437,4 @@
 name = "Hotpatching Systems"
 description = "Demonstrates how to hotpatch systems"
 category = "ECS (Entity Component System)"
-wasm = false
->>>>>>> de79d3f3
+wasm = false