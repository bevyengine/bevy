[package]
name = "bevy"
version = "0.11.0-dev"
edition = "2021"
categories = ["game-engines", "graphics", "gui", "rendering"]
description = "A refreshingly simple data-driven game engine and app framework"
exclude = ["assets/", "tools/", ".github/", "crates/", "examples/wasm/assets/"]
homepage = "https://bevyengine.org"
keywords = ["game", "engine", "gamedev", "graphics", "bevy"]
license = "MIT OR Apache-2.0"
readme = "README.md"
repository = "https://github.com/bevyengine/bevy"
rust-version = "1.70.0"

[workspace]
exclude = [
  "benches",
  "crates/bevy_ecs_compile_fail_tests",
  "crates/bevy_macros_compile_fail_tests",
  "crates/bevy_reflect_compile_fail_tests",
]
members = [
  "crates/*",
  "examples/mobile",
  "tools/ci",
  "tools/build-templated-pages",
  "tools/build-wasm-example",
  "tools/example-showcase",
  "errors",
]

[features]
default = [
  "animation",
  "bevy_asset",
  "bevy_audio",
  "bevy_gilrs",
  "bevy_scene",
  "bevy_winit",
  "bevy_core_pipeline",
  "bevy_pbr",
  "bevy_gltf",
  "bevy_render",
  "bevy_sprite",
  "bevy_text",
  "bevy_ui",
  "png",
  "hdr",
  "ktx2",
  "zstd",
  "vorbis",
  "x11",
  "filesystem_watcher",
  "bevy_gizmos",
  "android_shared_stdcxx",
  "tonemapping_luts",
  "default_font",
  "webgl2",
]

# Force dynamic linking, which improves iterative compile times
dynamic_linking = ["bevy_dylib", "bevy_internal/dynamic_linking"]

# Provides animation functionality
bevy_animation = ["bevy_internal/bevy_animation"]

# Provides asset functionality
bevy_asset = ["bevy_internal/bevy_asset"]

# Provides audio functionality
bevy_audio = ["bevy_internal/bevy_audio"]

# Provides cameras and other basic render pipeline features
bevy_core_pipeline = ["bevy_internal/bevy_core_pipeline", "bevy_asset", "bevy_render"]

# Plugin for dynamic loading (using [libloading](https://crates.io/crates/libloading))
bevy_dynamic_plugin = ["bevy_internal/bevy_dynamic_plugin"]

# Adds gamepad support
bevy_gilrs = ["bevy_internal/bevy_gilrs"]

# [glTF](https://www.khronos.org/gltf/) support
bevy_gltf = ["bevy_internal/bevy_gltf", "bevy_asset", "bevy_scene", "bevy_pbr"]

# Adds PBR rendering
bevy_pbr = ["bevy_internal/bevy_pbr", "bevy_asset", "bevy_render", "bevy_core_pipeline"]

# Provides rendering functionality
bevy_render = ["bevy_internal/bevy_render"]

# Provides scene functionality
bevy_scene = ["bevy_internal/bevy_scene", "bevy_asset"]

# Provides sprite functionality
bevy_sprite = ["bevy_internal/bevy_sprite", "bevy_render", "bevy_core_pipeline"]

# Provides text functionality
bevy_text = ["bevy_internal/bevy_text"]

# A custom ECS-driven UI framework
bevy_ui = ["bevy_internal/bevy_ui", "bevy_core_pipeline", "bevy_text", "bevy_sprite"]

# winit window and input backend
bevy_winit = ["bevy_internal/bevy_winit"]

# Adds support for rendering gizmos
bevy_gizmos = ["bevy_internal/bevy_gizmos"]

# Tracing support, saving a file in Chrome Tracing format
trace_chrome = ["trace", "bevy_internal/trace_chrome"]

# Tracing support, exposing a port for Tracy
trace_tracy = ["trace", "bevy_internal/trace_tracy"]

# Tracing support, with memory profiling, exposing a port for Tracy
trace_tracy_memory = ["trace", "bevy_internal/trace_tracy", "bevy_internal/trace_tracy_memory"]

# Tracing support
trace = ["bevy_internal/trace"]

# Save a trace of all wgpu calls
wgpu_trace = ["bevy_internal/wgpu_trace"]

# EXR image format support
exr = ["bevy_internal/exr"]

# HDR image format support
hdr = ["bevy_internal/hdr"]

# PNG image format support
png = ["bevy_internal/png"]

# TGA image format support
tga = ["bevy_internal/tga"]

# JPEG image format support
jpeg = ["bevy_internal/jpeg"]

# BMP image format support
bmp = ["bevy_internal/bmp"]

# WebP image format support
webp = ["bevy_internal/webp"]

# Basis Universal compressed texture support
basis-universal = ["bevy_internal/basis-universal"]

# DDS compressed texture support
dds = ["bevy_internal/dds"]

# KTX2 compressed texture support
ktx2 = ["bevy_internal/ktx2"]

# PNM image format support, includes pam, pbm, pgm and ppm
pnm = ["bevy_internal/pnm"]

# For KTX2 supercompression
zlib = ["bevy_internal/zlib"]

# For KTX2 supercompression
zstd = ["bevy_internal/zstd"]

# FLAC audio format support
flac = ["bevy_internal/flac"]

# MP3 audio format support
mp3 = ["bevy_internal/mp3"]

# OGG/VORBIS audio format support
vorbis = ["bevy_internal/vorbis"]

# WAV audio format support
wav = ["bevy_internal/wav"]

# MP3 audio format support (through minimp3)
minimp3 = ["bevy_internal/minimp3"]

# AAC audio format support (through symphonia)
symphonia-aac = ["bevy_internal/symphonia-aac"]

# AAC, FLAC, MP3, MP4, OGG/VORBIS, and WAV audio formats support (through symphonia)
symphonia-all = ["bevy_internal/symphonia-all"]

# FLAC audio format support (through symphonia)
symphonia-flac = ["bevy_internal/symphonia-flac"]

# MP4 audio format support (through symphonia)
symphonia-isomp4 = ["bevy_internal/symphonia-isomp4"]

# OGG/VORBIS audio format support (through symphonia)
symphonia-vorbis = ["bevy_internal/symphonia-vorbis"]

# WAV audio format support (through symphonia)
symphonia-wav = ["bevy_internal/symphonia-wav"]

# Enable watching file system for asset hot reload
filesystem_watcher = ["bevy_internal/filesystem_watcher"]

# Enable serialization support through serde
serialize = ["bevy_internal/serialize"]

# Wayland display server support
wayland = ["bevy_internal/wayland"]

# X11 display server support
x11 = ["bevy_internal/x11"]

# Enable rendering of font glyphs using subpixel accuracy
subpixel_glyph_atlas = ["bevy_internal/subpixel_glyph_atlas"]

# Enable systems that allow for automated testing on CI
bevy_ci_testing = ["bevy_internal/bevy_ci_testing"]

# Enable the "debug asset server" for hot reloading internal assets
debug_asset_server = ["bevy_internal/debug_asset_server"]

# Enable animation support, and glTF animation loading
animation = ["bevy_internal/animation", "bevy_animation"]

# Enable using a shared stdlib for cxx on Android
android_shared_stdcxx = ["bevy_internal/android_shared_stdcxx"]

# Enable detailed trace event logging. These trace events are expensive even when off, thus they require compile time opt-in
detailed_trace = ["bevy_internal/detailed_trace"]

# Include tonemapping Look Up Tables KTX2 files
tonemapping_luts = ["bevy_internal/tonemapping_luts"]

# Enable AccessKit on Unix backends (currently only works with experimental screen readers and forks.)
accesskit_unix = ["bevy_internal/accesskit_unix"]

# Enable assertions to check the validity of parameters passed to glam
glam_assert = ["bevy_internal/glam_assert"]

# Include a default font, containing only ASCII characters, at the cost of a 20kB binary size increase
default_font = ["bevy_internal/default_font"]

# Enable support for shaders in GLSL
shader_format_glsl = ["bevy_internal/shader_format_glsl"]

# Enable support for shaders in SPIR-V
shader_format_spirv = ["bevy_internal/shader_format_spirv"]

# Enable some limitations to be able to use WebGL2. If not enabled, it will default to WebGPU in Wasm
webgl2 = ["bevy_internal/webgl"]

[dependencies]
bevy_dylib = { path = "crates/bevy_dylib", version = "0.11.0-dev", default-features = false, optional = true }
bevy_internal = { path = "crates/bevy_internal", version = "0.11.0-dev", default-features = false }

[dev-dependencies]
anyhow = "1.0.4"
rand = "0.8.0"
ron = "0.8.0"
serde = { version = "1", features = ["derive"] }
bytemuck = "1.7"
# Needed to poll Task examples
futures-lite = "1.11.3"
crossbeam-channel = "0.5.0"

[[example]]
name = "hello_world"
path = "examples/hello_world.rs"

[package.metadata.example.hello_world]
hidden = true

# 2D Rendering
[[example]]
name = "bloom_2d"
path = "examples/2d/bloom_2d.rs"

[package.metadata.example.bloom_2d]
name = "2D Bloom"
description = "Illustrates bloom post-processing in 2d"
category = "2D Rendering"
wasm = true

[[example]]
name = "move_sprite"
path = "examples/2d/move_sprite.rs"

[package.metadata.example.move_sprite]
name = "Move Sprite"
description = "Changes the transform of a sprite"
category = "2D Rendering"
wasm = true

[[example]]
name = "rotation"
path = "examples/2d/rotation.rs"

[package.metadata.example.rotation]
name = "2D Rotation"
description = "Demonstrates rotating entities in 2D with quaternions"
category = "2D Rendering"
wasm = true

[[example]]
name = "mesh2d"
path = "examples/2d/mesh2d.rs"

[package.metadata.example.mesh2d]
name = "Mesh 2D"
description = "Renders a 2d mesh"
category = "2D Rendering"
wasm = true

[[example]]
name = "mesh2d_manual"
path = "examples/2d/mesh2d_manual.rs"

[package.metadata.example.mesh2d_manual]
name = "Manual Mesh 2D"
description = "Renders a custom mesh \"manually\" with \"mid-level\" renderer apis"
category = "2D Rendering"
wasm = true

[[example]]
name = "mesh2d_vertex_color_texture"
path = "examples/2d/mesh2d_vertex_color_texture.rs"

[package.metadata.example.mesh2d_vertex_color_texture]
name = "Mesh 2D With Vertex Colors"
description = "Renders a 2d mesh with vertex color attributes"
category = "2D Rendering"
wasm = true

[[example]]
name = "2d_shapes"
path = "examples/2d/2d_shapes.rs"

[package.metadata.example.2d_shapes]
name = "2D Shapes"
description = "Renders a rectangle, circle, and hexagon"
category = "2D Rendering"
wasm = true

[[example]]
name = "custom_gltf_vertex_attribute"
path = "examples/2d/custom_gltf_vertex_attribute.rs"

[package.metadata.example.custom_gltf_vertex_attribute]
name = "Custom glTF vertex attribute 2D"
description = "Renders a glTF mesh in 2D with a custom vertex attribute"
category = "2D Rendering"
wasm = true

[[example]]
name = "2d_gizmos"
path = "examples/2d/2d_gizmos.rs"

[package.metadata.example.2d_gizmos]
name = "2D Gizmos"
description = "A scene showcasing 2D gizmos"
category = "2D Rendering"
wasm = true

[[example]]
name = "sprite"
path = "examples/2d/sprite.rs"

[package.metadata.example.sprite]
name = "Sprite"
description = "Renders a sprite"
category = "2D Rendering"
wasm = true

[[example]]
name = "sprite_flipping"
path = "examples/2d/sprite_flipping.rs"

[package.metadata.example.sprite_flipping]
name = "Sprite Flipping"
description = "Renders a sprite flipped along an axis"
category = "2D Rendering"
wasm = true

[[example]]
name = "sprite_sheet"
path = "examples/2d/sprite_sheet.rs"

[package.metadata.example.sprite_sheet]
name = "Sprite Sheet"
description = "Renders an animated sprite"
category = "2D Rendering"
wasm = true

[[example]]
name = "text2d"
path = "examples/2d/text2d.rs"

[package.metadata.example.text2d]
name = "Text 2D"
description = "Generates text in 2D"
category = "2D Rendering"
wasm = true

[[example]]
name = "texture_atlas"
path = "examples/2d/texture_atlas.rs"

[package.metadata.example.texture_atlas]
name = "Texture Atlas"
description = "Generates a texture atlas (sprite sheet) from individual sprites"
category = "2D Rendering"
wasm = false

[[example]]
name = "transparency_2d"
path = "examples/2d/transparency_2d.rs"

[package.metadata.example.transparency_2d]
name = "Transparency in 2D"
description = "Demonstrates transparency in 2d"
category = "2D Rendering"
wasm = true

[[example]]
name = "pixel_perfect"
path = "examples/2d/pixel_perfect.rs"

[package.metadata.example.pixel_perfect]
name = "Pixel Perfect"
description = "Demonstrates pixel perfect in 2d"
category = "2D Rendering"
wasm = true

# 3D Rendering
[[example]]
name = "3d_scene"
path = "examples/3d/3d_scene.rs"

[package.metadata.example.3d_scene]
name = "3D Scene"
description = "Simple 3D scene with basic shapes and lighting"
category = "3D Rendering"
wasm = true

[[example]]
name = "3d_shapes"
path = "examples/3d/3d_shapes.rs"

[package.metadata.example.3d_shapes]
name = "3D Shapes"
description = "A scene showcasing the built-in 3D shapes"
category = "3D Rendering"
wasm = true

[[example]]
name = "anti_aliasing"
path = "examples/3d/anti_aliasing.rs"

[package.metadata.example.anti_aliasing]
name = "Anti-aliasing"
description = "Compares different anti-aliasing methods"
category = "3D Rendering"
wasm = false

[[example]]
name = "3d_gizmos"
path = "examples/3d/3d_gizmos.rs"

[package.metadata.example.3d_gizmos]
name = "3D Gizmos"
description = "A scene showcasing 3D gizmos"
category = "3D Rendering"
wasm = true

[[example]]
name = "atmospheric_fog"
path = "examples/3d/atmospheric_fog.rs"

[package.metadata.example.atmospheric_fog]
name = "Atmospheric Fog"
description = "A scene showcasing the atmospheric fog effect"
category = "3D Rendering"
wasm = true

[[example]]
name = "fog"
path = "examples/3d/fog.rs"

[package.metadata.example.fog]
name = "Fog"
description = "A scene showcasing the distance fog effect"
category = "3D Rendering"
wasm = true

[[example]]
name = "blend_modes"
path = "examples/3d/blend_modes.rs"

[package.metadata.example.blend_modes]
name = "Blend Modes"
description = "Showcases different blend modes"
category = "3D Rendering"
wasm = true

[[example]]
name = "lighting"
path = "examples/3d/lighting.rs"

[package.metadata.example.lighting]
name = "Lighting"
description = "Illustrates various lighting options in a simple scene"
category = "3D Rendering"
wasm = true

[[example]]
name = "lines"
path = "examples/3d/lines.rs"

[package.metadata.example.lines]
name = "Lines"
description = "Create a custom material to draw 3d lines"
category = "3D Rendering"
wasm = true

[[example]]
name = "spotlight"
path = "examples/3d/spotlight.rs"

[package.metadata.example.spotlight]
name = "Spotlight"
description = "Illustrates spot lights"
category = "3D Rendering"
wasm = true

[[example]]
name = "bloom_3d"
path = "examples/3d/bloom_3d.rs"

[package.metadata.example.bloom_3d]
name = "3D Bloom"
description = "Illustrates bloom configuration using HDR and emissive materials"
category = "3D Rendering"
wasm = true

[[example]]
name = "load_gltf"
path = "examples/3d/load_gltf.rs"

[package.metadata.example.load_gltf]
name = "Load glTF"
description = "Loads and renders a glTF file as a scene"
category = "3D Rendering"
wasm = true

[[example]]
name = "tonemapping"
path = "examples/3d/tonemapping.rs"
required-features = ["ktx2", "zstd"]

[package.metadata.example.tonemapping]
name = "Tonemapping"
description = "Compares tonemapping options"
category = "3D Rendering"
wasm = true

[[example]]
name = "orthographic"
path = "examples/3d/orthographic.rs"

[package.metadata.example.orthographic]
name = "Orthographic View"
description = "Shows how to create a 3D orthographic view (for isometric-look in games or CAD applications)"
category = "3D Rendering"
wasm = true

[[example]]
name = "parenting"
path = "examples/3d/parenting.rs"

[package.metadata.example.parenting]
name = "Parenting"
description = "Demonstrates parent->child relationships and relative transformations"
category = "3D Rendering"
wasm = true

[[example]]
name = "pbr"
path = "examples/3d/pbr.rs"

[package.metadata.example.pbr]
name = "Physically Based Rendering"
description = "Demonstrates use of Physically Based Rendering (PBR) properties"
category = "3D Rendering"
wasm = true

[[example]]
name = "parallax_mapping"
path = "examples/3d/parallax_mapping.rs"

[package.metadata.example.parallax_mapping]
name = "Parallax Mapping"
description = "Demonstrates use of a normal map and depth map for parallax mapping"
category = "3D Rendering"
wasm = true

[[example]]
name = "render_to_texture"
path = "examples/3d/render_to_texture.rs"

[package.metadata.example.render_to_texture]
name = "Render to Texture"
description = "Shows how to render to a texture, useful for mirrors, UI, or exporting images"
category = "3D Rendering"
wasm = true

[[example]]
name = "shadow_biases"
path = "examples/3d/shadow_biases.rs"

[package.metadata.example.shadow_biases]
name = "Shadow Biases"
description = "Demonstrates how shadow biases affect shadows in a 3d scene"
category = "3D Rendering"
wasm = true

[[example]]
name = "shadow_caster_receiver"
path = "examples/3d/shadow_caster_receiver.rs"

[package.metadata.example.shadow_caster_receiver]
name = "Shadow Caster and Receiver"
description = "Demonstrates how to prevent meshes from casting/receiving shadows in a 3d scene"
category = "3D Rendering"
wasm = true

[[example]]
name = "skybox"
path = "examples/3d/skybox.rs"

[package.metadata.example.skybox]
name = "Skybox"
description = "Load a cubemap texture onto a cube like a skybox and cycle through different compressed texture formats."
category = "3D Rendering"
wasm = false

[[example]]
name = "spherical_area_lights"
path = "examples/3d/spherical_area_lights.rs"

[package.metadata.example.spherical_area_lights]
name = "Spherical Area Lights"
description = "Demonstrates how point light radius values affect light behavior"
category = "3D Rendering"
wasm = true

[[example]]
name = "split_screen"
path = "examples/3d/split_screen.rs"

[package.metadata.example.split_screen]
name = "Split Screen"
description = "Demonstrates how to render two cameras to the same window to accomplish \"split screen\""
category = "3D Rendering"
wasm = true

[[example]]
name = "texture"
path = "examples/3d/texture.rs"

[package.metadata.example.texture]
name = "Texture"
description = "Shows configuration of texture materials"
category = "3D Rendering"
wasm = true

[[example]]
name = "transparency_3d"
path = "examples/3d/transparency_3d.rs"

[package.metadata.example.transparency_3d]
name = "Transparency in 3D"
description = "Demonstrates transparency in 3d"
category = "3D Rendering"
wasm = true

[[example]]
name = "two_passes"
path = "examples/3d/two_passes.rs"

[package.metadata.example.two_passes]
name = "Two Passes"
description = "Renders two 3d passes to the same window from different perspectives"
category = "3D Rendering"
wasm = true

[[example]]
name = "update_gltf_scene"
path = "examples/3d/update_gltf_scene.rs"

[package.metadata.example.update_gltf_scene]
name = "Update glTF Scene"
description = "Update a scene from a glTF file, either by spawning the scene as a child of another entity, or by accessing the entities of the scene"
category = "3D Rendering"
wasm = true

[[example]]
name = "vertex_colors"
path = "examples/3d/vertex_colors.rs"

[package.metadata.example.vertex_colors]
name = "Vertex Colors"
description = "Shows the use of vertex colors"
category = "3D Rendering"
wasm = true

[[example]]
name = "wireframe"
path = "examples/3d/wireframe.rs"

[package.metadata.example.wireframe]
name = "Wireframe"
description = "Showcases wireframe rendering"
category = "3D Rendering"
wasm = false

[[example]]
name = "no_prepass"
path = "tests/3d/no_prepass.rs"

[package.metadata.example.no_prepass]
hidden = true

# Animation
[[example]]
name = "animated_fox"
path = "examples/animation/animated_fox.rs"

[package.metadata.example.animated_fox]
name = "Animated Fox"
description = "Plays an animation from a skinned glTF"
category = "Animation"
wasm = true

[[example]]
name = "animated_transform"
path = "examples/animation/animated_transform.rs"

[package.metadata.example.animated_transform]
name = "Animated Transform"
description = "Create and play an animation defined by code that operates on the `Transform` component"
category = "Animation"
wasm = true

[[example]]
name = "cubic_curve"
path = "examples/animation/cubic_curve.rs"

[package.metadata.example.cubic_curve]
name = "Cubic Curve"
description = "Bezier curve example showing a cube following a cubic curve"
category = "Animation"
wasm = true

[[example]]
name = "custom_skinned_mesh"
path = "examples/animation/custom_skinned_mesh.rs"

[package.metadata.example.custom_skinned_mesh]
name = "Custom Skinned Mesh"
description = "Skinned mesh example with mesh and joints data defined in code"
category = "Animation"
wasm = true

[[example]]
name = "gltf_skinned_mesh"
path = "examples/animation/gltf_skinned_mesh.rs"

[package.metadata.example.gltf_skinned_mesh]
name = "glTF Skinned Mesh"
description = "Skinned mesh example with mesh and joints data loaded from a glTF file"
category = "Animation"
wasm = true

# Application
[[example]]
name = "custom_loop"
path = "examples/app/custom_loop.rs"

[package.metadata.example.custom_loop]
name = "Custom Loop"
description = "Demonstrates how to create a custom runner (to update an app manually)"
category = "Application"
wasm = false

[[example]]
name = "drag_and_drop"
path = "examples/app/drag_and_drop.rs"

[package.metadata.example.drag_and_drop]
name = "Drag and Drop"
description = "An example that shows how to handle drag and drop in an app"
category = "Application"
wasm = false

[[example]]
name = "empty"
path = "examples/app/empty.rs"

[package.metadata.example.empty]
name = "Empty"
description = "An empty application (does nothing)"
category = "Application"
wasm = false

[[example]]
name = "empty_defaults"
path = "examples/app/empty_defaults.rs"

[package.metadata.example.empty_defaults]
name = "Empty with Defaults"
description = "An empty application with default plugins"
category = "Application"
wasm = true

[[example]]
name = "headless"
path = "examples/app/headless.rs"

[package.metadata.example.headless]
name = "Headless"
description = "An application that runs without default plugins"
category = "Application"
wasm = false

[[example]]
name = "logs"
path = "examples/app/logs.rs"

[package.metadata.example.logs]
name = "Logs"
description = "Illustrate how to use generate log output"
category = "Application"
wasm = true

[[example]]
name = "plugin"
path = "examples/app/plugin.rs"

[package.metadata.example.plugin]
name = "Plugin"
description = "Demonstrates the creation and registration of a custom plugin"
category = "Application"
wasm = true

[[example]]
name = "plugin_group"
path = "examples/app/plugin_group.rs"

[package.metadata.example.plugin_group]
name = "Plugin Group"
description = "Demonstrates the creation and registration of a custom plugin group"
category = "Application"
wasm = true

[[example]]
name = "return_after_run"
path = "examples/app/return_after_run.rs"

[package.metadata.example.return_after_run]
name = "Return after Run"
description = "Show how to return to main after the Bevy app has exited"
category = "Application"
wasm = false

[[example]]
name = "thread_pool_resources"
path = "examples/app/thread_pool_resources.rs"

[package.metadata.example.thread_pool_resources]
name = "Thread Pool Resources"
description = "Creates and customizes the internal thread pool"
category = "Application"
wasm = false

[[example]]
name = "no_renderer"
path = "examples/app/no_renderer.rs"

[package.metadata.example.no_renderer]
name = "No Renderer"
description = "An application that runs with default plugins and displays an empty window, but without an actual renderer"
category = "Application"
wasm = false

[[example]]
name = "without_winit"
path = "examples/app/without_winit.rs"

[package.metadata.example.without_winit]
name = "Without Winit"
description = "Create an application without winit (runs single time, no event loop)"
category = "Application"
wasm = false

# Assets
[[example]]
name = "asset_loading"
path = "examples/asset/asset_loading.rs"

[package.metadata.example.asset_loading]
name = "Asset Loading"
description = "Demonstrates various methods to load assets"
category = "Assets"
wasm = false

[[example]]
name = "custom_asset"
path = "examples/asset/custom_asset.rs"

[package.metadata.example.custom_asset]
name = "Custom Asset"
description = "Implements a custom asset loader"
category = "Assets"
wasm = true

[[example]]
name = "custom_asset_io"
path = "examples/asset/custom_asset_io.rs"

[package.metadata.example.custom_asset_io]
name = "Custom Asset IO"
description = "Implements a custom asset io loader"
category = "Assets"
wasm = true

[[example]]
name = "hot_asset_reloading"
path = "examples/asset/hot_asset_reloading.rs"

[package.metadata.example.hot_asset_reloading]
name = "Hot Reloading of Assets"
description = "Demonstrates automatic reloading of assets when modified on disk"
category = "Assets"
wasm = true

# Async Tasks
[[example]]
name = "async_compute"
path = "examples/async_tasks/async_compute.rs"

[package.metadata.example.async_compute]
name = "Async Compute"
description = "How to use `AsyncComputeTaskPool` to complete longer running tasks"
category = "Async Tasks"
wasm = false

[[example]]
name = "external_source_external_thread"
path = "examples/async_tasks/external_source_external_thread.rs"

[package.metadata.example.external_source_external_thread]
name = "External Source of Data on an External Thread"
description = "How to use an external thread to run an infinite task and communicate with a channel"
category = "Async Tasks"
wasm = false

# Audio
[[example]]
name = "audio"
path = "examples/audio/audio.rs"

[package.metadata.example.audio]
name = "Audio"
description = "Shows how to load and play an audio file"
category = "Audio"
wasm = true

[[example]]
name = "audio_control"
path = "examples/audio/audio_control.rs"

[package.metadata.example.audio_control]
name = "Audio Control"
description = "Shows how to load and play an audio file, and control how it's played"
category = "Audio"
wasm = true

[[example]]
name = "decodable"
path = "examples/audio/decodable.rs"

[package.metadata.example.decodable]
name = "Decodable"
description = "Shows how to create and register a custom audio source by implementing the `Decodable` type."
category = "Audio"
wasm = true

[[example]]
name = "spatial_audio_2d"
path = "examples/audio/spatial_audio_2d.rs"

[package.metadata.example.spatial_audio_2d]
name = "Spatial Audio 2D"
description = "Shows how to play spatial audio, and moving the emitter in 2D"
category = "Audio"
wasm = true

[[example]]
name = "spatial_audio_3d"
path = "examples/audio/spatial_audio_3d.rs"

[package.metadata.example.spatial_audio_3d]
name = "Spatial Audio 3D"
description = "Shows how to play spatial audio, and moving the emitter in 3D"
category = "Audio"
wasm = true

# Diagnostics
[[example]]
name = "log_diagnostics"
path = "examples/diagnostics/log_diagnostics.rs"

[package.metadata.example.log_diagnostics]
name = "Log Diagnostics"
description = "Add a plugin that logs diagnostics, like frames per second (FPS), to the console"
category = "Diagnostics"
wasm = true

[[example]]
name = "custom_diagnostic"
path = "examples/diagnostics/custom_diagnostic.rs"

[package.metadata.example.custom_diagnostic]
name = "Custom Diagnostic"
description = "Shows how to create a custom diagnostic"
category = "Diagnostics"
wasm = true

# ECS (Entity Component System)
[[example]]
name = "ecs_guide"
path = "examples/ecs/ecs_guide.rs"

[package.metadata.example.ecs_guide]
name = "ECS Guide"
description = "Full guide to Bevy's ECS"
category = "ECS (Entity Component System)"
wasm = false

[[example]]
name = "apply_deferred"
path = "examples/ecs/apply_deferred.rs"

[package.metadata.example.apply_deferred]
name = "Apply System Buffers"
description = "Show how to use `apply_deferred` system"
category = "ECS (Entity Component System)"
wasm = false

[[example]]
name = "component_change_detection"
path = "examples/ecs/component_change_detection.rs"

[package.metadata.example.component_change_detection]
name = "Component Change Detection"
description = "Change detection on components"
category = "ECS (Entity Component System)"
wasm = false

[[example]]
name = "custom_query_param"
path = "examples/ecs/custom_query_param.rs"

[package.metadata.example.custom_query_param]
name = "Custom Query Parameters"
description = "Groups commonly used compound queries and query filters into a single type"
category = "ECS (Entity Component System)"
wasm = false

[[example]]
name = "event"
path = "examples/ecs/event.rs"

[package.metadata.example.event]
name = "Event"
description = "Illustrates event creation, activation, and reception"
category = "ECS (Entity Component System)"
wasm = false

[[example]]
name = "fixed_timestep"
path = "examples/ecs/fixed_timestep.rs"

[package.metadata.example.fixed_timestep]
name = "Fixed Timestep"
description = "Shows how to create systems that run every fixed timestep, rather than every tick"
category = "ECS (Entity Component System)"
wasm = false

[[example]]
name = "generic_system"
path = "examples/ecs/generic_system.rs"

[package.metadata.example.generic_system]
name = "Generic System"
description = "Shows how to create systems that can be reused with different types"
category = "ECS (Entity Component System)"
wasm = false

[[example]]
name = "hierarchy"
path = "examples/ecs/hierarchy.rs"

[package.metadata.example.hierarchy]
name = "Hierarchy"
description = "Creates a hierarchy of parents and children entities"
category = "ECS (Entity Component System)"
wasm = false

[[example]]
name = "iter_combinations"
path = "examples/ecs/iter_combinations.rs"

[package.metadata.example.iter_combinations]
name = "Iter Combinations"
description = "Shows how to iterate over combinations of query results"
category = "ECS (Entity Component System)"
wasm = true

[[example]]
name = "parallel_query"
path = "examples/ecs/parallel_query.rs"

[package.metadata.example.parallel_query]
name = "Parallel Query"
description = "Illustrates parallel queries with `ParallelIterator`"
category = "ECS (Entity Component System)"
wasm = false

[[example]]
name = "removal_detection"
path = "examples/ecs/removal_detection.rs"

[package.metadata.example.removal_detection]
name = "Removal Detection"
description = "Query for entities that had a specific component removed earlier in the current frame"
category = "ECS (Entity Component System)"
wasm = false

[[example]]
name = "run_conditions"
path = "examples/ecs/run_conditions.rs"

[package.metadata.example.run_conditions]
name = "Run Conditions"
description = "Run systems only when one or multiple conditions are met"
category = "ECS (Entity Component System)"
wasm = false

[[example]]
name = "startup_system"
path = "examples/ecs/startup_system.rs"

[package.metadata.example.startup_system]
name = "Startup System"
description = "Demonstrates a startup system (one that runs once when the app starts up)"
category = "ECS (Entity Component System)"
wasm = false

[[example]]
name = "state"
path = "examples/ecs/state.rs"

[package.metadata.example.state]
name = "State"
description = "Illustrates how to use States to control transitioning from a Menu state to an InGame state"
category = "ECS (Entity Component System)"
wasm = false

[[example]]
name = "system_piping"
path = "examples/ecs/system_piping.rs"

[package.metadata.example.system_piping]
name = "System Piping"
description = "Pipe the output of one system into a second, allowing you to handle any errors gracefully"
category = "ECS (Entity Component System)"
wasm = false

[[example]]
name = "system_closure"
path = "examples/ecs/system_closure.rs"

[package.metadata.example.system_closure]
name = "System Closure"
description = "Show how to use closures as systems, and how to configure `Local` variables by capturing external state"
category = "ECS (Entity Component System)"
wasm = false

[[example]]
name = "system_param"
path = "examples/ecs/system_param.rs"

[package.metadata.example.system_param]
name = "System Parameter"
description = "Illustrates creating custom system parameters with `SystemParam`"
category = "ECS (Entity Component System)"
wasm = false

[[example]]
name = "timers"
path = "examples/ecs/timers.rs"

[package.metadata.example.timers]
name = "Timers"
description = "Illustrates ticking `Timer` resources inside systems and handling their state"
category = "ECS (Entity Component System)"
wasm = false

# Games
[[example]]
name = "alien_cake_addict"
path = "examples/games/alien_cake_addict.rs"

[package.metadata.example.alien_cake_addict]
name = "Alien Cake Addict"
description = "Eat the cakes. Eat them all. An example 3D game"
category = "Games"
wasm = true

[[example]]
name = "breakout"
path = "examples/games/breakout.rs"

[package.metadata.example.breakout]
name = "Breakout"
description = "An implementation of the classic game \"Breakout\""
category = "Games"
wasm = true

[[example]]
name = "contributors"
path = "examples/games/contributors.rs"

[package.metadata.example.contributors]
name = "Contributors"
description = "Displays each contributor as a bouncy bevy-ball!"
category = "Games"
wasm = true

[[example]]
name = "game_menu"
path = "examples/games/game_menu.rs"

[package.metadata.example.game_menu]
name = "Game Menu"
description = "A simple game menu"
category = "Games"
wasm = true

# Input
[[example]]
name = "char_input_events"
path = "examples/input/char_input_events.rs"

[package.metadata.example.char_input_events]
name = "Char Input Events"
description = "Prints out all chars as they are inputted"
category = "Input"
wasm = false

[[example]]
name = "gamepad_input"
path = "examples/input/gamepad_input.rs"

[package.metadata.example.gamepad_input]
name = "Gamepad Input"
description = "Shows handling of gamepad input, connections, and disconnections"
category = "Input"
wasm = false

[[example]]
name = "gamepad_input_events"
path = "examples/input/gamepad_input_events.rs"

[package.metadata.example.gamepad_input_events]
name = "Gamepad Input Events"
description = "Iterates and prints gamepad input and connection events"
category = "Input"
wasm = false

[[example]]
name = "gamepad_rumble"
path = "examples/input/gamepad_rumble.rs"

[package.metadata.example.gamepad_rumble]
name = "Gamepad Rumble"
description = "Shows how to rumble a gamepad using force feedback"
category = "Input"
wasm = false

[[example]]
name = "keyboard_input"
path = "examples/input/keyboard_input.rs"

[package.metadata.example.keyboard_input]
name = "Keyboard Input"
description = "Demonstrates handling a key press/release"
category = "Input"
wasm = false

[[example]]
name = "keyboard_modifiers"
path = "examples/input/keyboard_modifiers.rs"

[package.metadata.example.keyboard_modifiers]
name = "Keyboard Modifiers"
description = "Demonstrates using key modifiers (ctrl, shift)"
category = "Input"
wasm = false

[[example]]
name = "keyboard_input_events"
path = "examples/input/keyboard_input_events.rs"

[package.metadata.example.keyboard_input_events]
name = "Keyboard Input Events"
description = "Prints out all keyboard events"
category = "Input"
wasm = false

[[example]]
name = "mouse_input"
path = "examples/input/mouse_input.rs"

[package.metadata.example.mouse_input]
name = "Mouse Input"
description = "Demonstrates handling a mouse button press/release"
category = "Input"
wasm = false

[[example]]
name = "mouse_input_events"
path = "examples/input/mouse_input_events.rs"

[package.metadata.example.mouse_input_events]
name = "Mouse Input Events"
description = "Prints out all mouse events (buttons, movement, etc.)"
category = "Input"
wasm = false

[[example]]
name = "mouse_grab"
path = "examples/input/mouse_grab.rs"

[package.metadata.example.mouse_grab]
name = "Mouse Grab"
description = "Demonstrates how to grab the mouse, locking the cursor to the app's screen"
category = "Input"
wasm = false

[[example]]
name = "touch_input"
path = "examples/input/touch_input.rs"

[package.metadata.example.touch_input]
name = "Touch Input"
description = "Displays touch presses, releases, and cancels"
category = "Input"
wasm = false

[[example]]
name = "touch_input_events"
path = "examples/input/touch_input_events.rs"

[package.metadata.example.touch_input_events]
name = "Touch Input Events"
description = "Prints out all touch inputs"
category = "Input"
wasm = false

[[example]]
name = "text_input"
path = "examples/input/text_input.rs"

[package.metadata.example.text_input]
name = "Text Input"
description = "Simple text input with IME support"
category = "Input"
wasm = false

# Reflection
[[example]]
name = "reflection"
path = "examples/reflection/reflection.rs"

[package.metadata.example.reflection]
name = "Reflection"
description = "Demonstrates how reflection in Bevy provides a way to dynamically interact with Rust types"
category = "Reflection"
wasm = false

[[example]]
name = "generic_reflection"
path = "examples/reflection/generic_reflection.rs"

[package.metadata.example.generic_reflection]
name = "Generic Reflection"
description = "Registers concrete instances of generic types that may be used with reflection"
category = "Reflection"
wasm = false

[[example]]
name = "reflection_types"
path = "examples/reflection/reflection_types.rs"

[package.metadata.example.reflection_types]
name = "Reflection Types"
description = "Illustrates the various reflection types available"
category = "Reflection"
wasm = false

[[example]]
name = "trait_reflection"
path = "examples/reflection/trait_reflection.rs"

[package.metadata.example.trait_reflection]
name = "Trait Reflection"
description = "Allows reflection with trait objects"
category = "Reflection"
wasm = false

# Scene
[[example]]
name = "scene"
path = "examples/scene/scene.rs"

[package.metadata.example.scene]
name = "Scene"
description = "Demonstrates loading from and saving scenes to files"
category = "Scene"
wasm = false

# Shaders
[[package.metadata.example_category]]
name = "Shaders"
description = """
These examples demonstrate how to implement different shaders in user code.

A shader in its most common usage is a small program that is run by the GPU per-vertex in a mesh (a vertex shader) or per-affected-screen-fragment (a fragment shader.) The GPU executes these programs in a highly parallel way.

There are also compute shaders which are used for more general processing leveraging the GPU's parallelism.
"""

[[example]]
name = "custom_vertex_attribute"
path = "examples/shader/custom_vertex_attribute.rs"

[package.metadata.example.custom_vertex_attribute]
name = "Custom Vertex Attribute"
description = "A shader that reads a mesh's custom vertex attribute"
category = "Shaders"
wasm = true

[[example]]
name = "post_processing"
path = "examples/shader/post_processing.rs"

[package.metadata.example.post_processing]
name = "Post Processing - Custom Render Pass"
description = "A custom post processing effect, using a custom render pass that runs after the main pass"
category = "Shaders"
wasm = true

[[example]]
name = "shader_defs"
path = "examples/shader/shader_defs.rs"

[package.metadata.example.shader_defs]
name = "Shader Defs"
description = "A shader that uses \"shaders defs\" (a bevy tool to selectively toggle parts of a shader)"
category = "Shaders"
wasm = true

[[example]]
name = "shader_material"
path = "examples/shader/shader_material.rs"

[package.metadata.example.shader_material]
name = "Material"
description = "A shader and a material that uses it"
category = "Shaders"
wasm = true

[[example]]
name = "shader_prepass"
path = "examples/shader/shader_prepass.rs"

[package.metadata.example.shader_prepass]
name = "Material Prepass"
description = "A shader that uses the various textures generated by the prepass"
category = "Shaders"
wasm = false

[[example]]
name = "shader_material_screenspace_texture"
path = "examples/shader/shader_material_screenspace_texture.rs"

[package.metadata.example.shader_material_screenspace_texture]
name = "Material - Screenspace Texture"
description = "A shader that samples a texture with view-independent UV coordinates"
category = "Shaders"
wasm = true

[[example]]
name = "shader_material_glsl"
path = "examples/shader/shader_material_glsl.rs"

[package.metadata.example.shader_material_glsl]
name = "Material - GLSL"
description = "A shader that uses the GLSL shading language"
category = "Shaders"
wasm = true

[[example]]
name = "shader_instancing"
path = "examples/shader/shader_instancing.rs"

[package.metadata.example.shader_instancing]
name = "Instancing"
description = "A shader that renders a mesh multiple times in one draw call"
category = "Shaders"
wasm = true

[[example]]
name = "animate_shader"
path = "examples/shader/animate_shader.rs"

[package.metadata.example.animate_shader]
name = "Animated"
description = "A shader that uses dynamic data like the time since startup"
category = "Shaders"
wasm = true

[[example]]
name = "compute_shader_game_of_life"
path = "examples/shader/compute_shader_game_of_life.rs"

[package.metadata.example.compute_shader_game_of_life]
name = "Compute - Game of Life"
description = "A compute shader that simulates Conway's Game of Life"
category = "Shaders"
wasm = false

[[example]]
name = "array_texture"
path = "examples/shader/array_texture.rs"

[package.metadata.example.array_texture]
name = "Array Texture"
description = "A shader that shows how to reuse the core bevy PBR shading functionality in a custom material that obtains the base color from an array texture."
category = "Shaders"
wasm = true

[[example]]
name = "texture_binding_array"
path = "examples/shader/texture_binding_array.rs"

[package.metadata.example.texture_binding_array]
name = "Texture Binding Array (Bindless Textures)"
description = "A shader that shows how to bind and sample multiple textures as a binding array (a.k.a. bindless textures)."
category = "Shaders"
wasm = false

# Stress tests
[[package.metadata.example_category]]
name = "Stress Tests"
description = """
These examples are used to test the performance and stability of various parts of the engine in an isolated way.

Due to the focus on performance it's recommended to run the stress tests in release mode:

```sh
cargo run --release --example <example name>
```
"""

[[example]]
name = "bevymark"
path = "examples/stress_tests/bevymark.rs"

[package.metadata.example.bevymark]
name = "Bevymark"
description = "A heavy sprite rendering workload to benchmark your system with Bevy"
category = "Stress Tests"
wasm = true

[[example]]
name = "many_animated_sprites"
path = "examples/stress_tests/many_animated_sprites.rs"

[package.metadata.example.many_animated_sprites]
name = "Many Animated Sprites"
description = "Displays many animated sprites in a grid arrangement with slight offsets to their animation timers. Used for performance testing."
category = "Stress Tests"
wasm = true

[[example]]
name = "many_buttons"
path = "examples/stress_tests/many_buttons.rs"

[package.metadata.example.many_buttons]
name = "Many Buttons"
description = "Test rendering of many UI elements"
category = "Stress Tests"
wasm = true

[[example]]
name = "many_cubes"
path = "examples/stress_tests/many_cubes.rs"

[package.metadata.example.many_cubes]
name = "Many Cubes"
description = "Simple benchmark to test per-entity draw overhead. Run with the `sphere` argument to test frustum culling"
category = "Stress Tests"
wasm = true

[[example]]
name = "many_gizmos"
path = "examples/stress_tests/many_gizmos.rs"

[package.metadata.example.many_gizmos]
name = "Many Gizmos"
description = "Test rendering of many gizmos"
category = "Stress Tests"
wasm = true

[[example]]
name = "many_foxes"
path = "examples/stress_tests/many_foxes.rs"

[package.metadata.example.many_foxes]
name = "Many Foxes"
description = "Loads an animated fox model and spawns lots of them. Good for testing skinned mesh performance. Takes an unsigned integer argument for the number of foxes to spawn. Defaults to 1000"
category = "Stress Tests"
wasm = true

[[example]]
name = "many_glyphs"
path = "examples/stress_tests/many_glyphs.rs"

[package.metadata.example.many_glyphs]
name = "Many Glyphs"
description = "Simple benchmark to test text rendering."
category = "Stress Tests"
wasm = true

[[example]]
name = "many_lights"
path = "examples/stress_tests/many_lights.rs"

[package.metadata.example.many_lights]
name = "Many Lights"
description = "Simple benchmark to test rendering many point lights. Run with `WGPU_SETTINGS_PRIO=webgl2` to restrict to uniform buffers and max 256 lights"
category = "Stress Tests"
wasm = true

[[example]]
name = "many_sprites"
path = "examples/stress_tests/many_sprites.rs"

[package.metadata.example.many_sprites]
name = "Many Sprites"
description = "Displays many sprites in a grid arrangement! Used for performance testing. Use `--colored` to enable color tinted sprites."
category = "Stress Tests"
wasm = true

[[example]]
name = "transform_hierarchy"
path = "examples/stress_tests/transform_hierarchy.rs"

[package.metadata.example.transform_hierarchy]
name = "Transform Hierarchy"
description = "Various test cases for hierarchy and transform propagation performance"
category = "Stress Tests"
wasm = false

[[example]]
name = "text_pipeline"
path = "examples/stress_tests/text_pipeline.rs"

[package.metadata.example.text_pipeline]
name = "Text Pipeline"
description = "Text Pipeline benchmark"
category = "Stress Tests"
wasm = false

# Tools
[[example]]
name = "scene_viewer"
path = "examples/tools/scene_viewer/main.rs"

[package.metadata.example.scene_viewer]
name = "Scene Viewer"
description = "A simple way to view glTF models with Bevy. Just run `cargo run --release --example scene_viewer /path/to/model.gltf#Scene0`, replacing the path as appropriate. With no arguments it will load the FieldHelmet glTF model from the repository assets subdirectory"
category = "Tools"
wasm = true

[[example]]
name = "gamepad_viewer"
path = "examples/tools/gamepad_viewer.rs"

[package.metadata.example.gamepad_viewer]
name = "Gamepad Viewer"
description = "Shows a visualization of gamepad buttons, sticks, and triggers"
category = "Tools"
wasm = false

[[example]]
name = "nondeterministic_system_order"
path = "examples/ecs/nondeterministic_system_order.rs"

[package.metadata.example.nondeterministic_system_order]
name = "Nondeterministic System Order"
description = "Systems run in parallel, but their order isn't always deterministic. Here's how to detect and fix this."
category = "ECS (Entity Component System)"
wasm = false

[[example]]
name = "3d_rotation"
path = "examples/transforms/3d_rotation.rs"

[package.metadata.example.3d_rotation]
name = "3D Rotation"
description = "Illustrates how to (constantly) rotate an object around an axis"
category = "Transforms"
wasm = true

[[example]]
name = "scale"
path = "examples/transforms/scale.rs"

[package.metadata.example.scale]
name = "Scale"
description = "Illustrates how to scale an object in each direction"
category = "Transforms"
wasm = true

[[example]]
name = "transform"
path = "examples/transforms/transform.rs"

[package.metadata.example.transform]
name = "Transform"
description = "Shows multiple transformations of objects"
category = "Transforms"
wasm = true

[[example]]
name = "translation"
path = "examples/transforms/translation.rs"

[package.metadata.example.translation]
name = "Translation"
description = "Illustrates how to move an object along an axis"
category = "Transforms"
wasm = true

# UI (User Interface)
[[example]]
name = "borders"
path = "examples/ui/borders.rs"

[package.metadata.example.borders]
name = "Borders"
description = "Demonstrates how to create a node with a border"
category = "UI (User Interface)"
wasm = true

[[example]]
name = "button"
path = "examples/ui/button.rs"

[package.metadata.example.button]
name = "Button"
description = "Illustrates creating and updating a button"
category = "UI (User Interface)"
wasm = true

[[example]]
name = "window_fallthrough"
path = "examples/ui/window_fallthrough.rs"

[package.metadata.example.window_fallthrough]
name = "Window Fallthrough"
description = "Illustrates how to access `winit::window::Window`'s `hittest` functionality."
category = "UI (User Interface)"
wasm = false

[[example]]
name = "font_atlas_debug"
path = "examples/ui/font_atlas_debug.rs"

[package.metadata.example.font_atlas_debug]
name = "Font Atlas Debug"
description = "Illustrates how FontAtlases are populated (used to optimize text rendering internally)"
category = "UI (User Interface)"
wasm = true

[[example]]
name = "overflow"
path = "examples/ui/overflow.rs"

[package.metadata.example.overflow]
name = "Overflow"
description = "Simple example demonstrating overflow behavior"
category = "UI (User Interface)"
wasm = true

[[example]]
name = "overflow_debug"
path = "examples/ui/overflow_debug.rs"

[package.metadata.example.overflow_debug]
name = "Overflow and Clipping Debug"
description = "An example to debug overflow and clipping behavior"
category = "UI (User Interface)"
wasm = true

[[example]]
name = "relative_cursor_position"
path = "examples/ui/relative_cursor_position.rs"

[package.metadata.example.relative_cursor_position]
name = "Relative Cursor Position"
description = "Showcases the RelativeCursorPosition component"
category = "UI (User Interface)"
wasm = true

[[example]]
name = "size_constraints"
path = "examples/ui/size_constraints.rs"

[package.metadata.example.size_constraints]
name = "Size Constraints"
description = "Demonstrates how the to use the size constraints to control the size of a UI node."
category = "UI (User Interface)"
wasm = true

[[example]]
name = "text"
path = "examples/ui/text.rs"

[package.metadata.example.text]
name = "Text"
description = "Illustrates creating and updating text"
category = "UI (User Interface)"
wasm = true

[[example]]
name = "text_debug"
path = "examples/ui/text_debug.rs"

[package.metadata.example.text_debug]
name = "Text Debug"
description = "An example for debugging text layout"
category = "UI (User Interface)"
wasm = true

[[example]]
name = "flex_layout"
path = "examples/ui/flex_layout.rs"

[package.metadata.example.flex_layout]
name = "Flex Layout"
description = "Demonstrates how the AlignItems and JustifyContent properties can be composed to layout nodes and position text"
category = "UI (User Interface)"
wasm = true

[[example]]
name = "text_wrap_debug"
path = "examples/ui/text_wrap_debug.rs"

[package.metadata.example.text_wrap_debug]
name = "Text Wrap Debug"
description = "Demonstrates text wrapping"
category = "UI (User Interface)"
wasm = true

[[example]]
name = "grid"
path = "examples/ui/grid.rs"

[package.metadata.example.grid]
name = "CSS Grid"
description = "An example for CSS Grid layout"

category = "UI (User Interface)"
wasm = true

[[example]]
name = "transparency_ui"
path = "examples/ui/transparency_ui.rs"

[package.metadata.example.transparency_ui]
name = "Transparency UI"
description = "Demonstrates transparency for UI"
category = "UI (User Interface)"
wasm = true

[[example]]
name = "z_index"
path = "examples/ui/z_index.rs"

[package.metadata.example.z_index]
name = "UI Z-Index"
description = "Demonstrates how to control the relative depth (z-position) of UI elements"
category = "UI (User Interface)"
wasm = true

[[example]]
name = "ui"
path = "examples/ui/ui.rs"

[package.metadata.example.ui]
name = "UI"
description = "Illustrates various features of Bevy UI"
category = "UI (User Interface)"
wasm = true

[[example]]
name = "ui_scaling"
path = "examples/ui/ui_scaling.rs"

[package.metadata.example.ui_scaling]
name = "UI Scaling"
description = "Illustrates how to scale the UI"
category = "UI (User Interface)"
wasm = true

[[example]]
<<<<<<< HEAD
name = "ui_texture_atlas"
path = "examples/ui/ui_texture_atlas.rs"

[package.metadata.example.ui_texture_atlas]
name = "UI Texture Atlas"
description = "Illustrates how to use TextureAtlases in UI"
=======
name = "viewport_debug"
path = "examples/ui/viewport_debug.rs"

[package.metadata.example.viewport_debug]
name = "Viewport Debug"
description = "An example for debugging viewport coordinates"
>>>>>>> 52911100
category = "UI (User Interface)"
wasm = true

# Window
[[example]]
name = "clear_color"
path = "examples/window/clear_color.rs"

[package.metadata.example.clear_color]
name = "Clear Color"
description = "Creates a solid color window"
category = "Window"
wasm = true

[[example]]
name = "low_power"
path = "examples/window/low_power.rs"

[package.metadata.example.low_power]
name = "Low Power"
description = "Demonstrates settings to reduce power use for bevy applications"
category = "Window"
wasm = true

[[example]]
name = "multiple_windows"
path = "examples/window/multiple_windows.rs"

[package.metadata.example.multiple_windows]
name = "Multiple Windows"
description = "Demonstrates creating multiple windows, and rendering to them"
category = "Window"
wasm = false

[[example]]
name = "scale_factor_override"
path = "examples/window/scale_factor_override.rs"

[package.metadata.example.scale_factor_override]
name = "Scale Factor Override"
description = "Illustrates how to customize the default window settings"
category = "Window"
wasm = true

[[example]]
name = "screenshot"
path = "examples/window/screenshot.rs"

[package.metadata.example.screenshot]
name = "Screenshot"
description = "Shows how to save screenshots to disk"
category = "Window"
wasm = true

[[example]]
name = "transparent_window"
path = "examples/window/transparent_window.rs"

[package.metadata.example.transparent_window]
name = "Transparent Window"
description = "Illustrates making the window transparent and hiding the window decoration"
category = "Window"
wasm = false

[[example]]
name = "window_settings"
path = "examples/window/window_settings.rs"

[package.metadata.example.window_settings]
name = "Window Settings"
description = "Demonstrates customizing default window settings"
category = "Window"
wasm = true

[[example]]
name = "resizing"
path = "tests/window/resizing.rs"

[package.metadata.example.resizing]
hidden = true

[[example]]
name = "minimising"
path = "tests/window/minimising.rs"

[package.metadata.example.minimising]
hidden = true

[[example]]
name = "window_resizing"
path = "examples/window/window_resizing.rs"

[package.metadata.example.window_resizing]
name = "Window Resizing"
description = "Demonstrates resizing and responding to resizing a window"
category = "Window"
wasm = true

[profile.wasm-release]
inherits = "release"
opt-level = "z"
lto = "fat"
codegen-units = 1

[profile.stress-test]
inherits = "release"
lto = "fat"
panic = "abort"<|MERGE_RESOLUTION|>--- conflicted
+++ resolved
@@ -1934,21 +1934,22 @@
 wasm = true
 
 [[example]]
-<<<<<<< HEAD
 name = "ui_texture_atlas"
 path = "examples/ui/ui_texture_atlas.rs"
 
 [package.metadata.example.ui_texture_atlas]
 name = "UI Texture Atlas"
 description = "Illustrates how to use TextureAtlases in UI"
-=======
+category = "UI (User Interface)"
+wasm = true
+
+[[example]]
+name = "Viewport Debug"
+description = "An example for debugging viewport coordinates"
+
+[package.metadata.example.viewport_debug]
 name = "viewport_debug"
 path = "examples/ui/viewport_debug.rs"
-
-[package.metadata.example.viewport_debug]
-name = "Viewport Debug"
-description = "An example for debugging viewport coordinates"
->>>>>>> 52911100
 category = "UI (User Interface)"
 wasm = true
 
