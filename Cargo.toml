[package]
name = "bevy"
version = "0.5.0"
edition = "2021"
categories = ["game-engines", "graphics", "gui", "rendering"]
description = "A refreshingly simple data-driven game engine and app framework"
exclude = ["assets/**/*", "tools/**/*", ".github/**/*", "crates/**/*"]
homepage = "https://bevyengine.org"
keywords = ["game", "engine", "gamedev", "graphics", "bevy"]
license = "MIT OR Apache-2.0"
readme = "README.md"
repository = "https://github.com/bevyengine/bevy"

[workspace]
exclude = ["benches"]
<<<<<<< HEAD
members = ["crates/*", "pipelined/*", "examples/ios", "tools/ci"]
=======
members = ["crates/*", "examples/ios", "tools/ci", "errors"]
>>>>>>> 8b30dc63

[features]
default = [
  "bevy_audio",
  "bevy_core_pipeline",
  "bevy_gilrs",
  "bevy_gltf2",
  "bevy_wgpu",
  "bevy_sprite2",
  "bevy_render2",
  "bevy_pbr2",
  "bevy_winit",
  "render",
  "png",
  "hdr",
  "mp3",
  "x11",
]

# Force dynamic linking, which improves iterative compile times
dynamic = ["bevy_dylib"]

# Rendering support (Also needs the bevy_wgpu feature or a third-party rendering backend)
render = [
  "bevy_internal/bevy_pbr",
  "bevy_internal/bevy_render",
  "bevy_internal/bevy_sprite",
  "bevy_internal/bevy_text",
  "bevy_internal/bevy_ui",
]

# Optional bevy crates
bevy_audio = ["bevy_internal/bevy_audio"]
bevy_dynamic_plugin = ["bevy_internal/bevy_dynamic_plugin"]
bevy_gilrs = ["bevy_internal/bevy_gilrs"]
bevy_gltf = ["bevy_internal/bevy_gltf"]
bevy_wgpu = ["bevy_internal/bevy_wgpu"] 
bevy_winit = ["bevy_internal/bevy_winit"]

bevy_core_pipeline = ["bevy_internal/bevy_core_pipeline"]
bevy_render2 = ["bevy_internal/bevy_render2"]
bevy_sprite2 = ["bevy_internal/bevy_sprite2"]
bevy_pbr2 = ["bevy_internal/bevy_pbr2"]
bevy_gltf2 = ["bevy_internal/bevy_gltf2"]

trace_chrome = ["bevy_internal/trace_chrome"]
trace_tracy = ["bevy_internal/trace_tracy"]
trace = ["bevy_internal/trace"]
wgpu_trace = ["bevy_internal/wgpu_trace"]

# Image format support for texture loading (PNG and HDR are enabled by default)
hdr = ["bevy_internal/hdr"]
png = ["bevy_internal/png"]
dds = ["bevy_internal/dds"]
tga = ["bevy_internal/tga"]
jpeg = ["bevy_internal/jpeg"]
bmp = ["bevy_internal/bmp"]

# Audio format support (MP3 is enabled by default)
flac = ["bevy_internal/flac"]
mp3 = ["bevy_internal/mp3"]
vorbis = ["bevy_internal/vorbis"]
wav = ["bevy_internal/wav"]

serialize = ["bevy_internal/serialize"]

# Display server protocol support (X11 is enabled by default)
wayland = ["bevy_internal/wayland"]
x11 = ["bevy_internal/x11"]

# enable rendering of font glyphs using subpixel accuracy
subpixel_glyph_atlas = ["bevy_internal/subpixel_glyph_atlas"]

# enable systems that allow for automated testing on CI
bevy_ci_testing = ["bevy_internal/bevy_ci_testing"]

[dependencies]
bevy_dylib = { path = "crates/bevy_dylib", version = "0.5.0", default-features = false, optional = true }
bevy_internal = { path = "crates/bevy_internal", version = "0.5.0", default-features = false }

[dev-dependencies]
anyhow = "1.0.4"
rand = "0.8.0"
ron = "0.6.2"
serde = { version = "1", features = ["derive"] }
# Needed to poll Task examples
futures-lite = "1.11.3"
crevice = {path = "crates/crevice"}

[[example]]
name = "hello_world"
path = "examples/hello_world.rs"

# 2D Rendering
[[example]]
name = "contributors"
path = "examples/2d/contributors.rs"

[[example]]
name = "mesh"
path = "examples/2d/mesh.rs"

[[example]]
name = "many_sprites"
path = "examples/2d/many_sprites.rs"

[[example]]
name = "sprite"
path = "examples/2d/sprite.rs"

[[example]]
name = "sprite_flipping"
path = "examples/2d/sprite_flipping.rs"

[[example]]
name = "sprite_sheet"
path = "examples/2d/sprite_sheet.rs"

[[example]]
name = "text2d"
path = "examples/2d/text2d.rs"

[[example]]
name = "texture_atlas"
path = "examples/2d/texture_atlas.rs"

[[example]]
name = "pipelined_texture_atlas"
path = "examples/2d/pipelined_texture_atlas.rs"

# 3D Rendering
[[example]]
name = "3d_scene"
path = "examples/3d/3d_scene.rs"

[[example]]
name = "3d_scene_pipelined"
path = "examples/3d/3d_scene_pipelined.rs"

[[example]]
name = "many_cubes_pipelined"
path = "examples/3d/many_cubes_pipelined.rs"

[[example]]
name = "cornell_box_pipelined"
path = "examples/3d/cornell_box_pipelined.rs"

[[example]]
name = "load_gltf"
path = "examples/3d/load_gltf.rs"

[[example]]
name = "load_gltf_pipelined"
path = "examples/3d/load_gltf_pipelined.rs"

[[example]]
name = "msaa"
path = "examples/3d/msaa.rs"

[[example]]
name = "orthographic"
path = "examples/3d/orthographic.rs"

[[example]]
name = "orthographic_pipelined"
path = "examples/3d/orthographic_pipelined.rs"

[[example]]
name = "parenting"
path = "examples/3d/parenting.rs"

[[example]]
name = "pbr"
path = "examples/3d/pbr.rs"

[[example]]
name = "pbr_pipelined"
path = "examples/3d/pbr_pipelined.rs"

[[example]]
name = "render_to_texture"
path = "examples/3d/render_to_texture.rs"

[[example]]
name = "shadow_biases_pipelined"
path = "examples/3d/shadow_biases_pipelined.rs"

[[example]]
name = "shadow_caster_receiver_pipelined"
path = "examples/3d/shadow_caster_receiver_pipelined.rs"

[[example]]
name = "spawner"
path = "examples/3d/spawner.rs"

[[example]]
name = "texture"
path = "examples/3d/texture.rs"

[[example]]
name = "texture_pipelined"
path = "examples/3d/texture_pipelined.rs"

[[example]]
name = "update_gltf_scene"
path = "examples/3d/update_gltf_scene.rs"

[[example]]
name = "wireframe"
path = "examples/3d/wireframe.rs"

[[example]]
name = "z_sort_debug"
path = "examples/3d/z_sort_debug.rs"

# Application
[[example]]
name = "custom_loop"
path = "examples/app/custom_loop.rs"

[[example]]
name = "drag_and_drop"
path = "examples/app/drag_and_drop.rs"

[[example]]
name = "empty"
path = "examples/app/empty.rs"

[[example]]
name = "empty_defaults"
path = "examples/app/empty_defaults.rs"

[[example]]
name = "headless"
path = "examples/app/headless.rs"

[[example]]
name = "logs"
path = "examples/app/logs.rs"

[[example]]
name = "plugin"
path = "examples/app/plugin.rs"

[[example]]
name = "plugin_group"
path = "examples/app/plugin_group.rs"

[[example]]
name = "return_after_run"
path = "examples/app/return_after_run.rs"

[[example]]
name = "thread_pool_resources"
path = "examples/app/thread_pool_resources.rs"

# Assets
[[example]]
name = "asset_loading"
path = "examples/asset/asset_loading.rs"

[[example]]
name = "custom_asset"
path = "examples/asset/custom_asset.rs"

[[example]]
name = "custom_asset_io"
path = "examples/asset/custom_asset_io.rs"

[[example]]
name = "hot_asset_reloading"
path = "examples/asset/hot_asset_reloading.rs"

# Async Tasks
[[example]]
name = "async_compute"
path = "examples/async_tasks/async_compute.rs"

# Audio
[[example]]
name = "audio"
path = "examples/audio/audio.rs"

# Diagnostics
[[example]]
name = "log_diagnostics"
path = "examples/diagnostics/log_diagnostics.rs"

[[example]]
name = "custom_diagnostic"
path = "examples/diagnostics/custom_diagnostic.rs"

# ECS (Entity Component System)
[[example]]
name = "ecs_guide"
path = "examples/ecs/ecs_guide.rs"

[[example]]
name = "component_change_detection"
path = "examples/ecs/component_change_detection.rs"

[[example]]
name = "event"
path = "examples/ecs/event.rs"

[[example]]
name = "fixed_timestep"
path = "examples/ecs/fixed_timestep.rs"

[[example]]
name = "hierarchy"
path = "examples/ecs/hierarchy.rs"

[[example]]
name = "iter_combinations"
path = "examples/ecs/iter_combinations.rs"

[[example]]
name = "parallel_query"
path = "examples/ecs/parallel_query.rs"

[[example]]
name = "removal_detection"
path = "examples/ecs/removal_detection.rs"

[[example]]
name = "startup_system"
path = "examples/ecs/startup_system.rs"

[[example]]
name = "state"
path = "examples/ecs/state.rs"

[[example]]
name = "system_chaining"
path = "examples/ecs/system_chaining.rs"

[[example]]
name = "system_param"
path = "examples/ecs/system_param.rs"

[[example]]
name = "system_sets"
path = "examples/ecs/system_sets.rs"

[[example]]
name = "timers"
path = "examples/ecs/timers.rs"

# Games
[[example]]
name = "alien_cake_addict"
path = "examples/game/alien_cake_addict.rs"

[[example]]
name = "breakout"
path = "examples/game/breakout.rs"

# Input
[[example]]
name = "char_input_events"
path = "examples/input/char_input_events.rs"

[[example]]
name = "gamepad_input"
path = "examples/input/gamepad_input.rs"

[[example]]
name = "gamepad_input_events"
path = "examples/input/gamepad_input_events.rs"

[[example]]
name = "keyboard_input"
path = "examples/input/keyboard_input.rs"

[[example]]
name = "keyboard_modifiers"
path = "examples/input/keyboard_modifiers.rs"

[[example]]
name = "keyboard_input_events"
path = "examples/input/keyboard_input_events.rs"

[[example]]
name = "mouse_input"
path = "examples/input/mouse_input.rs"

[[example]]
name = "mouse_input_events"
path = "examples/input/mouse_input_events.rs"

[[example]]
name = "touch_input"
path = "examples/input/touch_input.rs"

[[example]]
name = "touch_input_events"
path = "examples/input/touch_input_events.rs"

# Reflection
[[example]]
name = "reflection"
path = "examples/reflection/reflection.rs"

[[example]]
name = "generic_reflection"
path = "examples/reflection/generic_reflection.rs"

[[example]]
name = "reflection_types"
path = "examples/reflection/reflection_types.rs"

[[example]]
name = "trait_reflection"
path = "examples/reflection/trait_reflection.rs"

# Scene
[[example]]
name = "scene"
path = "examples/scene/scene.rs"

# Shaders
[[example]]
name = "animate_shader"
path = "examples/shader/animate_shader.rs"

[[example]]
name = "array_texture"
path = "examples/shader/array_texture.rs"

[[example]]
name = "hot_shader_reloading"
path = "examples/shader/hot_shader_reloading.rs"

[[example]]
name = "mesh_custom_attribute"
path = "examples/shader/mesh_custom_attribute.rs"

[[example]]
name = "shader_custom_material"
path = "examples/shader/shader_custom_material.rs"

[[example]]
name = "shader_defs"
path = "examples/shader/shader_defs.rs"

[[example]]
name = "custom_shader_pipelined"
path = "examples/shader/custom_shader_pipelined.rs"

# Tools
[[example]]
name = "bevymark"
path = "examples/tools/bevymark.rs"

[[example]]
name = "bevymark_pipelined"
path = "examples/tools/bevymark_pipelined.rs"

# UI (User Interface)
[[example]]
name = "button"
path = "examples/ui/button.rs"

[[example]]
name = "font_atlas_debug"
path = "examples/ui/font_atlas_debug.rs"

[[example]]
name = "text"
path = "examples/ui/text.rs"

[[example]]
name = "text_debug"
path = "examples/ui/text_debug.rs"

[[example]]
name = "ui"
path = "examples/ui/ui.rs"

# Window
[[example]]
name = "clear_color"
path = "examples/window/clear_color.rs"

[[example]]
name = "clear_color_pipelined"
path = "examples/window/clear_color_pipelined.rs"

[[example]]
name = "multiple_windows"
path = "examples/window/multiple_windows.rs"

[[example]]
name = "scale_factor_override"
path = "examples/window/scale_factor_override.rs"

[[example]]
name = "window_settings"
path = "examples/window/window_settings.rs"

# WASM
[[example]]
name = "hello_wasm"
path = "examples/wasm/hello_wasm.rs"
required-features = []

[[example]]
name = "assets_wasm"
path = "examples/wasm/assets_wasm.rs"
required-features = ["bevy_winit"]

[[example]]
name = "headless_wasm"
path = "examples/wasm/headless_wasm.rs"
required-features = []

[[example]]
name = "winit_wasm"
path = "examples/wasm/winit_wasm.rs"
required-features = ["bevy_winit"]

# Android
[[example]]
crate-type = ["cdylib"]
name = "android"
path = "examples/android/android.rs"

[package.metadata.android]
apk_label = "Bevy Example"
assets = "assets"
res = "assets/android-res"
icon = "@mipmap/ic_launcher"
build_targets = ["aarch64-linux-android", "armv7-linux-androideabi"]
min_sdk_version = 16
target_sdk_version = 29<|MERGE_RESOLUTION|>--- conflicted
+++ resolved
@@ -13,11 +13,7 @@
 
 [workspace]
 exclude = ["benches"]
-<<<<<<< HEAD
-members = ["crates/*", "pipelined/*", "examples/ios", "tools/ci"]
-=======
-members = ["crates/*", "examples/ios", "tools/ci", "errors"]
->>>>>>> 8b30dc63
+members = ["crates/*", "pipelined/*", "examples/ios", "tools/ci", "errors"]
 
 [features]
 default = [
