--- conflicted
+++ resolved
@@ -3550,15 +3550,6 @@
 wasm = true
 
 [[example]]
-<<<<<<< HEAD
-name = "strikeout"
-path = "examples/ui/strikeout.rs"
-doc-scrape-examples = true
-
-[package.metadata.example.strikeout]
-name = "Strikeout"
-description = "Demonstrates how to display text with strikeout."
-=======
 name = "strikethrough"
 path = "examples/ui/strikethrough.rs"
 doc-scrape-examples = true
@@ -3566,7 +3557,6 @@
 [package.metadata.example.strikethrough]
 name = "Strikethrough"
 description = "Demonstrates how to display text with strikethrough."
->>>>>>> 5bb335de
 category = "UI (User Interface)"
 wasm = true
 
