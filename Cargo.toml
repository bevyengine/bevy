[package]
name = "bevy"
version = "0.15.0-dev"
edition = "2021"
categories = ["game-engines", "graphics", "gui", "rendering"]
description = "A refreshingly simple data-driven game engine and app framework"
exclude = ["assets/", "tools/", ".github/", "crates/", "examples/wasm/assets/"]
homepage = "https://bevyengine.org"
keywords = ["game", "engine", "gamedev", "graphics", "bevy"]
license = "MIT OR Apache-2.0"
repository = "https://github.com/bevyengine/bevy"
documentation = "https://docs.rs/bevy"
rust-version = "1.81.0"

[workspace]
exclude = [
  "benches",
  "crates/bevy_derive/compile_fail",
  "crates/bevy_ecs/compile_fail",
  "crates/bevy_reflect/compile_fail",
  "tools/compile_fail_utils",
]
members = [
  "crates/*",
  "examples/mobile",
  "tools/ci",
  "tools/build-templated-pages",
  "tools/build-wasm-example",
  "tools/example-showcase",
  "errors",
]

[workspace.lints.clippy]
doc_markdown = "warn"
manual_let_else = "warn"
match_same_arms = "warn"
redundant_closure_for_method_calls = "warn"
redundant_else = "warn"
semicolon_if_nothing_returned = "warn"
type_complexity = "allow"
undocumented_unsafe_blocks = "warn"
unwrap_or_default = "warn"

ptr_as_ptr = "warn"
ptr_cast_constness = "warn"
ref_as_ptr = "warn"

# see: https://github.com/bevyengine/bevy/pull/15375#issuecomment-2366966219
too_long_first_doc_paragraph = "allow"

std_instead_of_core = "warn"
std_instead_of_alloc = "warn"
alloc_instead_of_core = "warn"

[workspace.lints.rust]
missing_docs = "warn"
unexpected_cfgs = { level = "warn", check-cfg = ['cfg(docsrs_dep)'] }
unsafe_code = "deny"
unsafe_op_in_unsafe_fn = "warn"
unused_qualifications = "warn"

# Unfortunately, cargo does not currently support overriding workspace lints
# inside a particular crate. See https://github.com/rust-lang/cargo/issues/13157
#
# We require an override for cases like `std_instead_of_core`, which are intended
# for the library contributors and not for how users should consume Bevy.
# To ensure examples aren't subject to these lints, below is a duplication of the
# workspace lints, with the "overrides" applied.
#
# [lints]
# workspace = true

[lints.clippy]
doc_markdown = "warn"
manual_let_else = "warn"
match_same_arms = "warn"
redundant_closure_for_method_calls = "warn"
redundant_else = "warn"
semicolon_if_nothing_returned = "warn"
type_complexity = "allow"
undocumented_unsafe_blocks = "warn"
unwrap_or_default = "warn"

ptr_as_ptr = "warn"
ptr_cast_constness = "warn"
ref_as_ptr = "warn"

too_long_first_doc_paragraph = "allow"

std_instead_of_core = "allow"
std_instead_of_alloc = "allow"
alloc_instead_of_core = "allow"

[lints.rust]
missing_docs = "warn"
unexpected_cfgs = { level = "warn", check-cfg = ['cfg(docsrs_dep)'] }
unsafe_code = "deny"
unsafe_op_in_unsafe_fn = "warn"
unused_qualifications = "warn"

[features]
default = [
  "android-game-activity",
  "android-game-activity",
  "android_shared_stdcxx",
  "animation",
  "bevy_asset",
  "bevy_audio",
  "bevy_color",
  "bevy_core_pipeline",
  "bevy_gilrs",
  "bevy_gizmos",
  "bevy_gltf",
  "bevy_pbr",
  "bevy_picking",
<<<<<<< HEAD
  "bevy_picking_mesh",
  "bevy_sprite_picking_backend",
  "bevy_ui_picking_backend",
  "bevy_gltf",
=======
  "bevy_remote",
>>>>>>> 2f63ebc9
  "bevy_render",
  "bevy_scene",
  "bevy_sprite",
  "bevy_sprite_picking_backend",
  "bevy_state",
  "bevy_text",
  "bevy_ui",
  "bevy_ui_picking_backend",
  "bevy_winit",
  "custom_cursor",
  "default_font",
  "hdr",
  "multi_threaded",
  "png",
  "smaa_luts",
  "sysinfo_plugin",
  "tonemapping_luts",
  "vorbis",
  "webgl2",
  "x11",
]

# Provides an implementation for picking sprites
bevy_sprite_picking_backend = ["bevy_picking"]

# Provides an implementation for picking ui
bevy_ui_picking_backend = ["bevy_picking"]

# Force dynamic linking, which improves iterative compile times
dynamic_linking = ["dep:bevy_dylib", "bevy_internal/dynamic_linking"]

# Enables system information diagnostic plugin
sysinfo_plugin = ["bevy_internal/sysinfo_plugin"]

# Provides animation functionality
bevy_animation = ["bevy_internal/bevy_animation", "bevy_color"]

# Provides asset functionality
bevy_asset = ["bevy_internal/bevy_asset"]

# Provides audio functionality
bevy_audio = ["bevy_internal/bevy_audio"]

# Provides shared color types and operations
bevy_color = ["bevy_internal/bevy_color"]

# Provides cameras and other basic render pipeline features
bevy_core_pipeline = [
  "bevy_internal/bevy_core_pipeline",
  "bevy_asset",
  "bevy_render",
]

# Adds gamepad support
bevy_gilrs = ["bevy_internal/bevy_gilrs"]

# [glTF](https://www.khronos.org/gltf/) support
bevy_gltf = ["bevy_internal/bevy_gltf", "bevy_asset", "bevy_scene", "bevy_pbr"]

# Adds PBR rendering
bevy_pbr = [
  "bevy_internal/bevy_pbr",
  "bevy_asset",
  "bevy_render",
  "bevy_core_pipeline",
]

# Provides picking functionality
bevy_picking = ["bevy_internal/bevy_picking"]

# Provides a mesh picking backend for `bevy_picking`
bevy_picking_mesh = ["bevy_picking", "bevy_internal/bevy_picking_mesh"]

# Provides rendering functionality
bevy_render = ["bevy_internal/bevy_render", "bevy_color"]

# Provides scene functionality
bevy_scene = ["bevy_internal/bevy_scene", "bevy_asset"]

# Provides sprite functionality
bevy_sprite = [
  "bevy_internal/bevy_sprite",
  "bevy_render",
  "bevy_core_pipeline",
  "bevy_color",
  "bevy_sprite_picking_backend",
]

# Provides text functionality
bevy_text = ["bevy_internal/bevy_text", "bevy_asset", "bevy_sprite"]

# A custom ECS-driven UI framework
bevy_ui = [
  "bevy_internal/bevy_ui",
  "bevy_core_pipeline",
  "bevy_text",
  "bevy_sprite",
  "bevy_color",
  "bevy_ui_picking_backend",
]

# winit window and input backend
bevy_winit = ["bevy_internal/bevy_winit"]

# Adds support for rendering gizmos
bevy_gizmos = ["bevy_internal/bevy_gizmos", "bevy_color"]

# Provides a collection of developer tools
bevy_dev_tools = ["bevy_internal/bevy_dev_tools"]

# Enable the Bevy Remote Protocol
bevy_remote = ["bevy_internal/bevy_remote"]

# Enable passthrough loading for SPIR-V shaders (Only supported on Vulkan, shader capabilities and extensions must agree with the platform implementation)
spirv_shader_passthrough = ["bevy_internal/spirv_shader_passthrough"]

# Tracing support, saving a file in Chrome Tracing format
trace_chrome = ["trace", "bevy_internal/trace_chrome"]

# Tracing support, exposing a port for Tracy
trace_tracy = ["trace", "bevy_internal/trace_tracy"]

# Tracing support, with memory profiling, exposing a port for Tracy
trace_tracy_memory = [
  "trace",
  "bevy_internal/trace_tracy",
  "bevy_internal/trace_tracy_memory",
]

# Tracing support
trace = ["bevy_internal/trace"]

# AVIF image format support
avif = ["bevy_internal/avif"]

# Basis Universal compressed texture support
basis-universal = ["bevy_internal/basis-universal"]

# BMP image format support
bmp = ["bevy_internal/bmp"]

# DDS compressed texture support
dds = ["bevy_internal/dds"]

# EXR image format support
exr = ["bevy_internal/exr"]

# Farbfeld image format support
ff = ["bevy_internal/ff"]

# GIF image format support
gif = ["bevy_internal/gif"]

# HDR image format support
hdr = ["bevy_internal/hdr"]

# KTX2 compressed texture support
ktx2 = ["bevy_internal/ktx2"]

# ICO image format support
ico = ["bevy_internal/ico"]

# JPEG image format support
jpeg = ["bevy_internal/jpeg"]

# PNG image format support
png = ["bevy_internal/png"]

# PNM image format support, includes pam, pbm, pgm and ppm
pnm = ["bevy_internal/pnm"]

# QOI image format support
qoi = ["bevy_internal/qoi"]

# TGA image format support
tga = ["bevy_internal/tga"]

# TIFF image format support
tiff = ["bevy_internal/tiff"]

# WebP image format support
webp = ["bevy_internal/webp"]

# For KTX2 supercompression
zlib = ["bevy_internal/zlib"]

# For KTX2 supercompression
zstd = ["bevy_internal/zstd"]

# FLAC audio format support
flac = ["bevy_internal/flac"]

# MP3 audio format support
mp3 = ["bevy_internal/mp3"]

# OGG/VORBIS audio format support
vorbis = ["bevy_internal/vorbis"]

# WAV audio format support
wav = ["bevy_internal/wav"]

# MP3 audio format support (through minimp3)
minimp3 = ["bevy_internal/minimp3"]

# AAC audio format support (through symphonia)
symphonia-aac = ["bevy_internal/symphonia-aac"]

# AAC, FLAC, MP3, MP4, OGG/VORBIS, and WAV audio formats support (through symphonia)
symphonia-all = ["bevy_internal/symphonia-all"]

# FLAC audio format support (through symphonia)
symphonia-flac = ["bevy_internal/symphonia-flac"]

# MP4 audio format support (through symphonia)
symphonia-isomp4 = ["bevy_internal/symphonia-isomp4"]

# OGG/VORBIS audio format support (through symphonia)
symphonia-vorbis = ["bevy_internal/symphonia-vorbis"]

# WAV audio format support (through symphonia)
symphonia-wav = ["bevy_internal/symphonia-wav"]

# Enable serialization support through serde
serialize = ["bevy_internal/serialize"]

# Enables multithreaded parallelism in the engine. Disabling it forces all engine tasks to run on a single thread.
multi_threaded = ["bevy_internal/multi_threaded"]

# Use async-io's implementation of block_on instead of futures-lite's implementation. This is preferred if your application uses async-io.
async-io = ["bevy_internal/async-io"]

# Wayland display server support
wayland = ["bevy_internal/wayland"]

# X11 display server support
x11 = ["bevy_internal/x11"]

# Android NativeActivity support. Legacy, should be avoided for most new Android games.
android-native-activity = ["bevy_internal/android-native-activity"]

# Android GameActivity support. Default, choose between this and `android-native-activity`.
android-game-activity = ["bevy_internal/android-game-activity"]

# Enable systems that allow for automated testing on CI
bevy_ci_testing = ["bevy_internal/bevy_ci_testing"]

# Enable animation support, and glTF animation loading
animation = ["bevy_internal/animation", "bevy_animation"]

# Enable using a shared stdlib for cxx on Android
android_shared_stdcxx = ["bevy_internal/android_shared_stdcxx"]

# Enable detailed trace event logging. These trace events are expensive even when off, thus they require compile time opt-in
detailed_trace = ["bevy_internal/detailed_trace"]

# Include tonemapping Look Up Tables KTX2 files. If everything is pink, you need to enable this feature or change the `Tonemapping` method for your `Camera2d` or `Camera3d`.
tonemapping_luts = ["bevy_internal/tonemapping_luts", "ktx2", "zstd"]

# Include SMAA Look Up Tables KTX2 Files
smaa_luts = ["bevy_internal/smaa_luts"]

# Enable AccessKit on Unix backends (currently only works with experimental screen readers and forks.)
accesskit_unix = ["bevy_internal/accesskit_unix"]

# Enable assertions to check the validity of parameters passed to glam
glam_assert = ["bevy_internal/glam_assert"]

# Enable assertions in debug builds to check the validity of parameters passed to glam
debug_glam_assert = ["bevy_internal/debug_glam_assert"]

# Include a default font, containing only ASCII characters, at the cost of a 20kB binary size increase
default_font = ["bevy_internal/default_font"]

# Enable support for shaders in GLSL
shader_format_glsl = ["bevy_internal/shader_format_glsl"]

# Enable support for shaders in SPIR-V
shader_format_spirv = ["bevy_internal/shader_format_spirv"]

# Enable support for transmission-related textures in the `StandardMaterial`, at the risk of blowing past the global, per-shader texture limit on older/lower-end GPUs
pbr_transmission_textures = ["bevy_internal/pbr_transmission_textures"]

# Enable support for multi-layer material textures in the `StandardMaterial`, at the risk of blowing past the global, per-shader texture limit on older/lower-end GPUs
pbr_multi_layer_material_textures = [
  "bevy_internal/pbr_multi_layer_material_textures",
]

# Enable support for anisotropy texture in the `StandardMaterial`, at the risk of blowing past the global, per-shader texture limit on older/lower-end GPUs
pbr_anisotropy_texture = ["bevy_internal/pbr_anisotropy_texture"]

# Enable some limitations to be able to use WebGL2. Please refer to the [WebGL2 and WebGPU](https://github.com/bevyengine/bevy/tree/latest/examples#webgl2-and-webgpu) section of the examples README for more information on how to run Wasm builds with WebGPU.
webgl2 = ["bevy_internal/webgl"]

# Enable support for WebGPU in Wasm. When enabled, this feature will override the `webgl2` feature and you won't be able to run Wasm builds with WebGL2, only with WebGPU.
webgpu = ["bevy_internal/webgpu"]

# Enables the built-in asset processor for processed assets.
asset_processor = ["bevy_internal/asset_processor"]

# Enables watching the filesystem for Bevy Asset hot-reloading
file_watcher = ["bevy_internal/file_watcher"]

# Enables watching in memory asset providers for Bevy Asset hot-reloading
embedded_watcher = ["bevy_internal/embedded_watcher"]

# Enable stepping-based debugging of Bevy systems
bevy_debug_stepping = ["bevy_internal/bevy_debug_stepping"]

# Enables the meshlet renderer for dense high-poly scenes (experimental)
meshlet = ["bevy_internal/meshlet"]

# Enables processing meshes into meshlet meshes for bevy_pbr
meshlet_processor = ["bevy_internal/meshlet_processor"]

# Enable support for the ios_simulator by downgrading some rendering capabilities
ios_simulator = ["bevy_internal/ios_simulator"]

# Enable built in global state machines
bevy_state = ["bevy_internal/bevy_state"]

# Enables source location tracking for change detection, which can assist with debugging
track_change_detection = ["bevy_internal/track_change_detection"]

# Enable function reflection
reflect_functions = ["bevy_internal/reflect_functions"]

# Enable winit custom cursor support
custom_cursor = ["bevy_internal/custom_cursor"]

[dependencies]
bevy_internal = { path = "crates/bevy_internal", version = "0.15.0-dev", default-features = false }

# Wasm does not support dynamic linking.
[target.'cfg(not(target_family = "wasm"))'.dependencies]
bevy_dylib = { path = "crates/bevy_dylib", version = "0.15.0-dev", default-features = false, optional = true }

[dev-dependencies]
rand = "0.8.0"
rand_chacha = "0.3.1"
ron = "0.8.0"
flate2 = "1.0"
serde = { version = "1", features = ["derive"] }
serde_json = "1"
bytemuck = "1.7"
bevy_render = { path = "crates/bevy_render", version = "0.15.0-dev", default-features = false }
# Needed to poll Task examples
futures-lite = "2.0.1"
async-std = "1.12"
crossbeam-channel = "0.5.0"
argh = "0.1.12"
thiserror = "1.0"
event-listener = "5.3.0"
hyper = { version = "1", features = ["server", "http1"] }
http-body-util = "0.1"
anyhow = "1"
macro_rules_attribute = "0.2"

[target.'cfg(not(target_family = "wasm"))'.dev-dependencies]
smol = "2"
smol-macros = "0.1"
smol-hyper = "0.1"
ureq = { version = "2.10.1", features = ["json"] }

[target.'cfg(target_arch = "wasm32")'.dev-dependencies]
wasm-bindgen = { version = "0.2" }
web-sys = { version = "0.3", features = ["Window"] }

[[example]]
name = "hello_world"
path = "examples/hello_world.rs"
doc-scrape-examples = true

[package.metadata.example.hello_world]
hidden = true

# 2D Rendering
[[example]]
name = "bloom_2d"
path = "examples/2d/bloom_2d.rs"
doc-scrape-examples = true

[package.metadata.example.bloom_2d]
name = "2D Bloom"
description = "Illustrates bloom post-processing in 2d"
category = "2D Rendering"
wasm = true

[[example]]
name = "move_sprite"
path = "examples/2d/move_sprite.rs"
doc-scrape-examples = true

[package.metadata.example.move_sprite]
name = "Move Sprite"
description = "Changes the transform of a sprite"
category = "2D Rendering"
wasm = true

[[example]]
name = "2d_viewport_to_world"
path = "examples/2d/2d_viewport_to_world.rs"
doc-scrape-examples = true

[package.metadata.example.2d_viewport_to_world]
name = "2D Viewport To World"
description = "Demonstrates how to use the `Camera::viewport_to_world_2d` method"
category = "2D Rendering"
wasm = true

[[example]]
name = "rotation"
path = "examples/2d/rotation.rs"
doc-scrape-examples = true

[package.metadata.example.rotation]
name = "2D Rotation"
description = "Demonstrates rotating entities in 2D with quaternions"
category = "2D Rendering"
wasm = true

[[example]]
name = "mesh2d"
path = "examples/2d/mesh2d.rs"
doc-scrape-examples = true

[package.metadata.example.mesh2d]
name = "Mesh 2D"
description = "Renders a 2d mesh"
category = "2D Rendering"
wasm = true

[[example]]
name = "mesh2d_arcs"
path = "examples/2d/mesh2d_arcs.rs"
doc-scrape-examples = true

[package.metadata.example.mesh2d_arcs]
name = "Arc 2D Meshes"
description = "Demonstrates UV-mapping of the circular segment and sector primitives"
category = "2D Rendering"
wasm = true

[[example]]
name = "mesh2d_manual"
path = "examples/2d/mesh2d_manual.rs"
doc-scrape-examples = true

[package.metadata.example.mesh2d_manual]
name = "Manual Mesh 2D"
description = "Renders a custom mesh \"manually\" with \"mid-level\" renderer apis"
category = "2D Rendering"
wasm = true

[[example]]
name = "mesh2d_vertex_color_texture"
path = "examples/2d/mesh2d_vertex_color_texture.rs"
doc-scrape-examples = true

[package.metadata.example.mesh2d_vertex_color_texture]
name = "Mesh 2D With Vertex Colors"
description = "Renders a 2d mesh with vertex color attributes"
category = "2D Rendering"
wasm = true

[[example]]
name = "2d_shapes"
path = "examples/2d/2d_shapes.rs"
doc-scrape-examples = true

[package.metadata.example.2d_shapes]
name = "2D Shapes"
description = "Renders simple 2D primitive shapes like circles and polygons"
category = "2D Rendering"
wasm = true

[[example]]
name = "custom_gltf_vertex_attribute"
path = "examples/2d/custom_gltf_vertex_attribute.rs"
doc-scrape-examples = true

[package.metadata.example.custom_gltf_vertex_attribute]
name = "Custom glTF vertex attribute 2D"
description = "Renders a glTF mesh in 2D with a custom vertex attribute"
category = "2D Rendering"
wasm = true

[[example]]
name = "cpu_draw"
path = "examples/2d/cpu_draw.rs"
doc-scrape-examples = true

[package.metadata.example.cpu_draw]
name = "CPU Drawing"
description = "Manually read/write the pixels of a texture"
category = "2D Rendering"
wasm = true

[[example]]
name = "sprite"
path = "examples/2d/sprite.rs"
doc-scrape-examples = true

[package.metadata.example.sprite]
name = "Sprite"
description = "Renders a sprite"
category = "2D Rendering"
wasm = true

[[example]]
name = "sprite_animation"
path = "examples/2d/sprite_animation.rs"
doc-scrape-examples = true

[package.metadata.example.sprite_animation]
name = "Sprite Animation"
description = "Animates a sprite in response to an event"
category = "2D Rendering"
wasm = true

[[example]]
name = "sprite_flipping"
path = "examples/2d/sprite_flipping.rs"
doc-scrape-examples = true

[package.metadata.example.sprite_flipping]
name = "Sprite Flipping"
description = "Renders a sprite flipped along an axis"
category = "2D Rendering"
wasm = true

[[example]]
name = "sprite_sheet"
path = "examples/2d/sprite_sheet.rs"
doc-scrape-examples = true

[package.metadata.example.sprite_sheet]
name = "Sprite Sheet"
description = "Renders an animated sprite"
category = "2D Rendering"
wasm = true

[[example]]
name = "sprite_tile"
path = "examples/2d/sprite_tile.rs"
doc-scrape-examples = true

[package.metadata.example.sprite_tile]
name = "Sprite Tile"
description = "Renders a sprite tiled in a grid"
category = "2D Rendering"
wasm = true

[[example]]
name = "sprite_slice"
path = "examples/2d/sprite_slice.rs"
doc-scrape-examples = true

[package.metadata.example.sprite_slice]
name = "Sprite Slice"
description = "Showcases slicing sprites into sections that can be scaled independently via the 9-patch technique"
category = "2D Rendering"
wasm = true

[[example]]
name = "text2d"
path = "examples/2d/text2d.rs"
doc-scrape-examples = true

[package.metadata.example.text2d]
name = "Text 2D"
description = "Generates text in 2D"
category = "2D Rendering"
wasm = true

[[example]]
name = "texture_atlas"
path = "examples/2d/texture_atlas.rs"
doc-scrape-examples = true

[package.metadata.example.texture_atlas]
name = "Texture Atlas"
description = "Generates a texture atlas (sprite sheet) from individual sprites"
category = "2D Rendering"
wasm = false

[[example]]
name = "transparency_2d"
path = "examples/2d/transparency_2d.rs"
doc-scrape-examples = true

[package.metadata.example.transparency_2d]
name = "Transparency in 2D"
description = "Demonstrates transparency in 2d"
category = "2D Rendering"
wasm = true

[[example]]
name = "mesh2d_alpha_mode"
path = "examples/2d/mesh2d_alpha_mode.rs"
doc-scrape-examples = true

[package.metadata.example.mesh2d_alpha_mode]
name = "Mesh2d Alpha Mode"
description = "Used to test alpha modes with mesh2d"
category = "2D Rendering"
wasm = true

[[example]]
name = "pixel_grid_snap"
path = "examples/2d/pixel_grid_snap.rs"
doc-scrape-examples = true

[package.metadata.example.pixel_grid_snap]
name = "Pixel Grid Snapping"
description = "Shows how to create graphics that snap to the pixel grid by rendering to a texture in 2D"
category = "2D Rendering"
wasm = true

[[example]]
name = "bounding_2d"
path = "examples/2d/bounding_2d.rs"
doc-scrape-examples = true

[package.metadata.example.bounding_2d]
name = "2D Bounding Volume Intersections"
description = "Showcases bounding volumes and intersection tests"
category = "2D Rendering"
wasm = true

[[example]]
name = "wireframe_2d"
path = "examples/2d/wireframe_2d.rs"
doc-scrape-examples = true

[package.metadata.example.wireframe_2d]
name = "2D Wireframe"
description = "Showcases wireframes for 2d meshes"
category = "2D Rendering"
wasm = false

# 3D Rendering
[[example]]
name = "3d_scene"
path = "examples/3d/3d_scene.rs"
doc-scrape-examples = true

[package.metadata.example.3d_scene]
name = "3D Scene"
description = "Simple 3D scene with basic shapes and lighting"
category = "3D Rendering"
wasm = true

[[example]]
name = "3d_shapes"
path = "examples/3d/3d_shapes.rs"
doc-scrape-examples = true

[package.metadata.example.3d_shapes]
name = "3D Shapes"
description = "A scene showcasing the built-in 3D shapes"
category = "3D Rendering"
wasm = true

[[example]]
name = "3d_viewport_to_world"
path = "examples/3d/3d_viewport_to_world.rs"
doc-scrape-examples = true

[package.metadata.example.3d_viewport_to_world]
name = "3D Viewport To World"
description = "Demonstrates how to use the `Camera::viewport_to_world` method"
category = "3D Rendering"
wasm = true

[[example]]
name = "animated_material"
path = "examples/3d/animated_material.rs"
doc-scrape-examples = true

[package.metadata.example.animated_material]
name = "Animated Material"
description = "Shows how to animate material properties"
category = "3D Rendering"
wasm = true

[[example]]
name = "generate_custom_mesh"
path = "examples/3d/generate_custom_mesh.rs"
doc-scrape-examples = true

[package.metadata.example.generate_custom_mesh]
name = "Generate Custom Mesh"
description = "Simple showcase of how to generate a custom mesh with a custom texture"
category = "3D Rendering"
wasm = true

[[example]]
name = "anti_aliasing"
path = "examples/3d/anti_aliasing.rs"
doc-scrape-examples = true

[package.metadata.example.anti_aliasing]
name = "Anti-aliasing"
description = "Compares different anti-aliasing methods"
category = "3D Rendering"
wasm = false

[[example]]
name = "atmospheric_fog"
path = "examples/3d/atmospheric_fog.rs"
doc-scrape-examples = true

[package.metadata.example.atmospheric_fog]
name = "Atmospheric Fog"
description = "A scene showcasing the atmospheric fog effect"
category = "3D Rendering"
wasm = true

[[example]]
name = "fog"
path = "examples/3d/fog.rs"
doc-scrape-examples = true

[package.metadata.example.fog]
name = "Fog"
description = "A scene showcasing the distance fog effect"
category = "3D Rendering"
wasm = true

[[example]]
name = "auto_exposure"
path = "examples/3d/auto_exposure.rs"
doc-scrape-examples = true

[package.metadata.example.auto_exposure]
name = "Auto Exposure"
description = "A scene showcasing auto exposure"
category = "3D Rendering"
wasm = false

[[example]]
name = "blend_modes"
path = "examples/3d/blend_modes.rs"
doc-scrape-examples = true

[package.metadata.example.blend_modes]
name = "Blend Modes"
description = "Showcases different blend modes"
category = "3D Rendering"
wasm = true

[[example]]
name = "lighting"
path = "examples/3d/lighting.rs"
doc-scrape-examples = true

[package.metadata.example.lighting]
name = "Lighting"
description = "Illustrates various lighting options in a simple scene"
category = "3D Rendering"
wasm = true

[[example]]
name = "lines"
path = "examples/3d/lines.rs"
doc-scrape-examples = true

[package.metadata.example.lines]
name = "Lines"
description = "Create a custom material to draw 3d lines"
category = "3D Rendering"
# Wasm does not support the `POLYGON_MODE_LINE` feature.
wasm = false

[[example]]
name = "ssao"
path = "examples/3d/ssao.rs"
doc-scrape-examples = true

[package.metadata.example.ssao]
name = "Screen Space Ambient Occlusion"
description = "A scene showcasing screen space ambient occlusion"
category = "3D Rendering"
wasm = false

[[example]]
name = "spotlight"
path = "examples/3d/spotlight.rs"
doc-scrape-examples = true

[package.metadata.example.spotlight]
name = "Spotlight"
description = "Illustrates spot lights"
category = "3D Rendering"
wasm = true

[[example]]
name = "bloom_3d"
path = "examples/3d/bloom_3d.rs"
doc-scrape-examples = true

[package.metadata.example.bloom_3d]
name = "3D Bloom"
description = "Illustrates bloom configuration using HDR and emissive materials"
category = "3D Rendering"
wasm = true

[[example]]
name = "deferred_rendering"
path = "examples/3d/deferred_rendering.rs"
doc-scrape-examples = true

[package.metadata.example.deferred_rendering]
name = "Deferred Rendering"
description = "Renders meshes with both forward and deferred pipelines"
category = "3D Rendering"
wasm = true

[[example]]
name = "load_gltf"
path = "examples/3d/load_gltf.rs"
doc-scrape-examples = true

[package.metadata.example.load_gltf]
name = "Load glTF"
description = "Loads and renders a glTF file as a scene"
category = "3D Rendering"
wasm = true

[[example]]
name = "load_gltf_extras"
path = "examples/3d/load_gltf_extras.rs"
doc-scrape-examples = true

[package.metadata.example.load_gltf_extras]
name = "Load glTF extras"
description = "Loads and renders a glTF file as a scene, including the gltf extras"
category = "3D Rendering"
wasm = true

[[example]]
name = "query_gltf_primitives"
path = "examples/3d/query_gltf_primitives.rs"
doc-scrape-examples = true

[package.metadata.example.query_gltf_primitives]
name = "Query glTF primitives"
description = "Query primitives in a glTF scene"
category = "3D Rendering"
wasm = true

[[example]]
name = "motion_blur"
path = "examples/3d/motion_blur.rs"
doc-scrape-examples = true

[package.metadata.example.motion_blur]
name = "Motion Blur"
description = "Demonstrates per-pixel motion blur"
category = "3D Rendering"
wasm = false

[[example]]
name = "order_independent_transparency"
path = "examples/3d/order_independent_transparency.rs"
doc-scrape-examples = true

[package.metadata.example.order_independent_transparency]
name = "Order Independent Transparency"
description = "Demonstrates how to use OIT"
category = "3D Rendering"
wasm = false

[[example]]
name = "tonemapping"
path = "examples/3d/tonemapping.rs"
doc-scrape-examples = true

[package.metadata.example.tonemapping]
name = "Tonemapping"
description = "Compares tonemapping options"
category = "3D Rendering"
wasm = true

[[example]]
name = "orthographic"
path = "examples/3d/orthographic.rs"
doc-scrape-examples = true

[package.metadata.example.orthographic]
name = "Orthographic View"
description = "Shows how to create a 3D orthographic view (for isometric-look in games or CAD applications)"
category = "3D Rendering"
wasm = true

[[example]]
name = "parenting"
path = "examples/3d/parenting.rs"
doc-scrape-examples = true

[package.metadata.example.parenting]
name = "Parenting"
description = "Demonstrates parent->child relationships and relative transformations"
category = "3D Rendering"
wasm = true

[[example]]
name = "pbr"
path = "examples/3d/pbr.rs"
doc-scrape-examples = true

[package.metadata.example.pbr]
name = "Physically Based Rendering"
description = "Demonstrates use of Physically Based Rendering (PBR) properties"
category = "3D Rendering"
wasm = true

[[example]]
name = "parallax_mapping"
path = "examples/3d/parallax_mapping.rs"
doc-scrape-examples = true

[package.metadata.example.parallax_mapping]
name = "Parallax Mapping"
description = "Demonstrates use of a normal map and depth map for parallax mapping"
category = "3D Rendering"
wasm = true

[[example]]
name = "render_to_texture"
path = "examples/3d/render_to_texture.rs"
doc-scrape-examples = true

[package.metadata.example.render_to_texture]
name = "Render to Texture"
description = "Shows how to render to a texture, useful for mirrors, UI, or exporting images"
category = "3D Rendering"
wasm = true

[[example]]
name = "shadow_biases"
path = "examples/3d/shadow_biases.rs"
doc-scrape-examples = true

[package.metadata.example.shadow_biases]
name = "Shadow Biases"
description = "Demonstrates how shadow biases affect shadows in a 3d scene"
category = "3D Rendering"
wasm = true

[[example]]
name = "shadow_caster_receiver"
path = "examples/3d/shadow_caster_receiver.rs"
doc-scrape-examples = true

[package.metadata.example.shadow_caster_receiver]
name = "Shadow Caster and Receiver"
description = "Demonstrates how to prevent meshes from casting/receiving shadows in a 3d scene"
category = "3D Rendering"
wasm = true

[[example]]
name = "skybox"
path = "examples/3d/skybox.rs"
doc-scrape-examples = true

[package.metadata.example.skybox]
name = "Skybox"
description = "Load a cubemap texture onto a cube like a skybox and cycle through different compressed texture formats."
category = "3D Rendering"
wasm = false

[[example]]
name = "spherical_area_lights"
path = "examples/3d/spherical_area_lights.rs"
doc-scrape-examples = true

[package.metadata.example.spherical_area_lights]
name = "Spherical Area Lights"
description = "Demonstrates how point light radius values affect light behavior"
category = "3D Rendering"
wasm = true

[[example]]
name = "split_screen"
path = "examples/3d/split_screen.rs"
doc-scrape-examples = true

[package.metadata.example.split_screen]
name = "Split Screen"
description = "Demonstrates how to render two cameras to the same window to accomplish \"split screen\""
category = "3D Rendering"
wasm = true

[[example]]
name = "texture"
path = "examples/3d/texture.rs"
doc-scrape-examples = true

[package.metadata.example.texture]
name = "Texture"
description = "Shows configuration of texture materials"
category = "3D Rendering"
wasm = true

[[example]]
name = "transparency_3d"
path = "examples/3d/transparency_3d.rs"
doc-scrape-examples = true

[package.metadata.example.transparency_3d]
name = "Transparency in 3D"
description = "Demonstrates transparency in 3d"
category = "3D Rendering"
wasm = true

[[example]]
name = "transmission"
path = "examples/3d/transmission.rs"
doc-scrape-examples = true

[package.metadata.example.transmission]
name = "Transmission"
description = "Showcases light transmission in the PBR material"
category = "3D Rendering"
wasm = true

[[example]]
name = "two_passes"
path = "examples/3d/two_passes.rs"
doc-scrape-examples = true

[package.metadata.example.two_passes]
name = "Two Passes"
description = "Renders two 3d passes to the same window from different perspectives"
category = "3D Rendering"
wasm = true

[[example]]
name = "update_gltf_scene"
path = "examples/3d/update_gltf_scene.rs"
doc-scrape-examples = true

[package.metadata.example.update_gltf_scene]
name = "Update glTF Scene"
description = "Update a scene from a glTF file, either by spawning the scene as a child of another entity, or by accessing the entities of the scene"
category = "3D Rendering"
wasm = true

[[example]]
name = "vertex_colors"
path = "examples/3d/vertex_colors.rs"
doc-scrape-examples = true

[package.metadata.example.vertex_colors]
name = "Vertex Colors"
description = "Shows the use of vertex colors"
category = "3D Rendering"
wasm = true

[[example]]
name = "wireframe"
path = "examples/3d/wireframe.rs"
doc-scrape-examples = true

[package.metadata.example.wireframe]
name = "Wireframe"
description = "Showcases wireframe rendering"
category = "3D Rendering"
wasm = false

[[example]]
name = "irradiance_volumes"
path = "examples/3d/irradiance_volumes.rs"
doc-scrape-examples = true

[package.metadata.example.irradiance_volumes]
name = "Irradiance Volumes"
description = "Demonstrates irradiance volumes"
category = "3D Rendering"
wasm = false

[[example]]
name = "meshlet"
path = "examples/3d/meshlet.rs"
doc-scrape-examples = true
required-features = ["meshlet"]

[package.metadata.example.meshlet]
name = "Meshlet"
description = "Meshlet rendering for dense high-poly scenes (experimental)"
category = "3D Rendering"
wasm = false
setup = [
  [
    "curl",
    "-o",
    "assets/models/bunny.meshlet_mesh",
    "https://raw.githubusercontent.com/JMS55/bevy_meshlet_asset/8443bbdee0bf517e6c297dede7f6a46ab712ee4c/bunny.meshlet_mesh",
  ],
]

[[example]]
name = "lightmaps"
path = "examples/3d/lightmaps.rs"
doc-scrape-examples = true

[package.metadata.example.lightmaps]
name = "Lightmaps"
description = "Rendering a scene with baked lightmaps"
category = "3D Rendering"
wasm = false

[[example]]
name = "no_prepass"
path = "tests/3d/no_prepass.rs"
doc-scrape-examples = true

[package.metadata.example.no_prepass]
hidden = true

# Animation
[[example]]
name = "animation_events"
path = "examples/animation/animation_events.rs"
doc-scrape-examples = true

[package.metadata.example.animation_events]
name = "Animation Events"
description = "Demonstrate how to use animation events"
category = "Animation"
wasm = true

[[example]]
name = "animated_fox"
path = "examples/animation/animated_fox.rs"
doc-scrape-examples = true

[package.metadata.example.animated_fox]
name = "Animated Fox"
description = "Plays an animation from a skinned glTF"
category = "Animation"
wasm = true

[[example]]
name = "animation_graph"
path = "examples/animation/animation_graph.rs"
doc-scrape-examples = true

[package.metadata.example.animation_graph]
name = "Animation Graph"
description = "Blends multiple animations together with a graph"
category = "Animation"
wasm = true

[[example]]
name = "morph_targets"
path = "examples/animation/morph_targets.rs"
doc-scrape-examples = true

[package.metadata.example.morph_targets]
name = "Morph Targets"
description = "Plays an animation from a glTF file with meshes with morph targets"
category = "Animation"
wasm = true

[[example]]
name = "animated_transform"
path = "examples/animation/animated_transform.rs"
doc-scrape-examples = true

[package.metadata.example.animated_transform]
name = "Animated Transform"
description = "Create and play an animation defined by code that operates on the `Transform` component"
category = "Animation"
wasm = true

[[example]]
name = "color_animation"
path = "examples/animation/color_animation.rs"
doc-scrape-examples = true

[package.metadata.example.color_animation]
name = "Color animation"
description = "Demonstrates how to animate colors using mixing and splines in different color spaces"
category = "Animation"
wasm = true

[[example]]
name = "eased_motion"
path = "examples/animation/eased_motion.rs"
doc-scrape-examples = true

[package.metadata.example.eased_motion]
name = "Eased Motion"
description = "Demonstrates the application of easing curves to animate an object"
category = "Animation"
wasm = true

[[example]]
name = "easing_functions"
path = "examples/animation/easing_functions.rs"
doc-scrape-examples = true

[package.metadata.example.easing_functions]
name = "Easing Functions"
description = "Showcases the built-in easing functions"
category = "Animation"
wasm = true

[[example]]
name = "custom_skinned_mesh"
path = "examples/animation/custom_skinned_mesh.rs"
doc-scrape-examples = true

[package.metadata.example.custom_skinned_mesh]
name = "Custom Skinned Mesh"
description = "Skinned mesh example with mesh and joints data defined in code"
category = "Animation"
wasm = true

[[example]]
name = "gltf_skinned_mesh"
path = "examples/animation/gltf_skinned_mesh.rs"
doc-scrape-examples = true

[package.metadata.example.gltf_skinned_mesh]
name = "glTF Skinned Mesh"
description = "Skinned mesh example with mesh and joints data loaded from a glTF file"
category = "Animation"
wasm = true

# Application
[[example]]
name = "custom_loop"
path = "examples/app/custom_loop.rs"
doc-scrape-examples = true

[package.metadata.example.custom_loop]
name = "Custom Loop"
description = "Demonstrates how to create a custom runner (to update an app manually)"
category = "Application"
wasm = false

[[example]]
name = "drag_and_drop"
path = "examples/app/drag_and_drop.rs"
doc-scrape-examples = true

[package.metadata.example.drag_and_drop]
name = "Drag and Drop"
description = "An example that shows how to handle drag and drop in an app"
category = "Application"
wasm = false

[[example]]
name = "empty"
path = "examples/app/empty.rs"
doc-scrape-examples = true

[package.metadata.example.empty]
name = "Empty"
description = "An empty application (does nothing)"
category = "Application"
wasm = false

[[example]]
name = "empty_defaults"
path = "examples/app/empty_defaults.rs"
doc-scrape-examples = true

[package.metadata.example.empty_defaults]
name = "Empty with Defaults"
description = "An empty application with default plugins"
category = "Application"
wasm = true

[[example]]
name = "headless"
path = "examples/app/headless.rs"
doc-scrape-examples = true

[package.metadata.example.headless]
name = "Headless"
description = "An application that runs without default plugins"
category = "Application"
wasm = false

[[example]]
name = "logs"
path = "examples/app/logs.rs"
doc-scrape-examples = true

[package.metadata.example.logs]
name = "Logs"
description = "Illustrate how to use generate log output"
category = "Application"
wasm = true

[[example]]
name = "log_layers"
path = "examples/app/log_layers.rs"
doc-scrape-examples = true

[package.metadata.example.log_layers]
name = "Log layers"
description = "Illustrate how to add custom log layers"
category = "Application"
wasm = false

[[example]]
name = "log_layers_ecs"
path = "examples/app/log_layers_ecs.rs"
doc-scrape-examples = true

[package.metadata.example.log_layers_ecs]
name = "Advanced log layers"
description = "Illustrate how to transfer data between log layers and Bevy's ECS"
category = "Application"
wasm = false

[[example]]
name = "plugin"
path = "examples/app/plugin.rs"
doc-scrape-examples = true

[package.metadata.example.plugin]
name = "Plugin"
description = "Demonstrates the creation and registration of a custom plugin"
category = "Application"
wasm = true

[[example]]
name = "plugin_group"
path = "examples/app/plugin_group.rs"
doc-scrape-examples = true

[package.metadata.example.plugin_group]
name = "Plugin Group"
description = "Demonstrates the creation and registration of a custom plugin group"
category = "Application"
wasm = true

[[example]]
name = "return_after_run"
path = "examples/app/return_after_run.rs"
doc-scrape-examples = true

[package.metadata.example.return_after_run]
name = "Return after Run"
description = "Show how to return to main after the Bevy app has exited"
category = "Application"
wasm = false

[[example]]
name = "thread_pool_resources"
path = "examples/app/thread_pool_resources.rs"
doc-scrape-examples = true

[package.metadata.example.thread_pool_resources]
name = "Thread Pool Resources"
description = "Creates and customizes the internal thread pool"
category = "Application"
wasm = false

[[example]]
name = "no_renderer"
path = "examples/app/no_renderer.rs"
doc-scrape-examples = true

[package.metadata.example.no_renderer]
name = "No Renderer"
description = "An application that runs with default plugins and displays an empty window, but without an actual renderer"
category = "Application"
wasm = false

[[example]]
name = "headless_renderer"
path = "examples/app/headless_renderer.rs"
doc-scrape-examples = true

[package.metadata.example.headless_renderer]
name = "Headless Renderer"
description = "An application that runs with no window, but renders into image file"
category = "Application"
wasm = false

[[example]]
name = "without_winit"
path = "examples/app/without_winit.rs"
doc-scrape-examples = true

[package.metadata.example.without_winit]
name = "Without Winit"
description = "Create an application without winit (runs single time, no event loop)"
category = "Application"
wasm = false

# Assets
[[example]]
name = "alter_mesh"
path = "examples/asset/alter_mesh.rs"
doc-scrape-examples = true

[package.metadata.example.alter_mesh]
name = "Alter Mesh"
description = "Shows how to modify the underlying asset of a Mesh after spawning."
category = "Assets"
wasm = false

[[example]]
name = "alter_sprite"
path = "examples/asset/alter_sprite.rs"
doc-scrape-examples = true

[package.metadata.example.alter_sprite]
name = "Alter Sprite"
description = "Shows how to modify texture assets after spawning."
category = "Assets"
wasm = false

[[example]]
name = "asset_loading"
path = "examples/asset/asset_loading.rs"
doc-scrape-examples = true

[package.metadata.example.asset_loading]
name = "Asset Loading"
description = "Demonstrates various methods to load assets"
category = "Assets"
wasm = false

[[example]]
name = "asset_settings"
path = "examples/asset/asset_settings.rs"
doc-scrape-examples = true

[package.metadata.example.asset_settings]
name = "Asset Settings"
description = "Demonstrates various methods of applying settings when loading an asset"
category = "Assets"
wasm = false

[[example]]
name = "asset_decompression"
path = "examples/asset/asset_decompression.rs"
doc-scrape-examples = true

[package.metadata.example.asset_decompression]
name = "Asset Decompression"
description = "Demonstrates loading a compressed asset"
category = "Assets"
wasm = false

[[example]]
name = "custom_asset"
path = "examples/asset/custom_asset.rs"
doc-scrape-examples = true

[package.metadata.example.custom_asset]
name = "Custom Asset"
description = "Implements a custom asset loader"
category = "Assets"
wasm = true

[[example]]
name = "custom_asset_reader"
path = "examples/asset/custom_asset_reader.rs"
doc-scrape-examples = true

[package.metadata.example.custom_asset_reader]
name = "Custom Asset IO"
description = "Implements a custom AssetReader"
category = "Assets"
# Incompatible with the asset path patching of the example-showcase tool
wasm = false

[[example]]
name = "embedded_asset"
path = "examples/asset/embedded_asset.rs"
doc-scrape-examples = true

[package.metadata.example.embedded_asset]
name = "Embedded Asset"
description = "Embed an asset in the application binary and load it"
category = "Assets"
wasm = true

[[example]]
name = "extra_asset_source"
path = "examples/asset/extra_source.rs"
doc-scrape-examples = true

[package.metadata.example.extra_asset_source]
name = "Extra asset source"
description = "Load an asset from a non-standard asset source"
category = "Assets"
# Uses non-standard asset path
wasm = false

[[example]]
name = "hot_asset_reloading"
path = "examples/asset/hot_asset_reloading.rs"
doc-scrape-examples = true
required-features = ["file_watcher"]

[package.metadata.example.hot_asset_reloading]
name = "Hot Reloading of Assets"
description = "Demonstrates automatic reloading of assets when modified on disk"
category = "Assets"
wasm = false

[[example]]
name = "asset_processing"
path = "examples/asset/processing/asset_processing.rs"
doc-scrape-examples = true
required-features = ["file_watcher", "asset_processor"]

[package.metadata.example.asset_processing]
name = "Asset Processing"
description = "Demonstrates how to process and load custom assets"
category = "Assets"
wasm = false

[[example]]
name = "repeated_texture"
path = "examples/asset/repeated_texture.rs"
doc-scrape-examples = true

[package.metadata.example.repeated_texture]
name = "Repeated texture configuration"
description = "How to configure the texture to repeat instead of the default clamp to edges"
category = "Assets"
wasm = true

# Assets
[[example]]
name = "multi_asset_sync"
path = "examples/asset/multi_asset_sync.rs"
doc-scrape-examples = true

[package.metadata.example.multi_asset_sync]
name = "Mult-asset synchronization"
description = "Demonstrates how to wait for multiple assets to be loaded."
category = "Assets"
wasm = true

# Async Tasks
[[example]]
name = "async_compute"
path = "examples/async_tasks/async_compute.rs"
doc-scrape-examples = true

[package.metadata.example.async_compute]
name = "Async Compute"
description = "How to use `AsyncComputeTaskPool` to complete longer running tasks"
category = "Async Tasks"
wasm = false

[[example]]
name = "external_source_external_thread"
path = "examples/async_tasks/external_source_external_thread.rs"
doc-scrape-examples = true

[package.metadata.example.external_source_external_thread]
name = "External Source of Data on an External Thread"
description = "How to use an external thread to run an infinite task and communicate with a channel"
category = "Async Tasks"
wasm = false

# Audio
[[example]]
name = "audio"
path = "examples/audio/audio.rs"
doc-scrape-examples = true

[package.metadata.example.audio]
name = "Audio"
description = "Shows how to load and play an audio file"
category = "Audio"
wasm = true

[[example]]
name = "audio_control"
path = "examples/audio/audio_control.rs"
doc-scrape-examples = true

[package.metadata.example.audio_control]
name = "Audio Control"
description = "Shows how to load and play an audio file, and control how it's played"
category = "Audio"
wasm = true

[[example]]
name = "decodable"
path = "examples/audio/decodable.rs"
doc-scrape-examples = true

[package.metadata.example.decodable]
name = "Decodable"
description = "Shows how to create and register a custom audio source by implementing the `Decodable` type."
category = "Audio"
wasm = true

[[example]]
name = "soundtrack"
path = "examples/audio/soundtrack.rs"
doc-scrape-examples = true

[package.metadata.example.soundtrack]
name = "Soundtrack"
description = "Shows how to play different soundtracks based on game state"
category = "Audio"
wasm = true

[[example]]
name = "spatial_audio_2d"
path = "examples/audio/spatial_audio_2d.rs"
doc-scrape-examples = true

[package.metadata.example.spatial_audio_2d]
name = "Spatial Audio 2D"
description = "Shows how to play spatial audio, and moving the emitter in 2D"
category = "Audio"
wasm = true

[[example]]
name = "spatial_audio_3d"
path = "examples/audio/spatial_audio_3d.rs"
doc-scrape-examples = true

[package.metadata.example.spatial_audio_3d]
name = "Spatial Audio 3D"
description = "Shows how to play spatial audio, and moving the emitter in 3D"
category = "Audio"
wasm = true

[[example]]
name = "pitch"
path = "examples/audio/pitch.rs"
doc-scrape-examples = true

[package.metadata.example.pitch]
name = "Pitch"
description = "Shows how to directly play a simple pitch"
category = "Audio"
wasm = true

# Diagnostics
[[example]]
name = "log_diagnostics"
path = "examples/diagnostics/log_diagnostics.rs"
doc-scrape-examples = true

[package.metadata.example.log_diagnostics]
name = "Log Diagnostics"
description = "Add a plugin that logs diagnostics, like frames per second (FPS), to the console"
category = "Diagnostics"
wasm = true

[[example]]
name = "custom_diagnostic"
path = "examples/diagnostics/custom_diagnostic.rs"
doc-scrape-examples = true

[package.metadata.example.custom_diagnostic]
name = "Custom Diagnostic"
description = "Shows how to create a custom diagnostic"
category = "Diagnostics"
wasm = true

[[example]]
name = "enabling_disabling_diagnostic"
path = "examples/diagnostics/enabling_disabling_diagnostic.rs"
doc-scrape-examples = true

[package.metadata.example.enabling_disabling_diagnostic]
name = "Enabling/disabling diagnostic"
description = "Shows how to disable/re-enable a Diagnostic during runtime"
category = "Diagnostics"
wasm = true

# ECS (Entity Component System)
[[example]]
name = "ecs_guide"
path = "examples/ecs/ecs_guide.rs"
doc-scrape-examples = true

[package.metadata.example.ecs_guide]
name = "ECS Guide"
description = "Full guide to Bevy's ECS"
category = "ECS (Entity Component System)"
wasm = false

[package.metadata.example.apply_deferred]
name = "Apply System Buffers"
description = "Show how to use `apply_deferred` system"
category = "ECS (Entity Component System)"
wasm = false

[[example]]
name = "change_detection"
path = "examples/ecs/change_detection.rs"
doc-scrape-examples = true
required-features = ["track_change_detection"]

[package.metadata.example.change_detection]
name = "Change Detection"
description = "Change detection on components and resources"
category = "ECS (Entity Component System)"
wasm = false

[[example]]
name = "component_hooks"
path = "examples/ecs/component_hooks.rs"
doc-scrape-examples = true

[package.metadata.example.component_hooks]
name = "Component Hooks"
description = "Define component hooks to manage component lifecycle events"
category = "ECS (Entity Component System)"
wasm = false

[[example]]
name = "custom_schedule"
path = "examples/ecs/custom_schedule.rs"
doc-scrape-examples = true

[package.metadata.example.custom_schedule]
name = "Custom Schedule"
description = "Demonstrates how to add custom schedules"
category = "ECS (Entity Component System)"
wasm = false

[[example]]
name = "custom_query_param"
path = "examples/ecs/custom_query_param.rs"
doc-scrape-examples = true

[package.metadata.example.custom_query_param]
name = "Custom Query Parameters"
description = "Groups commonly used compound queries and query filters into a single type"
category = "ECS (Entity Component System)"
wasm = false

[[example]]
name = "dynamic"
path = "examples/ecs/dynamic.rs"
doc-scrape-examples = true

[package.metadata.example.dynamic]
name = "Dynamic ECS"
description = "Dynamically create components, spawn entities with those components and query those components"
category = "ECS (Entity Component System)"
wasm = false

[[example]]
name = "event"
path = "examples/ecs/event.rs"
doc-scrape-examples = true

[package.metadata.example.event]
name = "Event"
description = "Illustrates event creation, activation, and reception"
category = "ECS (Entity Component System)"
wasm = false

[[example]]
name = "send_and_receive_events"
path = "examples/ecs/send_and_receive_events.rs"
doc-scrape-examples = true

[package.metadata.example.send_and_receive_events]
name = "Send and receive events"
description = "Demonstrates how to send and receive events of the same type in a single system"
category = "ECS (Entity Component System)"
wasm = false

[[example]]
name = "fixed_timestep"
path = "examples/ecs/fixed_timestep.rs"
doc-scrape-examples = true

[package.metadata.example.fixed_timestep]
name = "Fixed Timestep"
description = "Shows how to create systems that run every fixed timestep, rather than every tick"
category = "ECS (Entity Component System)"
wasm = false

[[example]]
name = "generic_system"
path = "examples/ecs/generic_system.rs"
doc-scrape-examples = true

[package.metadata.example.generic_system]
name = "Generic System"
description = "Shows how to create systems that can be reused with different types"
category = "ECS (Entity Component System)"
wasm = false

[[example]]
name = "hierarchy"
path = "examples/ecs/hierarchy.rs"
doc-scrape-examples = true

[package.metadata.example.hierarchy]
name = "Hierarchy"
description = "Creates a hierarchy of parents and children entities"
category = "ECS (Entity Component System)"
wasm = false

[[example]]
name = "iter_combinations"
path = "examples/ecs/iter_combinations.rs"
doc-scrape-examples = true

[package.metadata.example.iter_combinations]
name = "Iter Combinations"
description = "Shows how to iterate over combinations of query results"
category = "ECS (Entity Component System)"
wasm = true

[[example]]
name = "one_shot_systems"
path = "examples/ecs/one_shot_systems.rs"
doc-scrape-examples = true

[package.metadata.example.one_shot_systems]
name = "One Shot Systems"
description = "Shows how to flexibly run systems without scheduling them"
category = "ECS (Entity Component System)"
wasm = false

[[example]]
name = "parallel_query"
path = "examples/ecs/parallel_query.rs"
doc-scrape-examples = true

[package.metadata.example.parallel_query]
name = "Parallel Query"
description = "Illustrates parallel queries with `ParallelIterator`"
category = "ECS (Entity Component System)"
wasm = false

[[example]]
name = "removal_detection"
path = "examples/ecs/removal_detection.rs"
doc-scrape-examples = true

[package.metadata.example.removal_detection]
name = "Removal Detection"
description = "Query for entities that had a specific component removed earlier in the current frame"
category = "ECS (Entity Component System)"
wasm = false

[[example]]
name = "run_conditions"
path = "examples/ecs/run_conditions.rs"
doc-scrape-examples = true

[package.metadata.example.run_conditions]
name = "Run Conditions"
description = "Run systems only when one or multiple conditions are met"
category = "ECS (Entity Component System)"
wasm = false

[[example]]
name = "fallible_params"
path = "examples/ecs/fallible_params.rs"
doc-scrape-examples = true

[package.metadata.example.fallible_params]
name = "Fallible System Parameters"
description = "Systems are skipped if their parameters cannot be acquired"
category = "ECS (Entity Component System)"
wasm = false

[[example]]
name = "startup_system"
path = "examples/ecs/startup_system.rs"
doc-scrape-examples = true

[package.metadata.example.startup_system]
name = "Startup System"
description = "Demonstrates a startup system (one that runs once when the app starts up)"
category = "ECS (Entity Component System)"
wasm = false

[[example]]
name = "states"
path = "examples/state/states.rs"
doc-scrape-examples = true
required-features = ["bevy_dev_tools"]

[package.metadata.example.states]
name = "States"
description = "Illustrates how to use States to control transitioning from a Menu state to an InGame state."
category = "State"
wasm = false

[[example]]
name = "sub_states"
path = "examples/state/sub_states.rs"
doc-scrape-examples = true
required-features = ["bevy_dev_tools"]

[package.metadata.example.sub_states]
name = "Sub States"
description = "Using Sub States for hierarchical state handling."
category = "State"
wasm = false

[[example]]
name = "computed_states"
path = "examples/state/computed_states.rs"
doc-scrape-examples = true
required-features = ["bevy_dev_tools"]

[package.metadata.example.computed_states]
name = "Computed States"
description = "Advanced state patterns using Computed States."
category = "State"
wasm = false

[[example]]
name = "custom_transitions"
path = "examples/state/custom_transitions.rs"
doc-scrape-examples = true
required-features = ["bevy_dev_tools"]

[package.metadata.example.custom_transitions]
name = "Custom State Transition Behavior"
description = "Creating and working with custom state transition schedules."
category = "State"
wasm = false

[[example]]
name = "system_piping"
path = "examples/ecs/system_piping.rs"
doc-scrape-examples = true

[package.metadata.example.system_piping]
name = "System Piping"
description = "Pipe the output of one system into a second, allowing you to handle any errors gracefully"
category = "ECS (Entity Component System)"
wasm = false

[[example]]
name = "system_closure"
path = "examples/ecs/system_closure.rs"
doc-scrape-examples = true

[package.metadata.example.system_closure]
name = "System Closure"
description = "Show how to use closures as systems, and how to configure `Local` variables by capturing external state"
category = "ECS (Entity Component System)"
wasm = false

[[example]]
name = "system_param"
path = "examples/ecs/system_param.rs"
doc-scrape-examples = true

[package.metadata.example.system_param]
name = "System Parameter"
description = "Illustrates creating custom system parameters with `SystemParam`"
category = "ECS (Entity Component System)"
wasm = false

[[example]]
name = "system_stepping"
path = "examples/ecs/system_stepping.rs"
doc-scrape-examples = true
required-features = ["bevy_debug_stepping"]

[package.metadata.example.system_stepping]
name = "System Stepping"
description = "Demonstrate stepping through systems in order of execution."
category = "ECS (Entity Component System)"
wasm = false

# Time
[[example]]
name = "time"
path = "examples/time/time.rs"
doc-scrape-examples = true

[package.metadata.example.time]
name = "Time handling"
description = "Explains how Time is handled in ECS"
category = "Time"
wasm = false

[[example]]
name = "virtual_time"
path = "examples/time/virtual_time.rs"
doc-scrape-examples = true

[package.metadata.example.virtual_time]
name = "Virtual time"
description = "Shows how `Time<Virtual>` can be used to pause, resume, slow down and speed up a game."
category = "Time"
wasm = false

[[example]]
name = "timers"
path = "examples/time/timers.rs"
doc-scrape-examples = true

[package.metadata.example.timers]
name = "Timers"
description = "Illustrates ticking `Timer` resources inside systems and handling their state"
category = "Time"
wasm = false


# Games
[[example]]
name = "alien_cake_addict"
path = "examples/games/alien_cake_addict.rs"
doc-scrape-examples = true

[package.metadata.example.alien_cake_addict]
name = "Alien Cake Addict"
description = "Eat the cakes. Eat them all. An example 3D game"
category = "Games"
wasm = true

[[example]]
name = "breakout"
path = "examples/games/breakout.rs"
doc-scrape-examples = true

[package.metadata.example.breakout]
name = "Breakout"
description = "An implementation of the classic game \"Breakout\"."
category = "Games"
wasm = true

[[example]]
name = "contributors"
path = "examples/games/contributors.rs"
doc-scrape-examples = true

[package.metadata.example.contributors]
name = "Contributors"
description = "Displays each contributor as a bouncy bevy-ball!"
category = "Games"
wasm = true

[[example]]
name = "desk_toy"
path = "examples/games/desk_toy.rs"
doc-scrape-examples = true

[package.metadata.example.desk_toy]
name = "Desk Toy"
description = "Bevy logo as a desk toy using transparent windows! Now with Googly Eyes!"
category = "Games"
wasm = false

[[example]]
name = "game_menu"
path = "examples/games/game_menu.rs"
doc-scrape-examples = true

[package.metadata.example.game_menu]
name = "Game Menu"
description = "A simple game menu"
category = "Games"
wasm = true

[[example]]
name = "loading_screen"
path = "examples/games/loading_screen.rs"
doc-scrape-examples = true

[package.metadata.example.loading_screen]
name = "Loading Screen"
description = "Demonstrates how to create a loading screen that waits for all assets to be loaded and render pipelines to be compiled."
category = "Games"
wasm = true

# Input
[[example]]
name = "char_input_events"
path = "examples/input/char_input_events.rs"
doc-scrape-examples = true

[package.metadata.example.char_input_events]
name = "Char Input Events"
description = "Prints out all chars as they are inputted"
category = "Input"
wasm = false

[[example]]
name = "gamepad_input"
path = "examples/input/gamepad_input.rs"
doc-scrape-examples = true

[package.metadata.example.gamepad_input]
name = "Gamepad Input"
description = "Shows handling of gamepad input, connections, and disconnections"
category = "Input"
wasm = false

[[example]]
name = "gamepad_input_events"
path = "examples/input/gamepad_input_events.rs"
doc-scrape-examples = true

[package.metadata.example.gamepad_input_events]
name = "Gamepad Input Events"
description = "Iterates and prints gamepad input and connection events"
category = "Input"
wasm = false

[[example]]
name = "gamepad_rumble"
path = "examples/input/gamepad_rumble.rs"
doc-scrape-examples = true

[package.metadata.example.gamepad_rumble]
name = "Gamepad Rumble"
description = "Shows how to rumble a gamepad using force feedback"
category = "Input"
wasm = false

[[example]]
name = "keyboard_input"
path = "examples/input/keyboard_input.rs"
doc-scrape-examples = true

[package.metadata.example.keyboard_input]
name = "Keyboard Input"
description = "Demonstrates handling a key press/release"
category = "Input"
wasm = false

[[example]]
name = "keyboard_modifiers"
path = "examples/input/keyboard_modifiers.rs"
doc-scrape-examples = true

[package.metadata.example.keyboard_modifiers]
name = "Keyboard Modifiers"
description = "Demonstrates using key modifiers (ctrl, shift)"
category = "Input"
wasm = false

[[example]]
name = "keyboard_input_events"
path = "examples/input/keyboard_input_events.rs"
doc-scrape-examples = true

[package.metadata.example.keyboard_input_events]
name = "Keyboard Input Events"
description = "Prints out all keyboard events"
category = "Input"
wasm = false

[[example]]
name = "mouse_input"
path = "examples/input/mouse_input.rs"
doc-scrape-examples = true

[package.metadata.example.mouse_input]
name = "Mouse Input"
description = "Demonstrates handling a mouse button press/release"
category = "Input"
wasm = false

[[example]]
name = "mouse_input_events"
path = "examples/input/mouse_input_events.rs"
doc-scrape-examples = true

[package.metadata.example.mouse_input_events]
name = "Mouse Input Events"
description = "Prints out all mouse events (buttons, movement, etc.)"
category = "Input"
wasm = false

[[example]]
name = "mouse_grab"
path = "examples/input/mouse_grab.rs"
doc-scrape-examples = true

[package.metadata.example.mouse_grab]
name = "Mouse Grab"
description = "Demonstrates how to grab the mouse, locking the cursor to the app's screen"
category = "Input"
wasm = false

[[example]]
name = "touch_input"
path = "examples/input/touch_input.rs"
doc-scrape-examples = true

[package.metadata.example.touch_input]
name = "Touch Input"
description = "Displays touch presses, releases, and cancels"
category = "Input"
wasm = false

[[example]]
name = "touch_input_events"
path = "examples/input/touch_input_events.rs"
doc-scrape-examples = true

[package.metadata.example.touch_input_events]
name = "Touch Input Events"
description = "Prints out all touch inputs"
category = "Input"
wasm = false

[[example]]
name = "text_input"
path = "examples/input/text_input.rs"
doc-scrape-examples = true

[package.metadata.example.text_input]
name = "Text Input"
description = "Simple text input with IME support"
category = "Input"
wasm = false

# Reflection
[[example]]
name = "reflection"
path = "examples/reflection/reflection.rs"
doc-scrape-examples = true

[package.metadata.example.reflection]
name = "Reflection"
description = "Demonstrates how reflection in Bevy provides a way to dynamically interact with Rust types"
category = "Reflection"
wasm = false

[[example]]
name = "custom_attributes"
path = "examples/reflection/custom_attributes.rs"
doc-scrape-examples = true

[package.metadata.example.custom_attributes]
name = "Custom Attributes"
description = "Registering and accessing custom attributes on reflected types"
category = "Reflection"
wasm = false

[[example]]
name = "dynamic_types"
path = "examples/reflection/dynamic_types.rs"
doc-scrape-examples = true

[package.metadata.example.dynamic_types]
name = "Dynamic Types"
description = "How dynamic types are used with reflection"
category = "Reflection"
wasm = false

[[example]]
name = "function_reflection"
path = "examples/reflection/function_reflection.rs"
doc-scrape-examples = true
required-features = ["reflect_functions"]

[package.metadata.example.function_reflection]
name = "Function Reflection"
description = "Demonstrates how functions can be called dynamically using reflection"
category = "Reflection"
wasm = false

[[example]]
name = "generic_reflection"
path = "examples/reflection/generic_reflection.rs"
doc-scrape-examples = true

[package.metadata.example.generic_reflection]
name = "Generic Reflection"
description = "Registers concrete instances of generic types that may be used with reflection"
category = "Reflection"
wasm = false

[[example]]
name = "reflection_types"
path = "examples/reflection/reflection_types.rs"
doc-scrape-examples = true

[package.metadata.example.reflection_types]
name = "Reflection Types"
description = "Illustrates the various reflection types available"
category = "Reflection"
wasm = false

[[example]]
name = "type_data"
path = "examples/reflection/type_data.rs"
doc-scrape-examples = true

[package.metadata.example.type_data]
name = "Type Data"
description = "Demonstrates how to create and use type data"
category = "Reflection"
wasm = false

# Scene
[[example]]
name = "scene"
path = "examples/scene/scene.rs"
doc-scrape-examples = true

[package.metadata.example.scene]
name = "Scene"
description = "Demonstrates loading from and saving scenes to files"
category = "Scene"
wasm = false

# Shaders
[[package.metadata.example_category]]
name = "Shaders"
description = """
These examples demonstrate how to implement different shaders in user code.

A shader in its most common usage is a small program that is run by the GPU per-vertex in a mesh (a vertex shader) or per-affected-screen-fragment (a fragment shader.) The GPU executes these programs in a highly parallel way.

There are also compute shaders which are used for more general processing leveraging the GPU's parallelism.
"""

[[example]]
name = "custom_vertex_attribute"
path = "examples/shader/custom_vertex_attribute.rs"
doc-scrape-examples = true

[package.metadata.example.custom_vertex_attribute]
name = "Custom Vertex Attribute"
description = "A shader that reads a mesh's custom vertex attribute"
category = "Shaders"
wasm = true

[[example]]
name = "custom_post_processing"
path = "examples/shader/custom_post_processing.rs"
doc-scrape-examples = true

[package.metadata.example.custom_post_processing]
name = "Post Processing - Custom Render Pass"
description = "A custom post processing effect, using a custom render pass that runs after the main pass"
category = "Shaders"
wasm = true

[[example]]
name = "shader_defs"
path = "examples/shader/shader_defs.rs"
doc-scrape-examples = true

[package.metadata.example.shader_defs]
name = "Shader Defs"
description = "A shader that uses \"shaders defs\" (a bevy tool to selectively toggle parts of a shader)"
category = "Shaders"
wasm = true

[[example]]
name = "shader_material"
path = "examples/shader/shader_material.rs"
doc-scrape-examples = true

[package.metadata.example.shader_material]
name = "Material"
description = "A shader and a material that uses it"
category = "Shaders"
wasm = true

[[example]]
name = "shader_material_2d"
path = "examples/shader/shader_material_2d.rs"
doc-scrape-examples = true

[package.metadata.example.shader_material_2d]
name = "Material"
description = "A shader and a material that uses it on a 2d mesh"
category = "Shaders"
wasm = true

[[example]]
name = "extended_material"
path = "examples/shader/extended_material.rs"
doc-scrape-examples = true

[package.metadata.example.extended_material]
name = "Extended Material"
description = "A custom shader that builds on the standard material"
category = "Shaders"
wasm = true

[[example]]
name = "shader_prepass"
path = "examples/shader/shader_prepass.rs"
doc-scrape-examples = true

[package.metadata.example.shader_prepass]
name = "Material Prepass"
description = "A shader that uses the various textures generated by the prepass"
category = "Shaders"
wasm = false

[[example]]
name = "shader_material_screenspace_texture"
path = "examples/shader/shader_material_screenspace_texture.rs"
doc-scrape-examples = true

[package.metadata.example.shader_material_screenspace_texture]
name = "Material - Screenspace Texture"
description = "A shader that samples a texture with view-independent UV coordinates"
category = "Shaders"
wasm = true

[[example]]
name = "shader_material_glsl"
path = "examples/shader/shader_material_glsl.rs"
doc-scrape-examples = true
required-features = ["shader_format_glsl"]

[package.metadata.example.shader_material_glsl]
name = "Material - GLSL"
description = "A shader that uses the GLSL shading language"
category = "Shaders"
wasm = true

[[example]]
name = "custom_shader_instancing"
path = "examples/shader/custom_shader_instancing.rs"
doc-scrape-examples = true

[package.metadata.example.custom_shader_instancing]
name = "Instancing"
description = "A shader that renders a mesh multiple times in one draw call using low level rendering api"
category = "Shaders"
wasm = true

[[example]]
name = "automatic_instancing"
path = "examples/shader/automatic_instancing.rs"
doc-scrape-examples = true

[package.metadata.example.automatic_instancing]
name = "Instancing"
description = "Shows that multiple instances of a cube are automatically instanced in one draw call"
category = "Shaders"
wasm = true

[[example]]
name = "animate_shader"
path = "examples/shader/animate_shader.rs"
doc-scrape-examples = true

[package.metadata.example.animate_shader]
name = "Animated"
description = "A shader that uses dynamic data like the time since startup"
category = "Shaders"
wasm = true

[[example]]
name = "compute_shader_game_of_life"
path = "examples/shader/compute_shader_game_of_life.rs"
doc-scrape-examples = true

[package.metadata.example.compute_shader_game_of_life]
name = "Compute - Game of Life"
description = "A compute shader that simulates Conway's Game of Life"
category = "Shaders"
wasm = false

[[example]]
name = "gpu_readback"
path = "examples/shader/gpu_readback.rs"
doc-scrape-examples = true

[package.metadata.example.gpu_readback]
name = "GPU readback"
description = "A very simple compute shader that writes to a buffer that is read by the cpu"
category = "Shaders"
wasm = false

[[example]]
name = "array_texture"
path = "examples/shader/array_texture.rs"
doc-scrape-examples = true

[package.metadata.example.array_texture]
name = "Array Texture"
description = "A shader that shows how to reuse the core bevy PBR shading functionality in a custom material that obtains the base color from an array texture."
category = "Shaders"
wasm = true

[[example]]
name = "texture_binding_array"
path = "examples/shader/texture_binding_array.rs"
doc-scrape-examples = true

[package.metadata.example.texture_binding_array]
name = "Texture Binding Array (Bindless Textures)"
description = "A shader that shows how to bind and sample multiple textures as a binding array (a.k.a. bindless textures)."
category = "Shaders"
wasm = false

[[example]]
name = "storage_buffer"
path = "examples/shader/storage_buffer.rs"
doc-scrape-examples = true

[package.metadata.example.storage_buffer]
name = "Storage Buffer"
description = "A shader that shows how to bind a storage buffer using a custom material."
category = "Shaders"
wasm = true

[[example]]
name = "specialized_mesh_pipeline"
path = "examples/shader/specialized_mesh_pipeline.rs"
doc-scrape-examples = true

[package.metadata.example.specialized_mesh_pipeline]
name = "Specialized Mesh Pipeline"
description = "Demonstrates how to write a specialized mesh pipeline"
category = "Shaders"
wasm = true

# Stress tests
[[package.metadata.example_category]]
name = "Stress Tests"
description = """
These examples are used to test the performance and stability of various parts of the engine in an isolated way.

Due to the focus on performance it's recommended to run the stress tests in release mode:

```sh
cargo run --release --example <example name>
```
"""

[[example]]
name = "bevymark"
path = "examples/stress_tests/bevymark.rs"
doc-scrape-examples = true

[package.metadata.example.bevymark]
name = "Bevymark"
description = "A heavy sprite rendering workload to benchmark your system with Bevy"
category = "Stress Tests"
wasm = true

[[example]]
name = "many_animated_sprites"
path = "examples/stress_tests/many_animated_sprites.rs"
doc-scrape-examples = true

[package.metadata.example.many_animated_sprites]
name = "Many Animated Sprites"
description = "Displays many animated sprites in a grid arrangement with slight offsets to their animation timers. Used for performance testing."
category = "Stress Tests"
wasm = true

[[example]]
name = "many_buttons"
path = "examples/stress_tests/many_buttons.rs"
doc-scrape-examples = true

[package.metadata.example.many_buttons]
name = "Many Buttons"
description = "Test rendering of many UI elements"
category = "Stress Tests"
wasm = true

[[example]]
name = "many_cubes"
path = "examples/stress_tests/many_cubes.rs"
doc-scrape-examples = true

[package.metadata.example.many_cubes]
name = "Many Cubes"
description = "Simple benchmark to test per-entity draw overhead. Run with the `sphere` argument to test frustum culling"
category = "Stress Tests"
wasm = true

[[example]]
name = "many_gizmos"
path = "examples/stress_tests/many_gizmos.rs"
doc-scrape-examples = true

[package.metadata.example.many_gizmos]
name = "Many Gizmos"
description = "Test rendering of many gizmos"
category = "Stress Tests"
wasm = true

[[example]]
name = "many_foxes"
path = "examples/stress_tests/many_foxes.rs"
doc-scrape-examples = true

[package.metadata.example.many_foxes]
name = "Many Foxes"
description = "Loads an animated fox model and spawns lots of them. Good for testing skinned mesh performance. Takes an unsigned integer argument for the number of foxes to spawn. Defaults to 1000"
category = "Stress Tests"
wasm = true

[[example]]
name = "many_glyphs"
path = "examples/stress_tests/many_glyphs.rs"
doc-scrape-examples = true

[package.metadata.example.many_glyphs]
name = "Many Glyphs"
description = "Simple benchmark to test text rendering."
category = "Stress Tests"
wasm = true

[[example]]
name = "many_lights"
path = "examples/stress_tests/many_lights.rs"
doc-scrape-examples = true

[package.metadata.example.many_lights]
name = "Many Lights"
description = "Simple benchmark to test rendering many point lights. Run with `WGPU_SETTINGS_PRIO=webgl2` to restrict to uniform buffers and max 256 lights"
category = "Stress Tests"
wasm = true

[[example]]
name = "many_sprites"
path = "examples/stress_tests/many_sprites.rs"
doc-scrape-examples = true

[package.metadata.example.many_sprites]
name = "Many Sprites"
description = "Displays many sprites in a grid arrangement! Used for performance testing. Use `--colored` to enable color tinted sprites."
category = "Stress Tests"
wasm = true

[[example]]
name = "transform_hierarchy"
path = "examples/stress_tests/transform_hierarchy.rs"
doc-scrape-examples = true

[package.metadata.example.transform_hierarchy]
name = "Transform Hierarchy"
description = "Various test cases for hierarchy and transform propagation performance"
category = "Stress Tests"
wasm = false

[[example]]
name = "text_pipeline"
path = "examples/stress_tests/text_pipeline.rs"
doc-scrape-examples = true

[package.metadata.example.text_pipeline]
name = "Text Pipeline"
description = "Text Pipeline benchmark"
category = "Stress Tests"
wasm = false

# Tools
[[example]]
name = "scene_viewer"
path = "examples/tools/scene_viewer/main.rs"
doc-scrape-examples = true

[package.metadata.example.scene_viewer]
name = "Scene Viewer"
description = "A simple way to view glTF models with Bevy. Just run `cargo run --release --example scene_viewer /path/to/model.gltf#Scene0`, replacing the path as appropriate. With no arguments it will load the FieldHelmet glTF model from the repository assets subdirectory"
category = "Tools"
wasm = true

[[example]]
name = "gamepad_viewer"
path = "examples/tools/gamepad_viewer.rs"
doc-scrape-examples = true

[package.metadata.example.gamepad_viewer]
name = "Gamepad Viewer"
description = "Shows a visualization of gamepad buttons, sticks, and triggers"
category = "Tools"
wasm = true

[[example]]
name = "nondeterministic_system_order"
path = "examples/ecs/nondeterministic_system_order.rs"
doc-scrape-examples = true

[package.metadata.example.nondeterministic_system_order]
name = "Nondeterministic System Order"
description = "Systems run in parallel, but their order isn't always deterministic. Here's how to detect and fix this."
category = "ECS (Entity Component System)"
wasm = false

[[example]]
name = "observers"
path = "examples/ecs/observers.rs"
doc-scrape-examples = true

[package.metadata.example.observers]
name = "Observers"
description = "Demonstrates observers that react to events (both built-in life-cycle events and custom events)"
category = "ECS (Entity Component System)"
wasm = true

[[example]]
name = "observer_propagation"
path = "examples/ecs/observer_propagation.rs"
doc-scrape-examples = true

[package.metadata.example.observer_propagation]
name = "Observer Propagation"
description = "Demonstrates event propagation with observers"
category = "ECS (Entity Component System)"
wasm = true

[[example]]
name = "3d_rotation"
path = "examples/transforms/3d_rotation.rs"
doc-scrape-examples = true

[package.metadata.example.3d_rotation]
name = "3D Rotation"
description = "Illustrates how to (constantly) rotate an object around an axis"
category = "Transforms"
wasm = true

[[example]]
name = "align"
path = "examples/transforms/align.rs"
doc-scrape-examples = true

[package.metadata.example.align]
name = "Alignment"
description = "A demonstration of Transform's axis-alignment feature"
category = "Transforms"
wasm = true

[[example]]
name = "scale"
path = "examples/transforms/scale.rs"
doc-scrape-examples = true

[package.metadata.example.scale]
name = "Scale"
description = "Illustrates how to scale an object in each direction"
category = "Transforms"
wasm = true

[[example]]
name = "transform"
path = "examples/transforms/transform.rs"
doc-scrape-examples = true

[package.metadata.example.transform]
name = "Transform"
description = "Shows multiple transformations of objects"
category = "Transforms"
wasm = true

[[example]]
name = "translation"
path = "examples/transforms/translation.rs"
doc-scrape-examples = true

[package.metadata.example.translation]
name = "Translation"
description = "Illustrates how to move an object along an axis"
category = "Transforms"
wasm = true

# UI (User Interface)
[[example]]
name = "borders"
path = "examples/ui/borders.rs"
doc-scrape-examples = true

[package.metadata.example.borders]
name = "Borders"
description = "Demonstrates how to create a node with a border"
category = "UI (User Interface)"
wasm = true

[[example]]
name = "box_shadow"
path = "examples/ui/box_shadow.rs"
doc-scrape-examples = true

[package.metadata.example.box_shadow]
name = "Box Shadow"
description = "Demonstrates how to create a node with a shadow"
category = "UI (User Interface)"
wasm = true

[[example]]
name = "button"
path = "examples/ui/button.rs"
doc-scrape-examples = true

[package.metadata.example.button]
name = "Button"
description = "Illustrates creating and updating a button"
category = "UI (User Interface)"
wasm = true

[[example]]
name = "display_and_visibility"
path = "examples/ui/display_and_visibility.rs"
doc-scrape-examples = true

[package.metadata.example.display_and_visibility]
name = "Display and Visibility"
description = "Demonstrates how Display and Visibility work in the UI."
category = "UI (User Interface)"
wasm = true

[[example]]
name = "window_fallthrough"
path = "examples/ui/window_fallthrough.rs"
doc-scrape-examples = true

[package.metadata.example.window_fallthrough]
name = "Window Fallthrough"
description = "Illustrates how to access `winit::window::Window`'s `hittest` functionality."
category = "UI (User Interface)"
wasm = false

[[example]]
name = "font_atlas_debug"
path = "examples/ui/font_atlas_debug.rs"
doc-scrape-examples = true

[package.metadata.example.font_atlas_debug]
name = "Font Atlas Debug"
description = "Illustrates how FontAtlases are populated (used to optimize text rendering internally)"
category = "UI (User Interface)"
wasm = true

[[example]]
name = "overflow"
path = "examples/ui/overflow.rs"
doc-scrape-examples = true

[package.metadata.example.overflow]
name = "Overflow"
description = "Simple example demonstrating overflow behavior"
category = "UI (User Interface)"
wasm = true

[[example]]
name = "overflow_debug"
path = "examples/ui/overflow_debug.rs"
doc-scrape-examples = true

[package.metadata.example.overflow_debug]
name = "Overflow and Clipping Debug"
description = "An example to debug overflow and clipping behavior"
category = "UI (User Interface)"
wasm = true

[[example]]
name = "relative_cursor_position"
path = "examples/ui/relative_cursor_position.rs"
doc-scrape-examples = true

[package.metadata.example.relative_cursor_position]
name = "Relative Cursor Position"
description = "Showcases the RelativeCursorPosition component"
category = "UI (User Interface)"
wasm = true

[[example]]
name = "render_ui_to_texture"
path = "examples/ui/render_ui_to_texture.rs"
doc-scrape-examples = true

[package.metadata.example.render_ui_to_texture]
name = "Render UI to Texture"
description = "An example of rendering UI as a part of a 3D world"
category = "UI (User Interface)"
wasm = true

[[example]]
name = "size_constraints"
path = "examples/ui/size_constraints.rs"
doc-scrape-examples = true

[package.metadata.example.size_constraints]
name = "Size Constraints"
description = "Demonstrates how the to use the size constraints to control the size of a UI node."
category = "UI (User Interface)"
wasm = true

[[example]]
name = "text"
path = "examples/ui/text.rs"
doc-scrape-examples = true

[package.metadata.example.text]
name = "Text"
description = "Illustrates creating and updating text"
category = "UI (User Interface)"
wasm = true

[[example]]
name = "text_debug"
path = "examples/ui/text_debug.rs"
doc-scrape-examples = true

[package.metadata.example.text_debug]
name = "Text Debug"
description = "An example for debugging text layout"
category = "UI (User Interface)"
wasm = true

[[example]]
name = "flex_layout"
path = "examples/ui/flex_layout.rs"
doc-scrape-examples = true

[package.metadata.example.flex_layout]
name = "Flex Layout"
description = "Demonstrates how the AlignItems and JustifyContent properties can be composed to layout nodes and position text"
category = "UI (User Interface)"
wasm = true

[[example]]
name = "text_wrap_debug"
path = "examples/ui/text_wrap_debug.rs"
doc-scrape-examples = true

[package.metadata.example.text_wrap_debug]
name = "Text Wrap Debug"
description = "Demonstrates text wrapping"
category = "UI (User Interface)"
wasm = true

[[example]]
name = "ghost_nodes"
path = "examples/ui/ghost_nodes.rs"
doc-scrape-examples = true

[package.metadata.example.ghost_nodes]
name = "Ghost Nodes"
description = "Demonstrates the use of Ghost Nodes to skip entities in the UI layout hierarchy"
category = "UI (User Interface)"
wasm = true

[[example]]
name = "grid"
path = "examples/ui/grid.rs"
doc-scrape-examples = true

[package.metadata.example.grid]
name = "CSS Grid"
description = "An example for CSS Grid layout"
category = "UI (User Interface)"
wasm = true

[[example]]
name = "scroll"
path = "examples/ui/scroll.rs"
doc-scrape-examples = true

[package.metadata.example.scroll]
name = "Scroll"
description = "Demonstrates scrolling UI containers"
category = "UI (User Interface)"
wasm = true

[[example]]
name = "transparency_ui"
path = "examples/ui/transparency_ui.rs"
doc-scrape-examples = true

[package.metadata.example.transparency_ui]
name = "Transparency UI"
description = "Demonstrates transparency for UI"
category = "UI (User Interface)"
wasm = true

[[example]]
name = "z_index"
path = "examples/ui/z_index.rs"
doc-scrape-examples = true

[package.metadata.example.z_index]
name = "UI Z-Index"
description = "Demonstrates how to control the relative depth (z-position) of UI elements"
category = "UI (User Interface)"
wasm = true

[[example]]
name = "ui"
path = "examples/ui/ui.rs"
doc-scrape-examples = true

[package.metadata.example.ui]
name = "UI"
description = "Illustrates various features of Bevy UI"
category = "UI (User Interface)"
wasm = true

[[example]]
name = "ui_scaling"
path = "examples/ui/ui_scaling.rs"
doc-scrape-examples = true

[package.metadata.example.ui_scaling]
name = "UI Scaling"
description = "Illustrates how to scale the UI"
category = "UI (User Interface)"
wasm = true

[[example]]
name = "ui_texture_atlas"
path = "examples/ui/ui_texture_atlas.rs"
doc-scrape-examples = true

[package.metadata.example.ui_texture_atlas]
name = "UI Texture Atlas"
description = "Illustrates how to use TextureAtlases in UI"
category = "UI (User Interface)"
wasm = true

[[example]]
name = "ui_texture_slice"
path = "examples/ui/ui_texture_slice.rs"
doc-scrape-examples = true

[package.metadata.example.ui_texture_slice]
name = "UI Texture Slice"
description = "Illustrates how to use 9 Slicing in UI"
category = "UI (User Interface)"
wasm = true

[[example]]
name = "ui_texture_slice_flip_and_tile"
path = "examples/ui/ui_texture_slice_flip_and_tile.rs"
doc-scrape-examples = true

[package.metadata.example.ui_texture_slice_flip_and_tile]
name = "UI Texture Slice Flipping and Tiling"
description = "Illustrates how to flip and tile images with 9 Slicing in UI"
category = "UI (User Interface)"
wasm = true

[[example]]
name = "ui_texture_atlas_slice"
path = "examples/ui/ui_texture_atlas_slice.rs"
doc-scrape-examples = true

[package.metadata.example.ui_texture_atlas_slice]
name = "UI Texture Atlas Slice"
description = "Illustrates how to use 9 Slicing for TextureAtlases in UI"
category = "UI (User Interface)"
wasm = true

[[example]]
name = "viewport_debug"
path = "examples/ui/viewport_debug.rs"
doc-scrape-examples = true

[package.metadata.example.viewport_debug]
name = "Viewport Debug"
description = "An example for debugging viewport coordinates"
category = "UI (User Interface)"
wasm = true

# Window
[[example]]
name = "clear_color"
path = "examples/window/clear_color.rs"
doc-scrape-examples = true

[package.metadata.example.clear_color]
name = "Clear Color"
description = "Creates a solid color window"
category = "Window"
wasm = true

[[example]]
name = "custom_user_event"
path = "examples/window/custom_user_event.rs"
doc-scrape-examples = true

[package.metadata.example.custom_user_event]
name = "Custom User Event"
description = "Handles custom user events within the event loop"
category = "Window"
wasm = true

[[example]]
name = "low_power"
path = "examples/window/low_power.rs"
doc-scrape-examples = true

[package.metadata.example.low_power]
name = "Low Power"
description = "Demonstrates settings to reduce power use for bevy applications"
category = "Window"
wasm = true

[[example]]
name = "multiple_windows"
path = "examples/window/multiple_windows.rs"
doc-scrape-examples = true

[package.metadata.example.multiple_windows]
name = "Multiple Windows"
description = "Demonstrates creating multiple windows, and rendering to them"
category = "Window"
wasm = false

[[example]]
name = "scale_factor_override"
path = "examples/window/scale_factor_override.rs"
doc-scrape-examples = true

[package.metadata.example.scale_factor_override]
name = "Scale Factor Override"
description = "Illustrates how to customize the default window settings"
category = "Window"
wasm = true

[[example]]
name = "screenshot"
path = "examples/window/screenshot.rs"
doc-scrape-examples = true

[package.metadata.example.screenshot]
name = "Screenshot"
description = "Shows how to save screenshots to disk"
category = "Window"
wasm = true

[[example]]
name = "transparent_window"
path = "examples/window/transparent_window.rs"
doc-scrape-examples = true

[package.metadata.example.transparent_window]
name = "Transparent Window"
description = "Illustrates making the window transparent and hiding the window decoration"
category = "Window"
wasm = false

[[example]]
name = "window_settings"
path = "examples/window/window_settings.rs"
doc-scrape-examples = true

[package.metadata.example.window_settings]
name = "Window Settings"
description = "Demonstrates customizing default window settings"
category = "Window"
wasm = true

[[example]]
name = "ambiguity_detection"
path = "tests/ecs/ambiguity_detection.rs"
doc-scrape-examples = true

[package.metadata.example.ambiguity_detection]
hidden = true

[[example]]
name = "resizing"
path = "tests/window/resizing.rs"
doc-scrape-examples = true

[package.metadata.example.resizing]
hidden = true

[[example]]
name = "minimising"
path = "tests/window/minimising.rs"
doc-scrape-examples = true

[package.metadata.example.minimising]
hidden = true

[[example]]
name = "window_resizing"
path = "examples/window/window_resizing.rs"
doc-scrape-examples = true

[[example]]
name = "fallback_image"
path = "examples/shader/fallback_image.rs"
doc-scrape-examples = true

[[example]]
name = "reflection_probes"
path = "examples/3d/reflection_probes.rs"
doc-scrape-examples = true

[package.metadata.example.reflection_probes]
name = "Reflection Probes"
description = "Demonstrates reflection probes"
category = "3D Rendering"
wasm = false

[package.metadata.example.fallback_image]
hidden = true

[package.metadata.example.window_resizing]
name = "Window Resizing"
description = "Demonstrates resizing and responding to resizing a window"
category = "Window"
wasm = true

[[example]]
name = "ui_material"
path = "examples/ui/ui_material.rs"
doc-scrape-examples = true

[package.metadata.example.ui_material]
name = "UI Material"
description = "Demonstrates creating and using custom Ui materials"
category = "UI (User Interface)"
wasm = true

[[example]]
name = "cubic_splines"
path = "examples/math/cubic_splines.rs"
doc-scrape-examples = true

[package.metadata.example.cubic_splines]
name = "Cubic Splines"
description = "Exhibits different modes of constructing cubic curves using splines"
category = "Math"
wasm = true

[[example]]
name = "render_primitives"
path = "examples/math/render_primitives.rs"
doc-scrape-examples = true

[package.metadata.example.render_primitives]
name = "Rendering Primitives"
description = "Shows off rendering for all math primitives as both Meshes and Gizmos"
category = "Math"
wasm = true

# Math
[[example]]
name = "sampling_primitives"
path = "examples/math/sampling_primitives.rs"
doc-scrape-examples = true

[package.metadata.example.sampling_primitives]
name = "Sampling Primitives"
description = "Demonstrates all the primitives which can be sampled."
category = "Math"
wasm = true

[[example]]
name = "custom_primitives"
path = "examples/math/custom_primitives.rs"
doc-scrape-examples = true

[package.metadata.example.custom_primitives]
name = "Custom Primitives"
description = "Demonstrates how to add custom primitives and useful traits for them."
category = "Math"
wasm = true

[[example]]
name = "random_sampling"
path = "examples/math/random_sampling.rs"
doc-scrape-examples = true

[package.metadata.example.random_sampling]
name = "Random Sampling"
description = "Demonstrates how to sample random points from mathematical primitives"
category = "Math"
wasm = true

[[example]]
name = "smooth_follow"
path = "examples/movement/smooth_follow.rs"
doc-scrape-examples = true

[package.metadata.example.smooth_follow]
name = "Smooth Follow"
description = "Demonstrates how to make an entity smoothly follow another using interpolation"
category = "Math"
wasm = true

# Gizmos
[[example]]
name = "2d_gizmos"
path = "examples/gizmos/2d_gizmos.rs"
doc-scrape-examples = true

[package.metadata.example.2d_gizmos]
name = "2D Gizmos"
description = "A scene showcasing 2D gizmos"
category = "Gizmos"
wasm = true

[[example]]
name = "3d_gizmos"
path = "examples/gizmos/3d_gizmos.rs"
doc-scrape-examples = true

[package.metadata.example.3d_gizmos]
name = "3D Gizmos"
description = "A scene showcasing 3D gizmos"
category = "Gizmos"
wasm = true

[[example]]
name = "axes"
path = "examples/gizmos/axes.rs"
doc-scrape-examples = true

[package.metadata.example.axes]
name = "Axes"
description = "Demonstrates the function of axes gizmos"
category = "Gizmos"
wasm = true

[[example]]
name = "light_gizmos"
path = "examples/gizmos/light_gizmos.rs"
doc-scrape-examples = true

[package.metadata.example.light_gizmos]
name = "Light Gizmos"
description = "A scene showcasing light gizmos"
category = "Gizmos"
wasm = true

[[example]]
name = "fps_overlay"
path = "examples/dev_tools/fps_overlay.rs"
doc-scrape-examples = true
required-features = ["bevy_dev_tools"]

[[example]]
name = "2d_top_down_camera"
path = "examples/camera/2d_top_down_camera.rs"
doc-scrape-examples = true

[package.metadata.example.2d_top_down_camera]
name = "2D top-down camera"
description = "A 2D top-down camera smoothly following player movements"
category = "Camera"
wasm = true

[[example]]
name = "first_person_view_model"
path = "examples/camera/first_person_view_model.rs"
doc-scrape-examples = true

[package.metadata.example.first_person_view_model]
name = "First person view model"
description = "A first-person camera that uses a world model and a view model with different field of views (FOV)"
category = "Camera"
wasm = true

[[example]]
name = "projection_zoom"
path = "examples/camera/projection_zoom.rs"
doc-scrape-examples = true

[package.metadata.example.projection_zoom]
name = "Projection Zoom"
description = "Shows how to zoom orthographic and perspective projection cameras."
category = "Camera"
wasm = true

[[example]]
name = "camera_orbit"
path = "examples/camera/camera_orbit.rs"
doc-scrape-examples = true

[package.metadata.example.camera_orbit]
name = "Camera Orbit"
description = "Shows how to orbit a static scene using pitch, yaw, and roll."
category = "Camera"
wasm = true

[[example]]
name = "2d_screen_shake"
path = "examples/camera/2d_screen_shake.rs"
doc-scrape-examples = true

[package.metadata.example.2d_screen_shake]
name = "Screen Shake"
description = "A simple 2D screen shake effect"
category = "Camera"
wasm = true


[package.metadata.example.fps_overlay]
name = "FPS overlay"
description = "Demonstrates FPS overlay"
category = "Dev tools"
wasm = true

[[example]]
name = "visibility_range"
path = "examples/3d/visibility_range.rs"
doc-scrape-examples = true

[package.metadata.example.visibility_range]
name = "Visibility range"
description = "Demonstrates visibility ranges"
category = "3D Rendering"
wasm = true

[[example]]
name = "ssr"
path = "examples/3d/ssr.rs"
doc-scrape-examples = true

[package.metadata.example.ssr]
name = "Screen Space Reflections"
description = "Demonstrates screen space reflections with water ripples"
category = "3D Rendering"
wasm = false

[[example]]
name = "camera_sub_view"
path = "examples/3d/camera_sub_view.rs"
doc-scrape-examples = true

[package.metadata.example.camera_sub_view]
name = "Camera sub view"
description = "Demonstrates using different sub view effects on a camera"
category = "3D Rendering"
wasm = true

[[example]]
name = "color_grading"
path = "examples/3d/color_grading.rs"
doc-scrape-examples = true

[package.metadata.example.color_grading]
name = "Color grading"
description = "Demonstrates color grading"
category = "3D Rendering"
wasm = true

[[example]]
name = "clearcoat"
path = "examples/3d/clearcoat.rs"
doc-scrape-examples = true
required-features = ["pbr_multi_layer_material_textures"]

[package.metadata.example.clearcoat]
name = "Clearcoat"
description = "Demonstrates the clearcoat PBR feature"
category = "3D Rendering"
wasm = false

[[example]]
name = "depth_of_field"
path = "examples/3d/depth_of_field.rs"
doc-scrape-examples = true

[package.metadata.example.depth_of_field]
name = "Depth of field"
description = "Demonstrates depth of field"
category = "3D Rendering"
wasm = false

[[example]]
name = "volumetric_fog"
path = "examples/3d/volumetric_fog.rs"
doc-scrape-examples = true

[package.metadata.example.volumetric_fog]
name = "Volumetric fog"
description = "Demonstrates volumetric fog and lighting"
category = "3D Rendering"
wasm = true

[[example]]
name = "client"
path = "examples/remote/client.rs"
doc-scrape-examples = true

[package.metadata.example.client]
name = "client"
description = "A simple command line client that can control Bevy apps via the BRP"
category = "Remote Protocol"
wasm = false

[[example]]
name = "server"
path = "examples/remote/server.rs"
doc-scrape-examples = true

[package.metadata.example.server]
name = "server"
description = "A Bevy app that you can connect to with the BRP and edit"
category = "Remote Protocol"
wasm = false

[[example]]
name = "anisotropy"
path = "examples/3d/anisotropy.rs"
doc-scrape-examples = true
required-features = ["jpeg", "pbr_anisotropy_texture"]

[package.metadata.example.anisotropy]
name = "Anisotropy"
description = "Displays an example model with anisotropy"
category = "3D Rendering"
wasm = false

[[example]]
name = "custom_phase_item"
path = "examples/shader/custom_phase_item.rs"
doc-scrape-examples = true

[package.metadata.example.custom_phase_item]
name = "Custom phase item"
description = "Demonstrates how to enqueue custom draw commands in a render phase"
category = "Shaders"
wasm = true

[[example]]
name = "fog_volumes"
path = "examples/3d/fog_volumes.rs"
doc-scrape-examples = true

[package.metadata.example.fog_volumes]
name = "Fog volumes"
description = "Demonstrates fog volumes"
category = "3D Rendering"
wasm = false

[[example]]
name = "scrolling_fog"
path = "examples/3d/scrolling_fog.rs"
doc-scrape-examples = true

[package.metadata.example.scrolling_fog]
name = "Scrolling fog"
description = "Demonstrates how to create the effect of fog moving in the wind"
category = "3D Rendering"
wasm = false

[[example]]
name = "physics_in_fixed_timestep"
path = "examples/movement/physics_in_fixed_timestep.rs"
doc-scrape-examples = true

[package.metadata.example.physics_in_fixed_timestep]
name = "Run physics in a fixed timestep"
description = "Handles input, physics, and rendering in an industry-standard way by using a fixed timestep"
category = "Movement"
wasm = true

[[example]]
name = "post_processing"
path = "examples/3d/post_processing.rs"
doc-scrape-examples = true

[package.metadata.example.post_processing]
name = "Built-in postprocessing"
description = "Demonstrates the built-in postprocessing features"
category = "3D Rendering"
wasm = true

[[example]]
name = "rotate_environment_map"
path = "examples/3d/rotate_environment_map.rs"
doc-scrape-examples = true
required-features = ["pbr_multi_layer_material_textures"]

[package.metadata.example.rotate_environment_map]
name = "Rotate Environment Map"
description = "Demonstrates how to rotate the skybox and the environment map simultaneously"
category = "3D Rendering"
wasm = false

[[example]]
name = "mesh_picking"
path = "examples/picking/mesh_picking.rs"
doc-scrape-examples = true
required-features = ["bevy_picking_mesh"]

[package.metadata.example.mesh_picking]
name = "Mesh Picking"
description = "Demonstrates picking meshes"
category = "Picking"
wasm = true

[[example]]
name = "simple_picking"
path = "examples/picking/simple_picking.rs"
doc-scrape-examples = true
required-features = ["bevy_picking"]

[package.metadata.example.simple_picking]
name = "Showcases simple picking events and usage"
description = "Demonstrates how to use picking events to spawn simple objects"
category = "Picking"
wasm = true

[[example]]
name = "sprite_picking"
path = "examples/picking/sprite_picking.rs"
doc-scrape-examples = true
required-features = ["bevy_sprite_picking_backend"]

[package.metadata.example.sprite_picking]
name = "Sprite Picking"
description = "Demonstrates picking sprites and sprite atlases"
category = "Picking"
wasm = true
required-features = ["bevy_sprite_picking_backend"]

[[example]]
name = "animation_masks"
path = "examples/animation/animation_masks.rs"
doc-scrape-examples = true

[package.metadata.example.animation_masks]
name = "Animation Masks"
description = "Demonstrates animation masks"
category = "Animation"
wasm = true

[[example]]
name = "pcss"
path = "examples/3d/pcss.rs"
doc-scrape-examples = true

[package.metadata.example.pcss]
name = "Percentage-closer soft shadows"
description = "Demonstrates percentage-closer soft shadows (PCSS)"
category = "3D Rendering"
wasm = false

[[example]]
name = "animated_ui"
path = "examples/animation/animated_ui.rs"
doc-scrape-examples = true

[package.metadata.example.animated_ui]
name = "Animated UI"
description = "Shows how to use animation clips to animate UI properties"
category = "Animation"
wasm = true

[profile.wasm-release]
inherits = "release"
opt-level = "z"
lto = "fat"
codegen-units = 1

[profile.stress-test]
inherits = "release"
lto = "fat"
panic = "abort"

[package.metadata.docs.rs]
# This cfg is needed so that #[doc(fake_variadic)] is correctly propagated for
# impls for re-exported traits. See https://github.com/rust-lang/cargo/issues/8811
# for details on why this is needed. Since dependencies don't expect to be built
# with `--cfg docsrs` (and thus fail to compile) we use a different cfg.
rustc-args = ["--cfg", "docsrs_dep"]
rustdoc-args = ["-Zunstable-options", "--generate-link-to-definition"]
all-features = true
cargo-args = ["-Zunstable-options", "-Zrustdoc-scrape-examples"]

[[example]]
name = "monitor_info"
path = "examples/window/monitor_info.rs"
doc-scrape-examples = true

[package.metadata.example.monitor_info]
name = "Monitor info"
description = "Displays information about available monitors (displays)."
category = "Window"
wasm = false<|MERGE_RESOLUTION|>--- conflicted
+++ resolved
@@ -113,14 +113,8 @@
   "bevy_gltf",
   "bevy_pbr",
   "bevy_picking",
-<<<<<<< HEAD
   "bevy_picking_mesh",
-  "bevy_sprite_picking_backend",
-  "bevy_ui_picking_backend",
-  "bevy_gltf",
-=======
   "bevy_remote",
->>>>>>> 2f63ebc9
   "bevy_render",
   "bevy_scene",
   "bevy_sprite",
