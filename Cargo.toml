--- conflicted
+++ resolved
@@ -54,11 +54,8 @@
   "android_shared_stdcxx",
   "tonemapping_luts",
   "default_font",
-<<<<<<< HEAD
+  "webgl2",
   "browser",
-=======
-  "webgl2",
->>>>>>> 3d752105
 ]
 
 # Force dynamic linking, which improves iterative compile times
@@ -241,13 +238,11 @@
 # Enable support for shaders in SPIR-V
 shader_format_spirv = ["bevy_internal/shader_format_spirv"]
 
-<<<<<<< HEAD
+# Enable some limitations to be able to use WebGL2. If not enabled, it will default to WebGPU in Wasm
+webgl2 = ["bevy_internal/webgl"]
+
 # When compiling for WebAssembly, enable support for web features
 browser = ["bevy_internal/browser"]
-=======
-# Enable some limitations to be able to use WebGL2. If not enabled, it will default to WebGPU in Wasm
-webgl2 = ["bevy_internal/webgl"]
->>>>>>> 3d752105
 
 [dependencies]
 bevy_dylib = { path = "crates/bevy_dylib", version = "0.11.0-dev", default-features = false, optional = true }
