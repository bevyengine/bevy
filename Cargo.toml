[package]
name = "bevy"
version = "0.4.0"
edition = "2018"
authors = [
  "Bevy Contributors <bevyengine@gmail.com>",
  "Carter Anderson <mcanders1@gmail.com>",
]
categories = ["game-engines", "graphics", "gui", "rendering"]
description = "A refreshingly simple data-driven game engine and app framework"
exclude = ["assets/**/*", "tools/**/*", ".github/**/*", "crates/**/*"]
homepage = "https://bevyengine.org"
keywords = ["game", "engine", "gamedev", "graphics", "bevy"]
license = "MIT"
readme = "README.md"
repository = "https://github.com/bevyengine/bevy"

[workspace]
exclude = ["benches"]
members = ["crates/*", "examples/ios", "tools/ci"]

[features]
default = [
  "bevy_audio",
  "bevy_dynamic_plugin",
  "bevy_gilrs",
  "bevy_gltf",
  "bevy_wgpu",
  "bevy_winit",
  "render",
  "png",
  "hdr",
  "mp3",
  "x11",
]

# Force dynamic linking, which improves iterative compile times
dynamic = ["bevy_dylib"]

# Rendering support
render = ["bevy_internal/bevy_pbr", "bevy_internal/bevy_render", "bevy_internal/bevy_sprite", "bevy_internal/bevy_text", "bevy_internal/bevy_ui"]

# Optional bevy crates
bevy_audio = ["bevy_internal/bevy_audio"]
bevy_dynamic_plugin = ["bevy_internal/bevy_dynamic_plugin"]
bevy_gilrs = ["bevy_internal/bevy_gilrs"]
bevy_gltf = ["bevy_internal/bevy_gltf"]
bevy_wgpu = ["bevy_internal/bevy_wgpu"]
bevy_winit = ["bevy_internal/bevy_winit"]

trace_chrome = ["bevy_internal/trace_chrome"]
trace = ["bevy_internal/trace"]
wgpu_trace = ["bevy_internal/wgpu_trace"]

# Image format support for texture loading (PNG and HDR are enabled by default)
hdr = ["bevy_internal/hdr"]
png = ["bevy_internal/png"]
dds = ["bevy_internal/dds"]
tga = ["bevy_internal/tga"]
jpeg = ["bevy_internal/jpeg"]
bmp = ["bevy_internal/bmp"]

# Audio format support (MP3 is enabled by default)
flac = ["bevy_internal/flac"]
mp3 = ["bevy_internal/mp3"]
vorbis = ["bevy_internal/vorbis"]
wav = ["bevy_internal/wav"]

serialize = ["bevy_internal/serialize"]

# Display server protocol support (X11 is enabled by default)
wayland = ["bevy_internal/wayland"]
x11 = ["bevy_internal/x11"]

# enable rendering of font glyphs using subpixel accuracy
subpixel_glyph_atlas = ["bevy_internal/subpixel_glyph_atlas"]

[dependencies]
bevy_dylib = {path = "crates/bevy_dylib", version = "0.4.0", default-features = false, optional = true}
bevy_internal = {path = "crates/bevy_internal", version = "0.4.0", default-features = false}

[target.'cfg(target_arch = "wasm32")'.dependencies]
syn = "=1.0.65"

[dev-dependencies]
anyhow = "1.0"
rand = "0.8.0"
ron = "0.6.2"
serde = {version = "1", features = ["derive"]}

[[example]]
name = "hello_world"
path = "examples/hello_world.rs"

# 2D Rendering
[[example]]
name = "contributors"
path = "examples/2d/contributors.rs"

[[example]]
<<<<<<< HEAD
name = "mesh"
path = "examples/2d/mesh.rs"
=======
name = "many_sprites"
path = "examples/2d/many_sprites.rs"
>>>>>>> f520a341

[[example]]
name = "sprite"
path = "examples/2d/sprite.rs"

[[example]]
name = "sprite_flipping"
path = "examples/2d/sprite_flipping.rs"

[[example]]
name = "sprite_sheet"
path = "examples/2d/sprite_sheet.rs"

[[example]]
name = "text2d"
path = "examples/2d/text2d.rs"

[[example]]
name = "texture_atlas"
path = "examples/2d/texture_atlas.rs"

# 3D Rendering
[[example]]
name = "3d_scene"
path = "examples/3d/3d_scene.rs"

[[example]]
name = "load_gltf"
path = "examples/3d/load_gltf.rs"

[[example]]
name = "msaa"
path = "examples/3d/msaa.rs"

[[example]]
name = "orthographic"
path = "examples/3d/orthographic.rs"

[[example]]
name = "parenting"
path = "examples/3d/parenting.rs"

[[example]]
name = "pbr"
path = "examples/3d/pbr.rs"

[[example]]
name = "spawner"
path = "examples/3d/spawner.rs"

[[example]]
name = "texture"
path = "examples/3d/texture.rs"

[[example]]
name = "update_gltf_scene"
path = "examples/3d/update_gltf_scene.rs"

[[example]]
name = "wireframe"
path = "examples/3d/wireframe.rs"

[[example]]
name = "z_sort_debug"
path = "examples/3d/z_sort_debug.rs"

# Application
[[example]]
name = "custom_loop"
path = "examples/app/custom_loop.rs"

[[example]]
name = "drag_and_drop"
path = "examples/app/drag_and_drop.rs"

[[example]]
name = "empty"
path = "examples/app/empty.rs"

[[example]]
name = "empty_defaults"
path = "examples/app/empty_defaults.rs"

[[example]]
name = "headless"
path = "examples/app/headless.rs"

[[example]]
name = "logs"
path = "examples/app/logs.rs"

[[example]]
name = "plugin"
path = "examples/app/plugin.rs"

[[example]]
name = "plugin_group"
path = "examples/app/plugin_group.rs"

[[example]]
name = "return_after_run"
path = "examples/app/return_after_run.rs"

[[example]]
name = "thread_pool_resources"
path = "examples/app/thread_pool_resources.rs"

# Assets
[[example]]
name = "asset_loading"
path = "examples/asset/asset_loading.rs"

[[example]]
name = "custom_asset"
path = "examples/asset/custom_asset.rs"

[[example]]
name = "custom_asset_io"
path = "examples/asset/custom_asset_io.rs"

[[example]]
name = "hot_asset_reloading"
path = "examples/asset/hot_asset_reloading.rs"

# Audio
[[example]]
name = "audio"
path = "examples/audio/audio.rs"

# Diagnostics
[[example]]
name = "log_diagnostics"
path = "examples/diagnostics/log_diagnostics.rs"

[[example]]
name = "custom_diagnostic"
path = "examples/diagnostics/custom_diagnostic.rs"

# ECS (Entity Component System)
[[example]]
name = "ecs_guide"
path = "examples/ecs/ecs_guide.rs"

[[example]]
name = "change_detection"
path = "examples/ecs/change_detection.rs"

[[example]]
name = "event"
path = "examples/ecs/event.rs"

[[example]]
name = "fixed_timestep"
path = "examples/ecs/fixed_timestep.rs"

[[example]]
name = "hierarchy"
path = "examples/ecs/hierarchy.rs"

[[example]]
name = "parallel_query"
path = "examples/ecs/parallel_query.rs"

[[example]]
name = "removal_detection"
path = "examples/ecs/removal_detection.rs"

[[example]]
name = "startup_system"
path = "examples/ecs/startup_system.rs"

[[example]]
name = "state"
path = "examples/ecs/state.rs"

[[example]]
name = "system_chaining"
path = "examples/ecs/system_chaining.rs"

[[example]]
name = "system_param"
path = "examples/ecs/system_param.rs"

[[example]]
name = "timers"
path = "examples/ecs/timers.rs"

# Games
[[example]]
name = "alien_cake_addict"
path = "examples/game/alien_cake_addict.rs"

[[example]]
name = "breakout"
path = "examples/game/breakout.rs"

# Input
[[example]]
name = "char_input_events"
path = "examples/input/char_input_events.rs"

[[example]]
name = "gamepad_input"
path = "examples/input/gamepad_input.rs"

[[example]]
name = "gamepad_input_events"
path = "examples/input/gamepad_input_events.rs"

[[example]]
name = "keyboard_input"
path = "examples/input/keyboard_input.rs"

[[example]]
name = "keyboard_modifiers"
path = "examples/input/keyboard_modifiers.rs"

[[example]]
name = "keyboard_input_events"
path = "examples/input/keyboard_input_events.rs"

[[example]]
name = "mouse_input"
path = "examples/input/mouse_input.rs"

[[example]]
name = "mouse_input_events"
path = "examples/input/mouse_input_events.rs"

[[example]]
name = "touch_input"
path = "examples/input/touch_input.rs"

[[example]]
name = "touch_input_events"
path = "examples/input/touch_input_events.rs"

# Reflection
[[example]]
name = "reflection"
path = "examples/reflection/reflection.rs"

[[example]]
name = "generic_reflection"
path = "examples/reflection/generic_reflection.rs"

[[example]]
name = "reflection_types"
path = "examples/reflection/reflection_types.rs"

[[example]]
name = "trait_reflection"
path = "examples/reflection/trait_reflection.rs"

# Scene
[[example]]
name = "scene"
path = "examples/scene/scene.rs"

# Shaders
[[example]]
name = "array_texture"
path = "examples/shader/array_texture.rs"

[[example]]
name = "hot_shader_reloading"
path = "examples/shader/hot_shader_reloading.rs"

[[example]]
name = "mesh_custom_attribute"
path = "examples/shader/mesh_custom_attribute.rs"

[[example]]
name = "shader_custom_material"
path = "examples/shader/shader_custom_material.rs"

[[example]]
name = "shader_defs"
path = "examples/shader/shader_defs.rs"

# Tools
[[example]]
name = "bevymark"
path = "examples/tools/bevymark.rs"

# UI (User Interface)
[[example]]
name = "button"
path = "examples/ui/button.rs"

[[example]]
name = "font_atlas_debug"
path = "examples/ui/font_atlas_debug.rs"

[[example]]
name = "text"
path = "examples/ui/text.rs"

[[example]]
name = "text_debug"
path = "examples/ui/text_debug.rs"

[[example]]
name = "ui"
path = "examples/ui/ui.rs"

# Window
[[example]]
name = "clear_color"
path = "examples/window/clear_color.rs"

[[example]]
name = "multiple_windows"
path = "examples/window/multiple_windows.rs"

[[example]]
name = "scale_factor_override"
path = "examples/window/scale_factor_override.rs"

[[example]]
name = "window_settings"
path = "examples/window/window_settings.rs"

# WASM
[[example]]
name = "hello_wasm"
path = "examples/wasm/hello_wasm.rs"
required-features = []

[[example]]
name = "assets_wasm"
path = "examples/wasm/assets_wasm.rs"
required-features = ["bevy_winit"]

[[example]]
name = "headless_wasm"
path = "examples/wasm/headless_wasm.rs"
required-features = []

[[example]]
name = "winit_wasm"
path = "examples/wasm/winit_wasm.rs"
required-features = ["bevy_winit"]

# Android
[[example]]
crate-type = ["cdylib"]
name = "android"
path = "examples/android/android.rs"

[package.metadata.android]
apk_label = "Bevy Example"
assets = "assets"
res = "assets/android-res"
icon = "@mipmap/ic_launcher"
build_targets = ["aarch64-linux-android", "armv7-linux-androideabi"]
min_sdk_version = 16
target_sdk_version = 29<|MERGE_RESOLUTION|>--- conflicted
+++ resolved
@@ -98,13 +98,12 @@
 path = "examples/2d/contributors.rs"
 
 [[example]]
-<<<<<<< HEAD
 name = "mesh"
 path = "examples/2d/mesh.rs"
-=======
+
+[[example]]
 name = "many_sprites"
 path = "examples/2d/many_sprites.rs"
->>>>>>> f520a341
 
 [[example]]
 name = "sprite"
