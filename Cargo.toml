--- conflicted
+++ resolved
@@ -233,12 +233,6 @@
 name = "wireframe"
 path = "examples/3d/wireframe.rs"
 
-<<<<<<< HEAD
-=======
-[[example]]
-name = "z_sort_debug"
-path = "examples/3d/z_sort_debug.rs"
-
 # Animation
 [[example]]
 name = "custom_skinned_mesh"
@@ -248,7 +242,6 @@
 name = "gltf_skinned_mesh"
 path = "examples/animation/gltf_skinned_mesh.rs"
 
->>>>>>> 366742cf
 # Application
 [[example]]
 name = "custom_loop"
