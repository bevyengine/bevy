[package]
name = "bevy"
version = "0.9.0"
edition = "2021"
categories = ["game-engines", "graphics", "gui", "rendering"]
description = "A refreshingly simple data-driven game engine and app framework"
exclude = ["assets/", "tools/", ".github/", "crates/", "examples/wasm/assets/"]
homepage = "https://bevyengine.org"
keywords = ["game", "engine", "gamedev", "graphics", "bevy"]
license = "MIT OR Apache-2.0"
readme = "README.md"
repository = "https://github.com/bevyengine/bevy"
rust-version = "1.67.0"

[workspace]
exclude = ["benches", "crates/bevy_ecs_compile_fail_tests", "crates/bevy_reflect_compile_fail_tests"]
members = [
  "crates/*",
  "examples/mobile",
  "tools/ci",
  "tools/build-example-pages",
  "tools/build-wasm-example",
  "errors",
]

[features]
default = [
  "animation",
  "bevy_asset",
  "bevy_audio",
  "bevy_gilrs",
  "bevy_scene",
  "bevy_winit",
  "bevy_core_pipeline",
  "bevy_pbr",
  "bevy_gltf",
  "bevy_render",
  "bevy_sprite",
  "bevy_text",
  "bevy_ui",
  "png",
  "hdr",
  "vorbis",
  "x11",
  "filesystem_watcher",
<<<<<<< HEAD
  "bevy_gizmos",
=======
  "android_shared_stdcxx"
>>>>>>> 0cbb9f72
]

# Force dynamic linking, which improves iterative compile times
dynamic_linking = ["bevy_dylib", "bevy_internal/dynamic_linking"]

# Optional bevy crates
bevy_animation = ["bevy_internal/bevy_animation"]
bevy_asset = ["bevy_internal/bevy_asset"]
bevy_audio = ["bevy_internal/bevy_audio"]
bevy_core_pipeline = ["bevy_internal/bevy_core_pipeline"]
bevy_dynamic_plugin = ["bevy_internal/bevy_dynamic_plugin"]
bevy_gilrs = ["bevy_internal/bevy_gilrs"]
bevy_gltf = ["bevy_internal/bevy_gltf"]
bevy_pbr = ["bevy_internal/bevy_pbr"]
bevy_render = ["bevy_internal/bevy_render"]
bevy_scene = ["bevy_internal/bevy_scene"]
bevy_sprite = ["bevy_internal/bevy_sprite"]
bevy_text = ["bevy_internal/bevy_text"]
bevy_ui = ["bevy_internal/bevy_ui"]
bevy_winit = ["bevy_internal/bevy_winit"]
bevy_gizmos = ["bevy_internal/bevy_gizmos"]

# Tracing features
trace_chrome = ["trace", "bevy_internal/trace_chrome"]
trace_tracy = ["trace", "bevy_internal/trace_tracy"]
trace = ["bevy_internal/trace"]
wgpu_trace = ["bevy_internal/wgpu_trace"]

# Image format support for texture loading (PNG and HDR are enabled by default)
hdr = ["bevy_internal/hdr"]
png = ["bevy_internal/png"]
tga = ["bevy_internal/tga"]
jpeg = ["bevy_internal/jpeg"]
bmp = ["bevy_internal/bmp"]
basis-universal = ["bevy_internal/basis-universal"]
dds = ["bevy_internal/dds"]
ktx2 = ["bevy_internal/ktx2"]
# For ktx2 supercompression
zlib = ["bevy_internal/zlib"]
zstd = ["bevy_internal/zstd"]

# Audio format support (vorbis is enabled by default)
flac = ["bevy_internal/flac"]
mp3 = ["bevy_internal/mp3"]
vorbis = ["bevy_internal/vorbis"]
wav = ["bevy_internal/wav"]
symphonia-aac = ["bevy_internal/symphonia-aac"]
symphonia-all = ["bevy_internal/symphonia-all"]
symphonia-flac = ["bevy_internal/symphonia-flac"]
symphonia-isomp4 = ["bevy_internal/symphonia-isomp4"]
symphonia-mp3 = ["bevy_internal/symphonia-mp3"]
symphonia-vorbis = ["bevy_internal/symphonia-vorbis"]
symphonia-wav = ["bevy_internal/symphonia-wav"]

# Enable watching file system for asset hot reload
filesystem_watcher = ["bevy_internal/filesystem_watcher"]

serialize = ["bevy_internal/serialize"]

# Display server protocol support (X11 is enabled by default)
wayland = ["bevy_internal/wayland"]
x11 = ["bevy_internal/x11"]

# Enable rendering of font glyphs using subpixel accuracy
subpixel_glyph_atlas = ["bevy_internal/subpixel_glyph_atlas"]

# Enable systems that allow for automated testing on CI
bevy_ci_testing = ["bevy_internal/bevy_ci_testing"]

# Enable the "debug asset server" for hot reloading internal assets
debug_asset_server = ["bevy_internal/debug_asset_server"]

# Enable animation support, and glTF animation loading
animation = ["bevy_internal/animation"]

# Enable using a shared stdlib for cxx on Android.
android_shared_stdcxx = ["bevy_internal/android_shared_stdcxx"]

[dependencies]
bevy_dylib = { path = "crates/bevy_dylib", version = "0.9.0", default-features = false, optional = true }
bevy_internal = { path = "crates/bevy_internal", version = "0.9.0", default-features = false }

[target.'cfg(target_arch = "wasm32")'.dependencies]
bevy_internal = { path = "crates/bevy_internal", version = "0.9.0", default-features = false, features = [
  "webgl",
] }

[dev-dependencies]
anyhow = "1.0.4"
rand = "0.8.0"
ron = "0.8.0"
serde = { version = "1", features = ["derive"] }
bytemuck = "1.7"
# Needed to poll Task examples
futures-lite = "1.11.3"
crossbeam-channel = "0.5.0"

[[example]]
name = "hello_world"
path = "examples/hello_world.rs"

[package.metadata.example.hello_world]
hidden = true

# 2D Rendering
[[example]]
name = "move_sprite"
path = "examples/2d/move_sprite.rs"

[package.metadata.example.move_sprite]
name = "Move Sprite"
description = "Changes the transform of a sprite"
category = "2D Rendering"
wasm = true

[[example]]
name = "rotation"
path = "examples/2d/rotation.rs"

[package.metadata.example.rotation]
name = "2D Rotation"
description = "Demonstrates rotating entities in 2D with quaternions"
category = "2D Rendering"
wasm = true

[[example]]
name = "mesh2d"
path = "examples/2d/mesh2d.rs"

[package.metadata.example.mesh2d]
name = "Mesh 2D"
description = "Renders a 2d mesh"
category = "2D Rendering"
wasm = true

[[example]]
name = "mesh2d_manual"
path = "examples/2d/mesh2d_manual.rs"

[package.metadata.example.mesh2d_manual]
name = "Manual Mesh 2D"
description = "Renders a custom mesh \"manually\" with \"mid-level\" renderer apis"
category = "2D Rendering"
wasm = true

[[example]]
name = "mesh2d_vertex_color_texture"
path = "examples/2d/mesh2d_vertex_color_texture.rs"

[package.metadata.example.mesh2d_vertex_color_texture]
name = "Mesh 2D With Vertex Colors"
description = "Renders a 2d mesh with vertex color attributes"
category = "2D Rendering"
wasm = true

[[example]]
name = "2d_shapes"
path = "examples/2d/2d_shapes.rs"

[package.metadata.example.2d_shapes]
name = "2D Shapes"
description = "Renders a rectangle, circle, and hexagon"
category = "2D Rendering"
wasm = true

[[example]]
name = "2d_gizmos"
path = "examples/2d/2d_gizmos.rs"

[package.metadata.example.2d_gizmos]
name = "2D Debug Drawing"
description = "Simple 2D scene with basic shapes and lighting"
category = "2D Rendering"
wasm = true

[[example]]
name = "sprite"
path = "examples/2d/sprite.rs"

[package.metadata.example.sprite]
name = "Sprite"
description = "Renders a sprite"
category = "2D Rendering"
wasm = true

[[example]]
name = "sprite_flipping"
path = "examples/2d/sprite_flipping.rs"

[package.metadata.example.sprite_flipping]
name = "Sprite Flipping"
description = "Renders a sprite flipped along an axis"
category = "2D Rendering"
wasm = true

[[example]]
name = "sprite_sheet"
path = "examples/2d/sprite_sheet.rs"

[package.metadata.example.sprite_sheet]
name = "Sprite Sheet"
description = "Renders an animated sprite"
category = "2D Rendering"
wasm = true

[[example]]
name = "text2d"
path = "examples/2d/text2d.rs"

[package.metadata.example.text2d]
name = "Text 2D"
description = "Generates text in 2D"
category = "2D Rendering"
wasm = true

[[example]]
name = "texture_atlas"
path = "examples/2d/texture_atlas.rs"

[package.metadata.example.texture_atlas]
name = "Texture Atlas"
description = "Generates a texture atlas (sprite sheet) from individual sprites"
category = "2D Rendering"
wasm = true

[[example]]
name = "transparency_2d"
path = "examples/2d/transparency_2d.rs"

[package.metadata.example.transparency_2d]
name = "Transparency in 2D"
description = "Demonstrates transparency in 2d"
category = "2D Rendering"
wasm = true

[[example]]
name = "pixel_perfect"
path = "examples/2d/pixel_perfect.rs"

[package.metadata.example.pixel_perfect]
name = "Pixel Perfect"
description = "Demonstrates pixel perfect in 2d"
category = "2D Rendering"
wasm = true

# 3D Rendering
[[example]]
name = "3d_scene"
path = "examples/3d/3d_scene.rs"

[package.metadata.example.3d_scene]
name = "3D Scene"
description = "Simple 3D scene with basic shapes and lighting"
category = "3D Rendering"
wasm = true

[[example]]
name = "3d_shapes"
path = "examples/3d/3d_shapes.rs"

[package.metadata.example.3d_shapes]
name = "3D Shapes"
description = "A scene showcasing the built-in 3D shapes"
category = "3D Rendering"
wasm = true

[[example]]
<<<<<<< HEAD
name = "3d_gizmos"
path = "examples/3d/3d_gizmos.rs"

[package.metadata.example.3d_gizmos]
name = "3D Debug Drawing"
description = "Simple 3D scene with basic shapes and lighting"
=======
name = "atmospheric_fog"
path = "examples/3d/atmospheric_fog.rs"

[package.metadata.example.atmospheric_fog]
name = "Atmospheric Fog"
description = "A scene showcasing the atmospheric fog effect"
category = "3D Rendering"
wasm = true

[[example]]
name = "fog"
path = "examples/3d/fog.rs"

[package.metadata.example.fog]
name = "Fog"
description = "A scene showcasing the distance fog effect"
category = "3D Rendering"
wasm = true

[[example]]
name = "blend_modes"
path = "examples/3d/blend_modes.rs"

[package.metadata.example.blend_modes]
name = "Blend Modes"
description = "Showcases different blend modes"
>>>>>>> 0cbb9f72
category = "3D Rendering"
wasm = true

[[example]]
name = "lighting"
path = "examples/3d/lighting.rs"

[package.metadata.example.lighting]
name = "Lighting"
description = "Illustrates various lighting options in a simple scene"
category = "3D Rendering"
wasm = true

[[example]]
name = "lines"
path = "examples/3d/lines.rs"

[package.metadata.example.lines]
name = "Lines"
description = "Create a custom material to draw 3d lines"
category = "3D Rendering"
wasm = true

[[example]]
name = "spotlight"
path = "examples/3d/spotlight.rs"

[package.metadata.example.spotlight]
name = "Spotlight"
description = "Illustrates spot lights"
category = "3D Rendering"
wasm = true

[[example]]
name = "bloom"
path = "examples/3d/bloom.rs"

[package.metadata.example.bloom]
name = "Bloom"
description = "Illustrates bloom configuration using HDR and emissive materials"
category = "3D Rendering"
wasm = false

[[example]]
name = "load_gltf"
path = "examples/3d/load_gltf.rs"

[package.metadata.example.load_gltf]
name = "Load glTF"
description = "Loads and renders a glTF file as a scene"
category = "3D Rendering"
wasm = true

[[example]]
name = "fxaa"
path = "examples/3d/fxaa.rs"

[package.metadata.example.fxaa]
name = "FXAA"
description = "Compares MSAA (Multi-Sample Anti-Aliasing) and FXAA (Fast Approximate Anti-Aliasing)"
category = "3D Rendering"
wasm = true

[[example]]
name = "msaa"
path = "examples/3d/msaa.rs"

[package.metadata.example.msaa]
name = "MSAA"
description = "Configures MSAA (Multi-Sample Anti-Aliasing) for smoother edges"
category = "3D Rendering"
wasm = true

[[example]]
name = "orthographic"
path = "examples/3d/orthographic.rs"

[package.metadata.example.orthographic]
name = "Orthographic View"
description = "Shows how to create a 3D orthographic view (for isometric-look in games or CAD applications)"
category = "3D Rendering"
wasm = true

[[example]]
name = "parenting"
path = "examples/3d/parenting.rs"

[package.metadata.example.parenting]
name = "Parenting"
description = "Demonstrates parent->child relationships and relative transformations"
category = "3D Rendering"
wasm = true

[[example]]
name = "pbr"
path = "examples/3d/pbr.rs"

[package.metadata.example.pbr]
name = "Physically Based Rendering"
description = "Demonstrates use of Physically Based Rendering (PBR) properties"
category = "3D Rendering"
wasm = true

[[example]]
name = "render_to_texture"
path = "examples/3d/render_to_texture.rs"

[package.metadata.example.render_to_texture]
name = "Render to Texture"
description = "Shows how to render to a texture, useful for mirrors, UI, or exporting images"
category = "3D Rendering"
wasm = true

[[example]]
name = "shadow_biases"
path = "examples/3d/shadow_biases.rs"

[package.metadata.example.shadow_biases]
name = "Shadow Biases"
description = "Demonstrates how shadow biases affect shadows in a 3d scene"
category = "3D Rendering"
wasm = true

[[example]]
name = "shadow_caster_receiver"
path = "examples/3d/shadow_caster_receiver.rs"

[package.metadata.example.shadow_caster_receiver]
name = "Shadow Caster and Receiver"
description = "Demonstrates how to prevent meshes from casting/receiving shadows in a 3d scene"
category = "3D Rendering"
wasm = true

[[example]]
name = "skybox"
path = "examples/3d/skybox.rs"
required-features = ["ktx2", "zstd"]

[package.metadata.example.skybox]
name = "Skybox"
description = "Load a cubemap texture onto a cube like a skybox and cycle through different compressed texture formats."
category = "3D Rendering"
wasm = false

[[example]]
name = "spherical_area_lights"
path = "examples/3d/spherical_area_lights.rs"

[package.metadata.example.spherical_area_lights]
name = "Spherical Area Lights"
description = "Demonstrates how point light radius values affect light behavior"
category = "3D Rendering"
wasm = true

[[example]]
name = "split_screen"
path = "examples/3d/split_screen.rs"

[package.metadata.example.split_screen]
name = "Split Screen"
description = "Demonstrates how to render two cameras to the same window to accomplish \"split screen\""
category = "3D Rendering"
wasm = true

[[example]]
name = "texture"
path = "examples/3d/texture.rs"

[package.metadata.example.texture]
name = "Texture"
description = "Shows configuration of texture materials"
category = "3D Rendering"
wasm = true

[[example]]
name = "transparency_3d"
path = "examples/3d/transparency_3d.rs"

[package.metadata.example.transparency_3d]
name = "Transparency in 3D"
description = "Demonstrates transparency in 3d"
category = "3D Rendering"
wasm = true

[[example]]
name = "two_passes"
path = "examples/3d/two_passes.rs"

[package.metadata.example.two_passes]
name = "Two Passes"
description = "Renders two 3d passes to the same window from different perspectives"
category = "3D Rendering"
wasm = true

[[example]]
name = "update_gltf_scene"
path = "examples/3d/update_gltf_scene.rs"

[package.metadata.example.update_gltf_scene]
name = "Update glTF Scene"
description = "Update a scene from a glTF file, either by spawning the scene as a child of another entity, or by accessing the entities of the scene"
category = "3D Rendering"
wasm = true

[[example]]
name = "vertex_colors"
path = "examples/3d/vertex_colors.rs"

[package.metadata.example.vertex_colors]
name = "Vertex Colors"
description = "Shows the use of vertex colors"
category = "3D Rendering"
wasm = true

[[example]]
name = "wireframe"
path = "examples/3d/wireframe.rs"

[package.metadata.example.wireframe]
name = "Wireframe"
description = "Showcases wireframe rendering"
category = "3D Rendering"
wasm = true

# Animation
[[example]]
name = "animated_fox"
path = "examples/animation/animated_fox.rs"

[package.metadata.example.animated_fox]
name = "Animated Fox"
description = "Plays an animation from a skinned glTF"
category = "Animation"
wasm = true

[[example]]
name = "animated_transform"
path = "examples/animation/animated_transform.rs"

[package.metadata.example.animated_transform]
name = "Animated Transform"
description = "Create and play an animation defined by code that operates on the `Transform` component"
category = "Animation"
wasm = true

[[example]]
name = "custom_skinned_mesh"
path = "examples/animation/custom_skinned_mesh.rs"

[package.metadata.example.custom_skinned_mesh]
name = "Custom Skinned Mesh"
description = "Skinned mesh example with mesh and joints data defined in code"
category = "Animation"
wasm = true

[[example]]
name = "gltf_skinned_mesh"
path = "examples/animation/gltf_skinned_mesh.rs"

[package.metadata.example.gltf_skinned_mesh]
name = "glTF Skinned Mesh"
description = "Skinned mesh example with mesh and joints data loaded from a glTF file"
category = "Animation"
wasm = true

# Application
[[example]]
name = "custom_loop"
path = "examples/app/custom_loop.rs"

[package.metadata.example.custom_loop]
name = "Custom Loop"
description = "Demonstrates how to create a custom runner (to update an app manually)"
category = "Application"
wasm = false

[[example]]
name = "drag_and_drop"
path = "examples/app/drag_and_drop.rs"

[package.metadata.example.drag_and_drop]
name = "Drag and Drop"
description = "An example that shows how to handle drag and drop in an app"
category = "Application"
wasm = false

[[example]]
name = "empty"
path = "examples/app/empty.rs"

[package.metadata.example.empty]
name = "Empty"
description = "An empty application (does nothing)"
category = "Application"
wasm = false

[[example]]
name = "empty_defaults"
path = "examples/app/empty_defaults.rs"

[package.metadata.example.empty_defaults]
name = "Empty with Defaults"
description = "An empty application with default plugins"
category = "Application"
wasm = true

[[example]]
name = "headless"
path = "examples/app/headless.rs"

[package.metadata.example.headless]
name = "Headless"
description = "An application that runs without default plugins"
category = "Application"
wasm = false

[[example]]
name = "logs"
path = "examples/app/logs.rs"

[package.metadata.example.logs]
name = "Logs"
description = "Illustrate how to use generate log output"
category = "Application"
wasm = true

[[example]]
name = "plugin"
path = "examples/app/plugin.rs"

[package.metadata.example.plugin]
name = "Plugin"
description = "Demonstrates the creation and registration of a custom plugin"
category = "Application"
wasm = true

[[example]]
name = "plugin_group"
path = "examples/app/plugin_group.rs"

[package.metadata.example.plugin_group]
name = "Plugin Group"
description = "Demonstrates the creation and registration of a custom plugin group"
category = "Application"
wasm = true

[[example]]
name = "return_after_run"
path = "examples/app/return_after_run.rs"

[package.metadata.example.return_after_run]
name = "Return after Run"
description = "Show how to return to main after the Bevy app has exited"
category = "Application"
wasm = false

[[example]]
name = "thread_pool_resources"
path = "examples/app/thread_pool_resources.rs"

[package.metadata.example.thread_pool_resources]
name = "Thread Pool Resources"
description = "Creates and customizes the internal thread pool"
category = "Application"
wasm = false

[[example]]
name = "no_renderer"
path = "examples/app/no_renderer.rs"

[package.metadata.example.no_renderer]
name = "No Renderer"
description = "An application that runs with default plugins and displays an empty window, but without an actual renderer"
category = "Application"
wasm = false

[[example]]
name = "without_winit"
path = "examples/app/without_winit.rs"

[package.metadata.example.without_winit]
name = "Without Winit"
description = "Create an application without winit (runs single time, no event loop)"
category = "Application"
wasm = false

# Assets
[[example]]
name = "asset_loading"
path = "examples/asset/asset_loading.rs"

[package.metadata.example.asset_loading]
name = "Asset Loading"
description = "Demonstrates various methods to load assets"
category = "Assets"
wasm = true

[[example]]
name = "custom_asset"
path = "examples/asset/custom_asset.rs"

[package.metadata.example.custom_asset]
name = "Custom Asset"
description = "Implements a custom asset loader"
category = "Assets"
wasm = true

[[example]]
name = "custom_asset_io"
path = "examples/asset/custom_asset_io.rs"

[package.metadata.example.custom_asset_io]
name = "Custom Asset IO"
description = "Implements a custom asset io loader"
category = "Assets"
wasm = true

[[example]]
name = "hot_asset_reloading"
path = "examples/asset/hot_asset_reloading.rs"

[package.metadata.example.hot_asset_reloading]
name = "Hot Reloading of Assets"
description = "Demonstrates automatic reloading of assets when modified on disk"
category = "Assets"
wasm = true

# Async Tasks
[[example]]
name = "async_compute"
path = "examples/async_tasks/async_compute.rs"

[package.metadata.example.async_compute]
name = "Async Compute"
description = "How to use `AsyncComputeTaskPool` to complete longer running tasks"
category = "Async Tasks"
wasm = false

[[example]]
name = "external_source_external_thread"
path = "examples/async_tasks/external_source_external_thread.rs"

[package.metadata.example.external_source_external_thread]
name = "External Source of Data on an External Thread"
description = "How to use an external thread to run an infinite task and communicate with a channel"
category = "Async Tasks"
wasm = false

# Audio
[[example]]
name = "audio"
path = "examples/audio/audio.rs"

[package.metadata.example.audio]
name = "Audio"
description = "Shows how to load and play an audio file"
category = "Audio"
wasm = true

[[example]]
name = "audio_control"
path = "examples/audio/audio_control.rs"

[package.metadata.example.audio_control]
name = "Audio Control"
description = "Shows how to load and play an audio file, and control how it's played"
category = "Audio"
wasm = true

[[example]]
name = "decodable"
path = "examples/audio/decodable.rs"

[package.metadata.example.decodable]
name = "Decodable"
description = "Shows how to create and register a custom audio source by implementing the `Decodable` type."
category = "Audio"
wasm = true

# Diagnostics
[[example]]
name = "log_diagnostics"
path = "examples/diagnostics/log_diagnostics.rs"

[package.metadata.example.log_diagnostics]
name = "Log Diagnostics"
description = "Add a plugin that logs diagnostics, like frames per second (FPS), to the console"
category = "Diagnostics"
wasm = true

[[example]]
name = "custom_diagnostic"
path = "examples/diagnostics/custom_diagnostic.rs"

[package.metadata.example.custom_diagnostic]
name = "Custom Diagnostic"
description = "Shows how to create a custom diagnostic"
category = "Diagnostics"
wasm = true

# ECS (Entity Component System)
[[example]]
name = "ecs_guide"
path = "examples/ecs/ecs_guide.rs"

[package.metadata.example.ecs_guide]
name = "ECS Guide"
description = "Full guide to Bevy's ECS"
category = "ECS (Entity Component System)"
wasm = false

[[example]]
name = "component_change_detection"
path = "examples/ecs/component_change_detection.rs"

[package.metadata.example.component_change_detection]
name = "Component Change Detection"
description = "Change detection on components"
category = "ECS (Entity Component System)"
wasm = false

[[example]]
name = "custom_query_param"
path = "examples/ecs/custom_query_param.rs"

[package.metadata.example.custom_query_param]
name = "Custom Query Parameters"
description = "Groups commonly used compound queries and query filters into a single type"
category = "ECS (Entity Component System)"
wasm = false

[[example]]
name = "event"
path = "examples/ecs/event.rs"

[package.metadata.example.event]
name = "Event"
description = "Illustrates event creation, activation, and reception"
category = "ECS (Entity Component System)"
wasm = false

[[example]]
name = "fixed_timestep"
path = "examples/ecs/fixed_timestep.rs"

[package.metadata.example.fixed_timestep]
name = "Fixed Timestep"
description = "Shows how to create systems that run every fixed timestep, rather than every tick"
category = "ECS (Entity Component System)"
wasm = false

[[example]]
name = "generic_system"
path = "examples/ecs/generic_system.rs"

[package.metadata.example.generic_system]
name = "Generic System"
description = "Shows how to create systems that can be reused with different types"
category = "ECS (Entity Component System)"
wasm = false

[[example]]
name = "hierarchy"
path = "examples/ecs/hierarchy.rs"

[package.metadata.example.hierarchy]
name = "Hierarchy"
description = "Creates a hierarchy of parents and children entities"
category = "ECS (Entity Component System)"
wasm = false

[[example]]
name = "iter_combinations"
path = "examples/ecs/iter_combinations.rs"

[package.metadata.example.iter_combinations]
name = "Iter Combinations"
description = "Shows how to iterate over combinations of query results"
category = "ECS (Entity Component System)"
wasm = true

[[example]]
name = "parallel_query"
path = "examples/ecs/parallel_query.rs"

[package.metadata.example.parallel_query]
name = "Parallel Query"
description = "Illustrates parallel queries with `ParallelIterator`"
category = "ECS (Entity Component System)"
wasm = false

[[example]]
name = "removal_detection"
path = "examples/ecs/removal_detection.rs"

[package.metadata.example.removal_detection]
name = "Removal Detection"
description = "Query for entities that had a specific component removed earlier in the current frame"
category = "ECS (Entity Component System)"
wasm = false

[[example]]
name = "startup_system"
path = "examples/ecs/startup_system.rs"

[package.metadata.example.startup_system]
name = "Startup System"
description = "Demonstrates a startup system (one that runs once when the app starts up)"
category = "ECS (Entity Component System)"
wasm = false

[[example]]
name = "state"
path = "examples/ecs/state.rs"

[package.metadata.example.state]
name = "State"
description = "Illustrates how to use States to control transitioning from a Menu state to an InGame state"
category = "ECS (Entity Component System)"
wasm = false

[[example]]
name = "system_piping"
path = "examples/ecs/system_piping.rs"

[package.metadata.example.system_piping]
name = "System Piping"
description = "Pipe the output of one system into a second, allowing you to handle any errors gracefully"
category = "ECS (Entity Component System)"
wasm = false

[[example]]
name = "system_closure"
path = "examples/ecs/system_closure.rs"

[package.metadata.example.system_closure]
name = "System Closure"
description = "Show how to use closures as systems, and how to configure `Local` variables by capturing external state"
category = "ECS (Entity Component System)"
wasm = false

[[example]]
name = "system_param"
path = "examples/ecs/system_param.rs"

[package.metadata.example.system_param]
name = "System Parameter"
description = "Illustrates creating custom system parameters with `SystemParam`"
category = "ECS (Entity Component System)"
wasm = false

[[example]]
name = "timers"
path = "examples/ecs/timers.rs"

[package.metadata.example.timers]
name = "Timers"
description = "Illustrates ticking `Timer` resources inside systems and handling their state"
category = "ECS (Entity Component System)"
wasm = false

# Games
[[example]]
name = "alien_cake_addict"
path = "examples/games/alien_cake_addict.rs"

[package.metadata.example.alien_cake_addict]
name = "Alien Cake Addict"
description = "Eat the cakes. Eat them all. An example 3D game"
category = "Games"
wasm = true

[[example]]
name = "breakout"
path = "examples/games/breakout.rs"

[package.metadata.example.breakout]
name = "Breakout"
description = "An implementation of the classic game \"Breakout\""
category = "Games"
wasm = true

[[example]]
name = "contributors"
path = "examples/games/contributors.rs"

[package.metadata.example.contributors]
name = "Contributors"
description = "Displays each contributor as a bouncy bevy-ball!"
category = "Games"
wasm = true

[[example]]
name = "game_menu"
path = "examples/games/game_menu.rs"

[package.metadata.example.game_menu]
name = "Game Menu"
description = "A simple game menu"
category = "Games"
wasm = true

# Input
[[example]]
name = "char_input_events"
path = "examples/input/char_input_events.rs"

[package.metadata.example.char_input_events]
name = "Char Input Events"
description = "Prints out all chars as they are inputted"
category = "Input"
wasm = false

[[example]]
name = "gamepad_input"
path = "examples/input/gamepad_input.rs"

[package.metadata.example.gamepad_input]
name = "Gamepad Input"
description = "Shows handling of gamepad input, connections, and disconnections"
category = "Input"
wasm = false

[[example]]
name = "gamepad_input_events"
path = "examples/input/gamepad_input_events.rs"

[package.metadata.example.gamepad_input_events]
name = "Gamepad Input Events"
description = "Iterates and prints gamepad input and connection events"
category = "Input"
wasm = false

[[example]]
name = "keyboard_input"
path = "examples/input/keyboard_input.rs"

[package.metadata.example.keyboard_input]
name = "Keyboard Input"
description = "Demonstrates handling a key press/release"
category = "Input"
wasm = false

[[example]]
name = "keyboard_modifiers"
path = "examples/input/keyboard_modifiers.rs"

[package.metadata.example.keyboard_modifiers]
name = "Keyboard Modifiers"
description = "Demonstrates using key modifiers (ctrl, shift)"
category = "Input"
wasm = false

[[example]]
name = "keyboard_input_events"
path = "examples/input/keyboard_input_events.rs"

[package.metadata.example.keyboard_input_events]
name = "Keyboard Input Events"
description = "Prints out all keyboard events"
category = "Input"
wasm = false

[[example]]
name = "mouse_input"
path = "examples/input/mouse_input.rs"

[package.metadata.example.mouse_input]
name = "Mouse Input"
description = "Demonstrates handling a mouse button press/release"
category = "Input"
wasm = false

[[example]]
name = "mouse_input_events"
path = "examples/input/mouse_input_events.rs"

[package.metadata.example.mouse_input_events]
name = "Mouse Input Events"
description = "Prints out all mouse events (buttons, movement, etc.)"
category = "Input"
wasm = false

[[example]]
name = "mouse_grab"
path = "examples/input/mouse_grab.rs"

[package.metadata.example.mouse_grab]
name = "Mouse Grab"
description = "Demonstrates how to grab the mouse, locking the cursor to the app's screen"
category = "Input"
wasm = false

[[example]]
name = "touch_input"
path = "examples/input/touch_input.rs"

[package.metadata.example.touch_input]
name = "Touch Input"
description = "Displays touch presses, releases, and cancels"
category = "Input"
wasm = false

[[example]]
name = "touch_input_events"
path = "examples/input/touch_input_events.rs"

[package.metadata.example.touch_input_events]
name = "Touch Input Events"
description = "Prints out all touch inputs"
category = "Input"
wasm = false

[[example]]
name = "text_input"
path = "examples/input/text_input.rs"

[package.metadata.example.text_input]
name = "Text Input"
description = "Simple text input with IME support"
category = "Input"
wasm = false

# Reflection
[[example]]
name = "reflection"
path = "examples/reflection/reflection.rs"

[package.metadata.example.reflection]
name = "Reflection"
description = "Demonstrates how reflection in Bevy provides a way to dynamically interact with Rust types"
category = "Reflection"
wasm = false

[[example]]
name = "generic_reflection"
path = "examples/reflection/generic_reflection.rs"

[package.metadata.example.generic_reflection]
name = "Generic Reflection"
description = "Registers concrete instances of generic types that may be used with reflection"
category = "Reflection"
wasm = false

[[example]]
name = "reflection_types"
path = "examples/reflection/reflection_types.rs"

[package.metadata.example.reflection_types]
name = "Reflection Types"
description = "Illustrates the various reflection types available"
category = "Reflection"
wasm = false

[[example]]
name = "trait_reflection"
path = "examples/reflection/trait_reflection.rs"

[package.metadata.example.trait_reflection]
name = "Trait Reflection"
description = "Allows reflection with trait objects"
category = "Reflection"
wasm = false

# Scene
[[example]]
name = "scene"
path = "examples/scene/scene.rs"

[package.metadata.example.scene]
name = "Scene"
description = "Demonstrates loading from and saving scenes to files"
category = "Scene"
wasm = false

# Shaders
[[package.metadata.category]]
name = "Shaders"
description = """
These examples demonstrate how to implement different shaders in user code.

A shader in its most common usage is a small program that is run by the GPU per-vertex in a mesh (a vertex shader) or per-affected-screen-fragment (a fragment shader.) The GPU executes these programs in a highly parallel way.

There are also compute shaders which are used for more general processing leveraging the GPU's parallelism.
"""

[[example]]
name = "custom_vertex_attribute"
path = "examples/shader/custom_vertex_attribute.rs"

[package.metadata.example.custom_vertex_attribute]
name = "Custom Vertex Attribute"
description = "A shader that reads a mesh's custom vertex attribute"
category = "Shaders"
wasm = true

[[example]]
name = "post_processing"
path = "examples/shader/post_processing.rs"

[package.metadata.example.post_processing]
name = "Post Processing"
description = "A custom post processing effect, using two cameras, with one reusing the render texture of the first one"
category = "Shaders"
wasm = true

[[example]]
name = "shader_defs"
path = "examples/shader/shader_defs.rs"

[package.metadata.example.shader_defs]
name = "Shader Defs"
description = "A shader that uses \"shaders defs\" (a bevy tool to selectively toggle parts of a shader)"
category = "Shaders"
wasm = true

[[example]]
name = "shader_material"
path = "examples/shader/shader_material.rs"

[package.metadata.example.shader_material]
name = "Material"
description = "A shader and a material that uses it"
category = "Shaders"
wasm = true

[[example]]
name = "shader_prepass"
path = "examples/shader/shader_prepass.rs"

[package.metadata.example.shader_prepass]
name = "Material Prepass"
description = "A shader that uses the depth texture generated in a prepass"
category = "Shaders"
wasm = false


[[example]]
name = "shader_material_screenspace_texture"
path = "examples/shader/shader_material_screenspace_texture.rs"

[package.metadata.example.shader_material_screenspace_texture]
name = "Material - Screenspace Texture"
description = "A shader that samples a texture with view-independent UV coordinates"
category = "Shaders"
wasm = true

[[example]]
name = "shader_material_glsl"
path = "examples/shader/shader_material_glsl.rs"

[package.metadata.example.shader_material_glsl]
name = "Material - GLSL"
description = "A shader that uses the GLSL shading language"
category = "Shaders"
wasm = true

[[example]]
name = "shader_instancing"
path = "examples/shader/shader_instancing.rs"

[package.metadata.example.shader_instancing]
name = "Instancing"
description = "A shader that renders a mesh multiple times in one draw call"
category = "Shaders"
wasm = true

[[example]]
name = "animate_shader"
path = "examples/shader/animate_shader.rs"

[package.metadata.example.animate_shader]
name = "Animated"
description = "A shader that uses dynamic data like the time since startup"
category = "Shaders"
wasm = true

[[example]]
name = "compute_shader_game_of_life"
path = "examples/shader/compute_shader_game_of_life.rs"

[package.metadata.example.compute_shader_game_of_life]
name = "Compute - Game of Life"
description = "A compute shader that simulates Conway's Game of Life"
category = "Shaders"
wasm = false

[[example]]
name = "array_texture"
path = "examples/shader/array_texture.rs"

[package.metadata.example.array_texture]
name = "Array Texture"
description = "A shader that shows how to reuse the core bevy PBR shading functionality in a custom material that obtains the base color from an array texture."
category = "Shaders"
wasm = true

[[example]]
name = "texture_binding_array"
path = "examples/shader/texture_binding_array.rs"

[package.metadata.example.texture_binding_array]
name = "Texture Binding Array (Bindless Textures)"
description = "A shader that shows how to bind and sample multiple textures as a binding array (a.k.a. bindless textures)."
category = "Shaders"
wasm = false

# Stress tests
[[package.metadata.category]]
name = "Stress Tests"
description = """
These examples are used to test the performance and stability of various parts of the engine in an isolated way.

Due to the focus on performance it's recommended to run the stress tests in release mode:

```sh
cargo run --release --example <example name>
```
"""

[[example]]
name = "bevymark"
path = "examples/stress_tests/bevymark.rs"

[package.metadata.example.bevymark]
name = "Bevymark"
description = "A heavy sprite rendering workload to benchmark your system with Bevy"
category = "Stress Tests"
wasm = true

[[example]]
name = "many_animated_sprites"
path = "examples/stress_tests/many_animated_sprites.rs"

[package.metadata.example.many_animated_sprites]
name = "Many Animated Sprites"
description = "Displays many animated sprites in a grid arrangement with slight offsets to their animation timers. Used for performance testing."
category = "Stress Tests"
wasm = true

[[example]]
name = "many_buttons"
path = "examples/stress_tests/many_buttons.rs"

[package.metadata.example.many_buttons]
name = "Many Buttons"
description = "Test rendering of many UI elements"
category = "Stress Tests"
wasm = true

[[example]]
name = "many_cubes"
path = "examples/stress_tests/many_cubes.rs"

[package.metadata.example.many_cubes]
name = "Many Cubes"
description = "Simple benchmark to test per-entity draw overhead. Run with the `sphere` argument to test frustum culling"
category = "Stress Tests"
wasm = true

[[example]]
name = "many_debug_lines"
path = "examples/stress_tests/many_debug_lines.rs"

[package.metadata.example.many_debug_lines]
name = "Many Debug Lines"
description = "Test rendering of many debug lines"
category = "Stress Tests"
wasm = true

[[example]]
name = "many_foxes"
path = "examples/stress_tests/many_foxes.rs"

[package.metadata.example.many_foxes]
name = "Many Foxes"
description = "Loads an animated fox model and spawns lots of them. Good for testing skinned mesh performance. Takes an unsigned integer argument for the number of foxes to spawn. Defaults to 1000"
category = "Stress Tests"
wasm = true

[[example]]
name = "many_lights"
path = "examples/stress_tests/many_lights.rs"

[package.metadata.example.many_lights]
name = "Many Lights"
description = "Simple benchmark to test rendering many point lights. Run with `WGPU_SETTINGS_PRIO=webgl2` to restrict to uniform buffers and max 256 lights"
category = "Stress Tests"
wasm = true

[[example]]
name = "many_sprites"
path = "examples/stress_tests/many_sprites.rs"

[package.metadata.example.many_sprites]
name = "Many Sprites"
description = "Displays many sprites in a grid arrangement! Used for performance testing. Use `--colored` to enable color tinted sprites."
category = "Stress Tests"
wasm = true

[[example]]
name = "transform_hierarchy"
path = "examples/stress_tests/transform_hierarchy.rs"

[package.metadata.example.transform_hierarchy]
name = "Transform Hierarchy"
description = "Various test cases for hierarchy and transform propagation performance"
category = "Stress Tests"
wasm = true

# Tools
[[example]]
name = "scene_viewer"
path = "examples/tools/scene_viewer/main.rs"

[package.metadata.example.scene_viewer]
name = "Scene Viewer"
description = "A simple way to view glTF models with Bevy. Just run `cargo run --release --example scene_viewer /path/to/model.gltf#Scene0`, replacing the path as appropriate. With no arguments it will load the FieldHelmet glTF model from the repository assets subdirectory"
category = "Tools"
wasm = true

[[example]]
name = "gamepad_viewer"
path = "examples/tools/gamepad_viewer.rs"

[package.metadata.example.gamepad_viewer]
name = "Gamepad Viewer"
description = "Shows a visualization of gamepad buttons, sticks, and triggers"
category = "Tools"
wasm = false

[[example]]
name = "nondeterministic_system_order"
path = "examples/ecs/nondeterministic_system_order.rs"

[package.metadata.example.nondeterministic_system_order]
name = "Nondeterministic System Order"
description = "Systems run in paralell, but their order isn't always deteriministic. Here's how to detect and fix this."
category = "ECS (Entity Component System)"
wasm = false

[[example]]
name = "3d_rotation"
path = "examples/transforms/3d_rotation.rs"

[package.metadata.example.3d_rotation]
name = "3D Rotation"
description = "Illustrates how to (constantly) rotate an object around an axis"
category = "Transforms"
wasm = true

[[example]]
name = "scale"
path = "examples/transforms/scale.rs"

[package.metadata.example.scale]
name = "Scale"
description = "Illustrates how to scale an object in each direction"
category = "Transforms"
wasm = true

[[example]]
name = "transform"
path = "examples/transforms/transform.rs"

[package.metadata.example.transform]
name = "Transform"
description = "Shows multiple transformations of objects"
category = "Transforms"
wasm = true

[[example]]
name = "translation"
path = "examples/transforms/translation.rs"

[package.metadata.example.translation]
name = "Translation"
description = "Illustrates how to move an object along an axis"
category = "Transforms"
wasm = true

# UI (User Interface)
[[example]]
name = "button"
path = "examples/ui/button.rs"

[package.metadata.example.button]
name = "Button"
description = "Illustrates creating and updating a button"
category = "UI (User Interface)"
wasm = true

[[example]]
name = "window_fallthrough"
path = "examples/ui/window_fallthrough.rs"

[package.metadata.example.window_fallthrough]
name = "Window Fallthrough"
description = "Illustrates how to access `winit::window::Window`'s `hittest` functionality."
category = "UI (User Interface)"
wasm = false

[[example]]
name = "font_atlas_debug"
path = "examples/ui/font_atlas_debug.rs"

[package.metadata.example.font_atlas_debug]
name = "Font Atlas Debug"
description = "Illustrates how FontAtlases are populated (used to optimize text rendering internally)"
category = "UI (User Interface)"
wasm = true

[[example]]
name = "relative_cursor_position"
path = "examples/ui/relative_cursor_position.rs"

[package.metadata.example.relative_cursor_position]
name = "Relative Cursor Position"
description = "Showcases the RelativeCursorPosition component"
category = "UI (User Interface)"
wasm = true

[[example]]
name = "text"
path = "examples/ui/text.rs"

[package.metadata.example.text]
name = "Text"
description = "Illustrates creating and updating text"
category = "UI (User Interface)"
wasm = true

[[example]]
name = "text_debug"
path = "examples/ui/text_debug.rs"

[package.metadata.example.text_debug]
name = "Text Debug"
description = "An example for debugging text layout"
category = "UI (User Interface)"
wasm = true

[[example]]
name = "text_layout"
path = "examples/ui/text_layout.rs"

[package.metadata.example.text_layout]
name = "Text Layout"
description = "Demonstrates how the AlignItems and JustifyContent properties can be composed to layout text"
category = "UI (User Interface)"
wasm = false


[[example]]
name = "transparency_ui"
path = "examples/ui/transparency_ui.rs"

[package.metadata.example.transparency_ui]
name = "Transparency UI"
description = "Demonstrates transparency for UI"
category = "UI (User Interface)"
wasm = true

[[example]]
name = "z_index"
path = "examples/ui/z_index.rs"

[package.metadata.example.z_index]
name = "UI Z-Index"
description = "Demonstrates how to control the relative depth (z-position) of UI elements"
category = "UI (User Interface)"
wasm = true

[[example]]
name = "ui"
path = "examples/ui/ui.rs"

[package.metadata.example.ui]
name = "UI"
description = "Illustrates various features of Bevy UI"
category = "UI (User Interface)"
wasm = true

[[example]]
name = "ui_scaling"
path = "examples/ui/ui_scaling.rs"

[package.metadata.example.ui_scaling]
name = "UI Scaling"
description = "Illustrates how to scale the UI"
category = "UI (User Interface)"
wasm = true

# Window
[[example]]
name = "clear_color"
path = "examples/window/clear_color.rs"

[package.metadata.example.clear_color]
name = "Clear Color"
description = "Creates a solid color window"
category = "Window"
wasm = true

[[example]]
name = "low_power"
path = "examples/window/low_power.rs"

[package.metadata.example.low_power]
name = "Low Power"
description = "Demonstrates settings to reduce power use for bevy applications"
category = "Window"
wasm = true

[[example]]
name = "multiple_windows"
path = "examples/window/multiple_windows.rs"

[package.metadata.example.multiple_windows]
name = "Multiple Windows"
description = "Demonstrates creating multiple windows, and rendering to them"
category = "Window"
wasm = false

[[example]]
name = "scale_factor_override"
path = "examples/window/scale_factor_override.rs"

[package.metadata.example.scale_factor_override]
name = "Scale Factor Override"
description = "Illustrates how to customize the default window settings"
category = "Window"
wasm = true

[[example]]
name = "transparent_window"
path = "examples/window/transparent_window.rs"

[package.metadata.example.transparent_window]
name = "Transparent Window"
description = "Illustrates making the window transparent and hiding the window decoration"
category = "Window"
wasm = false

[[example]]
name = "window_settings"
path = "examples/window/window_settings.rs"

[package.metadata.example.window_settings]
name = "Window Settings"
description = "Demonstrates customizing default window settings"
category = "Window"
wasm = true

[[example]]
name = "resizing"
path = "tests/window/resizing.rs"

[package.metadata.example.resizing]
hidden = true

[[example]]
name = "minimising"
path = "tests/window/minimising.rs"

[package.metadata.example.minimising]
hidden = true

[[example]]
name = "window_resizing"
path = "examples/window/window_resizing.rs"

[package.metadata.example.window_resizing]
name = "Window Resizing"
description = "Demonstrates resizing and responding to resizing a window"
category = "Window"
wasm = true

[profile.wasm-release]
inherits = "release"
opt-level = "z"
lto = "fat"
codegen-units = 1

[profile.stress-test]
inherits = "release"
lto = "fat"
panic = "abort"<|MERGE_RESOLUTION|>--- conflicted
+++ resolved
@@ -43,11 +43,8 @@
   "vorbis",
   "x11",
   "filesystem_watcher",
-<<<<<<< HEAD
   "bevy_gizmos",
-=======
-  "android_shared_stdcxx"
->>>>>>> 0cbb9f72
+  "android_shared_stdcxx",
 ]
 
 # Force dynamic linking, which improves iterative compile times
@@ -315,14 +312,15 @@
 wasm = true
 
 [[example]]
-<<<<<<< HEAD
 name = "3d_gizmos"
 path = "examples/3d/3d_gizmos.rs"
 
 [package.metadata.example.3d_gizmos]
 name = "3D Debug Drawing"
 description = "Simple 3D scene with basic shapes and lighting"
-=======
+category = "3D Rendering"
+
+[[example]]
 name = "atmospheric_fog"
 path = "examples/3d/atmospheric_fog.rs"
 
@@ -349,9 +347,6 @@
 [package.metadata.example.blend_modes]
 name = "Blend Modes"
 description = "Showcases different blend modes"
->>>>>>> 0cbb9f72
-category = "3D Rendering"
-wasm = true
 
 [[example]]
 name = "lighting"
