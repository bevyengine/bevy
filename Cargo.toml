[package]
name = "bevy"
version = "0.18.0-dev"
edition = "2024"
categories = ["game-engines", "graphics", "gui", "rendering"]
description = "A refreshingly simple data-driven game engine and app framework"
exclude = ["assets/", "tools/", ".github/", "crates/", "examples/wasm/assets/"]
homepage = "https://bevy.org"
keywords = ["game", "engine", "gamedev", "graphics", "bevy"]
license = "MIT OR Apache-2.0"
repository = "https://github.com/bevyengine/bevy"
documentation = "https://docs.rs/bevy"
rust-version = "1.89.0"

[workspace]
resolver = "2"
members = [
  # All of Bevy's official crates are within the `crates` folder!
  "crates/*",
  # Several crates with macros have "compile fail" tests nested inside them, also known as UI
  # tests, that verify diagnostic output does not accidentally change.
  # TODO: Use a glob pattern once they are fixed in `dependabot-core`
  # TODO: See https://github.com/bevyengine/bevy/issues/17876 for context.
  "crates/bevy_derive/compile_fail",
  "crates/bevy_ecs/compile_fail",
  "crates/bevy_reflect/compile_fail",
  # Examples of compiling Bevy for mobile platforms.
  "examples/mobile",
  # Examples of using Bevy on no_std platforms.
  "examples/no_std/*",
  # Examples of compiling Bevy with automatic reflect type registration for platforms without `inventory` support.
  "examples/reflection/auto_register_static",
  # Benchmarks
  "benches",
  # Internal tools that are not published.
  "tools/*",
  # Bevy's error codes. This is a crate so we can automatically check all of the code blocks.
  "errors",
]
exclude = [
  # Integration tests are not part of the workspace
  "tests-integration",
]

[workspace.lints.clippy]
doc_markdown = "warn"
manual_let_else = "warn"
match_same_arms = "warn"
redundant_closure_for_method_calls = "warn"
redundant_else = "warn"
semicolon_if_nothing_returned = "warn"
type_complexity = "allow"
undocumented_unsafe_blocks = "warn"
unwrap_or_default = "warn"
needless_lifetimes = "allow"
too_many_arguments = "allow"
nonstandard_macro_braces = "warn"
print_stdout = "warn"
print_stderr = "warn"

ptr_as_ptr = "warn"
ptr_cast_constness = "warn"
ref_as_ptr = "warn"

# see: https://github.com/bevyengine/bevy/pull/15375#issuecomment-2366966219
too_long_first_doc_paragraph = "allow"

std_instead_of_core = "warn"
std_instead_of_alloc = "warn"
alloc_instead_of_core = "warn"

allow_attributes = "warn"
allow_attributes_without_reason = "warn"

[workspace.lints.rust]
missing_docs = "warn"
unexpected_cfgs = { level = "warn", check-cfg = ['cfg(docsrs_dep)'] }
unsafe_code = "deny"
unsafe_op_in_unsafe_fn = "warn"
unused_qualifications = "warn"

# Unfortunately, cargo does not currently support overriding workspace lints
# inside a particular crate. See https://github.com/rust-lang/cargo/issues/13157
#
# We require an override for cases like `std_instead_of_core`, which are intended
# for the library contributors and not for how users should consume Bevy.
# To ensure examples aren't subject to these lints, below is a duplication of the
# workspace lints, with the "overrides" applied.
#
# [lints]
# workspace = true

[lints.clippy]
doc_markdown = "warn"
manual_let_else = "warn"
match_same_arms = "warn"
redundant_closure_for_method_calls = "warn"
redundant_else = "warn"
semicolon_if_nothing_returned = "warn"
type_complexity = "allow"
undocumented_unsafe_blocks = "warn"
unwrap_or_default = "warn"
needless_lifetimes = "allow"
too_many_arguments = "allow"
nonstandard_macro_braces = "warn"

ptr_as_ptr = "warn"
ptr_cast_constness = "warn"
ref_as_ptr = "warn"

too_long_first_doc_paragraph = "allow"

std_instead_of_core = "allow"
std_instead_of_alloc = "allow"
alloc_instead_of_core = "allow"

allow_attributes = "warn"
allow_attributes_without_reason = "warn"

[lints.rust]
missing_docs = "warn"
unexpected_cfgs = { level = "warn", check-cfg = ['cfg(docsrs_dep)'] }
unsafe_code = "deny"
unsafe_op_in_unsafe_fn = "warn"
unused_qualifications = "warn"

[features]
default = ["2d", "3d", "ui"]

# PROFILE: The default 2D Bevy experience. This includes the core Bevy framework, 2D functionality, Bevy UI, scenes, audio, and picking.
2d = [
  "default_app",
  "default_platform",
  "2d_api",
  "2d_bevy_render",
  "ui",
  "scene",
  "audio",
  "picking",
]

# PROFILE: The default 3D Bevy experience. This includes the core Bevy framework, 3D functionality, Bevy UI, scenes, audio, and picking.
3d = [
  "default_app",
  "default_platform",
  "3d_api",
  "3d_bevy_render",
  "ui",
  "scene",
  "audio",
  "picking",
]

# PROFILE: The default Bevy UI experience.  This includes the core Bevy framework, Bevy UI, scenes, audio, and picking.
ui = [
  "default_app",
  "default_platform",
  "ui_api",
  "ui_bevy_render",
  "scene",
  "audio",
  "picking",
]

# COLLECTION: Enable this feature during development to improve the development experience. This adds features like asset hot-reloading and debugging tools. This should not be enabled for published apps!
dev = [
  "debug",          # TODO: rename this to something more specific ... this is a "debug ECS names" feature
  "bevy_dev_tools",
  "file_watcher",
]

# COLLECTION: Features used to build audio Bevy apps.
audio = ["bevy_audio", "vorbis"]

# COLLECTION: Features used to compose Bevy scenes.
scene = ["bevy_scene"]

# COLLECTION: Enables picking functionality
picking = ["bevy_picking", "mesh_picking", "sprite_picking", "ui_picking"]

# COLLECTION: The core pieces that most apps need. This serves as a baseline feature set for other higher level feature collections (such as "2d" and "3d"). It is also useful as a baseline feature set for scenarios like headless apps that require no rendering (ex: command line tools, servers, etc).
default_app = [
  "async_executor",
  "bevy_asset",
  "bevy_input_focus",
  "bevy_log",
  "bevy_state",
  "bevy_window",
  "custom_cursor",
  "reflect_auto_register",
]

# COLLECTION: These are platform support features, such as OS support/features, windowing and input backends, etc.
default_platform = [
  "std",
  "android-game-activity",
  "android_shared_stdcxx",
  "bevy_gilrs",
  "bevy_winit",
  "default_font",
  "multi_threaded",
  "webgl2",
  "x11",
  "wayland",
  "sysinfo_plugin",
]

# COLLECTION: Default scene definition features. Note that this does not include an actual renderer, such as bevy_render (Bevy's default render backend).
common_api = [
  "bevy_animation",
  "bevy_camera",
  "bevy_color",
  "bevy_gizmos",
  "bevy_image",
  "bevy_mesh",
  "bevy_shader",
  "bevy_text",
  "hdr",
  "png",
]

# COLLECTION: Features used to build 2D Bevy apps (does not include a render backend). You generally don't need to worry about this unless you are using a custom renderer.
2d_api = ["common_api", "bevy_sprite"]

# COLLECTION: Bevy's built-in 2D renderer, built on top of `bevy_render`.
2d_bevy_render = [
  "2d_api",
  "bevy_render",
  "bevy_core_pipeline",
  "bevy_post_process",
  "bevy_sprite_render",
  "bevy_gizmos_render",
]

# COLLECTION: Features used to build 3D Bevy apps (does not include a render backend). You generally don't need to worry about this unless you are using a custom renderer.
3d_api = [
  "common_api",
  "bevy_light",
  "bevy_mikktspace",
  "ktx2",
  "morph_animation",
  "morph",
  "smaa_luts",
  "tonemapping_luts",
  "zstd_rust",
]

# COLLECTION: Bevy's built-in 3D renderer, built on top of `bevy_render`.
3d_bevy_render = [
  "3d_api",
  "bevy_render",
  "bevy_core_pipeline",
  "bevy_gizmos_render",
  "bevy_anti_alias",
  "bevy_gltf",
  "bevy_pbr",
  "bevy_post_process",
  "gltf_animation",
]

# COLLECTION: Features used to build UI Bevy apps (does not include a render backend). You generally don't need to worry about this unless you are using a custom renderer.
ui_api = ["default_app", "common_api", "bevy_ui"]

# COLLECTION: Bevy's built-in UI renderer, built on top of `bevy_render`.
ui_bevy_render = [
  "ui_api",
  "bevy_render",
  "bevy_core_pipeline",
  "bevy_ui_render",
]

# COLLECTION: Recommended defaults for no_std applications
default_no_std = ["libm", "critical-section", "bevy_color", "bevy_state"]

# Provides an implementation for picking meshes
mesh_picking = ["bevy_internal/mesh_picking"]

# Provides an implementation for picking sprites
sprite_picking = ["bevy_internal/sprite_picking"]

# Provides an implementation for picking UI
ui_picking = ["bevy_internal/ui_picking"]

# Provides a debug overlay for bevy UI
bevy_ui_debug = ["bevy_internal/bevy_ui_debug"]

# Force dynamic linking, which improves iterative compile times
dynamic_linking = ["dep:bevy_dylib", "bevy_internal/dynamic_linking"]

# Enables system information diagnostic plugin
sysinfo_plugin = ["bevy_internal/sysinfo_plugin"]

# Provides animation functionality
bevy_animation = ["bevy_internal/bevy_animation"]

# Provides asset functionality
bevy_asset = ["bevy_internal/bevy_asset"]

# Provides audio functionality
bevy_audio = ["bevy_internal/bevy_audio"]

# Provides shared color types and operations
bevy_color = ["bevy_internal/bevy_color"]

# Provides cameras and other basic render pipeline features
bevy_core_pipeline = ["bevy_internal/bevy_core_pipeline"]

# Provides post process effects such as depth of field, bloom, chromatic aberration.
bevy_post_process = ["bevy_internal/bevy_post_process"]

# Provides various anti aliasing solutions
bevy_anti_alias = ["bevy_internal/bevy_anti_alias"]

# Adds gamepad support
bevy_gilrs = ["bevy_internal/bevy_gilrs"]

# [glTF](https://www.khronos.org/gltf/) support
bevy_gltf = ["bevy_internal/bevy_gltf"]

# Adds PBR rendering
bevy_pbr = ["bevy_internal/bevy_pbr"]

# Provides picking functionality
bevy_picking = ["bevy_internal/bevy_picking"]

# Provides rendering functionality
bevy_render = ["bevy_internal/bevy_render"]

# Provides scene functionality
bevy_scene = ["bevy_internal/bevy_scene"]

# Provides raytraced lighting (experimental)
bevy_solari = ["bevy_internal/bevy_solari"]

# Provides sprite functionality
bevy_sprite = ["bevy_internal/bevy_sprite"]

# Provides sprite rendering functionality
bevy_sprite_render = ["bevy_internal/bevy_sprite_render"]

# Provides text functionality
bevy_text = ["bevy_internal/bevy_text"]

# A custom ECS-driven UI framework
bevy_ui = ["bevy_internal/bevy_ui"]

# Provides rendering functionality for bevy_ui
bevy_ui_render = ["bevy_internal/bevy_ui_render"]

# Windowing layer
bevy_window = ["bevy_internal/bevy_window"]

# winit window and input backend
bevy_winit = ["bevy_internal/bevy_winit"]

# Load and access image data. Usually added by an image format
bevy_image = ["bevy_internal/bevy_image"]

# Provides a mesh format and some primitive meshing routines.
bevy_mesh = ["bevy_internal/bevy_mesh"]

# Provides vertex tangent generation for use with bevy_mesh.
bevy_mikktspace = ["bevy_internal/bevy_mikktspace"]

# Provides camera and visibility types, as well as culling primitives.
bevy_camera = ["bevy_internal/bevy_camera"]

# Provides light types such as point lights, directional lights, spotlights.
bevy_light = ["bevy_internal/bevy_light"]

# Provides shaders usable through asset handles.
bevy_shader = ["bevy_internal/bevy_shader"]

# Adds support for gizmos
bevy_gizmos = ["bevy_internal/bevy_gizmos"]

# Adds support for rendering gizmos
bevy_gizmos_render = ["bevy_internal/bevy_gizmos_render"]

# Provides a collection of developer tools
bevy_dev_tools = ["bevy_internal/bevy_dev_tools"]

# Provides a collection of prebuilt camera controllers
bevy_camera_controller = ["bevy_internal/bevy_camera_controller"]

# Enables the free cam from bevy_camera_controller
free_camera = ["bevy_internal/free_camera"]

# Enables the pan camera from bevy_camera_controller
pan_camera = ["bevy_internal/pan_camera"]

# Enable the Bevy Remote Protocol
bevy_remote = ["bevy_internal/bevy_remote"]

# Enable integration with `tracing` and `log`
bevy_log = ["bevy_internal/bevy_log"]

# Enable input focus subsystem
bevy_input_focus = ["bevy_internal/bevy_input_focus"]

# Experimental headless widget collection for Bevy UI.
experimental_bevy_ui_widgets = ["bevy_internal/bevy_ui_widgets"]

# Feathers widget collection.
experimental_bevy_feathers = [
  "bevy_internal/bevy_feathers",
  "experimental_bevy_ui_widgets",
]

# Enable passthrough loading for SPIR-V shaders (Only supported on Vulkan, shader capabilities and extensions must agree with the platform implementation)
spirv_shader_passthrough = ["bevy_internal/spirv_shader_passthrough"]

# Statically linked DXC shader compiler for DirectX 12
statically-linked-dxc = ["bevy_internal/statically-linked-dxc"]

# Forces the wgpu instance to be initialized using the raw Vulkan HAL, enabling additional configuration
raw_vulkan_init = ["bevy_internal/raw_vulkan_init"]

# Tracing support, saving a file in Chrome Tracing format
trace_chrome = ["trace", "bevy_internal/trace_chrome"]

# Tracing support, exposing a port for Tracy
trace_tracy = ["trace", "bevy_internal/trace_tracy"]

# Tracing support, with memory profiling, exposing a port for Tracy
trace_tracy_memory = ["bevy_internal/trace_tracy_memory"]

# Tracing support
trace = ["bevy_internal/trace", "dep:tracing"]

# Basis Universal compressed texture support
basis-universal = ["bevy_internal/basis-universal"]

# Enables compressed KTX2 UASTC texture output on the asset processor
compressed_image_saver = ["bevy_internal/compressed_image_saver"]

# BMP image format support
bmp = ["bevy_internal/bmp"]

# DDS compressed texture support
dds = ["bevy_internal/dds"]

# EXR image format support
exr = ["bevy_internal/exr"]

# Farbfeld image format support
ff = ["bevy_internal/ff"]

# GIF image format support
gif = ["bevy_internal/gif"]

# HDR image format support
hdr = ["bevy_internal/hdr"]

# KTX2 compressed texture support
ktx2 = ["bevy_internal/ktx2"]

# ICO image format support
ico = ["bevy_internal/ico"]

# JPEG image format support
jpeg = ["bevy_internal/jpeg"]

# PNG image format support
png = ["bevy_internal/png"]

# PNM image format support, includes pam, pbm, pgm and ppm
pnm = ["bevy_internal/pnm"]

# QOI image format support
qoi = ["bevy_internal/qoi"]

# TGA image format support
tga = ["bevy_internal/tga"]

# TIFF image format support
tiff = ["bevy_internal/tiff"]

# WebP image format support
webp = ["bevy_internal/webp"]

# For KTX2 supercompression
zlib = ["bevy_internal/zlib"]

# For KTX2 Zstandard decompression using pure rust [ruzstd](https://crates.io/crates/ruzstd). This is the safe default. For maximum performance, use "zstd_c".
zstd_rust = ["bevy_internal/zstd_rust"]

# For KTX2 Zstandard decompression using [zstd](https://crates.io/crates/zstd). This is a faster backend, but uses unsafe C bindings. For the safe option, stick to the default backend with "zstd_rust".
zstd_c = ["bevy_internal/zstd_c"]

# FLAC audio format support
flac = ["bevy_internal/flac"]

# MP3 audio format support
mp3 = ["bevy_internal/mp3"]

# OGG/VORBIS audio format support
vorbis = ["bevy_internal/vorbis"]

# WAV audio format support
wav = ["bevy_internal/wav"]

# AAC audio format support (through symphonia)
symphonia-aac = ["bevy_internal/symphonia-aac"]

# AAC, FLAC, MP3, MP4, OGG/VORBIS, and WAV audio formats support (through symphonia)
symphonia-all = ["bevy_internal/symphonia-all"]

# FLAC audio format support (through symphonia)
symphonia-flac = ["bevy_internal/symphonia-flac"]

# MP4 audio format support (through symphonia)
symphonia-isomp4 = ["bevy_internal/symphonia-isomp4"]

# OGG/VORBIS audio format support (through symphonia)
symphonia-vorbis = ["bevy_internal/symphonia-vorbis"]

# WAV audio format support (through symphonia)
symphonia-wav = ["bevy_internal/symphonia-wav"]

# Enable serialization support through serde
serialize = ["bevy_internal/serialize"]

# Enables multithreaded parallelism in the engine. Disabling it forces all engine tasks to run on a single thread.
multi_threaded = ["bevy_internal/multi_threaded"]

# Use async-io's implementation of block_on instead of futures-lite's implementation. This is preferred if your application uses async-io.
async-io = ["bevy_internal/async-io"]

# Wayland display server support
wayland = ["bevy_internal/wayland"]

# X11 display server support
x11 = ["bevy_internal/x11"]

# Android NativeActivity support. Legacy, should be avoided for most new Android games.
android-native-activity = ["bevy_internal/android-native-activity"]

# Android GameActivity support. Default, choose between this and `android-native-activity`.
android-game-activity = ["bevy_internal/android-game-activity"]

# Enable systems that allow for automated testing on CI
bevy_ci_testing = ["bevy_internal/bevy_ci_testing"]

# Enable glTF animation loading
gltf_animation = ["bevy_internal/gltf_animation"]

# Enables support for morph target weights in bevy_mesh
morph = ["bevy_internal/morph"]

# Enables bevy_mesh and bevy_animation morph weight support
morph_animation = ["bevy_internal/morph_animation"]

# Enable using a shared stdlib for cxx on Android
android_shared_stdcxx = ["bevy_internal/android_shared_stdcxx"]

# Enable detailed trace event logging. These trace events are expensive even when off, thus they require compile time opt-in
detailed_trace = ["bevy_internal/detailed_trace"]

# Include tonemapping Look Up Tables KTX2 files. If everything is pink, you need to enable this feature or change the `Tonemapping` method for your `Camera2d` or `Camera3d`.
tonemapping_luts = ["bevy_internal/tonemapping_luts"]

# Include SMAA Look Up Tables KTX2 Files
smaa_luts = ["bevy_internal/smaa_luts"]

# Include spatio-temporal blue noise KTX2 file used by generated environment maps, Solari and atmosphere
bluenoise_texture = ["bevy_internal/bluenoise_texture"]

# NVIDIA Deep Learning Super Sampling
dlss = ["bevy_internal/dlss"]

# Forcibly disable DLSS so that cargo build --all-features works without the DLSS SDK being installed. Not meant for users.
force_disable_dlss = ["bevy_internal/force_disable_dlss"]

# Enable AccessKit on Unix backends (currently only works with experimental screen readers and forks.)
accesskit_unix = ["bevy_internal/accesskit_unix"]

# Enable assertions to check the validity of parameters passed to glam
glam_assert = ["bevy_internal/glam_assert"]

# Enable assertions in debug builds to check the validity of parameters passed to glam
debug_glam_assert = ["bevy_internal/debug_glam_assert"]

# Include a default font, containing only ASCII characters, at the cost of a 20kB binary size increase
default_font = ["bevy_internal/default_font"]

# Enable support for shaders in GLSL
shader_format_glsl = ["bevy_internal/shader_format_glsl"]

# Enable support for shaders in SPIR-V
shader_format_spirv = ["bevy_internal/shader_format_spirv"]

# Enable support for shaders in WESL
shader_format_wesl = ["bevy_internal/shader_format_wesl"]

# Enable support for transmission-related textures in the `StandardMaterial`, at the risk of blowing past the global, per-shader texture limit on older/lower-end GPUs
pbr_transmission_textures = ["bevy_internal/pbr_transmission_textures"]

# Enable support for Clustered Decals
pbr_clustered_decals = ["bevy_internal/pbr_clustered_decals"]

# Enable support for Light Textures
pbr_light_textures = ["bevy_internal/pbr_light_textures"]

# Enable support for multi-layer material textures in the `StandardMaterial`, at the risk of blowing past the global, per-shader texture limit on older/lower-end GPUs
pbr_multi_layer_material_textures = [
  "bevy_internal/pbr_multi_layer_material_textures",
]

# Enable support for anisotropy texture in the `StandardMaterial`, at the risk of blowing past the global, per-shader texture limit on older/lower-end GPUs
pbr_anisotropy_texture = ["bevy_internal/pbr_anisotropy_texture"]

# Enable support for PCSS, at the risk of blowing past the global, per-shader sampler limit on older/lower-end GPUs
experimental_pbr_pcss = ["bevy_internal/experimental_pbr_pcss"]

# Enable support for specular textures in the `StandardMaterial`, at the risk of blowing past the global, per-shader texture limit on older/lower-end GPUs
pbr_specular_textures = ["bevy_internal/pbr_specular_textures"]

# Enable some limitations to be able to use WebGL2. Please refer to the [WebGL2 and WebGPU](https://github.com/bevyengine/bevy/tree/latest/examples#webgl2-and-webgpu) section of the examples README for more information on how to run Wasm builds with WebGPU.
webgl2 = ["bevy_internal/webgl"]

# Enable support for WebGPU in Wasm. When enabled, this feature will override the `webgl2` feature and you won't be able to run Wasm builds with WebGL2, only with WebGPU.
webgpu = ["bevy_internal/webgpu"]

# Enables the built-in asset processor for processed assets.
asset_processor = ["bevy_internal/asset_processor"]

# Enables watching the filesystem for Bevy Asset hot-reloading
file_watcher = ["bevy_internal/file_watcher"]

# Enables watching in memory asset providers for Bevy Asset hot-reloading
embedded_watcher = ["bevy_internal/embedded_watcher"]

# Enables downloading assets from HTTP sources. Warning: there are security implications. Read the docs on WebAssetPlugin.
http = ["bevy_internal/http"]

# Enables downloading assets from HTTPS sources. Warning: there are security implications. Read the docs on WebAssetPlugin.
https = ["bevy_internal/https"]

# Enable caching downloaded assets on the filesystem. NOTE: this cache currently never invalidates entries!
web_asset_cache = ["bevy_internal/web_asset_cache"]

# Enable stepping-based debugging of Bevy systems
bevy_debug_stepping = [
  "bevy_internal/bevy_debug_stepping",
  "bevy_internal/debug",
]

# Enables the meshlet renderer for dense high-poly scenes (experimental)
meshlet = ["bevy_internal/meshlet"]

# Enables processing meshes into meshlet meshes for bevy_pbr
meshlet_processor = ["bevy_internal/meshlet_processor"]

# Enable built in global state machines
bevy_state = ["bevy_internal/bevy_state"]

# Enables source location tracking for change detection and spawning/despawning, which can assist with debugging
track_location = ["bevy_internal/track_location"]

# Enable function reflection
reflect_functions = ["bevy_internal/reflect_functions"]

# Enables bevy_reflect to access documentation comments of rust code at runtime
reflect_documentation = ["bevy_internal/reflect_documentation"]

# Enable automatic reflect registration
reflect_auto_register = ["bevy_internal/reflect_auto_register"]

# Enable automatic reflect registration without inventory. See `reflect::load_type_registrations` for more info.
reflect_auto_register_static = ["bevy_internal/reflect_auto_register_static"]

# Enable winit custom cursor support
custom_cursor = ["bevy_internal/custom_cursor"]

# Experimental support for nodes that are ignored for UI layouting
ghost_nodes = ["bevy_internal/ghost_nodes"]

# Uses `async-executor` as a task execution backend.
async_executor = ["std", "bevy_internal/async_executor"]

# Allows access to the `std` crate.
std = ["bevy_internal/std"]

# `critical-section` provides the building blocks for synchronization primitives on all platforms, including `no_std`.
critical-section = ["bevy_internal/critical-section"]

# Uses the `libm` maths library instead of the one provided in `std` and `core`.
libm = ["bevy_internal/libm"]

# Enables use of browser APIs. Note this is currently only applicable on `wasm32` architectures.
web = ["bevy_internal/web"]

# Enable hotpatching of Bevy systems
hotpatching = ["bevy_internal/hotpatching"]

# Enable collecting debug information about systems and components to help with diagnostics
debug = ["bevy_internal/debug"]

[dependencies]
bevy_internal = { path = "crates/bevy_internal", version = "0.18.0-dev", default-features = false }
tracing = { version = "0.1", default-features = false, optional = true }

# Wasm does not support dynamic linking.
[target.'cfg(not(target_family = "wasm"))'.dependencies]
bevy_dylib = { path = "crates/bevy_dylib", version = "0.18.0-dev", default-features = false, optional = true }

[dev-dependencies]
rand = "0.9.0"
rand_chacha = "0.9.0"
ron = "0.12"
flate2 = "1.0"
serde = { version = "1", features = ["derive"] }
serde_json = "1.0.140"
bytemuck = "1"
# The following explicit dependencies are needed for proc macros to work inside of examples as they are part of the bevy crate itself.
bevy_animation = { path = "crates/bevy_animation", version = "0.18.0-dev", default-features = false }
bevy_asset = { path = "crates/bevy_asset", version = "0.18.0-dev", default-features = false }
bevy_ecs = { path = "crates/bevy_ecs", version = "0.18.0-dev", default-features = false }
bevy_gizmos = { path = "crates/bevy_gizmos", version = "0.18.0-dev", default-features = false }
bevy_image = { path = "crates/bevy_image", version = "0.18.0-dev", default-features = false }
bevy_reflect = { path = "crates/bevy_reflect", version = "0.18.0-dev", default-features = false }
bevy_render = { path = "crates/bevy_render", version = "0.18.0-dev", default-features = false }
bevy_state = { path = "crates/bevy_state", version = "0.18.0-dev", default-features = false }
# Needed to poll Task examples
futures-lite = "2.0.1"
futures-timer = { version = "3", features = ["wasm-bindgen", "gloo-timers"] }
crossbeam-channel = "0.5.0"
argh = "0.1.12"
thiserror = "2.0"
event-listener = "5.3.0"
anyhow = "1"
accesskit = "0.21"
nonmax = "0.5"

[target.'cfg(not(target_family = "wasm"))'.dev-dependencies]
ureq = { version = "3.0.8", features = ["json"] }

[target.'cfg(target_arch = "wasm32")'.dev-dependencies]
getrandom = { version = "0.3", default-features = false, features = [
  "wasm_js",
] }
wasm-bindgen = { version = "0.2" }
web-sys = { version = "0.3", features = ["Window"] }

[[example]]
name = "context_menu"
path = "examples/usage/context_menu.rs"
doc-scrape-examples = true

[package.metadata.example.context_menu]
name = "Context Menu"
description = "Example of a context menu"
category = "Usage"
wasm = true

[[example]]
name = "hello_world"
path = "examples/hello_world.rs"
doc-scrape-examples = true

[package.metadata.example.hello_world]
hidden = true

# 2D Rendering
[[example]]
name = "bloom_2d"
path = "examples/2d/bloom_2d.rs"
doc-scrape-examples = true

[package.metadata.example.bloom_2d]
name = "2D Bloom"
description = "Illustrates bloom post-processing in 2d"
category = "2D Rendering"
wasm = true

[[example]]
name = "move_sprite"
path = "examples/2d/move_sprite.rs"
doc-scrape-examples = true

[package.metadata.example.move_sprite]
name = "Move Sprite"
description = "Changes the transform of a sprite"
category = "2D Rendering"
wasm = true

[[example]]
name = "2d_viewport_to_world"
path = "examples/2d/2d_viewport_to_world.rs"
doc-scrape-examples = true

[package.metadata.example.2d_viewport_to_world]
name = "2D Viewport To World"
description = "Demonstrates how to use the `Camera::viewport_to_world_2d` method with a dynamic viewport and camera."
category = "2D Rendering"
wasm = true

[[example]]
name = "rotation"
path = "examples/2d/rotation.rs"
doc-scrape-examples = true

[package.metadata.example.rotation]
name = "2D Rotation"
description = "Demonstrates rotating entities in 2D with quaternions"
category = "2D Rendering"
wasm = true

[[example]]
name = "mesh2d"
path = "examples/2d/mesh2d.rs"
doc-scrape-examples = true

[package.metadata.example.mesh2d]
name = "Mesh 2D"
description = "Renders a 2d mesh"
category = "2D Rendering"
wasm = true

[[example]]
name = "mesh2d_arcs"
path = "examples/2d/mesh2d_arcs.rs"
doc-scrape-examples = true

[package.metadata.example.mesh2d_arcs]
name = "Arc 2D Meshes"
description = "Demonstrates UV-mapping of the circular segment and sector primitives"
category = "2D Rendering"
wasm = true

[[example]]
name = "mesh2d_manual"
path = "examples/2d/mesh2d_manual.rs"
doc-scrape-examples = true

[package.metadata.example.mesh2d_manual]
name = "Manual Mesh 2D"
description = "Renders a custom mesh \"manually\" with \"mid-level\" renderer apis"
category = "2D Rendering"
wasm = true

[[example]]
name = "mesh2d_vertex_color_texture"
path = "examples/2d/mesh2d_vertex_color_texture.rs"
doc-scrape-examples = true

[package.metadata.example.mesh2d_vertex_color_texture]
name = "Mesh 2D With Vertex Colors"
description = "Renders a 2d mesh with vertex color attributes"
category = "2D Rendering"
wasm = true

[[example]]
name = "2d_shapes"
path = "examples/2d/2d_shapes.rs"
doc-scrape-examples = true

[package.metadata.example.2d_shapes]
name = "2D Shapes"
description = "Renders simple 2D primitive shapes like circles and polygons"
category = "2D Rendering"
wasm = true

[[example]]
name = "cpu_draw"
path = "examples/2d/cpu_draw.rs"
doc-scrape-examples = true

[package.metadata.example.cpu_draw]
name = "CPU Drawing"
description = "Manually read/write the pixels of a texture"
category = "2D Rendering"
wasm = true

[[example]]
name = "sprite"
path = "examples/2d/sprite.rs"
doc-scrape-examples = true

[package.metadata.example.sprite]
name = "Sprite"
description = "Renders a sprite"
category = "2D Rendering"
wasm = true

[[example]]
name = "sprite_animation"
path = "examples/2d/sprite_animation.rs"
doc-scrape-examples = true

[package.metadata.example.sprite_animation]
name = "Sprite Animation"
description = "Animates a sprite in response to an event"
category = "2D Rendering"
wasm = true

[[example]]
name = "sprite_scale"
path = "examples/2d/sprite_scale.rs"
doc-scrape-examples = true

[package.metadata.example.sprite_scale]
name = "Sprite Scale"
description = "Shows how a sprite can be scaled into a rectangle while keeping the aspect ratio"
category = "2D Rendering"
wasm = true

[[example]]
name = "sprite_flipping"
path = "examples/2d/sprite_flipping.rs"
doc-scrape-examples = true

[package.metadata.example.sprite_flipping]
name = "Sprite Flipping"
description = "Renders a sprite flipped along an axis"
category = "2D Rendering"
wasm = true

[[example]]
name = "sprite_sheet"
path = "examples/2d/sprite_sheet.rs"
doc-scrape-examples = true

[package.metadata.example.sprite_sheet]
name = "Sprite Sheet"
description = "Renders an animated sprite"
category = "2D Rendering"
wasm = true

[[example]]
name = "sprite_tile"
path = "examples/2d/sprite_tile.rs"
doc-scrape-examples = true

[package.metadata.example.sprite_tile]
name = "Sprite Tile"
description = "Renders a sprite tiled in a grid"
category = "2D Rendering"
wasm = true

[[example]]
name = "sprite_slice"
path = "examples/2d/sprite_slice.rs"
doc-scrape-examples = true

[package.metadata.example.sprite_slice]
name = "Sprite Slice"
description = "Showcases slicing sprites into sections that can be scaled independently via the 9-patch technique"
category = "2D Rendering"
wasm = true

[[example]]
name = "text2d"
path = "examples/2d/text2d.rs"
doc-scrape-examples = true

[package.metadata.example.text2d]
name = "Text 2D"
description = "Generates text in 2D"
category = "2D Rendering"
wasm = true

[[example]]
name = "multi_window_text"
path = "examples/window/multi_window_text.rs"
doc-scrape-examples = true

[package.metadata.example.multi_window_text]
name = "Multi-Window Text"
description = "Renders text to multiple windows with different scale factors using both Text and Text2d"
category = "2D Rendering"
wasm = true

[[example]]
name = "texture_atlas"
path = "examples/2d/texture_atlas.rs"
doc-scrape-examples = true

[package.metadata.example.texture_atlas]
name = "Texture Atlas"
description = "Generates a texture atlas (sprite sheet) from individual sprites"
category = "2D Rendering"
# Loading asset folders is not supported in Wasm, but required to create the atlas.
wasm = false

[[example]]
name = "tilemap_chunk"
path = "examples/2d/tilemap_chunk.rs"
doc-scrape-examples = true

[package.metadata.example.tilemap_chunk]
name = "Tilemap Chunk"
description = "Renders a tilemap chunk"
category = "2D Rendering"
wasm = true

[[example]]
name = "transparency_2d"
path = "examples/2d/transparency_2d.rs"
doc-scrape-examples = true

[package.metadata.example.transparency_2d]
name = "Transparency in 2D"
description = "Demonstrates transparency in 2d"
category = "2D Rendering"
wasm = true

[[example]]
name = "mesh2d_alpha_mode"
path = "examples/2d/mesh2d_alpha_mode.rs"
doc-scrape-examples = true

[package.metadata.example.mesh2d_alpha_mode]
name = "Mesh2d Alpha Mode"
description = "Used to test alpha modes with mesh2d"
category = "2D Rendering"
wasm = true

[[example]]
name = "mesh2d_repeated_texture"
path = "examples/2d/mesh2d_repeated_texture.rs"
doc-scrape-examples = true

[package.metadata.example.mesh2d_repeated_texture]
name = "Mesh2d Repeated Texture"
description = "Showcase of using `uv_transform` on the `ColorMaterial` of a `Mesh2d`"
category = "2D Rendering"
wasm = true

[[example]]
name = "pixel_grid_snap"
path = "examples/2d/pixel_grid_snap.rs"
doc-scrape-examples = true

[package.metadata.example.pixel_grid_snap]
name = "Pixel Grid Snapping"
description = "Shows how to create graphics that snap to the pixel grid by rendering to a texture in 2D"
category = "2D Rendering"
wasm = true

[[example]]
name = "bounding_2d"
path = "examples/math/bounding_2d.rs"
doc-scrape-examples = true

[package.metadata.example.bounding_2d]
name = "Bounding Volume Intersections (2D)"
description = "Showcases bounding volumes and intersection tests"
category = "Math"
wasm = true

[[example]]
name = "wireframe_2d"
path = "examples/2d/wireframe_2d.rs"
doc-scrape-examples = true

[package.metadata.example.wireframe_2d]
name = "2D Wireframe"
description = "Showcases wireframes for 2d meshes"
category = "2D Rendering"
# PolygonMode::Line wireframes are not supported by WebGL
wasm = false

# 3D Rendering
[[example]]
name = "3d_scene"
path = "examples/3d/3d_scene.rs"
doc-scrape-examples = true

[package.metadata.example.3d_scene]
name = "3D Scene"
description = "Simple 3D scene with basic shapes and lighting"
category = "3D Rendering"
wasm = true

[[example]]
name = "3d_shapes"
path = "examples/3d/3d_shapes.rs"
doc-scrape-examples = true

[package.metadata.example.3d_shapes]
name = "3D Shapes"
description = "A scene showcasing the built-in 3D shapes"
category = "3D Rendering"
wasm = true

[[example]]
name = "3d_viewport_to_world"
path = "examples/3d/3d_viewport_to_world.rs"
doc-scrape-examples = true

[package.metadata.example.3d_viewport_to_world]
name = "3D Viewport To World"
description = "Demonstrates how to use the `Camera::viewport_to_world` method"
category = "3D Rendering"
wasm = true

[[example]]
name = "animated_material"
path = "examples/3d/animated_material.rs"
doc-scrape-examples = true

[package.metadata.example.animated_material]
name = "Animated Material"
description = "Shows how to animate material properties"
category = "3D Rendering"
wasm = true

[[example]]
name = "generate_custom_mesh"
path = "examples/3d/generate_custom_mesh.rs"
doc-scrape-examples = true

[package.metadata.example.generate_custom_mesh]
name = "Generate Custom Mesh"
description = "Simple showcase of how to generate a custom mesh with a custom texture"
category = "3D Rendering"
wasm = true

[[example]]
name = "anti_aliasing"
path = "examples/3d/anti_aliasing.rs"
doc-scrape-examples = true

[package.metadata.example.anti_aliasing]
name = "Anti-aliasing"
description = "Compares different anti-aliasing techniques supported by Bevy"
category = "3D Rendering"
# TAA not supported by WebGL
wasm = false

[[example]]
name = "atmospheric_fog"
path = "examples/3d/atmospheric_fog.rs"
doc-scrape-examples = true

[package.metadata.example.atmospheric_fog]
name = "Atmospheric Fog"
description = "A scene showcasing the atmospheric fog effect"
category = "3D Rendering"
wasm = true

[[example]]
name = "atmosphere"
path = "examples/3d/atmosphere.rs"
doc-scrape-examples = true

[package.metadata.example.atmosphere]
name = "Atmosphere"
description = "A scene showcasing pbr atmospheric scattering"
category = "3D Rendering"
wasm = true

[[example]]
name = "fog"
path = "examples/3d/fog.rs"
doc-scrape-examples = true

[package.metadata.example.fog]
name = "Fog"
description = "A scene showcasing the distance fog effect"
category = "3D Rendering"
wasm = true

[[example]]
name = "auto_exposure"
path = "examples/3d/auto_exposure.rs"
doc-scrape-examples = true

[package.metadata.example.auto_exposure]
name = "Auto Exposure"
description = "A scene showcasing auto exposure"
category = "3D Rendering"
# Requires compute shaders, which are not supported by WebGL.
wasm = false

[[example]]
name = "blend_modes"
path = "examples/3d/blend_modes.rs"
doc-scrape-examples = true

[package.metadata.example.blend_modes]
name = "Blend Modes"
description = "Showcases different blend modes"
category = "3D Rendering"
wasm = true

[[example]]
name = "lighting"
path = "examples/3d/lighting.rs"
doc-scrape-examples = true

[package.metadata.example.lighting]
name = "Lighting"
description = "Illustrates various lighting options in a simple scene"
category = "3D Rendering"
wasm = true

[[example]]
name = "lines"
path = "examples/3d/lines.rs"
doc-scrape-examples = true

[package.metadata.example.lines]
name = "Lines"
description = "Create a custom material to draw 3d lines"
category = "3D Rendering"
# Wasm does not support the `POLYGON_MODE_LINE` feature.
wasm = false

[[example]]
name = "ssao"
path = "examples/3d/ssao.rs"
doc-scrape-examples = true

[package.metadata.example.ssao]
name = "Screen Space Ambient Occlusion"
description = "A scene showcasing screen space ambient occlusion"
category = "3D Rendering"
# Requires compute shaders, which are not supported by WebGL.
wasm = false

[[example]]
name = "spotlight"
path = "examples/3d/spotlight.rs"
doc-scrape-examples = true

[package.metadata.example.spotlight]
name = "Spotlight"
description = "Illustrates spot lights"
category = "3D Rendering"
wasm = true

[[example]]
name = "bloom_3d"
path = "examples/3d/bloom_3d.rs"
doc-scrape-examples = true

[package.metadata.example.bloom_3d]
name = "3D Bloom"
description = "Illustrates bloom configuration using HDR and emissive materials"
category = "3D Rendering"
wasm = true

[[example]]
name = "decal"
path = "examples/3d/decal.rs"
doc-scrape-examples = true
required-features = ["free_camera"]

[package.metadata.example.decal]
name = "Decal"
description = "Decal rendering"
category = "3D Rendering"
wasm = true

[[example]]
name = "deferred_rendering"
path = "examples/3d/deferred_rendering.rs"
doc-scrape-examples = true

[package.metadata.example.deferred_rendering]
name = "Deferred Rendering"
description = "Renders meshes with both forward and deferred pipelines"
category = "3D Rendering"
wasm = true

[[example]]
name = "motion_blur"
path = "examples/3d/motion_blur.rs"
doc-scrape-examples = true

[package.metadata.example.motion_blur]
name = "Motion Blur"
description = "Demonstrates per-pixel motion blur"
category = "3D Rendering"
wasm = true

[[example]]
name = "order_independent_transparency"
path = "examples/3d/order_independent_transparency.rs"
doc-scrape-examples = true

[package.metadata.example.order_independent_transparency]
name = "Order Independent Transparency"
description = "Demonstrates how to use OIT"
category = "3D Rendering"
# Not supported by WebGL
wasm = false

[[example]]
name = "tonemapping"
path = "examples/3d/tonemapping.rs"
doc-scrape-examples = true

[package.metadata.example.tonemapping]
name = "Tonemapping"
description = "Compares tonemapping options"
category = "3D Rendering"
wasm = true

[[example]]
name = "orthographic"
path = "examples/3d/orthographic.rs"
doc-scrape-examples = true

[package.metadata.example.orthographic]
name = "Orthographic View"
description = "Shows how to create a 3D orthographic view (for isometric-look in games or CAD applications)"
category = "3D Rendering"
wasm = true

[[example]]
name = "parenting"
path = "examples/3d/parenting.rs"
doc-scrape-examples = true

[package.metadata.example.parenting]
name = "Parenting"
description = "Demonstrates parent->child relationships and relative transformations"
category = "3D Rendering"
wasm = true

[[example]]
name = "pbr"
path = "examples/3d/pbr.rs"
doc-scrape-examples = true

[package.metadata.example.pbr]
name = "Physically Based Rendering"
description = "Demonstrates use of Physically Based Rendering (PBR) properties"
category = "3D Rendering"
wasm = true

[[example]]
name = "parallax_mapping"
path = "examples/3d/parallax_mapping.rs"
doc-scrape-examples = true

[package.metadata.example.parallax_mapping]
name = "Parallax Mapping"
description = "Demonstrates use of a normal map and depth map for parallax mapping"
category = "3D Rendering"
wasm = true

[[example]]
name = "render_to_texture"
path = "examples/3d/render_to_texture.rs"
doc-scrape-examples = true

[package.metadata.example.render_to_texture]
name = "Render to Texture"
description = "Shows how to render to a texture, useful for mirrors, UI, or exporting images"
category = "3D Rendering"
wasm = true

[[example]]
name = "shadow_biases"
path = "examples/3d/shadow_biases.rs"
doc-scrape-examples = true
required-features = ["free_camera"]

[package.metadata.example.shadow_biases]
name = "Shadow Biases"
description = "Demonstrates how shadow biases affect shadows in a 3d scene"
category = "3D Rendering"
wasm = true

[[example]]
name = "shadow_caster_receiver"
path = "examples/3d/shadow_caster_receiver.rs"
doc-scrape-examples = true

[package.metadata.example.shadow_caster_receiver]
name = "Shadow Caster and Receiver"
description = "Demonstrates how to prevent meshes from casting/receiving shadows in a 3d scene"
category = "3D Rendering"
wasm = true

[[example]]
name = "skybox"
path = "examples/3d/skybox.rs"
doc-scrape-examples = true
required-features = ["free_camera"]

[package.metadata.example.skybox]
name = "Skybox"
description = "Load a cubemap texture onto a cube like a skybox and cycle through different compressed texture formats."
category = "3D Rendering"
wasm = true

[[example]]
name = "solari"
path = "examples/3d/solari.rs"
doc-scrape-examples = true
required-features = ["bevy_solari", "https", "free_camera"]

[package.metadata.example.solari]
name = "Solari"
description = "Demonstrates realtime dynamic raytraced lighting using Bevy Solari."
category = "3D Rendering"
wasm = false                                                                        # Raytracing is not supported on the web

[[example]]
name = "spherical_area_lights"
path = "examples/3d/spherical_area_lights.rs"
doc-scrape-examples = true

[package.metadata.example.spherical_area_lights]
name = "Spherical Area Lights"
description = "Demonstrates how point light radius values affect light behavior"
category = "3D Rendering"
wasm = true

[[example]]
name = "split_screen"
path = "examples/3d/split_screen.rs"
doc-scrape-examples = true

[package.metadata.example.split_screen]
name = "Split Screen"
description = "Demonstrates how to render two cameras to the same window to accomplish \"split screen\""
category = "3D Rendering"
wasm = true

[[example]]
name = "texture"
path = "examples/3d/texture.rs"
doc-scrape-examples = true

[package.metadata.example.texture]
name = "Texture"
description = "Shows configuration of texture materials"
category = "3D Rendering"
wasm = true

[[example]]
name = "transparency_3d"
path = "examples/3d/transparency_3d.rs"
doc-scrape-examples = true

[package.metadata.example.transparency_3d]
name = "Transparency in 3D"
description = "Demonstrates transparency in 3d"
category = "3D Rendering"
wasm = true

[[example]]
name = "transmission"
path = "examples/3d/transmission.rs"
doc-scrape-examples = true

[package.metadata.example.transmission]
name = "Transmission"
description = "Showcases light transmission in the PBR material"
category = "3D Rendering"
wasm = true

[[example]]
name = "two_passes"
path = "examples/3d/two_passes.rs"
doc-scrape-examples = true

[package.metadata.example.two_passes]
name = "Two Passes"
description = "Renders two 3d passes to the same window from different perspectives"
category = "3D Rendering"
wasm = true

[[example]]
name = "vertex_colors"
path = "examples/3d/vertex_colors.rs"
doc-scrape-examples = true

[package.metadata.example.vertex_colors]
name = "Vertex Colors"
description = "Shows the use of vertex colors"
category = "3D Rendering"
wasm = true

[[example]]
name = "wireframe"
path = "examples/3d/wireframe.rs"
doc-scrape-examples = true

[package.metadata.example.wireframe]
name = "Wireframe"
description = "Showcases wireframe rendering"
category = "3D Rendering"
# Not supported on WebGL
wasm = false

[[example]]
name = "irradiance_volumes"
path = "examples/3d/irradiance_volumes.rs"
doc-scrape-examples = true

[package.metadata.example.irradiance_volumes]
name = "Irradiance Volumes"
description = "Demonstrates irradiance volumes"
category = "3D Rendering"
# On WebGL and WebGPU, the number of texture bindings is too low
# See <https://github.com/bevyengine/bevy/issues/11885>
wasm = false

[[example]]
name = "meshlet"
path = "examples/3d/meshlet.rs"
doc-scrape-examples = true
required-features = ["meshlet", "https", "free_camera"]

[package.metadata.example.meshlet]
name = "Meshlet"
description = "Meshlet rendering for dense high-poly scenes (experimental)"
category = "3D Rendering"
# Requires compute shaders and WGPU extensions, not supported by WebGL nor WebGPU.
wasm = false

[[example]]
name = "mesh_ray_cast"
path = "examples/3d/mesh_ray_cast.rs"
doc-scrape-examples = true

[package.metadata.example.mesh_ray_cast]
name = "Mesh Ray Cast"
description = "Demonstrates ray casting with the `MeshRayCast` system parameter"
category = "3D Rendering"
wasm = true

[[example]]
name = "lightmaps"
path = "examples/3d/lightmaps.rs"
doc-scrape-examples = true

[package.metadata.example.lightmaps]
name = "Lightmaps"
description = "Rendering a scene with baked lightmaps"
category = "3D Rendering"
wasm = true

[[example]]
name = "no_prepass"
path = "tests/3d/no_prepass.rs"
doc-scrape-examples = true

[package.metadata.example.no_prepass]
hidden = true

# Animation
[[example]]
name = "animation_events"
path = "examples/animation/animation_events.rs"
doc-scrape-examples = true

[package.metadata.example.animation_events]
name = "Animation Events"
description = "Demonstrate how to use animation events"
category = "Animation"
wasm = true

[[example]]
name = "animated_mesh"
path = "examples/animation/animated_mesh.rs"
doc-scrape-examples = true

[package.metadata.example.animated_mesh]
name = "Animated Mesh"
description = "Plays an animation on a skinned glTF model of a fox"
category = "Animation"
wasm = true

[[example]]
name = "animated_mesh_control"
path = "examples/animation/animated_mesh_control.rs"
doc-scrape-examples = true

[package.metadata.example.animated_mesh_control]
name = "Animated Mesh Control"
description = "Plays an animation from a skinned glTF with keyboard controls"
category = "Animation"
wasm = true

[[example]]
name = "animated_mesh_events"
path = "examples/animation/animated_mesh_events.rs"
doc-scrape-examples = true

[package.metadata.example.animated_mesh_events]
name = "Animated Mesh Events"
description = "Plays an animation from a skinned glTF with events"
category = "Animation"
wasm = true

[[example]]
name = "animation_graph"
path = "examples/animation/animation_graph.rs"
doc-scrape-examples = true

[package.metadata.example.animation_graph]
name = "Animation Graph"
description = "Blends multiple animations together with a graph"
category = "Animation"
wasm = true

[[example]]
name = "morph_targets"
path = "examples/animation/morph_targets.rs"
doc-scrape-examples = true

[package.metadata.example.morph_targets]
name = "Morph Targets"
description = "Plays an animation from a glTF file with meshes with morph targets"
category = "Animation"
wasm = true

[[example]]
name = "animated_transform"
path = "examples/animation/animated_transform.rs"
doc-scrape-examples = true

[package.metadata.example.animated_transform]
name = "Animated Transform"
description = "Create and play an animation defined by code that operates on the `Transform` component"
category = "Animation"
wasm = true

[[example]]
name = "color_animation"
path = "examples/animation/color_animation.rs"
doc-scrape-examples = true

[package.metadata.example.color_animation]
name = "Color animation"
description = "Demonstrates how to animate colors using mixing and splines in different color spaces"
category = "Animation"
wasm = true

[[example]]
name = "eased_motion"
path = "examples/animation/eased_motion.rs"
doc-scrape-examples = true

[package.metadata.example.eased_motion]
name = "Eased Motion"
description = "Demonstrates the application of easing curves to animate an object"
category = "Animation"
wasm = true

[[example]]
name = "easing_functions"
path = "examples/animation/easing_functions.rs"
doc-scrape-examples = true

[package.metadata.example.easing_functions]
name = "Easing Functions"
description = "Showcases the built-in easing functions"
category = "Animation"
wasm = true

[[example]]
name = "custom_skinned_mesh"
path = "examples/animation/custom_skinned_mesh.rs"
doc-scrape-examples = true

[package.metadata.example.custom_skinned_mesh]
name = "Custom Skinned Mesh"
description = "Skinned mesh example with mesh and joints data defined in code"
category = "Animation"
wasm = true

# Application
[[example]]
name = "custom_loop"
path = "examples/app/custom_loop.rs"
doc-scrape-examples = true

[package.metadata.example.custom_loop]
name = "Custom Loop"
description = "Demonstrates how to create a custom runner (to update an app manually)"
category = "Application"
# Doesn't render anything, doesn't create a canvas
wasm = false

[[example]]
name = "drag_and_drop"
path = "examples/app/drag_and_drop.rs"
doc-scrape-examples = true

[package.metadata.example.drag_and_drop]
name = "Drag and Drop"
description = "An example that shows how to handle drag and drop in an app"
category = "Application"
# Browser drag and drop is not supported
wasm = false

[[example]]
name = "empty"
path = "examples/app/empty.rs"
doc-scrape-examples = true

[package.metadata.example.empty]
name = "Empty"
description = "An empty application (does nothing)"
category = "Application"
# Doesn't render anything, doesn't create a canvas
wasm = false

[[example]]
name = "empty_defaults"
path = "examples/app/empty_defaults.rs"
doc-scrape-examples = true

[package.metadata.example.empty_defaults]
name = "Empty with Defaults"
description = "An empty application with default plugins"
category = "Application"
wasm = true

[[example]]
name = "headless"
path = "examples/app/headless.rs"
doc-scrape-examples = true
required-features = ["bevy_log"]

[package.metadata.example.headless]
name = "Headless"
description = "An application that runs without default plugins"
category = "Application"
# Doesn't render anything, doesn't create a canvas
wasm = false

[[example]]
name = "logs"
path = "examples/app/logs.rs"
doc-scrape-examples = true

[package.metadata.example.logs]
name = "Logs"
description = "Illustrate how to use generate log output"
category = "Application"
wasm = true

[[example]]
name = "log_layers"
path = "examples/app/log_layers.rs"
doc-scrape-examples = true

[package.metadata.example.log_layers]
name = "Log layers"
description = "Illustrate how to add custom log layers"
category = "Application"
# Accesses `time`, which is not available on the web
# Also doesn't render anything
wasm = false

[[example]]
name = "log_layers_ecs"
path = "examples/app/log_layers_ecs.rs"
doc-scrape-examples = true

[package.metadata.example.log_layers_ecs]
name = "Advanced log layers"
description = "Illustrate how to transfer data between log layers and Bevy's ECS"
category = "Application"
# Doesn't render anything, doesn't create a canvas
wasm = false

[[example]]
name = "plugin"
path = "examples/app/plugin.rs"
doc-scrape-examples = true

[package.metadata.example.plugin]
name = "Plugin"
description = "Demonstrates the creation and registration of a custom plugin"
category = "Application"
wasm = true

[[example]]
name = "plugin_group"
path = "examples/app/plugin_group.rs"
doc-scrape-examples = true

[package.metadata.example.plugin_group]
name = "Plugin Group"
description = "Demonstrates the creation and registration of a custom plugin group"
category = "Application"
wasm = true

[[example]]
name = "return_after_run"
path = "examples/app/return_after_run.rs"
doc-scrape-examples = true

[package.metadata.example.return_after_run]
name = "Return after Run"
description = "Show how to return to main after the Bevy app has exited"
category = "Application"
wasm = false

[[example]]
name = "thread_pool_resources"
path = "examples/app/thread_pool_resources.rs"
doc-scrape-examples = true

[package.metadata.example.thread_pool_resources]
name = "Thread Pool Resources"
description = "Creates and customizes the internal thread pool"
category = "Application"
wasm = false

[[example]]
name = "no_renderer"
path = "examples/app/no_renderer.rs"
doc-scrape-examples = true

[package.metadata.example.no_renderer]
name = "No Renderer"
description = "An application that runs with default plugins and displays an empty window, but without an actual renderer"
category = "Application"
wasm = false

[[example]]
name = "headless_renderer"
path = "examples/app/headless_renderer.rs"
doc-scrape-examples = true

[package.metadata.example.headless_renderer]
name = "Headless Renderer"
description = "An application that runs with no window, but renders into image file"
category = "Application"
wasm = false

[[example]]
name = "without_winit"
path = "examples/app/without_winit.rs"
doc-scrape-examples = true

[package.metadata.example.without_winit]
name = "Without Winit"
description = "Create an application without winit (runs single time, no event loop)"
category = "Application"
wasm = false

# Assets
[[example]]
name = "alter_mesh"
path = "examples/asset/alter_mesh.rs"
doc-scrape-examples = true

[package.metadata.example.alter_mesh]
name = "Alter Mesh"
description = "Shows how to modify the underlying asset of a Mesh after spawning."
category = "Assets"
wasm = false

[[example]]
name = "alter_sprite"
path = "examples/asset/alter_sprite.rs"
doc-scrape-examples = true

[package.metadata.example.alter_sprite]
name = "Alter Sprite"
description = "Shows how to modify texture assets after spawning."
category = "Assets"
wasm = false

[[example]]
name = "asset_loading"
path = "examples/asset/asset_loading.rs"
doc-scrape-examples = true

[package.metadata.example.asset_loading]
name = "Asset Loading"
description = "Demonstrates various methods to load assets"
category = "Assets"
wasm = false

[[example]]
name = "asset_settings"
path = "examples/asset/asset_settings.rs"
doc-scrape-examples = true

[package.metadata.example.asset_settings]
name = "Asset Settings"
description = "Demonstrates various methods of applying settings when loading an asset"
category = "Assets"
wasm = false

[[example]]
name = "asset_decompression"
path = "examples/asset/asset_decompression.rs"
doc-scrape-examples = true

[package.metadata.example.asset_decompression]
name = "Asset Decompression"
description = "Demonstrates loading a compressed asset"
category = "Assets"
wasm = false

[[example]]
name = "custom_asset"
path = "examples/asset/custom_asset.rs"
doc-scrape-examples = true

[package.metadata.example.custom_asset]
name = "Custom Asset"
description = "Implements a custom asset loader"
category = "Assets"
wasm = true

[[example]]
name = "custom_asset_reader"
path = "examples/asset/custom_asset_reader.rs"
doc-scrape-examples = true

[package.metadata.example.custom_asset_reader]
name = "Custom Asset IO"
description = "Implements a custom AssetReader"
category = "Assets"
# Incompatible with the asset path patching of the example-showcase tool
wasm = false

[[example]]
name = "embedded_asset"
path = "examples/asset/embedded_asset.rs"
doc-scrape-examples = true

[package.metadata.example.embedded_asset]
name = "Embedded Asset"
description = "Embed an asset in the application binary and load it"
category = "Assets"
wasm = true

[[example]]
name = "extra_asset_source"
path = "examples/asset/extra_source.rs"
doc-scrape-examples = true

[package.metadata.example.extra_asset_source]
name = "Extra Asset Source"
description = "Load an asset from a non-standard asset source"
category = "Assets"
# Uses non-standard asset path
wasm = false

[[example]]
name = "web_asset"
path = "examples/asset/web_asset.rs"
doc-scrape-examples = true
required-features = ["https"]

[package.metadata.example.web_asset]
name = "Web Asset"
description = "Load an asset from the web"
category = "Assets"
wasm = true

[[example]]
name = "hot_asset_reloading"
path = "examples/asset/hot_asset_reloading.rs"
doc-scrape-examples = true
required-features = ["file_watcher"]

[package.metadata.example.hot_asset_reloading]
name = "Hot Reloading of Assets"
description = "Demonstrates automatic reloading of assets when modified on disk"
category = "Assets"
wasm = false

[[example]]
name = "asset_processing"
path = "examples/asset/processing/asset_processing.rs"
doc-scrape-examples = true
required-features = ["file_watcher", "asset_processor"]

[package.metadata.example.asset_processing]
name = "Asset Processing"
description = "Demonstrates how to process and load custom assets"
category = "Assets"
wasm = false

[[example]]
name = "repeated_texture"
path = "examples/asset/repeated_texture.rs"
doc-scrape-examples = true

[package.metadata.example.repeated_texture]
name = "Repeated texture configuration"
description = "How to configure the texture to repeat instead of the default clamp to edges"
category = "Assets"
wasm = true

# Assets
[[example]]
name = "multi_asset_sync"
path = "examples/asset/multi_asset_sync.rs"
doc-scrape-examples = true

[package.metadata.example.multi_asset_sync]
name = "Multi-asset synchronization"
description = "Demonstrates how to wait for multiple assets to be loaded."
category = "Assets"
wasm = true

# Async Tasks
[[example]]
name = "async_compute"
path = "examples/async_tasks/async_compute.rs"
doc-scrape-examples = true

[package.metadata.example.async_compute]
name = "Async Compute"
description = "How to use `AsyncComputeTaskPool` to complete longer running tasks"
category = "Async Tasks"
wasm = false

[[example]]
name = "async_channel_pattern"
path = "examples/async_tasks/async_channel_pattern.rs"
doc-scrape-examples = true

[package.metadata.example.async_channel_pattern]
name = "Async Channel Pattern"
description = "An example showing how to offload work to background async tasks using channels for communication."
category = "Async Tasks"
wasm = true

[[example]]
name = "external_source_external_thread"
path = "examples/async_tasks/external_source_external_thread.rs"
doc-scrape-examples = true

[package.metadata.example.external_source_external_thread]
name = "External Source of Data on an External Thread"
description = "How to use an external thread to run an infinite task and communicate with a channel"
category = "Async Tasks"
wasm = false

# Audio
[[example]]
name = "audio"
path = "examples/audio/audio.rs"
doc-scrape-examples = true

[package.metadata.example.audio]
name = "Audio"
description = "Shows how to load and play an audio file"
category = "Audio"
wasm = true

[[example]]
name = "audio_control"
path = "examples/audio/audio_control.rs"
doc-scrape-examples = true

[package.metadata.example.audio_control]
name = "Audio Control"
description = "Shows how to load and play an audio file, and control how it's played"
category = "Audio"
wasm = true

[[example]]
name = "decodable"
path = "examples/audio/decodable.rs"
doc-scrape-examples = true

[package.metadata.example.decodable]
name = "Decodable"
description = "Shows how to create and register a custom audio source by implementing the `Decodable` type."
category = "Audio"
wasm = true

[[example]]
name = "soundtrack"
path = "examples/audio/soundtrack.rs"
doc-scrape-examples = true

[package.metadata.example.soundtrack]
name = "Soundtrack"
description = "Shows how to play different soundtracks based on game state"
category = "Audio"
wasm = true

[[example]]
name = "spatial_audio_2d"
path = "examples/audio/spatial_audio_2d.rs"
doc-scrape-examples = true

[package.metadata.example.spatial_audio_2d]
name = "Spatial Audio 2D"
description = "Shows how to play spatial audio, and moving the emitter in 2D"
category = "Audio"
wasm = true

[[example]]
name = "spatial_audio_3d"
path = "examples/audio/spatial_audio_3d.rs"
doc-scrape-examples = true

[package.metadata.example.spatial_audio_3d]
name = "Spatial Audio 3D"
description = "Shows how to play spatial audio, and moving the emitter in 3D"
category = "Audio"
wasm = true

[[example]]
name = "pitch"
path = "examples/audio/pitch.rs"
doc-scrape-examples = true

[package.metadata.example.pitch]
name = "Pitch"
description = "Shows how to directly play a simple pitch"
category = "Audio"
wasm = true

# Diagnostics
[[example]]
name = "log_diagnostics"
path = "examples/diagnostics/log_diagnostics.rs"
doc-scrape-examples = true

[package.metadata.example.log_diagnostics]
name = "Log Diagnostics"
description = "Add a plugin that logs diagnostics, like frames per second (FPS), to the console"
category = "Diagnostics"
wasm = true

[[example]]
name = "custom_diagnostic"
path = "examples/diagnostics/custom_diagnostic.rs"
doc-scrape-examples = true

[package.metadata.example.custom_diagnostic]
name = "Custom Diagnostic"
description = "Shows how to create a custom diagnostic"
category = "Diagnostics"
wasm = true

[[example]]
name = "enabling_disabling_diagnostic"
path = "examples/diagnostics/enabling_disabling_diagnostic.rs"
doc-scrape-examples = true

[package.metadata.example.enabling_disabling_diagnostic]
name = "Enabling/disabling diagnostic"
description = "Shows how to disable/re-enable a Diagnostic during runtime"
category = "Diagnostics"
wasm = true

# ECS (Entity Component System)
[[example]]
name = "ecs_guide"
path = "examples/ecs/ecs_guide.rs"
doc-scrape-examples = true

[package.metadata.example.ecs_guide]
name = "ECS Guide"
description = "Full guide to Bevy's ECS"
category = "ECS (Entity Component System)"
wasm = false

[[example]]
name = "change_detection"
path = "examples/ecs/change_detection.rs"
doc-scrape-examples = true
required-features = ["track_location"]

[package.metadata.example.change_detection]
name = "Change Detection"
description = "Change detection on components and resources"
category = "ECS (Entity Component System)"
wasm = false

[[example]]
name = "component_hooks"
path = "examples/ecs/component_hooks.rs"
doc-scrape-examples = true

[package.metadata.example.component_hooks]
name = "Component Hooks"
description = "Define component hooks to manage component lifecycle events"
category = "ECS (Entity Component System)"
wasm = false

[[example]]
name = "custom_schedule"
path = "examples/ecs/custom_schedule.rs"
doc-scrape-examples = true

[package.metadata.example.custom_schedule]
name = "Custom Schedule"
description = "Demonstrates how to add custom schedules"
category = "ECS (Entity Component System)"
wasm = false

[[example]]
name = "custom_query_param"
path = "examples/ecs/custom_query_param.rs"
doc-scrape-examples = true

[package.metadata.example.custom_query_param]
name = "Custom Query Parameters"
description = "Groups commonly used compound queries and query filters into a single type"
category = "ECS (Entity Component System)"
wasm = false

[[example]]
name = "dynamic"
path = "examples/ecs/dynamic.rs"
doc-scrape-examples = true
required-features = ["debug"]

[package.metadata.example.dynamic]
name = "Dynamic ECS"
description = "Dynamically create components, spawn entities with those components and query those components"
category = "ECS (Entity Component System)"
wasm = false

[[example]]
name = "message"
path = "examples/ecs/message.rs"
doc-scrape-examples = true

[package.metadata.example.message]
name = "Message"
description = "Illustrates message creation, activation, and reception"
category = "ECS (Entity Component System)"
wasm = false

[[example]]
name = "send_and_receive_messages"
path = "examples/ecs/send_and_receive_messages.rs"
doc-scrape-examples = true

[package.metadata.example.send_and_receive_messages]
name = "Send and receive messages"
description = "Demonstrates how to send and receive messages of the same type in a single system"
category = "ECS (Entity Component System)"
wasm = false

[[example]]
name = "entity_disabling"
path = "examples/ecs/entity_disabling.rs"
doc-scrape-examples = true

[package.metadata.example.entity_disabling]
name = "Entity disabling"
description = "Demonstrates how to hide entities from the ECS without deleting them"
category = "ECS (Entity Component System)"
wasm = true

[[example]]
name = "fixed_timestep"
path = "examples/ecs/fixed_timestep.rs"
doc-scrape-examples = true

[package.metadata.example.fixed_timestep]
name = "Fixed Timestep"
description = "Shows how to create systems that run every fixed timestep, rather than every tick"
category = "ECS (Entity Component System)"
wasm = false

[[example]]
name = "generic_system"
path = "examples/ecs/generic_system.rs"
doc-scrape-examples = true

[package.metadata.example.generic_system]
name = "Generic System"
description = "Shows how to create systems that can be reused with different types"
category = "ECS (Entity Component System)"
wasm = false

[[example]]
name = "hierarchy"
path = "examples/ecs/hierarchy.rs"
doc-scrape-examples = true

[package.metadata.example.hierarchy]
name = "Hierarchy"
description = "Creates a hierarchy of parents and children entities"
category = "ECS (Entity Component System)"
wasm = false

[[example]]
name = "immutable_components"
path = "examples/ecs/immutable_components.rs"
doc-scrape-examples = true

[package.metadata.example.immutable_components]
name = "Immutable Components"
description = "Demonstrates the creation and utility of immutable components"
category = "ECS (Entity Component System)"
wasm = false

[[example]]
name = "iter_combinations"
path = "examples/ecs/iter_combinations.rs"
doc-scrape-examples = true

[package.metadata.example.iter_combinations]
name = "Iter Combinations"
description = "Shows how to iterate over combinations of query results"
category = "ECS (Entity Component System)"
wasm = true

[[example]]
name = "one_shot_systems"
path = "examples/ecs/one_shot_systems.rs"
doc-scrape-examples = true

[package.metadata.example.one_shot_systems]
name = "One Shot Systems"
description = "Shows how to flexibly run systems without scheduling them"
category = "ECS (Entity Component System)"
wasm = false

[[example]]
name = "parallel_query"
path = "examples/ecs/parallel_query.rs"
doc-scrape-examples = true

[package.metadata.example.parallel_query]
name = "Parallel Query"
description = "Illustrates parallel queries with `ParallelIterator`"
category = "ECS (Entity Component System)"
wasm = false

[[example]]
name = "relationships"
path = "examples/ecs/relationships.rs"
doc-scrape-examples = true

[package.metadata.example.relationships]
name = "Relationships"
description = "Define and work with custom relationships between entities"
category = "ECS (Entity Component System)"
wasm = false

[[example]]
name = "removal_detection"
path = "examples/ecs/removal_detection.rs"
doc-scrape-examples = true

[package.metadata.example.removal_detection]
name = "Removal Detection"
description = "Query for entities that had a specific component removed earlier in the current frame"
category = "ECS (Entity Component System)"
wasm = false

[[example]]
name = "run_conditions"
path = "examples/ecs/run_conditions.rs"
doc-scrape-examples = true

[package.metadata.example.run_conditions]
name = "Run Conditions"
description = "Run systems only when one or multiple conditions are met"
category = "ECS (Entity Component System)"
wasm = false

[[example]]
name = "fallible_params"
path = "examples/ecs/fallible_params.rs"
doc-scrape-examples = true

[package.metadata.example.fallible_params]
name = "Fallible System Parameters"
description = "Systems are skipped if their parameters cannot be acquired"
category = "ECS (Entity Component System)"
wasm = false

[[example]]
name = "error_handling"
path = "examples/ecs/error_handling.rs"
doc-scrape-examples = true
required-features = ["mesh_picking"]

[package.metadata.example.error_handling]
name = "Error handling"
description = "How to return and handle errors across the ECS"
category = "ECS (Entity Component System)"
wasm = false

[[example]]
name = "startup_system"
path = "examples/ecs/startup_system.rs"
doc-scrape-examples = true

[package.metadata.example.startup_system]
name = "Startup System"
description = "Demonstrates a startup system (one that runs once when the app starts up)"
category = "ECS (Entity Component System)"
wasm = false

[[example]]
name = "states"
path = "examples/state/states.rs"
doc-scrape-examples = true

[package.metadata.example.states]
name = "States"
description = "Illustrates how to use States to control transitioning from a Menu state to an InGame state."
category = "State"
wasm = false

[[example]]
name = "sub_states"
path = "examples/state/sub_states.rs"
doc-scrape-examples = true
required-features = ["bevy_dev_tools"]

[package.metadata.example.sub_states]
name = "Sub States"
description = "Using Sub States for hierarchical state handling."
category = "State"
wasm = false

[[example]]
name = "computed_states"
path = "examples/state/computed_states.rs"
doc-scrape-examples = true
required-features = ["bevy_dev_tools"]

[package.metadata.example.computed_states]
name = "Computed States"
description = "Advanced state patterns using Computed States."
category = "State"
wasm = false

[[example]]
name = "custom_transitions"
path = "examples/state/custom_transitions.rs"
doc-scrape-examples = true
required-features = ["bevy_dev_tools"]

[package.metadata.example.custom_transitions]
name = "Custom State Transition Behavior"
description = "Creating and working with custom state transition schedules."
category = "State"
wasm = false

[[example]]
name = "system_piping"
path = "examples/ecs/system_piping.rs"
doc-scrape-examples = true

[package.metadata.example.system_piping]
name = "System Piping"
description = "Pipe the output of one system into a second, allowing you to handle any errors gracefully"
category = "ECS (Entity Component System)"
wasm = false

[[example]]
name = "state_scoped"
path = "examples/ecs/state_scoped.rs"
doc-scrape-examples = true

[package.metadata.example.state_scoped]
name = "State Scoped"
description = "Shows how to spawn entities that are automatically despawned either when entering or exiting specific game states."
category = "ECS (Entity Component System)"
wasm = false

[[example]]
name = "system_closure"
path = "examples/ecs/system_closure.rs"
doc-scrape-examples = true

[package.metadata.example.system_closure]
name = "System Closure"
description = "Show how to use closures as systems, and how to configure `Local` variables by capturing external state"
category = "ECS (Entity Component System)"
wasm = false

[[example]]
name = "system_param"
path = "examples/ecs/system_param.rs"
doc-scrape-examples = true

[package.metadata.example.system_param]
name = "System Parameter"
description = "Illustrates creating custom system parameters with `SystemParam`"
category = "ECS (Entity Component System)"
wasm = false

[[example]]
name = "system_stepping"
path = "examples/ecs/system_stepping.rs"
doc-scrape-examples = true
required-features = ["bevy_debug_stepping"]

[package.metadata.example.system_stepping]
name = "System Stepping"
description = "Demonstrate stepping through systems in order of execution."
category = "ECS (Entity Component System)"
wasm = false

# Time
[[example]]
name = "time"
path = "examples/time/time.rs"
doc-scrape-examples = true

[package.metadata.example.time]
name = "Time handling"
description = "Explains how Time is handled in ECS"
category = "Time"
wasm = false

[[example]]
name = "virtual_time"
path = "examples/time/virtual_time.rs"
doc-scrape-examples = true

[package.metadata.example.virtual_time]
name = "Virtual time"
description = "Shows how `Time<Virtual>` can be used to pause, resume, slow down and speed up a game."
category = "Time"
wasm = false

[[example]]
name = "timers"
path = "examples/time/timers.rs"
doc-scrape-examples = true

[package.metadata.example.timers]
name = "Timers"
description = "Illustrates ticking `Timer` resources inside systems and handling their state"
category = "Time"
wasm = false


# Games
[[example]]
name = "alien_cake_addict"
path = "examples/games/alien_cake_addict.rs"
doc-scrape-examples = true

[package.metadata.example.alien_cake_addict]
name = "Alien Cake Addict"
description = "Eat the cakes. Eat them all. An example 3D game"
category = "Games"
wasm = true

[[example]]
name = "breakout"
path = "examples/games/breakout.rs"
doc-scrape-examples = true

[package.metadata.example.breakout]
name = "Breakout"
description = "An implementation of the classic game \"Breakout\"."
category = "Games"
wasm = true

[[example]]
name = "contributors"
path = "examples/games/contributors.rs"
doc-scrape-examples = true

[package.metadata.example.contributors]
name = "Contributors"
description = "Displays each contributor as a bouncy bevy-ball!"
category = "Games"
wasm = true

[[example]]
name = "desk_toy"
path = "examples/games/desk_toy.rs"
doc-scrape-examples = true

[package.metadata.example.desk_toy]
name = "Desk Toy"
description = "Bevy logo as a desk toy using transparent windows! Now with Googly Eyes!"
category = "Games"
wasm = false

[[example]]
name = "game_menu"
path = "examples/games/game_menu.rs"
doc-scrape-examples = true

[package.metadata.example.game_menu]
name = "Game Menu"
description = "A simple game menu"
category = "Games"
wasm = true

[[example]]
name = "loading_screen"
path = "examples/games/loading_screen.rs"
doc-scrape-examples = true

[package.metadata.example.loading_screen]
name = "Loading Screen"
description = "Demonstrates how to create a loading screen that waits for all assets to be loaded and render pipelines to be compiled."
category = "Games"
wasm = true

# Input
[[example]]
name = "char_input_events"
path = "examples/input/char_input_events.rs"
doc-scrape-examples = true

[package.metadata.example.char_input_events]
name = "Char Input Events"
description = "Prints out all chars as they are inputted"
category = "Input"
wasm = false

[[example]]
name = "gamepad_input"
path = "examples/input/gamepad_input.rs"
doc-scrape-examples = true

[package.metadata.example.gamepad_input]
name = "Gamepad Input"
description = "Shows handling of gamepad input, connections, and disconnections"
category = "Input"
wasm = false

[[example]]
name = "gamepad_input_events"
path = "examples/input/gamepad_input_events.rs"
doc-scrape-examples = true

[package.metadata.example.gamepad_input_events]
name = "Gamepad Input Events"
description = "Iterates and prints gamepad input and connection events"
category = "Input"
wasm = false

[[example]]
name = "gamepad_rumble"
path = "examples/input/gamepad_rumble.rs"
doc-scrape-examples = true

[package.metadata.example.gamepad_rumble]
name = "Gamepad Rumble"
description = "Shows how to rumble a gamepad using force feedback"
category = "Input"
wasm = false

[[example]]
name = "keyboard_input"
path = "examples/input/keyboard_input.rs"
doc-scrape-examples = true

[package.metadata.example.keyboard_input]
name = "Keyboard Input"
description = "Demonstrates handling a key press/release"
category = "Input"
wasm = false

[[example]]
name = "keyboard_modifiers"
path = "examples/input/keyboard_modifiers.rs"
doc-scrape-examples = true

[package.metadata.example.keyboard_modifiers]
name = "Keyboard Modifiers"
description = "Demonstrates using key modifiers (ctrl, shift)"
category = "Input"
wasm = false

[[example]]
name = "keyboard_input_events"
path = "examples/input/keyboard_input_events.rs"
doc-scrape-examples = true

[package.metadata.example.keyboard_input_events]
name = "Keyboard Input Events"
description = "Prints out all keyboard events"
category = "Input"
wasm = false

[[example]]
name = "mouse_input"
path = "examples/input/mouse_input.rs"
doc-scrape-examples = true

[package.metadata.example.mouse_input]
name = "Mouse Input"
description = "Demonstrates handling a mouse button press/release"
category = "Input"
wasm = false

[[example]]
name = "mouse_input_events"
path = "examples/input/mouse_input_events.rs"
doc-scrape-examples = true

[package.metadata.example.mouse_input_events]
name = "Mouse Input Events"
description = "Prints out all mouse events (buttons, movement, etc.)"
category = "Input"
wasm = false

[[example]]
name = "mouse_grab"
path = "examples/input/mouse_grab.rs"
doc-scrape-examples = true

[package.metadata.example.mouse_grab]
name = "Mouse Grab"
description = "Demonstrates how to grab the mouse, locking the cursor to the app's screen"
category = "Input"
wasm = false

[[example]]
name = "touch_input"
path = "examples/input/touch_input.rs"
doc-scrape-examples = true

[package.metadata.example.touch_input]
name = "Touch Input"
description = "Displays touch presses, releases, and cancels"
category = "Input"
wasm = false

[[example]]
name = "touch_input_events"
path = "examples/input/touch_input_events.rs"
doc-scrape-examples = true

[package.metadata.example.touch_input_events]
name = "Touch Input Events"
description = "Prints out all touch inputs"
category = "Input"
wasm = false

[[example]]
name = "text_input"
path = "examples/input/text_input.rs"
doc-scrape-examples = true

[package.metadata.example.text_input]
name = "Text Input"
description = "Simple text input with IME support"
category = "Input"
wasm = false

# Reflection
[[example]]
name = "reflection"
path = "examples/reflection/reflection.rs"
doc-scrape-examples = true

[package.metadata.example.reflection]
name = "Reflection"
description = "Demonstrates how reflection in Bevy provides a way to dynamically interact with Rust types"
category = "Reflection"
wasm = false

[[example]]
name = "serialization"
path = "examples/reflection/serialization.rs"
doc-scrape-examples = true

[package.metadata.example.serialization]
name = "Serialization"
description = "Demonstrates serialization and deserialization using reflection without serde's Serialize/Deserialize traits"
category = "Reflection"
wasm = false

[[example]]
name = "custom_attributes"
path = "examples/reflection/custom_attributes.rs"
doc-scrape-examples = true

[package.metadata.example.custom_attributes]
name = "Custom Attributes"
description = "Registering and accessing custom attributes on reflected types"
category = "Reflection"
wasm = false

[[example]]
name = "dynamic_types"
path = "examples/reflection/dynamic_types.rs"
doc-scrape-examples = true

[package.metadata.example.dynamic_types]
name = "Dynamic Types"
description = "How dynamic types are used with reflection"
category = "Reflection"
wasm = false

[[example]]
name = "function_reflection"
path = "examples/reflection/function_reflection.rs"
doc-scrape-examples = true
required-features = ["reflect_functions"]

[package.metadata.example.function_reflection]
name = "Function Reflection"
description = "Demonstrates how functions can be called dynamically using reflection"
category = "Reflection"
wasm = false

[[example]]
name = "generic_reflection"
path = "examples/reflection/generic_reflection.rs"
doc-scrape-examples = true

[package.metadata.example.generic_reflection]
name = "Generic Reflection"
description = "Registers concrete instances of generic types that may be used with reflection"
category = "Reflection"
wasm = false

[[example]]
name = "reflection_types"
path = "examples/reflection/reflection_types.rs"
doc-scrape-examples = true

[package.metadata.example.reflection_types]
name = "Reflection Types"
description = "Illustrates the various reflection types available"
category = "Reflection"
wasm = false

[[example]]
name = "type_data"
path = "examples/reflection/type_data.rs"
# Causes an ICE on docs.rs
doc-scrape-examples = false

[package.metadata.example.type_data]
name = "Type Data"
description = "Demonstrates how to create and use type data"
category = "Reflection"
wasm = false

[[example]]
name = "auto_register_static"
path = "examples/reflection/auto_register_static/src/lib.rs"
doc-scrape-examples = true

[package.metadata.example.auto_register_static]
name = "Automatic types registration"
description = "Demonstrates how to set up automatic reflect types registration for platforms without `inventory` support"
category = "Reflection"
wasm = false

# Scene
[[example]]
name = "scene"
path = "examples/scene/scene.rs"
doc-scrape-examples = true

[package.metadata.example.scene]
name = "Scene"
description = "Demonstrates loading from and saving scenes to files"
category = "Scene"
wasm = false

# Shaders
[[package.metadata.example_category]]
name = "Shaders"
description = """
These examples demonstrate how to implement different shaders in user code.

A shader in its most common usage is a small program that is run by the GPU per-vertex in a mesh (a vertex shader) or per-affected-screen-fragment (a fragment shader.) The GPU executes these programs in a highly parallel way.

There are also compute shaders which are used for more general processing leveraging the GPU's parallelism.
"""

[[example]]
name = "shader_defs"
path = "examples/shader/shader_defs.rs"
doc-scrape-examples = true

[package.metadata.example.shader_defs]
name = "Shader Defs"
description = "A shader that uses \"shaders defs\" (a bevy tool to selectively toggle parts of a shader)"
category = "Shaders"
wasm = true

[[example]]
name = "shader_material"
path = "examples/shader/shader_material.rs"
doc-scrape-examples = true

[package.metadata.example.shader_material]
name = "Material"
description = "A shader and a material that uses it"
category = "Shaders"
wasm = true

[[example]]
name = "shader_material_2d"
path = "examples/shader/shader_material_2d.rs"
doc-scrape-examples = true

[package.metadata.example.shader_material_2d]
name = "Material"
description = "A shader and a material that uses it on a 2d mesh"
category = "Shaders"
wasm = true

[[example]]
name = "extended_material"
path = "examples/shader/extended_material.rs"
doc-scrape-examples = true

[package.metadata.example.extended_material]
name = "Extended Material"
description = "A custom shader that builds on the standard material"
category = "Shaders"
wasm = true

[[example]]
name = "shader_prepass"
path = "examples/shader/shader_prepass.rs"
doc-scrape-examples = true

[package.metadata.example.shader_prepass]
name = "Material Prepass"
description = "A shader that uses the various textures generated by the prepass"
category = "Shaders"
wasm = false

[[example]]
name = "shader_material_screenspace_texture"
path = "examples/shader/shader_material_screenspace_texture.rs"
doc-scrape-examples = true

[package.metadata.example.shader_material_screenspace_texture]
name = "Material - Screenspace Texture"
description = "A shader that samples a texture with view-independent UV coordinates"
category = "Shaders"
wasm = true

[[example]]
name = "shader_material_glsl"
path = "examples/shader/shader_material_glsl.rs"
doc-scrape-examples = true
required-features = ["shader_format_glsl"]

[package.metadata.example.shader_material_glsl]
name = "Material - GLSL"
description = "A shader that uses the GLSL shading language"
category = "Shaders"
wasm = true

[[example]]
name = "shader_material_wesl"
path = "examples/shader/shader_material_wesl.rs"
doc-scrape-examples = true
required-features = ["shader_format_wesl"]

[package.metadata.example.shader_material_wesl]
name = "Material - WESL"
description = "A shader that uses WESL"
category = "Shaders"
wasm = true

[[example]]
name = "automatic_instancing"
path = "examples/shader/automatic_instancing.rs"
doc-scrape-examples = true

[package.metadata.example.automatic_instancing]
name = "Instancing"
description = "Shows that multiple instances of a cube are automatically instanced in one draw call"
category = "Shaders"
wasm = true

[[example]]
name = "animate_shader"
path = "examples/shader/animate_shader.rs"
doc-scrape-examples = true

[package.metadata.example.animate_shader]
name = "Animated"
description = "A shader that uses dynamic data like the time since startup"
category = "Shaders"
wasm = true

[[example]]
name = "compute_shader_game_of_life"
path = "examples/shader/compute_shader_game_of_life.rs"
doc-scrape-examples = true

[package.metadata.example.compute_shader_game_of_life]
name = "Compute - Game of Life"
description = "A compute shader that simulates Conway's Game of Life"
category = "Shaders"
wasm = false

[[example]]
name = "gpu_readback"
path = "examples/shader/gpu_readback.rs"
doc-scrape-examples = true

[package.metadata.example.gpu_readback]
name = "GPU readback"
description = "A very simple compute shader that writes to a buffer that is read by the cpu"
category = "Shaders"
wasm = false

[[example]]
name = "array_texture"
path = "examples/shader/array_texture.rs"
doc-scrape-examples = true

[package.metadata.example.array_texture]
name = "Array Texture"
description = "A shader that shows how to reuse the core bevy PBR shading functionality in a custom material that obtains the base color from an array texture."
category = "Shaders"
wasm = true

[[example]]
name = "storage_buffer"
path = "examples/shader/storage_buffer.rs"
doc-scrape-examples = true

[package.metadata.example.storage_buffer]
name = "Storage Buffer"
description = "A shader that shows how to bind a storage buffer using a custom material."
category = "Shaders"
wasm = true

# Shaders advanced
[[package.metadata.example_category]]
name = "Shaders - advanced"
description = """
These examples demonstrate how to use the lower level rendering apis exposed from bevy.

These are generally simplified examples of bevy's own rendering infrastructure.
"""

[[example]]
name = "custom_vertex_attribute"
path = "examples/shader_advanced/custom_vertex_attribute.rs"
doc-scrape-examples = true

[package.metadata.example.custom_vertex_attribute]
name = "Custom Vertex Attribute"
description = "A shader that reads a mesh's custom vertex attribute"
category = "Shaders"
wasm = true

[[example]]
name = "custom_post_processing"
path = "examples/shader_advanced/custom_post_processing.rs"
doc-scrape-examples = true

[package.metadata.example.custom_post_processing]
name = "Post Processing - Custom Render Pass"
description = "A custom post processing effect, using a custom render pass that runs after the main pass"
category = "Shaders"
wasm = true

[[example]]
name = "custom_shader_instancing"
path = "examples/shader_advanced/custom_shader_instancing.rs"
doc-scrape-examples = true

[package.metadata.example.custom_shader_instancing]
name = "Instancing"
description = "A shader that renders a mesh multiple times in one draw call using low level rendering api"
category = "Shaders"
wasm = true

[[example]]
name = "custom_render_phase"
path = "examples/shader_advanced/custom_render_phase.rs"
doc-scrape-examples = true

[package.metadata.example.custom_render_phase]
name = "Custom Render Phase"
description = "Shows how to make a complete render phase"
category = "Shaders"
wasm = true

[[example]]
name = "manual_material"
path = "examples/shader_advanced/manual_material.rs"
doc-scrape-examples = true

[package.metadata.example.manual_material]
name = "Manual Material Implementation"
description = "Demonstrates how to implement a material manually using the mid-level render APIs"
category = "Shader Advanced"
wasm = true

[[example]]
name = "texture_binding_array"
path = "examples/shader_advanced/texture_binding_array.rs"
doc-scrape-examples = true

[package.metadata.example.texture_binding_array]
name = "Texture Binding Array (Bindless Textures)"
description = "A shader that shows how to bind and sample multiple textures as a binding array (a.k.a. bindless textures)."
category = "Shaders"
wasm = false

[[example]]
name = "specialized_mesh_pipeline"
path = "examples/shader_advanced/specialized_mesh_pipeline.rs"
doc-scrape-examples = true

[package.metadata.example.specialized_mesh_pipeline]
name = "Specialized Mesh Pipeline"
description = "Demonstrates how to write a specialized mesh pipeline"
category = "Shaders"
wasm = true

# Stress tests
[[package.metadata.example_category]]
name = "Stress Tests"
description = """
These examples are used to test the performance and stability of various parts of the engine in an isolated way.

Due to the focus on performance it's recommended to run the stress tests in release mode:

```sh
cargo run --release --example <example name>
```
"""

[[example]]
name = "bevymark"
path = "examples/stress_tests/bevymark.rs"
doc-scrape-examples = true

[package.metadata.example.bevymark]
name = "Bevymark"
description = "A heavy sprite rendering workload to benchmark your system with Bevy"
category = "Stress Tests"
wasm = true

[[example]]
name = "many_animated_sprites"
path = "examples/stress_tests/many_animated_sprites.rs"
doc-scrape-examples = true

[package.metadata.example.many_animated_sprites]
name = "Many Animated Sprites"
description = "Displays many animated sprites in a grid arrangement with slight offsets to their animation timers. Used for performance testing."
category = "Stress Tests"
wasm = true

[[example]]
name = "many_buttons"
path = "examples/stress_tests/many_buttons.rs"
doc-scrape-examples = true

[package.metadata.example.many_buttons]
name = "Many Buttons"
description = "Test rendering of many UI elements"
category = "Stress Tests"
wasm = true

[[example]]
name = "many_gradients"
path = "examples/stress_tests/many_gradients.rs"
doc-scrape-examples = true

[package.metadata.example.many_gradients]
name = "Many Gradients"
description = "Stress test for gradient rendering performance"
category = "Stress Tests"
wasm = true

[[example]]
name = "many_cameras_lights"
path = "examples/stress_tests/many_cameras_lights.rs"
doc-scrape-examples = true

[package.metadata.example.many_cameras_lights]
name = "Many Cameras & Lights"
description = "Test rendering of many cameras and lights"
category = "Stress Tests"
wasm = true

[[example]]
name = "many_components"
path = "examples/stress_tests/many_components.rs"
doc-scrape-examples = true

[package.metadata.example.many_components]
name = "Many Components (and Entities and Systems)"
description = "Test large ECS systems"
category = "Stress Tests"
wasm = false

[[example]]
name = "many_cubes"
path = "examples/stress_tests/many_cubes.rs"
doc-scrape-examples = true

[package.metadata.example.many_cubes]
name = "Many Cubes"
description = "Simple benchmark to test per-entity draw overhead. Run with the `sphere` argument to test frustum culling"
category = "Stress Tests"
wasm = true

[[example]]
name = "many_gizmos"
path = "examples/stress_tests/many_gizmos.rs"
doc-scrape-examples = true

[package.metadata.example.many_gizmos]
name = "Many Gizmos"
description = "Test rendering of many gizmos"
category = "Stress Tests"
wasm = true

[[example]]
name = "many_foxes"
path = "examples/stress_tests/many_foxes.rs"
doc-scrape-examples = true

[package.metadata.example.many_foxes]
name = "Many Foxes"
description = "Loads an animated fox model and spawns lots of them. Good for testing skinned mesh performance. Takes an unsigned integer argument for the number of foxes to spawn. Defaults to 1000"
category = "Stress Tests"
wasm = true

[[example]]
name = "many_glyphs"
path = "examples/stress_tests/many_glyphs.rs"
doc-scrape-examples = true

[package.metadata.example.many_glyphs]
name = "Many Glyphs"
description = "Simple benchmark to test text rendering."
category = "Stress Tests"
wasm = true

[[example]]
name = "many_lights"
path = "examples/stress_tests/many_lights.rs"
doc-scrape-examples = true

[package.metadata.example.many_lights]
name = "Many Lights"
description = "Simple benchmark to test rendering many point lights. Run with `WGPU_SETTINGS_PRIO=webgl2` to restrict to uniform buffers and max 256 lights"
category = "Stress Tests"
wasm = true

[[example]]
name = "many_sprites"
path = "examples/stress_tests/many_sprites.rs"
doc-scrape-examples = true

[package.metadata.example.many_sprites]
name = "Many Sprites"
description = "Displays many sprites in a grid arrangement! Used for performance testing. Use `--colored` to enable color tinted sprites."
category = "Stress Tests"
wasm = true

[[example]]
name = "many_text2d"
path = "examples/stress_tests/many_text2d.rs"
doc-scrape-examples = true

[package.metadata.example.many_text2d]
name = "Many Text2d"
description = "Displays many Text2d! Used for performance testing."
category = "Stress Tests"
wasm = true

[[example]]
name = "many_materials"
path = "examples/stress_tests/many_materials.rs"
doc-scrape-examples = true

[package.metadata.example.many_materials]
name = "Many Animated Materials"
description = "Benchmark to test rendering many animated materials"
category = "Stress Tests"
wasm = true

[[example]]
name = "transform_hierarchy"
path = "examples/stress_tests/transform_hierarchy.rs"
doc-scrape-examples = true

[package.metadata.example.transform_hierarchy]
name = "Transform Hierarchy"
description = "Various test cases for hierarchy and transform propagation performance"
category = "Stress Tests"
wasm = false

[[example]]
name = "text_pipeline"
path = "examples/stress_tests/text_pipeline.rs"
doc-scrape-examples = true

[package.metadata.example.text_pipeline]
name = "Text Pipeline"
description = "Text Pipeline benchmark"
category = "Stress Tests"
wasm = false

# Tools
[[example]]
name = "scene_viewer"
path = "examples/tools/scene_viewer/main.rs"
doc-scrape-examples = true
required-features = ["free_camera"]

[package.metadata.example.scene_viewer]
name = "Scene Viewer"
description = "A simple way to view glTF models with Bevy. Just run `cargo run --release --example scene_viewer /path/to/model.gltf#Scene0`, replacing the path as appropriate. With no arguments it will load the FieldHelmet glTF model from the repository assets subdirectory"
category = "Tools"
wasm = true

[[example]]
name = "gamepad_viewer"
path = "examples/tools/gamepad_viewer.rs"
doc-scrape-examples = true

[package.metadata.example.gamepad_viewer]
name = "Gamepad Viewer"
description = "Shows a visualization of gamepad buttons, sticks, and triggers"
category = "Tools"
wasm = true

[[example]]
name = "nondeterministic_system_order"
path = "examples/ecs/nondeterministic_system_order.rs"
doc-scrape-examples = true

[package.metadata.example.nondeterministic_system_order]
name = "Nondeterministic System Order"
description = "Systems run in parallel, but their order isn't always deterministic. Here's how to detect and fix this."
category = "ECS (Entity Component System)"
wasm = false

[[example]]
name = "observers"
path = "examples/ecs/observers.rs"
doc-scrape-examples = true

[package.metadata.example.observers]
name = "Observers"
description = "Demonstrates observers that react to events (both built-in life-cycle events and custom events)"
category = "ECS (Entity Component System)"
wasm = true

[[example]]
name = "observer_propagation"
path = "examples/ecs/observer_propagation.rs"
doc-scrape-examples = true

[package.metadata.example.observer_propagation]
name = "Observer Propagation"
description = "Demonstrates event propagation with observers"
category = "ECS (Entity Component System)"
wasm = true

[[example]]
name = "3d_rotation"
path = "examples/transforms/3d_rotation.rs"
doc-scrape-examples = true

[package.metadata.example.3d_rotation]
name = "3D Rotation"
description = "Illustrates how to (constantly) rotate an object around an axis"
category = "Transforms"
wasm = true

[[example]]
name = "align"
path = "examples/transforms/align.rs"
doc-scrape-examples = true

[package.metadata.example.align]
name = "Alignment"
description = "A demonstration of Transform's axis-alignment feature"
category = "Transforms"
wasm = true

[[example]]
name = "scale"
path = "examples/transforms/scale.rs"
doc-scrape-examples = true

[package.metadata.example.scale]
name = "Scale"
description = "Illustrates how to scale an object in each direction"
category = "Transforms"
wasm = true

[[example]]
name = "transform"
path = "examples/transforms/transform.rs"
doc-scrape-examples = true

[package.metadata.example.transform]
name = "Transform"
description = "Shows multiple transformations of objects"
category = "Transforms"
wasm = true

[[example]]
name = "translation"
path = "examples/transforms/translation.rs"
doc-scrape-examples = true

[package.metadata.example.translation]
name = "Translation"
description = "Illustrates how to move an object along an axis"
category = "Transforms"
wasm = true

# UI (User Interface)
[[example]]
name = "anchor_layout"
path = "examples/ui/anchor_layout.rs"
doc-scrape-examples = true

[package.metadata.example.anchor_layout]
name = "Anchor Layout"
description = "Shows an 'anchor layout' style of ui layout"
category = "UI (User Interface)"
wasm = true

[[example]]
name = "borders"
path = "examples/ui/borders.rs"
doc-scrape-examples = true

[package.metadata.example.borders]
name = "Borders"
description = "Demonstrates how to create a node with a border"
category = "UI (User Interface)"
wasm = true

[[example]]
name = "box_shadow"
path = "examples/ui/box_shadow.rs"
doc-scrape-examples = true

[package.metadata.example.box_shadow]
name = "Box Shadow"
description = "Demonstrates how to create a node with a shadow"
category = "UI (User Interface)"
wasm = true

[[example]]
name = "button"
path = "examples/ui/button.rs"
doc-scrape-examples = true

[package.metadata.example.button]
name = "Button"
description = "Illustrates creating and updating a button"
category = "UI (User Interface)"
wasm = true

[[example]]
name = "ui_drag_and_drop"
path = "examples/ui/ui_drag_and_drop.rs"
doc-scrape-examples = true

[package.metadata.example.ui_drag_and_drop]
name = "UI Drag and Drop"
description = "Demonstrates dragging and dropping UI nodes"
category = "UI (User Interface)"
wasm = true

[[example]]
name = "display_and_visibility"
path = "examples/ui/display_and_visibility.rs"
doc-scrape-examples = true

[package.metadata.example.display_and_visibility]
name = "Display and Visibility"
description = "Demonstrates how Display and Visibility work in the UI."
category = "UI (User Interface)"
wasm = true

[[example]]
name = "window_fallthrough"
path = "examples/ui/window_fallthrough.rs"
doc-scrape-examples = true

[package.metadata.example.window_fallthrough]
name = "Window Fallthrough"
description = "Illustrates how to access `winit::window::Window`'s `hittest` functionality."
category = "UI (User Interface)"
wasm = false

[[example]]
name = "vertical_slider"
path = "examples/ui/vertical_slider.rs"
doc-scrape-examples = true
required-features = ["experimental_bevy_ui_widgets"]

[package.metadata.example.vertical_slider]
name = "Vertical Slider"
description = "Simple example showing vertical and horizontal slider widgets with snap behavior and value labels"
category = "UI (User Interface)"
wasm = true

[[example]]
name = "font_atlas_debug"
path = "examples/ui/font_atlas_debug.rs"
doc-scrape-examples = true

[package.metadata.example.font_atlas_debug]
name = "Font Atlas Debug"
description = "Illustrates how FontAtlases are populated (used to optimize text rendering internally)"
category = "UI (User Interface)"
wasm = true

[[example]]
name = "overflow"
path = "examples/ui/overflow.rs"
doc-scrape-examples = true

[package.metadata.example.overflow]
name = "Overflow"
description = "Simple example demonstrating overflow behavior"
category = "UI (User Interface)"
wasm = true

[[example]]
name = "overflow_clip_margin"
path = "examples/ui/overflow_clip_margin.rs"
doc-scrape-examples = true

[package.metadata.example.overflow_clip_margin]
name = "Overflow Clip Margin"
description = "Simple example demonstrating the OverflowClipMargin style property"
category = "UI (User Interface)"
wasm = true


[[example]]
name = "overflow_debug"
path = "examples/ui/overflow_debug.rs"
doc-scrape-examples = true

[package.metadata.example.overflow_debug]
name = "Overflow and Clipping Debug"
description = "An example to debug overflow and clipping behavior"
category = "UI (User Interface)"
wasm = true

[[example]]
name = "relative_cursor_position"
path = "examples/ui/relative_cursor_position.rs"
doc-scrape-examples = true

[package.metadata.example.relative_cursor_position]
name = "Relative Cursor Position"
description = "Showcases the RelativeCursorPosition component"
category = "UI (User Interface)"
wasm = true

[[example]]
name = "render_ui_to_texture"
path = "examples/ui/render_ui_to_texture.rs"
doc-scrape-examples = true

[package.metadata.example.render_ui_to_texture]
name = "Render UI to Texture"
description = "An example of rendering UI as a part of a 3D world"
category = "UI (User Interface)"
wasm = true

[[example]]
name = "size_constraints"
path = "examples/ui/size_constraints.rs"
doc-scrape-examples = true

[package.metadata.example.size_constraints]
name = "Size Constraints"
description = "Demonstrates how the to use the size constraints to control the size of a UI node."
category = "UI (User Interface)"
wasm = true

[[example]]
name = "strikethrough_and_underline"
path = "examples/ui/strikethrough_and_underline.rs"
doc-scrape-examples = true

[package.metadata.example.strikethrough_and_underline]
name = "Strikethrough and Underline"
description = "Demonstrates how to display text with strikethrough and underline."
category = "UI (User Interface)"
wasm = true

[[example]]
name = "text"
path = "examples/ui/text.rs"
doc-scrape-examples = true

[package.metadata.example.text]
name = "Text"
description = "Illustrates creating and updating text"
category = "UI (User Interface)"
wasm = true

[[example]]
name = "text_background_colors"
path = "examples/ui/text_background_colors.rs"
doc-scrape-examples = true

[package.metadata.example.text_background_colors]
name = "Text Background Colors"
description = "Demonstrates text background colors"
category = "UI (User Interface)"
wasm = true

[[example]]
name = "text_debug"
path = "examples/ui/text_debug.rs"
doc-scrape-examples = true

[package.metadata.example.text_debug]
name = "Text Debug"
description = "An example for debugging text layout"
category = "UI (User Interface)"
wasm = true

[[example]]
name = "flex_layout"
path = "examples/ui/flex_layout.rs"
doc-scrape-examples = true

[package.metadata.example.flex_layout]
name = "Flex Layout"
description = "Demonstrates how the AlignItems and JustifyContent properties can be composed to layout nodes and position text"
category = "UI (User Interface)"
wasm = true

[[example]]
name = "text_wrap_debug"
path = "examples/ui/text_wrap_debug.rs"
doc-scrape-examples = true

[package.metadata.example.text_wrap_debug]
name = "Text Wrap Debug"
description = "Demonstrates text wrapping"
category = "UI (User Interface)"
wasm = true

[[example]]
name = "ghost_nodes"
path = "examples/ui/ghost_nodes.rs"
doc-scrape-examples = true
required-features = ["ghost_nodes"]

[package.metadata.example.ghost_nodes]
name = "Ghost Nodes"
description = "Demonstrates the use of Ghost Nodes to skip entities in the UI layout hierarchy"
category = "UI (User Interface)"
wasm = true

[[example]]
name = "grid"
path = "examples/ui/grid.rs"
doc-scrape-examples = true

[package.metadata.example.grid]
name = "CSS Grid"
description = "An example for CSS Grid layout"
category = "UI (User Interface)"
wasm = true

[[example]]
name = "gradients"
path = "examples/ui/gradients.rs"
doc-scrape-examples = true

[package.metadata.example.gradients]
name = "Gradients"
description = "An example demonstrating gradients"
category = "UI (User Interface)"
wasm = true

[[example]]
name = "stacked_gradients"
path = "examples/ui/stacked_gradients.rs"
doc-scrape-examples = true

[package.metadata.example.stacked_gradients]
name = "Stacked Gradients"
description = "An example demonstrating stacked gradients"
category = "UI (User Interface)"
wasm = true

[[example]]
name = "scroll"
path = "examples/ui/scroll.rs"
doc-scrape-examples = true

[package.metadata.example.scroll]
name = "Scroll"
description = "Demonstrates scrolling UI containers"
category = "UI (User Interface)"
wasm = true

[[example]]
name = "transparency_ui"
path = "examples/ui/transparency_ui.rs"
doc-scrape-examples = true

[package.metadata.example.transparency_ui]
name = "Transparency UI"
description = "Demonstrates transparency for UI"
category = "UI (User Interface)"
wasm = true

[[example]]
name = "z_index"
path = "examples/ui/z_index.rs"
doc-scrape-examples = true

[package.metadata.example.z_index]
name = "UI Z-Index"
description = "Demonstrates how to control the relative depth (z-position) of UI elements"
category = "UI (User Interface)"
wasm = true

[[example]]
name = "virtual_keyboard"
path = "examples/ui/virtual_keyboard.rs"
doc-scrape-examples = true
required-features = ["experimental_bevy_feathers"]

[package.metadata.example.virtual_keyboard]
name = "Virtual Keyboard"
description = "Example demonstrating a virtual keyboard widget"
category = "UI (User Interface)"
wasm = true

[[example]]
name = "ui_scaling"
path = "examples/ui/ui_scaling.rs"
doc-scrape-examples = true

[package.metadata.example.ui_scaling]
name = "UI Scaling"
description = "Illustrates how to scale the UI"
category = "UI (User Interface)"
wasm = true

[[example]]
name = "ui_texture_atlas"
path = "examples/ui/ui_texture_atlas.rs"
doc-scrape-examples = true

[package.metadata.example.ui_texture_atlas]
name = "UI Texture Atlas"
description = "Illustrates how to use TextureAtlases in UI"
category = "UI (User Interface)"
wasm = true

[[example]]
name = "ui_texture_slice"
path = "examples/ui/ui_texture_slice.rs"
doc-scrape-examples = true

[package.metadata.example.ui_texture_slice]
name = "UI Texture Slice"
description = "Illustrates how to use 9 Slicing in UI"
category = "UI (User Interface)"
wasm = true

[[example]]
name = "ui_texture_slice_flip_and_tile"
path = "examples/ui/ui_texture_slice_flip_and_tile.rs"
doc-scrape-examples = true

[package.metadata.example.ui_texture_slice_flip_and_tile]
name = "UI Texture Slice Flipping and Tiling"
description = "Illustrates how to flip and tile images with 9 Slicing in UI"
category = "UI (User Interface)"
wasm = true

[[example]]
name = "ui_texture_atlas_slice"
path = "examples/ui/ui_texture_atlas_slice.rs"
doc-scrape-examples = true

[package.metadata.example.ui_texture_atlas_slice]
name = "UI Texture Atlas Slice"
description = "Illustrates how to use 9 Slicing for TextureAtlases in UI"
category = "UI (User Interface)"
wasm = true

[[example]]
name = "ui_transform"
path = "examples/ui/ui_transform.rs"
doc-scrape-examples = true

[package.metadata.example.ui_transform]
name = "UI Transform"
description = "An example demonstrating how to translate, rotate and scale UI elements."
category = "UI (User Interface)"
wasm = true

[[example]]
name = "ui_target_camera"
path = "examples/ui/ui_target_camera.rs"
doc-scrape-examples = true

[package.metadata.example.ui_target_camera]
name = "UI Target Camera"
description = "Demonstrates how to use `UiTargetCamera` and camera ordering."
category = "UI (User Interface)"
wasm = true

[[example]]
name = "viewport_debug"
path = "examples/ui/viewport_debug.rs"
doc-scrape-examples = true

[package.metadata.example.viewport_debug]
name = "Viewport Debug"
description = "An example for debugging viewport coordinates"
category = "UI (User Interface)"
wasm = false

[[example]]
name = "viewport_node"
path = "examples/ui/viewport_node.rs"
doc-scrape-examples = true

[package.metadata.example.viewport_node]
name = "Viewport Node"
description = "Demonstrates how to create a viewport node with picking support"
category = "UI (User Interface)"
wasm = true

# Window
[[example]]
name = "clear_color"
path = "examples/window/clear_color.rs"
doc-scrape-examples = true

[package.metadata.example.clear_color]
name = "Clear Color"
description = "Creates a solid color window"
category = "Window"
wasm = true

[[example]]
name = "custom_cursor_image"
path = "examples/window/custom_cursor_image.rs"
doc-scrape-examples = true
required-features = ["custom_cursor"]

[package.metadata.example.custom_cursor_image]
name = "Custom Cursor Image"
description = "Demonstrates creating an animated custom cursor from an image"
category = "Window"
wasm = true

[[example]]
name = "custom_user_event"
path = "examples/window/custom_user_event.rs"
doc-scrape-examples = true

[package.metadata.example.custom_user_event]
name = "Custom User Event"
description = "Handles custom user events within the event loop"
category = "Window"
wasm = true

[[example]]
name = "low_power"
path = "examples/window/low_power.rs"
doc-scrape-examples = true

[package.metadata.example.low_power]
name = "Low Power"
description = "Demonstrates settings to reduce power use for bevy applications"
category = "Window"
wasm = true

[[example]]
name = "multiple_windows"
path = "examples/window/multiple_windows.rs"
doc-scrape-examples = true

[package.metadata.example.multiple_windows]
name = "Multiple Windows"
description = "Demonstrates creating multiple windows, and rendering to them"
category = "Window"
wasm = false

[[example]]
name = "scale_factor_override"
path = "examples/window/scale_factor_override.rs"
doc-scrape-examples = true

[package.metadata.example.scale_factor_override]
name = "Scale Factor Override"
description = "Illustrates how to customize the default window settings"
category = "Window"
wasm = true

[[example]]
name = "screenshot"
path = "examples/window/screenshot.rs"
doc-scrape-examples = true

[package.metadata.example.screenshot]
name = "Screenshot"
description = "Shows how to save screenshots to disk"
category = "Window"
wasm = true

[[example]]
name = "transparent_window"
path = "examples/window/transparent_window.rs"
doc-scrape-examples = true

[package.metadata.example.transparent_window]
name = "Transparent Window"
description = "Illustrates making the window transparent and hiding the window decoration"
category = "Window"
wasm = false

[[example]]
name = "window_settings"
path = "examples/window/window_settings.rs"
doc-scrape-examples = true

[package.metadata.example.window_settings]
name = "Window Settings"
description = "Demonstrates customizing default window settings"
category = "Window"
wasm = true

[[example]]
name = "window_drag_move"
path = "examples/window/window_drag_move.rs"
doc-scrape-examples = true

[package.metadata.example.window_drag_move]
name = "Window Drag Move"
description = "Demonstrates drag move and drag resize without window decoration"
category = "Window"
wasm = false

[[example]]
name = "ambiguity_detection"
path = "tests/ecs/ambiguity_detection.rs"
doc-scrape-examples = true

[package.metadata.example.ambiguity_detection]
hidden = true

[[example]]
name = "resizing"
path = "tests/window/resizing.rs"
doc-scrape-examples = true

[package.metadata.example.resizing]
hidden = true

[[example]]
name = "minimizing"
path = "tests/window/minimizing.rs"
doc-scrape-examples = true

[package.metadata.example.minimizing]
hidden = true

[[example]]
name = "desktop_request_redraw"
path = "tests/window/desktop_request_redraw.rs"
doc-scrape-examples = true
required-features = ["bevy_dev_tools"]

[package.metadata.example.desktop_request_redraw]
hidden = true

[[example]]
name = "window_resizing"
path = "examples/window/window_resizing.rs"
doc-scrape-examples = true

[[example]]
name = "fallback_image"
path = "examples/shader/fallback_image.rs"
doc-scrape-examples = true

[[example]]
name = "reflection_probes"
path = "examples/3d/reflection_probes.rs"
doc-scrape-examples = true

[package.metadata.example.reflection_probes]
name = "Reflection Probes"
description = "Demonstrates reflection probes"
category = "3D Rendering"
wasm = false

[package.metadata.example.fallback_image]
hidden = true

[package.metadata.example.window_resizing]
name = "Window Resizing"
description = "Demonstrates resizing and responding to resizing a window"
category = "Window"
wasm = true

[[example]]
name = "drag_to_scroll"
path = "examples/ui/drag_to_scroll.rs"
doc-scrape-examples = true

[package.metadata.example.drag_to_scroll]
name = "Drag to Scroll"
description = "This example tests scale factor, dragging and scrolling"
category = "UI (User Interface)"
wasm = true

[[example]]
name = "ui_material"
path = "examples/ui/ui_material.rs"
doc-scrape-examples = true

[package.metadata.example.ui_material]
name = "UI Material"
description = "Demonstrates creating and using custom Ui materials"
category = "UI (User Interface)"
wasm = true

[[example]]
name = "cubic_splines"
path = "examples/math/cubic_splines.rs"
doc-scrape-examples = true

[package.metadata.example.cubic_splines]
name = "Cubic Splines"
description = "Exhibits different modes of constructing cubic curves using splines"
category = "Math"
wasm = true

[[example]]
name = "render_primitives"
path = "examples/math/render_primitives.rs"
doc-scrape-examples = true

[package.metadata.example.render_primitives]
name = "Rendering Primitives"
description = "Shows off rendering for all math primitives as both Meshes and Gizmos"
category = "Math"
wasm = true

# Math
[[example]]
name = "sampling_primitives"
path = "examples/math/sampling_primitives.rs"
doc-scrape-examples = true

[package.metadata.example.sampling_primitives]
name = "Sampling Primitives"
description = "Demonstrates all the primitives which can be sampled."
category = "Math"
wasm = true

[[example]]
name = "custom_primitives"
path = "examples/math/custom_primitives.rs"
doc-scrape-examples = true

[package.metadata.example.custom_primitives]
name = "Custom Primitives"
description = "Demonstrates how to add custom primitives and useful traits for them."
category = "Math"
wasm = true

[[example]]
name = "random_sampling"
path = "examples/math/random_sampling.rs"
doc-scrape-examples = true

[package.metadata.example.random_sampling]
name = "Random Sampling"
description = "Demonstrates how to sample random points from mathematical primitives"
category = "Math"
wasm = true

[[example]]
name = "smooth_follow"
path = "examples/movement/smooth_follow.rs"
doc-scrape-examples = true

[package.metadata.example.smooth_follow]
name = "Smooth Follow"
description = "Demonstrates how to make an entity smoothly follow another using interpolation"
category = "Math"
wasm = true

# Gizmos
[[example]]
name = "2d_gizmos"
path = "examples/gizmos/2d_gizmos.rs"
doc-scrape-examples = true

[package.metadata.example.2d_gizmos]
name = "2D Gizmos"
description = "A scene showcasing 2D gizmos"
category = "Gizmos"
wasm = true

[[example]]
name = "3d_gizmos"
path = "examples/gizmos/3d_gizmos.rs"
doc-scrape-examples = true
required-features = ["free_camera"]

[package.metadata.example.3d_gizmos]
name = "3D Gizmos"
description = "A scene showcasing 3D gizmos"
category = "Gizmos"
wasm = true

[[example]]
name = "axes"
path = "examples/gizmos/axes.rs"
doc-scrape-examples = true

[package.metadata.example.axes]
name = "Axes"
description = "Demonstrates the function of axes gizmos"
category = "Gizmos"
wasm = true

[[example]]
name = "light_gizmos"
path = "examples/gizmos/light_gizmos.rs"
doc-scrape-examples = true

[package.metadata.example.light_gizmos]
name = "Light Gizmos"
description = "A scene showcasing light gizmos"
category = "Gizmos"
wasm = true

[[example]]
name = "custom_gltf_vertex_attribute"
path = "examples/gltf/custom_gltf_vertex_attribute.rs"
doc-scrape-examples = true

[package.metadata.example.custom_gltf_vertex_attribute]
name = "Custom glTF vertex attribute 2D"
description = "Renders a glTF mesh in 2D with a custom vertex attribute"
category = "glTF"
wasm = true

[[example]]
name = "edit_material_on_gltf"
path = "examples/gltf/edit_material_on_gltf.rs"
doc-scrape-examples = true

[package.metadata.example.edit_material_on_gltf]
name = "Edit glTF Material"
description = "Showcases changing materials of a glTF after Scene spawn"
category = "glTF"
wasm = true

[[example]]
name = "gltf_skinned_mesh"
path = "examples/gltf/gltf_skinned_mesh.rs"
doc-scrape-examples = true

[package.metadata.example.gltf_skinned_mesh]
name = "glTF Skinned Mesh"
description = "Skinned mesh example with mesh and joints data loaded from a glTF file"
category = "glTF"
wasm = true

[[example]]
name = "load_gltf"
path = "examples/gltf/load_gltf.rs"
doc-scrape-examples = true

[package.metadata.example.load_gltf]
name = "Load glTF"
description = "Loads and renders a glTF file as a scene"
category = "glTF"
wasm = true

[[example]]
name = "load_gltf_extras"
path = "examples/gltf/load_gltf_extras.rs"
doc-scrape-examples = true

[package.metadata.example.load_gltf_extras]
name = "Load glTF extras"
description = "Loads and renders a glTF file as a scene, including the gltf extras"
category = "glTF"
wasm = true

[[example]]
name = "query_gltf_primitives"
path = "examples/gltf/query_gltf_primitives.rs"
doc-scrape-examples = true

[package.metadata.example.query_gltf_primitives]
name = "Query glTF primitives"
description = "Query primitives in a glTF scene"
category = "glTF"
wasm = true

[[example]]
name = "update_gltf_scene"
path = "examples/gltf/update_gltf_scene.rs"
doc-scrape-examples = true

[package.metadata.example.update_gltf_scene]
name = "Update glTF Scene"
description = "Update a scene from a glTF file, either by spawning the scene as a child of another entity, or by accessing the entities of the scene"
category = "glTF"
wasm = true

[[example]]
name = "fps_overlay"
path = "examples/dev_tools/fps_overlay.rs"
doc-scrape-examples = true
required-features = ["bevy_dev_tools"]

[[example]]
name = "2d_top_down_camera"
path = "examples/camera/2d_top_down_camera.rs"
doc-scrape-examples = true

[package.metadata.example.2d_top_down_camera]
name = "2D top-down camera"
description = "A 2D top-down camera smoothly following player movements"
category = "Camera"
wasm = true

[[example]]
name = "custom_projection"
path = "examples/camera/custom_projection.rs"
doc-scrape-examples = true

[package.metadata.example.custom_projection]
name = "Custom Projection"
description = "Shows how to create custom camera projections."
category = "Camera"
wasm = true

[[example]]
name = "first_person_view_model"
path = "examples/camera/first_person_view_model.rs"
doc-scrape-examples = true

[package.metadata.example.first_person_view_model]
name = "First person view model"
description = "A first-person camera that uses a world model and a view model with different field of views (FOV)"
category = "Camera"
wasm = true

[[example]]
name = "free_camera_controller"
path = "examples/camera/free_camera_controller.rs"
doc-scrape-examples = true
required-features = ["free_camera"]

[package.metadata.example.free_camera_controller]
name = "Free Camera controller"
description = "Demonstrates the FreeCamera controller for 3D scenes."
category = "Camera"
wasm = true

[[example]]
name = "projection_zoom"
path = "examples/camera/projection_zoom.rs"
doc-scrape-examples = true

[package.metadata.example.projection_zoom]
name = "Projection Zoom"
description = "Shows how to zoom orthographic and perspective projection cameras."
category = "Camera"
wasm = true

[[example]]
name = "camera_orbit"
path = "examples/camera/camera_orbit.rs"
doc-scrape-examples = true

[package.metadata.example.camera_orbit]
name = "Camera Orbit"
description = "Shows how to orbit a static scene using pitch, yaw, and roll."
category = "Camera"
wasm = true

[[example]]
name = "2d_screen_shake"
path = "examples/camera/2d_screen_shake.rs"
doc-scrape-examples = true

[package.metadata.example.2d_screen_shake]
name = "Screen Shake"
description = "A simple 2D screen shake effect"
category = "Camera"
wasm = true

[[example]]
name = "2d_on_ui"
path = "examples/camera/2d_on_ui.rs"
doc-scrape-examples = true

[package.metadata.example.2d_on_ui]
name = "2D on Bevy UI"
description = "Shows how to render 2D objects on top of Bevy UI"
category = "Camera"
wasm = true

[package.metadata.example.fps_overlay]
name = "FPS overlay"
description = "Demonstrates FPS overlay"
category = "Dev tools"
wasm = true

[[example]]
name = "visibility_range"
path = "examples/3d/visibility_range.rs"
doc-scrape-examples = true

[package.metadata.example.visibility_range]
name = "Visibility range"
description = "Demonstrates visibility ranges"
category = "3D Rendering"
wasm = true

[[example]]
name = "ssr"
path = "examples/3d/ssr.rs"
doc-scrape-examples = true

[package.metadata.example.ssr]
name = "Screen Space Reflections"
description = "Demonstrates screen space reflections with water ripples"
category = "3D Rendering"
wasm = false

[[example]]
name = "camera_sub_view"
path = "examples/3d/camera_sub_view.rs"
doc-scrape-examples = true

[package.metadata.example.camera_sub_view]
name = "Camera sub view"
description = "Demonstrates using different sub view effects on a camera"
category = "3D Rendering"
wasm = true

[[example]]
name = "color_grading"
path = "examples/3d/color_grading.rs"
doc-scrape-examples = true

[package.metadata.example.color_grading]
name = "Color grading"
description = "Demonstrates color grading"
category = "3D Rendering"
wasm = true

[[example]]
name = "clearcoat"
path = "examples/3d/clearcoat.rs"
doc-scrape-examples = true
required-features = ["pbr_multi_layer_material_textures"]

[package.metadata.example.clearcoat]
name = "Clearcoat"
description = "Demonstrates the clearcoat PBR feature"
category = "3D Rendering"
wasm = false

[[example]]
name = "depth_of_field"
path = "examples/3d/depth_of_field.rs"
doc-scrape-examples = true

[package.metadata.example.depth_of_field]
name = "Depth of field"
description = "Demonstrates depth of field"
category = "3D Rendering"
wasm = false

[[example]]
name = "volumetric_fog"
path = "examples/3d/volumetric_fog.rs"
doc-scrape-examples = true

[package.metadata.example.volumetric_fog]
name = "Volumetric fog"
description = "Demonstrates volumetric fog and lighting"
category = "3D Rendering"
wasm = true

[[example]]
name = "client"
path = "examples/remote/client.rs"
doc-scrape-examples = true
required-features = ["bevy_remote"]

[package.metadata.example.client]
name = "client"
description = "A simple command line client that can control Bevy apps via the BRP"
category = "Remote Protocol"
wasm = false

[[example]]
name = "server"
path = "examples/remote/server.rs"
doc-scrape-examples = true
required-features = ["bevy_remote"]

[package.metadata.example.server]
name = "server"
description = "A Bevy app that you can connect to with the BRP and edit"
category = "Remote Protocol"
wasm = false

[[example]]
name = "anisotropy"
path = "examples/3d/anisotropy.rs"
doc-scrape-examples = true
required-features = ["jpeg", "pbr_anisotropy_texture"]

[package.metadata.example.anisotropy]
name = "Anisotropy"
description = "Displays an example model with anisotropy"
category = "3D Rendering"
wasm = false

[[example]]
name = "custom_phase_item"
path = "examples/shader_advanced/custom_phase_item.rs"
doc-scrape-examples = true

[package.metadata.example.custom_phase_item]
name = "Custom phase item"
description = "Demonstrates how to enqueue custom draw commands in a render phase"
category = "Shaders"
wasm = true

[[example]]
name = "fog_volumes"
path = "examples/3d/fog_volumes.rs"
doc-scrape-examples = true

[package.metadata.example.fog_volumes]
name = "Fog volumes"
description = "Demonstrates fog volumes"
category = "3D Rendering"
wasm = false

[[example]]
name = "scrolling_fog"
path = "examples/3d/scrolling_fog.rs"
doc-scrape-examples = true

[package.metadata.example.scrolling_fog]
name = "Scrolling fog"
description = "Demonstrates how to create the effect of fog moving in the wind"
category = "3D Rendering"
wasm = false

[[example]]
name = "physics_in_fixed_timestep"
path = "examples/movement/physics_in_fixed_timestep.rs"
doc-scrape-examples = true

[package.metadata.example.physics_in_fixed_timestep]
name = "Run physics in a fixed timestep"
description = "Handles input, physics, and rendering in an industry-standard way by using a fixed timestep"
category = "Movement"
wasm = true

[[example]]
name = "post_processing"
path = "examples/3d/post_processing.rs"
doc-scrape-examples = true

[package.metadata.example.post_processing]
name = "Built-in postprocessing"
description = "Demonstrates the built-in postprocessing features"
category = "3D Rendering"
wasm = true

[[example]]
name = "rotate_environment_map"
path = "examples/3d/rotate_environment_map.rs"
doc-scrape-examples = true
required-features = ["pbr_multi_layer_material_textures"]

[package.metadata.example.rotate_environment_map]
name = "Rotate Environment Map"
description = "Demonstrates how to rotate the skybox and the environment map simultaneously"
category = "3D Rendering"
wasm = false

[[example]]
name = "mesh_picking"
path = "examples/picking/mesh_picking.rs"
doc-scrape-examples = true
required-features = ["mesh_picking"]

[package.metadata.example.mesh_picking]
name = "Mesh Picking"
description = "Demonstrates picking meshes"
category = "Picking"
wasm = true

[[example]]
name = "simple_picking"
path = "examples/picking/simple_picking.rs"
doc-scrape-examples = true
required-features = ["bevy_picking"]

[package.metadata.example.simple_picking]
name = "Showcases simple picking events and usage"
description = "Demonstrates how to use picking events to spawn simple objects"
category = "Picking"
wasm = true

[[example]]
name = "sprite_picking"
path = "examples/picking/sprite_picking.rs"
doc-scrape-examples = true
required-features = ["sprite_picking"]

[package.metadata.example.sprite_picking]
name = "Sprite Picking"
description = "Demonstrates picking sprites and sprite atlases"
category = "Picking"
wasm = true

[[example]]
name = "debug_picking"
path = "examples/picking/debug_picking.rs"
doc-scrape-examples = true
required-features = ["bevy_dev_tools"]

[package.metadata.example.debug_picking]
name = "Picking Debug Tools"
description = "Demonstrates picking debug overlay"
category = "Picking"
wasm = true

[[example]]
name = "animation_masks"
path = "examples/animation/animation_masks.rs"
doc-scrape-examples = true

[package.metadata.example.animation_masks]
name = "Animation Masks"
description = "Demonstrates animation masks"
category = "Animation"
wasm = true

[[example]]
name = "pcss"
path = "examples/3d/pcss.rs"
doc-scrape-examples = true
required-features = ["experimental_pbr_pcss"]

[package.metadata.example.pcss]
name = "Percentage-closer soft shadows"
description = "Demonstrates percentage-closer soft shadows (PCSS)"
category = "3D Rendering"
wasm = false

[[example]]
name = "mixed_lighting"
path = "examples/3d/mixed_lighting.rs"
doc-scrape-examples = true
required-features = ["jpeg"]

[package.metadata.example.mixed_lighting]
name = "Mixed lighting"
description = "Demonstrates how to combine baked and dynamic lighting"
category = "3D Rendering"
wasm = true

[[example]]
name = "animated_ui"
path = "examples/animation/animated_ui.rs"
doc-scrape-examples = true

[package.metadata.example.animated_ui]
name = "Animated UI"
description = "Shows how to use animation clips to animate UI properties"
category = "Animation"
wasm = true

[[example]]
name = "shader_material_bindless"
path = "examples/shader/shader_material_bindless.rs"
doc-scrape-examples = true

[package.metadata.example.shader_material_bindless]
name = "Material - Bindless"
description = "Demonstrates how to make materials that use bindless textures"
category = "Shaders"
wasm = true

[[example]]
name = "specular_tint"
path = "examples/3d/specular_tint.rs"
doc-scrape-examples = true
required-features = ["pbr_specular_textures"]

[package.metadata.example.specular_tint]
name = "Specular Tint"
description = "Demonstrates specular tints and maps"
category = "3D Rendering"
wasm = true

[[example]]
name = "test_invalid_skinned_mesh"
path = "tests/3d/test_invalid_skinned_mesh.rs"
doc-scrape-examples = true

[package.metadata.example.test_invalid_skinned_mesh]
hidden = true

[profile.wasm-release]
inherits = "release"
opt-level = "z"
lto = "fat"
codegen-units = 1

[profile.stress-test]
inherits = "release"
lto = "fat"
panic = "abort"

[package.metadata.docs.rs]
# This cfg is needed so that #[doc(fake_variadic)] is correctly propagated for
# impls for re-exported traits. See https://github.com/rust-lang/cargo/issues/8811
# for details on why this is needed. Since dependencies don't expect to be built
# with `--cfg docsrs` (and thus fail to compile) we use a different cfg.
rustc-args = ["--cfg", "docsrs_dep"]
rustdoc-args = [
  "-Zunstable-options",
  "--generate-link-to-definition",
  # Embed tags to the top of documentation pages for common Bevy traits
  # that are implemented by the current type, like `Component` or `Resource`.
  # This makes it easier to see at a glance what types are used for.
  "--html-after-content",
  "docs-rs/trait-tags.html",
]
all-features = true
cargo-args = ["-Zunstable-options", "-Zrustdoc-scrape-examples"]

[[example]]
name = "monitor_info"
path = "examples/window/monitor_info.rs"
doc-scrape-examples = true

[package.metadata.example.monitor_info]
name = "Monitor info"
description = "Displays information about available monitors (displays)."
category = "Window"
wasm = false

# Testbed
[[example]]
name = "testbed_2d"
path = "examples/testbed/2d.rs"
doc-scrape-examples = true

[package.metadata.example.testbed_2d]
hidden = true

[[example]]
name = "testbed_3d"
path = "examples/testbed/3d.rs"
doc-scrape-examples = true

[package.metadata.example.testbed_3d]
hidden = true

[[example]]
name = "testbed_ui"
path = "examples/testbed/ui.rs"
doc-scrape-examples = true

[package.metadata.example.testbed_ui]
hidden = true

[[example]]
name = "testbed_full_ui"
path = "examples/testbed/full_ui.rs"
doc-scrape-examples = true
required-features = ["experimental_bevy_ui_widgets"]

[package.metadata.example.testbed_full_ui]
hidden = true

[[example]]
name = "tab_navigation"
path = "examples/ui/tab_navigation.rs"
doc-scrape-examples = true

[package.metadata.example.tab_navigation]
name = "Tab Navigation"
description = "Demonstration of Tab Navigation between UI elements"
category = "UI (User Interface)"
wasm = true

[[example]]
name = "directional_navigation"
path = "examples/ui/directional_navigation.rs"
doc-scrape-examples = true

[package.metadata.example.directional_navigation]
name = "Directional Navigation"
description = "Demonstration of Directional Navigation between UI elements"
category = "UI (User Interface)"
wasm = true

[[example]]
name = "auto_directional_navigation"
path = "examples/ui/auto_directional_navigation.rs"
doc-scrape-examples = true

[package.metadata.example.auto_directional_navigation]
name = "Automatic Directional Navigation"
description = "Demonstration of automatic directional navigation graph generation based on UI element positions"
category = "UI (User Interface)"
wasm = true

[[example]]
name = "clustered_decals"
path = "examples/3d/clustered_decals.rs"
doc-scrape-examples = true
required-features = ["pbr_clustered_decals"]

[package.metadata.example.clustered_decals]
name = "Clustered Decals"
description = "Demonstrates clustered decals"
category = "3D Rendering"
wasm = false

[[example]]
name = "light_textures"
path = "examples/3d/light_textures.rs"
doc-scrape-examples = true
required-features = ["pbr_light_textures"]

[package.metadata.example.light_textures]
name = "Light Textures"
description = "Demonstrates light textures"
category = "3D Rendering"
wasm = false

[[example]]
name = "occlusion_culling"
path = "examples/3d/occlusion_culling.rs"
doc-scrape-examples = true

[package.metadata.example.occlusion_culling]
name = "Occlusion Culling"
description = "Demonstration of Occlusion Culling"
category = "3D Rendering"
wasm = false

[[example]]
name = "widgets"
path = "examples/helpers/widgets.rs"
doc-scrape-examples = true
crate-type = ["lib"]

[package.metadata.example.widgets]
name = "Widgets"
description = "Example UI Widgets"
category = "Helpers"
wasm = true

[[example]]
name = "no_std_library"
path = "examples/no_std/library/src/lib.rs"
doc-scrape-examples = true
crate-type = ["lib"]

[package.metadata.example.no_std_library]
name = "`no_std` Compatible Library"
description = "Example library compatible with `std` and `no_std` targets"
category = "Embedded"
wasm = true

[[example]]
name = "extended_material_bindless"
path = "examples/shader/extended_material_bindless.rs"
doc-scrape-examples = true

[package.metadata.example.extended_material_bindless]
name = "Extended Bindless Material"
description = "Demonstrates bindless `ExtendedMaterial`"
category = "Shaders"
wasm = false

[[example]]
name = "cooldown"
path = "examples/usage/cooldown.rs"
doc-scrape-examples = true

[package.metadata.example.cooldown]
name = "Cooldown"
description = "Example for cooldown on button clicks"
category = "Usage"
wasm = true

[[example]]
name = "hotpatching_systems"
path = "examples/ecs/hotpatching_systems.rs"
doc-scrape-examples = true
required-features = ["hotpatching"]

[package.metadata.example.hotpatching_systems]
name = "Hotpatching Systems"
description = "Demonstrates how to hotpatch systems"
category = "ECS (Entity Component System)"
wasm = false

[[example]]
name = "standard_widgets"
path = "examples/ui/standard_widgets.rs"
doc-scrape-examples = true
required-features = ["experimental_bevy_ui_widgets"]

[package.metadata.example.standard_widgets]
name = "Standard Widgets"
description = "Demonstrates use of core (headless) widgets in Bevy UI"
category = "UI (User Interface)"
wasm = true

[[example]]
name = "standard_widgets_observers"
path = "examples/ui/standard_widgets_observers.rs"
doc-scrape-examples = true
required-features = ["experimental_bevy_ui_widgets"]

[package.metadata.example.standard_widgets_observers]
name = "Standard Widgets (w/Observers)"
description = "Demonstrates use of core (headless) widgets in Bevy UI, with Observers"
category = "UI (User Interface)"
wasm = true

[[example]]
name = "scrollbars"
path = "examples/ui/scrollbars.rs"
doc-scrape-examples = true
required-features = ["experimental_bevy_ui_widgets"]

[package.metadata.example.scrollbars]
name = "Scrollbars"
description = "Demonstrates use of core scrollbar in Bevy UI"
category = "UI (User Interface)"
wasm = true

[[example]]
name = "feathers"
path = "examples/ui/feathers.rs"
doc-scrape-examples = true
required-features = ["experimental_bevy_feathers"]

[package.metadata.example.feathers]
name = "Feathers Widgets"
description = "Gallery of Feathers Widgets"
category = "UI (User Interface)"
wasm = true

[[example]]
name = "render_depth_to_texture"
path = "examples/shader_advanced/render_depth_to_texture.rs"
doc-scrape-examples = true

[package.metadata.example.render_depth_to_texture]
name = "Render Depth to Texture"
description = "Demonstrates how to use depth-only cameras"
category = "Shaders"
wasm = true

[[example]]
name = "pan_camera_controller"
path = "examples/camera/pan_camera_controller.rs"
doc-scrape-examples = true
required-features = ["pan_camera"]

[package.metadata.example.pan_camera_controller]
name = "Pan Camera"
description = "Example Pan-Camera Styled Camera Controller for 2D scenes"
category = "Camera"
wasm = true

[[example]]
<<<<<<< HEAD
name = "mirror"
path = "examples/3d/mirror.rs"
doc-scrape-examples = true

[package.metadata.example.mirror]
name = "Mirror"
description = "Demonstrates how to create a mirror with a second camera"
category = "3D Rendering"
wasm = true
=======
name = "clustered_decal_maps"
path = "examples/3d/clustered_decal_maps.rs"
doc-scrape-examples = true
required-features = ["pbr_clustered_decals", "https"]

[package.metadata.example.clustered_decal_maps]
name = "Clustered Decal Maps"
description = "Demonstrates normal and metallic-roughness maps of decals"
category = "3D Rendering"
wasm = false
>>>>>>> 953a1cd7
<|MERGE_RESOLUTION|>--- conflicted
+++ resolved
@@ -4902,7 +4902,18 @@
 wasm = true
 
 [[example]]
-<<<<<<< HEAD
+name = "clustered_decal_maps"
+path = "examples/3d/clustered_decal_maps.rs"
+doc-scrape-examples = true
+required-features = ["pbr_clustered_decals", "https"]
+
+[package.metadata.example.clustered_decal_maps]
+name = "Clustered Decal Maps"
+description = "Demonstrates normal and metallic-roughness maps of decals"
+category = "3D Rendering"
+wasm = false
+
+[[example]]
 name = "mirror"
 path = "examples/3d/mirror.rs"
 doc-scrape-examples = true
@@ -4911,16 +4922,4 @@
 name = "Mirror"
 description = "Demonstrates how to create a mirror with a second camera"
 category = "3D Rendering"
-wasm = true
-=======
-name = "clustered_decal_maps"
-path = "examples/3d/clustered_decal_maps.rs"
-doc-scrape-examples = true
-required-features = ["pbr_clustered_decals", "https"]
-
-[package.metadata.example.clustered_decal_maps]
-name = "Clustered Decal Maps"
-description = "Demonstrates normal and metallic-roughness maps of decals"
-category = "3D Rendering"
-wasm = false
->>>>>>> 953a1cd7
+wasm = true