--- conflicted
+++ resolved
@@ -60,23 +60,7 @@
 
 [dependencies]
 # bevy
-<<<<<<< HEAD
-bevy_animation= { path = "crates/bevy_animation", version = "0.2" }
-bevy_app= { path = "crates/bevy_app", version = "0.2" }
-bevy_asset= { path = "crates/bevy_asset", version = "0.2" }
-bevy_type_registry= { path = "crates/bevy_type_registry", version = "0.2" }
-bevy_core= { path = "crates/bevy_core", version = "0.2" }
-bevy_diagnostic= { path = "crates/bevy_diagnostic", version = "0.2" }
-bevy_ecs= { path = "crates/bevy_ecs", version = "0.2" }
-bevy_input= { path = "crates/bevy_input", version = "0.2" }
-bevy_math= { path = "crates/bevy_math", version = "0.2" }
-bevy_property= { path = "crates/bevy_property", version = "0.2" }
-bevy_scene= { path = "crates/bevy_scene", version = "0.2" }
-bevy_transform= { path = "crates/bevy_transform", version = "0.2" }
-bevy_utils= { path = "crates/bevy_utils", version = "0.2" }
-bevy_window= { path = "crates/bevy_window", version = "0.2" }
-bevy_tasks= { path = "crates/bevy_tasks", version = "0.2" }
-=======
+bevy_animation= { path = "crates/bevy_animation", version = "0.2.1" }
 bevy_app = { path = "crates/bevy_app", version = "0.2.1" }
 bevy_asset = { path = "crates/bevy_asset", version = "0.2.1" }
 bevy_type_registry = { path = "crates/bevy_type_registry", version = "0.2.1" }
@@ -91,7 +75,6 @@
 bevy_utils = { path = "crates/bevy_utils", version = "0.2.1" }
 bevy_window = { path = "crates/bevy_window", version = "0.2.1" }
 bevy_tasks = { path = "crates/bevy_tasks", version = "0.2.1" }
->>>>>>> fd1d6a38
 # bevy (optional)
 bevy_audio = { path = "crates/bevy_audio", optional = true, version = "0.2.1" }
 bevy_gltf = { path = "crates/bevy_gltf", optional = true, version = "0.2.1" }
