--- conflicted
+++ resolved
@@ -31,11 +31,8 @@
 
 [workspace.lints.clippy]
 type_complexity = "allow"
-<<<<<<< HEAD
+doc_markdown = "warn"
 undocumented_unsafe_blocks = "warn"
-=======
-doc_markdown = "warn"
->>>>>>> 67df5046
 
 [lints]
 workspace = true
