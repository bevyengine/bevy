--- conflicted
+++ resolved
@@ -230,16 +230,14 @@
 # Include a default font, containing only ASCII characters, at the cost of a 20kB binary size increase
 default_font = ["bevy_internal/default_font"]
 
-<<<<<<< HEAD
+# Enable support for shaders in GLSL
+shader_format_glsl = ["bevy_internal/shader_format_glsl"]
+
+# Enable support for shaders in SPIR-V
+shader_format_spirv = ["bevy_internal/shader_format_spirv"]
+
 # Enable stepping-based debugging of Bevy systems
 bevy_debug_stepping = ["bevy_internal/bevy_debug_stepping"]
-=======
-# Enable support for shaders in GLSL
-shader_format_glsl = ["bevy_internal/shader_format_glsl"]
-
-# Enable support for shaders in SPIR-V
-shader_format_spirv = ["bevy_internal/shader_format_spirv"]
->>>>>>> 670f3f0d
 
 [dependencies]
 bevy_dylib = { path = "crates/bevy_dylib", version = "0.11.0-dev", default-features = false, optional = true }
