[package]
name = "bevy"
version = "0.14.0-dev"
edition = "2021"
categories = ["game-engines", "graphics", "gui", "rendering"]
description = "A refreshingly simple data-driven game engine and app framework"
exclude = ["assets/", "tools/", ".github/", "crates/", "examples/wasm/assets/"]
homepage = "https://bevyengine.org"
keywords = ["game", "engine", "gamedev", "graphics", "bevy"]
license = "MIT OR Apache-2.0"
repository = "https://github.com/bevyengine/bevy"
documentation = "https://docs.rs/bevy"
rust-version = "1.79.0"

[workspace]
exclude = [
  "benches",
  "crates/bevy_derive/compile_fail",
  "crates/bevy_ecs/compile_fail",
  "crates/bevy_reflect/compile_fail",
  "tools/compile_fail_utils",
]
members = [
  "crates/*",
  "examples/mobile",
  "tools/ci",
  "tools/build-templated-pages",
  "tools/build-wasm-example",
  "tools/example-showcase",
  "errors",
]

[workspace.lints.clippy]
type_complexity = "allow"
doc_markdown = "warn"
manual_let_else = "warn"
undocumented_unsafe_blocks = "warn"
redundant_else = "warn"
match_same_arms = "warn"
semicolon_if_nothing_returned = "warn"
redundant_closure_for_method_calls = "warn"
unwrap_or_default = "warn"

ptr_as_ptr = "warn"
ptr_cast_constness = "warn"
ref_as_ptr = "warn"

[workspace.lints.rust]
unsafe_op_in_unsafe_fn = "warn"
missing_docs = "warn"
unsafe_code = "deny"

[lints]
workspace = true

[features]
default = [
  "animation",
  "bevy_asset",
  "bevy_state",
  "bevy_audio",
  "bevy_color",
  "bevy_gilrs",
  "bevy_scene",
  "bevy_winit",
  "bevy_core_pipeline",
  "bevy_pbr",
  "bevy_picking",
  "bevy_gltf",
  "bevy_render",
  "bevy_sprite",
  "bevy_text",
  "bevy_ui",
  "multi_threaded",
  "png",
  "hdr",
  "vorbis",
  "x11",
  "bevy_gizmos",
  "android_shared_stdcxx",
  "tonemapping_luts",
  "smaa_luts",
  "default_font",
  "webgl2",
  "sysinfo_plugin",
  "android-game-activity",
]

# Force dynamic linking, which improves iterative compile times
dynamic_linking = ["dep:bevy_dylib", "bevy_internal/dynamic_linking"]

# Enables system information diagnostic plugin
sysinfo_plugin = ["bevy_internal/sysinfo_plugin"]

# Provides animation functionality
bevy_animation = ["bevy_internal/bevy_animation", "bevy_color"]

# Provides asset functionality
bevy_asset = ["bevy_internal/bevy_asset"]

# Provides audio functionality
bevy_audio = ["bevy_internal/bevy_audio"]

# Provides shared color types and operations
bevy_color = ["bevy_internal/bevy_color"]

# Provides cameras and other basic render pipeline features
bevy_core_pipeline = [
  "bevy_internal/bevy_core_pipeline",
  "bevy_asset",
  "bevy_render",
]

# Plugin for dynamic loading (using [libloading](https://crates.io/crates/libloading))
bevy_dynamic_plugin = ["bevy_internal/bevy_dynamic_plugin"]

# Adds gamepad support
bevy_gilrs = ["bevy_internal/bevy_gilrs"]

# [glTF](https://www.khronos.org/gltf/) support
bevy_gltf = ["bevy_internal/bevy_gltf", "bevy_asset", "bevy_scene", "bevy_pbr"]

# Adds PBR rendering
bevy_pbr = [
  "bevy_internal/bevy_pbr",
  "bevy_asset",
  "bevy_render",
  "bevy_core_pipeline",
]

# Provides picking functionality
bevy_picking = ["bevy_internal/bevy_picking"]

# Provides rendering functionality
bevy_render = ["bevy_internal/bevy_render", "bevy_color"]

# Provides scene functionality
bevy_scene = ["bevy_internal/bevy_scene", "bevy_asset"]

# Provides sprite functionality
bevy_sprite = [
  "bevy_internal/bevy_sprite",
  "bevy_render",
  "bevy_core_pipeline",
  "bevy_color",
]

# Provides text functionality
bevy_text = ["bevy_internal/bevy_text", "bevy_asset", "bevy_sprite"]

# A custom ECS-driven UI framework
bevy_ui = [
  "bevy_internal/bevy_ui",
  "bevy_core_pipeline",
  "bevy_text",
  "bevy_sprite",
  "bevy_color",
]

# winit window and input backend
bevy_winit = ["bevy_internal/bevy_winit"]

# Adds support for rendering gizmos
bevy_gizmos = ["bevy_internal/bevy_gizmos", "bevy_color"]

# Provides a collection of developer tools
bevy_dev_tools = ["bevy_internal/bevy_dev_tools"]

# Tracing support, saving a file in Chrome Tracing format
trace_chrome = ["trace", "bevy_internal/trace_chrome"]

# Tracing support, exposing a port for Tracy
trace_tracy = ["trace", "bevy_internal/trace_tracy"]

# Tracing support, with memory profiling, exposing a port for Tracy
trace_tracy_memory = [
  "trace",
  "bevy_internal/trace_tracy",
  "bevy_internal/trace_tracy_memory",
]

# Tracing support
trace = ["bevy_internal/trace"]

# Save a trace of all wgpu calls
wgpu_trace = ["bevy_internal/wgpu_trace"]

# EXR image format support
exr = ["bevy_internal/exr"]

# HDR image format support
hdr = ["bevy_internal/hdr"]

# PNG image format support
png = ["bevy_internal/png"]

# TGA image format support
tga = ["bevy_internal/tga"]

# JPEG image format support
jpeg = ["bevy_internal/jpeg"]

# BMP image format support
bmp = ["bevy_internal/bmp"]

# WebP image format support
webp = ["bevy_internal/webp"]

# Basis Universal compressed texture support
basis-universal = ["bevy_internal/basis-universal"]

# DDS compressed texture support
dds = ["bevy_internal/dds"]

# KTX2 compressed texture support
ktx2 = ["bevy_internal/ktx2"]

# PNM image format support, includes pam, pbm, pgm and ppm
pnm = ["bevy_internal/pnm"]

# For KTX2 supercompression
zlib = ["bevy_internal/zlib"]

# For KTX2 supercompression
zstd = ["bevy_internal/zstd"]

# FLAC audio format support
flac = ["bevy_internal/flac"]

# MP3 audio format support
mp3 = ["bevy_internal/mp3"]

# OGG/VORBIS audio format support
vorbis = ["bevy_internal/vorbis"]

# WAV audio format support
wav = ["bevy_internal/wav"]

# MP3 audio format support (through minimp3)
minimp3 = ["bevy_internal/minimp3"]

# AAC audio format support (through symphonia)
symphonia-aac = ["bevy_internal/symphonia-aac"]

# AAC, FLAC, MP3, MP4, OGG/VORBIS, and WAV audio formats support (through symphonia)
symphonia-all = ["bevy_internal/symphonia-all"]

# FLAC audio format support (through symphonia)
symphonia-flac = ["bevy_internal/symphonia-flac"]

# MP4 audio format support (through symphonia)
symphonia-isomp4 = ["bevy_internal/symphonia-isomp4"]

# OGG/VORBIS audio format support (through symphonia)
symphonia-vorbis = ["bevy_internal/symphonia-vorbis"]

# WAV audio format support (through symphonia)
symphonia-wav = ["bevy_internal/symphonia-wav"]

# Enable serialization support through serde
serialize = ["bevy_internal/serialize"]

# Enables multithreaded parallelism in the engine. Disabling it forces all engine tasks to run on a single thread.
multi_threaded = ["bevy_internal/multi_threaded"]

# Use async-io's implementation of block_on instead of futures-lite's implementation. This is preferred if your application uses async-io.
async-io = ["bevy_internal/async-io"]

# Wayland display server support
wayland = ["bevy_internal/wayland"]

# X11 display server support
x11 = ["bevy_internal/x11"]

<<<<<<< HEAD
# Android native activity support (pick one between this and game activity)
android-native-activity = ["bevy_internal/android-native-activity"]

# Android game activity support (pick one between this and native activity)
android-game-activity = ["bevy_internal/android-game-activity"]

# Enable rendering of font glyphs using subpixel accuracy
subpixel_glyph_atlas = ["bevy_internal/subpixel_glyph_atlas"]

=======
>>>>>>> c6a89c21
# Enable systems that allow for automated testing on CI
bevy_ci_testing = ["bevy_internal/bevy_ci_testing"]

# Enable animation support, and glTF animation loading
animation = ["bevy_internal/animation", "bevy_animation"]

# Enable using a shared stdlib for cxx on Android
android_shared_stdcxx = ["bevy_internal/android_shared_stdcxx"]

# Enable detailed trace event logging. These trace events are expensive even when off, thus they require compile time opt-in
detailed_trace = ["bevy_internal/detailed_trace"]

# Include tonemapping Look Up Tables KTX2 files. If everything is pink, you need to enable this feature or change the `Tonemapping` method on your `Camera2dBundle` or `Camera3dBundle`.
tonemapping_luts = ["bevy_internal/tonemapping_luts", "ktx2", "zstd"]

# Include SMAA Look Up Tables KTX2 Files
smaa_luts = ["bevy_internal/smaa_luts"]

# Enable AccessKit on Unix backends (currently only works with experimental screen readers and forks.)
accesskit_unix = ["bevy_internal/accesskit_unix"]

# Enable assertions to check the validity of parameters passed to glam
glam_assert = ["bevy_internal/glam_assert"]

# Enable assertions in debug builds to check the validity of parameters passed to glam
debug_glam_assert = ["bevy_internal/debug_glam_assert"]

# Include a default font, containing only ASCII characters, at the cost of a 20kB binary size increase
default_font = ["bevy_internal/default_font"]

# Enable support for shaders in GLSL
shader_format_glsl = ["bevy_internal/shader_format_glsl"]

# Enable support for shaders in SPIR-V
shader_format_spirv = ["bevy_internal/shader_format_spirv"]

# Enable support for transmission-related textures in the `StandardMaterial`, at the risk of blowing past the global, per-shader texture limit on older/lower-end GPUs
pbr_transmission_textures = ["bevy_internal/pbr_transmission_textures"]

# Enable support for multi-layer material textures in the `StandardMaterial`, at the risk of blowing past the global, per-shader texture limit on older/lower-end GPUs
pbr_multi_layer_material_textures = [
  "bevy_internal/pbr_multi_layer_material_textures",
]

# Enable support for anisotropy texture in the `StandardMaterial`, at the risk of blowing past the global, per-shader texture limit on older/lower-end GPUs
pbr_anisotropy_texture = ["bevy_internal/pbr_anisotropy_texture"]

# Enable some limitations to be able to use WebGL2. Please refer to the [WebGL2 and WebGPU](https://github.com/bevyengine/bevy/tree/latest/examples#webgl2-and-webgpu) section of the examples README for more information on how to run Wasm builds with WebGPU.
webgl2 = ["bevy_internal/webgl"]

# Enable support for WebGPU in Wasm. When enabled, this feature will override the `webgl2` feature and you won't be able to run Wasm builds with WebGL2, only with WebGPU.
webgpu = ["bevy_internal/webgpu"]

# Enables the built-in asset processor for processed assets.
asset_processor = ["bevy_internal/asset_processor"]

# Enables watching the filesystem for Bevy Asset hot-reloading
file_watcher = ["bevy_internal/file_watcher"]

# Enables watching in memory asset providers for Bevy Asset hot-reloading
embedded_watcher = ["bevy_internal/embedded_watcher"]

# Enable stepping-based debugging of Bevy systems
bevy_debug_stepping = ["bevy_internal/bevy_debug_stepping"]

# Enables the meshlet renderer for dense high-poly scenes (experimental)
meshlet = ["bevy_internal/meshlet"]

# Enables processing meshes into meshlet meshes for bevy_pbr
meshlet_processor = ["bevy_internal/meshlet_processor"]

# Enable support for the ios_simulator by downgrading some rendering capabilities
ios_simulator = ["bevy_internal/ios_simulator"]

# Enable built in global state machines
bevy_state = ["bevy_internal/bevy_state"]

[dependencies]
bevy_internal = { path = "crates/bevy_internal", version = "0.14.0-dev", default-features = false }

# WASM does not support dynamic linking.
[target.'cfg(not(target_family = "wasm"))'.dependencies]
bevy_dylib = { path = "crates/bevy_dylib", version = "0.14.0-dev", default-features = false, optional = true }

[dev-dependencies]
rand = "0.8.0"
rand_chacha = "0.3.1"
ron = "0.8.0"
flate2 = "1.0"
serde = { version = "1", features = ["derive"] }
bytemuck = "1.7"
# Needed to poll Task examples
futures-lite = "2.0.1"
async-std = "1.12"
crossbeam-channel = "0.5.0"
argh = "0.1.12"
thiserror = "1.0"
event-listener = "5.3.0"

[target.'cfg(target_arch = "wasm32")'.dev-dependencies]
wasm-bindgen = { version = "0.2" }
web-sys = { version = "0.3", features = ["Window"] }

[[example]]
name = "hello_world"
path = "examples/hello_world.rs"
doc-scrape-examples = true

[package.metadata.example.hello_world]
hidden = true

# 2D Rendering
[[example]]
name = "bloom_2d"
path = "examples/2d/bloom_2d.rs"
doc-scrape-examples = true

[package.metadata.example.bloom_2d]
name = "2D Bloom"
description = "Illustrates bloom post-processing in 2d"
category = "2D Rendering"
wasm = true

[[example]]
name = "move_sprite"
path = "examples/2d/move_sprite.rs"
doc-scrape-examples = true

[package.metadata.example.move_sprite]
name = "Move Sprite"
description = "Changes the transform of a sprite"
category = "2D Rendering"
wasm = true

[[example]]
name = "2d_viewport_to_world"
path = "examples/2d/2d_viewport_to_world.rs"
doc-scrape-examples = true

[package.metadata.example.2d_viewport_to_world]
name = "2D Viewport To World"
description = "Demonstrates how to use the `Camera::viewport_to_world_2d` method"
category = "2D Rendering"
wasm = true

[[example]]
name = "rotation"
path = "examples/2d/rotation.rs"
doc-scrape-examples = true

[package.metadata.example.rotation]
name = "2D Rotation"
description = "Demonstrates rotating entities in 2D with quaternions"
category = "2D Rendering"
wasm = true

[[example]]
name = "mesh2d"
path = "examples/2d/mesh2d.rs"
doc-scrape-examples = true

[package.metadata.example.mesh2d]
name = "Mesh 2D"
description = "Renders a 2d mesh"
category = "2D Rendering"
wasm = true

[[example]]
name = "mesh2d_arcs"
path = "examples/2d/mesh2d_arcs.rs"
doc-scrape-examples = true

[package.metadata.example.mesh2d_arcs]
name = "Arc 2D Meshes"
description = "Demonstrates UV-mapping of the circular segment and sector primitives"
category = "2D Rendering"
wasm = true

[[example]]
name = "mesh2d_manual"
path = "examples/2d/mesh2d_manual.rs"
doc-scrape-examples = true

[package.metadata.example.mesh2d_manual]
name = "Manual Mesh 2D"
description = "Renders a custom mesh \"manually\" with \"mid-level\" renderer apis"
category = "2D Rendering"
wasm = true

[[example]]
name = "mesh2d_vertex_color_texture"
path = "examples/2d/mesh2d_vertex_color_texture.rs"
doc-scrape-examples = true

[package.metadata.example.mesh2d_vertex_color_texture]
name = "Mesh 2D With Vertex Colors"
description = "Renders a 2d mesh with vertex color attributes"
category = "2D Rendering"
wasm = true

[[example]]
name = "2d_shapes"
path = "examples/2d/2d_shapes.rs"
doc-scrape-examples = true

[package.metadata.example.2d_shapes]
name = "2D Shapes"
description = "Renders simple 2D primitive shapes like circles and polygons"
category = "2D Rendering"
wasm = true

[[example]]
name = "custom_gltf_vertex_attribute"
path = "examples/2d/custom_gltf_vertex_attribute.rs"
doc-scrape-examples = true

[package.metadata.example.custom_gltf_vertex_attribute]
name = "Custom glTF vertex attribute 2D"
description = "Renders a glTF mesh in 2D with a custom vertex attribute"
category = "2D Rendering"
wasm = true

[[example]]
name = "sprite"
path = "examples/2d/sprite.rs"
doc-scrape-examples = true

[package.metadata.example.sprite]
name = "Sprite"
description = "Renders a sprite"
category = "2D Rendering"
wasm = true

[[example]]
name = "sprite_animation"
path = "examples/2d/sprite_animation.rs"
doc-scrape-examples = true

[package.metadata.example.sprite_animation]
name = "Sprite Animation"
description = "Animates a sprite in response to an event"
category = "2D Rendering"
wasm = true

[[example]]
name = "sprite_flipping"
path = "examples/2d/sprite_flipping.rs"
doc-scrape-examples = true

[package.metadata.example.sprite_flipping]
name = "Sprite Flipping"
description = "Renders a sprite flipped along an axis"
category = "2D Rendering"
wasm = true

[[example]]
name = "sprite_sheet"
path = "examples/2d/sprite_sheet.rs"
doc-scrape-examples = true

[package.metadata.example.sprite_sheet]
name = "Sprite Sheet"
description = "Renders an animated sprite"
category = "2D Rendering"
wasm = true

[[example]]
name = "sprite_tile"
path = "examples/2d/sprite_tile.rs"
doc-scrape-examples = true

[package.metadata.example.sprite_tile]
name = "Sprite Tile"
description = "Renders a sprite tiled in a grid"
category = "2D Rendering"
wasm = true

[[example]]
name = "sprite_slice"
path = "examples/2d/sprite_slice.rs"
doc-scrape-examples = true

[package.metadata.example.sprite_slice]
name = "Sprite Slice"
description = "Showcases slicing sprites into sections that can be scaled independently via the 9-patch technique"
category = "2D Rendering"
wasm = true

[[example]]
name = "text2d"
path = "examples/2d/text2d.rs"
doc-scrape-examples = true

[package.metadata.example.text2d]
name = "Text 2D"
description = "Generates text in 2D"
category = "2D Rendering"
wasm = true

[[example]]
name = "texture_atlas"
path = "examples/2d/texture_atlas.rs"
doc-scrape-examples = true

[package.metadata.example.texture_atlas]
name = "Texture Atlas"
description = "Generates a texture atlas (sprite sheet) from individual sprites"
category = "2D Rendering"
wasm = false

[[example]]
name = "transparency_2d"
path = "examples/2d/transparency_2d.rs"
doc-scrape-examples = true

[package.metadata.example.transparency_2d]
name = "Transparency in 2D"
description = "Demonstrates transparency in 2d"
category = "2D Rendering"
wasm = true

[[example]]
name = "pixel_grid_snap"
path = "examples/2d/pixel_grid_snap.rs"
doc-scrape-examples = true

[package.metadata.example.pixel_grid_snap]
name = "Pixel Grid Snapping"
description = "Shows how to create graphics that snap to the pixel grid by rendering to a texture in 2D"
category = "2D Rendering"
wasm = true

[[example]]
name = "bounding_2d"
path = "examples/2d/bounding_2d.rs"
doc-scrape-examples = true

[package.metadata.example.bounding_2d]
name = "2D Bounding Volume Intersections"
description = "Showcases bounding volumes and intersection tests"
category = "2D Rendering"
wasm = true

[[example]]
name = "wireframe_2d"
path = "examples/2d/wireframe_2d.rs"
doc-scrape-examples = true

[package.metadata.example.wireframe_2d]
name = "2D Wireframe"
description = "Showcases wireframes for 2d meshes"
category = "2D Rendering"
wasm = false

# 3D Rendering
[[example]]
name = "3d_scene"
path = "examples/3d/3d_scene.rs"
doc-scrape-examples = true

[package.metadata.example.3d_scene]
name = "3D Scene"
description = "Simple 3D scene with basic shapes and lighting"
category = "3D Rendering"
wasm = true

[[example]]
name = "3d_shapes"
path = "examples/3d/3d_shapes.rs"
doc-scrape-examples = true

[package.metadata.example.3d_shapes]
name = "3D Shapes"
description = "A scene showcasing the built-in 3D shapes"
category = "3D Rendering"
wasm = true

[[example]]
name = "3d_viewport_to_world"
path = "examples/3d/3d_viewport_to_world.rs"
doc-scrape-examples = true

[package.metadata.example.3d_viewport_to_world]
name = "3D Viewport To World"
description = "Demonstrates how to use the `Camera::viewport_to_world` method"
category = "3D Rendering"
wasm = true

[[example]]
name = "animated_material"
path = "examples/3d/animated_material.rs"
doc-scrape-examples = true

[package.metadata.example.animated_material]
name = "Animated Material"
description = "Shows how to animate material properties"
category = "3D Rendering"
wasm = true

[[example]]
name = "generate_custom_mesh"
path = "examples/3d/generate_custom_mesh.rs"
doc-scrape-examples = true

[package.metadata.example.generate_custom_mesh]
name = "Generate Custom Mesh"
description = "Simple showcase of how to generate a custom mesh with a custom texture"
category = "3D Rendering"
wasm = true

[[example]]
name = "anti_aliasing"
path = "examples/3d/anti_aliasing.rs"
doc-scrape-examples = true

[package.metadata.example.anti_aliasing]
name = "Anti-aliasing"
description = "Compares different anti-aliasing methods"
category = "3D Rendering"
wasm = false

[[example]]
name = "atmospheric_fog"
path = "examples/3d/atmospheric_fog.rs"
doc-scrape-examples = true

[package.metadata.example.atmospheric_fog]
name = "Atmospheric Fog"
description = "A scene showcasing the atmospheric fog effect"
category = "3D Rendering"
wasm = true

[[example]]
name = "fog"
path = "examples/3d/fog.rs"
doc-scrape-examples = true

[package.metadata.example.fog]
name = "Fog"
description = "A scene showcasing the distance fog effect"
category = "3D Rendering"
wasm = true

[[example]]
name = "auto_exposure"
path = "examples/3d/auto_exposure.rs"
doc-scrape-examples = true

[package.metadata.example.auto_exposure]
name = "Auto Exposure"
description = "A scene showcasing auto exposure"
category = "3D Rendering"
wasm = false

[[example]]
name = "blend_modes"
path = "examples/3d/blend_modes.rs"
doc-scrape-examples = true

[package.metadata.example.blend_modes]
name = "Blend Modes"
description = "Showcases different blend modes"
category = "3D Rendering"
wasm = true

[[example]]
name = "lighting"
path = "examples/3d/lighting.rs"
doc-scrape-examples = true

[package.metadata.example.lighting]
name = "Lighting"
description = "Illustrates various lighting options in a simple scene"
category = "3D Rendering"
wasm = true

[[example]]
name = "lines"
path = "examples/3d/lines.rs"
doc-scrape-examples = true

[package.metadata.example.lines]
name = "Lines"
description = "Create a custom material to draw 3d lines"
category = "3D Rendering"
wasm = true

[[example]]
name = "ssao"
path = "examples/3d/ssao.rs"
doc-scrape-examples = true

[package.metadata.example.ssao]
name = "Screen Space Ambient Occlusion"
description = "A scene showcasing screen space ambient occlusion"
category = "3D Rendering"
wasm = false

[[example]]
name = "spotlight"
path = "examples/3d/spotlight.rs"
doc-scrape-examples = true

[package.metadata.example.spotlight]
name = "Spotlight"
description = "Illustrates spot lights"
category = "3D Rendering"
wasm = true

[[example]]
name = "bloom_3d"
path = "examples/3d/bloom_3d.rs"
doc-scrape-examples = true

[package.metadata.example.bloom_3d]
name = "3D Bloom"
description = "Illustrates bloom configuration using HDR and emissive materials"
category = "3D Rendering"
wasm = true

[[example]]
name = "deferred_rendering"
path = "examples/3d/deferred_rendering.rs"
doc-scrape-examples = true

[package.metadata.example.deferred_rendering]
name = "Deferred Rendering"
description = "Renders meshes with both forward and deferred pipelines"
category = "3D Rendering"
wasm = true

[[example]]
name = "load_gltf"
path = "examples/3d/load_gltf.rs"
doc-scrape-examples = true

[package.metadata.example.load_gltf]
name = "Load glTF"
description = "Loads and renders a glTF file as a scene"
category = "3D Rendering"
wasm = true

[[example]]
name = "load_gltf_extras"
path = "examples/3d/load_gltf_extras.rs"
doc-scrape-examples = true

[package.metadata.example.load_gltf_extras]
name = "Load glTF extras"
description = "Loads and renders a glTF file as a scene, including the gltf extras"
category = "3D Rendering"
wasm = true

[[example]]
name = "motion_blur"
path = "examples/3d/motion_blur.rs"
doc-scrape-examples = true

[package.metadata.example.motion_blur]
name = "Motion Blur"
description = "Demonstrates per-pixel motion blur"
category = "3D Rendering"
wasm = false

[[example]]
name = "tonemapping"
path = "examples/3d/tonemapping.rs"
doc-scrape-examples = true

[package.metadata.example.tonemapping]
name = "Tonemapping"
description = "Compares tonemapping options"
category = "3D Rendering"
wasm = true

[[example]]
name = "orthographic"
path = "examples/3d/orthographic.rs"
doc-scrape-examples = true

[package.metadata.example.orthographic]
name = "Orthographic View"
description = "Shows how to create a 3D orthographic view (for isometric-look in games or CAD applications)"
category = "3D Rendering"
wasm = true

[[example]]
name = "parenting"
path = "examples/3d/parenting.rs"
doc-scrape-examples = true

[package.metadata.example.parenting]
name = "Parenting"
description = "Demonstrates parent->child relationships and relative transformations"
category = "3D Rendering"
wasm = true

[[example]]
name = "pbr"
path = "examples/3d/pbr.rs"
doc-scrape-examples = true

[package.metadata.example.pbr]
name = "Physically Based Rendering"
description = "Demonstrates use of Physically Based Rendering (PBR) properties"
category = "3D Rendering"
wasm = true

[[example]]
name = "parallax_mapping"
path = "examples/3d/parallax_mapping.rs"
doc-scrape-examples = true

[package.metadata.example.parallax_mapping]
name = "Parallax Mapping"
description = "Demonstrates use of a normal map and depth map for parallax mapping"
category = "3D Rendering"
wasm = true

[[example]]
name = "render_to_texture"
path = "examples/3d/render_to_texture.rs"
doc-scrape-examples = true

[package.metadata.example.render_to_texture]
name = "Render to Texture"
description = "Shows how to render to a texture, useful for mirrors, UI, or exporting images"
category = "3D Rendering"
wasm = true

[[example]]
name = "shadow_biases"
path = "examples/3d/shadow_biases.rs"
doc-scrape-examples = true

[package.metadata.example.shadow_biases]
name = "Shadow Biases"
description = "Demonstrates how shadow biases affect shadows in a 3d scene"
category = "3D Rendering"
wasm = true

[[example]]
name = "shadow_caster_receiver"
path = "examples/3d/shadow_caster_receiver.rs"
doc-scrape-examples = true

[package.metadata.example.shadow_caster_receiver]
name = "Shadow Caster and Receiver"
description = "Demonstrates how to prevent meshes from casting/receiving shadows in a 3d scene"
category = "3D Rendering"
wasm = true

[[example]]
name = "skybox"
path = "examples/3d/skybox.rs"
doc-scrape-examples = true

[package.metadata.example.skybox]
name = "Skybox"
description = "Load a cubemap texture onto a cube like a skybox and cycle through different compressed texture formats."
category = "3D Rendering"
wasm = false

[[example]]
name = "spherical_area_lights"
path = "examples/3d/spherical_area_lights.rs"
doc-scrape-examples = true

[package.metadata.example.spherical_area_lights]
name = "Spherical Area Lights"
description = "Demonstrates how point light radius values affect light behavior"
category = "3D Rendering"
wasm = true

[[example]]
name = "split_screen"
path = "examples/3d/split_screen.rs"
doc-scrape-examples = true

[package.metadata.example.split_screen]
name = "Split Screen"
description = "Demonstrates how to render two cameras to the same window to accomplish \"split screen\""
category = "3D Rendering"
wasm = true

[[example]]
name = "texture"
path = "examples/3d/texture.rs"
doc-scrape-examples = true

[package.metadata.example.texture]
name = "Texture"
description = "Shows configuration of texture materials"
category = "3D Rendering"
wasm = true

[[example]]
name = "transparency_3d"
path = "examples/3d/transparency_3d.rs"
doc-scrape-examples = true

[package.metadata.example.transparency_3d]
name = "Transparency in 3D"
description = "Demonstrates transparency in 3d"
category = "3D Rendering"
wasm = true

[[example]]
name = "transmission"
path = "examples/3d/transmission.rs"
doc-scrape-examples = true

[package.metadata.example.transmission]
name = "Transmission"
description = "Showcases light transmission in the PBR material"
category = "3D Rendering"
wasm = true

[[example]]
name = "two_passes"
path = "examples/3d/two_passes.rs"
doc-scrape-examples = true

[package.metadata.example.two_passes]
name = "Two Passes"
description = "Renders two 3d passes to the same window from different perspectives"
category = "3D Rendering"
wasm = true

[[example]]
name = "update_gltf_scene"
path = "examples/3d/update_gltf_scene.rs"
doc-scrape-examples = true

[package.metadata.example.update_gltf_scene]
name = "Update glTF Scene"
description = "Update a scene from a glTF file, either by spawning the scene as a child of another entity, or by accessing the entities of the scene"
category = "3D Rendering"
wasm = true

[[example]]
name = "vertex_colors"
path = "examples/3d/vertex_colors.rs"
doc-scrape-examples = true

[package.metadata.example.vertex_colors]
name = "Vertex Colors"
description = "Shows the use of vertex colors"
category = "3D Rendering"
wasm = true

[[example]]
name = "wireframe"
path = "examples/3d/wireframe.rs"
doc-scrape-examples = true

[package.metadata.example.wireframe]
name = "Wireframe"
description = "Showcases wireframe rendering"
category = "3D Rendering"
wasm = false

[[example]]
name = "irradiance_volumes"
path = "examples/3d/irradiance_volumes.rs"
doc-scrape-examples = true

[package.metadata.example.irradiance_volumes]
name = "Irradiance Volumes"
description = "Demonstrates irradiance volumes"
category = "3D Rendering"
wasm = false

[[example]]
name = "meshlet"
path = "examples/3d/meshlet.rs"
doc-scrape-examples = true
required-features = ["meshlet"]

[package.metadata.example.meshlet]
name = "Meshlet"
description = "Meshlet rendering for dense high-poly scenes (experimental)"
category = "3D Rendering"
wasm = false
setup = [
  [
    "curl",
    "-o",
    "assets/models/bunny.meshlet_mesh",
    "https://raw.githubusercontent.com/JMS55/bevy_meshlet_asset/bd869887bc5c9c6e74e353f657d342bef84bacd8/bunny.meshlet_mesh",
  ],
]

[[example]]
name = "lightmaps"
path = "examples/3d/lightmaps.rs"
doc-scrape-examples = true

[package.metadata.example.lightmaps]
name = "Lightmaps"
description = "Rendering a scene with baked lightmaps"
category = "3D Rendering"
wasm = false

[[example]]
name = "no_prepass"
path = "tests/3d/no_prepass.rs"
doc-scrape-examples = true

[package.metadata.example.no_prepass]
hidden = true

# Animation
[[example]]
name = "animated_fox"
path = "examples/animation/animated_fox.rs"
doc-scrape-examples = true

[package.metadata.example.animated_fox]
name = "Animated Fox"
description = "Plays an animation from a skinned glTF"
category = "Animation"
wasm = true

[[example]]
name = "animation_graph"
path = "examples/animation/animation_graph.rs"
doc-scrape-examples = true

[package.metadata.example.animation_graph]
name = "Animation Graph"
description = "Blends multiple animations together with a graph"
category = "Animation"
wasm = true

[[example]]
name = "morph_targets"
path = "examples/animation/morph_targets.rs"
doc-scrape-examples = true

[package.metadata.example.morph_targets]
name = "Morph Targets"
description = "Plays an animation from a glTF file with meshes with morph targets"
category = "Animation"
wasm = true

[[example]]
name = "animated_transform"
path = "examples/animation/animated_transform.rs"
doc-scrape-examples = true

[package.metadata.example.animated_transform]
name = "Animated Transform"
description = "Create and play an animation defined by code that operates on the `Transform` component"
category = "Animation"
wasm = true

[[example]]
name = "color_animation"
path = "examples/animation/color_animation.rs"
doc-scrape-examples = true

[package.metadata.example.color_animation]
name = "Color animation"
description = "Demonstrates how to animate colors using mixing and splines in different color spaces"
category = "Animation"
wasm = true

[[example]]
name = "cubic_curve"
path = "examples/animation/cubic_curve.rs"
doc-scrape-examples = true

[package.metadata.example.cubic_curve]
name = "Cubic Curve"
description = "Bezier curve example showing a cube following a cubic curve"
category = "Animation"
wasm = true

[[example]]
name = "custom_skinned_mesh"
path = "examples/animation/custom_skinned_mesh.rs"
doc-scrape-examples = true

[package.metadata.example.custom_skinned_mesh]
name = "Custom Skinned Mesh"
description = "Skinned mesh example with mesh and joints data defined in code"
category = "Animation"
wasm = true

[[example]]
name = "gltf_skinned_mesh"
path = "examples/animation/gltf_skinned_mesh.rs"
doc-scrape-examples = true

[package.metadata.example.gltf_skinned_mesh]
name = "glTF Skinned Mesh"
description = "Skinned mesh example with mesh and joints data loaded from a glTF file"
category = "Animation"
wasm = true

# Application
[[example]]
name = "custom_loop"
path = "examples/app/custom_loop.rs"
doc-scrape-examples = true

[package.metadata.example.custom_loop]
name = "Custom Loop"
description = "Demonstrates how to create a custom runner (to update an app manually)"
category = "Application"
wasm = false

[[example]]
name = "drag_and_drop"
path = "examples/app/drag_and_drop.rs"
doc-scrape-examples = true

[package.metadata.example.drag_and_drop]
name = "Drag and Drop"
description = "An example that shows how to handle drag and drop in an app"
category = "Application"
wasm = false

[[example]]
name = "empty"
path = "examples/app/empty.rs"
doc-scrape-examples = true

[package.metadata.example.empty]
name = "Empty"
description = "An empty application (does nothing)"
category = "Application"
wasm = false

[[example]]
name = "empty_defaults"
path = "examples/app/empty_defaults.rs"
doc-scrape-examples = true

[package.metadata.example.empty_defaults]
name = "Empty with Defaults"
description = "An empty application with default plugins"
category = "Application"
wasm = true

[[example]]
name = "headless"
path = "examples/app/headless.rs"
doc-scrape-examples = true

[package.metadata.example.headless]
name = "Headless"
description = "An application that runs without default plugins"
category = "Application"
wasm = false

[[example]]
name = "logs"
path = "examples/app/logs.rs"
doc-scrape-examples = true

[package.metadata.example.logs]
name = "Logs"
description = "Illustrate how to use generate log output"
category = "Application"
wasm = true

[[example]]
name = "log_layers"
path = "examples/app/log_layers.rs"
doc-scrape-examples = true

[package.metadata.example.log_layers]
name = "Log layers"
description = "Illustrate how to add custom log layers"
category = "Application"
wasm = false

[[example]]
name = "log_layers_ecs"
path = "examples/app/log_layers_ecs.rs"
doc-scrape-examples = true

[package.metadata.example.log_layers_ecs]
name = "Advanced log layers"
description = "Illustrate how to transfer data between log layers and Bevy's ECS"
category = "Application"
wasm = false

[[example]]
name = "plugin"
path = "examples/app/plugin.rs"
doc-scrape-examples = true

[package.metadata.example.plugin]
name = "Plugin"
description = "Demonstrates the creation and registration of a custom plugin"
category = "Application"
wasm = true

[[example]]
name = "plugin_group"
path = "examples/app/plugin_group.rs"
doc-scrape-examples = true

[package.metadata.example.plugin_group]
name = "Plugin Group"
description = "Demonstrates the creation and registration of a custom plugin group"
category = "Application"
wasm = true

[[example]]
name = "return_after_run"
path = "examples/app/return_after_run.rs"
doc-scrape-examples = true

[package.metadata.example.return_after_run]
name = "Return after Run"
description = "Show how to return to main after the Bevy app has exited"
category = "Application"
wasm = false

[[example]]
name = "thread_pool_resources"
path = "examples/app/thread_pool_resources.rs"
doc-scrape-examples = true

[package.metadata.example.thread_pool_resources]
name = "Thread Pool Resources"
description = "Creates and customizes the internal thread pool"
category = "Application"
wasm = false

[[example]]
name = "no_renderer"
path = "examples/app/no_renderer.rs"
doc-scrape-examples = true

[package.metadata.example.no_renderer]
name = "No Renderer"
description = "An application that runs with default plugins and displays an empty window, but without an actual renderer"
category = "Application"
wasm = false

[[example]]
name = "headless_renderer"
path = "examples/app/headless_renderer.rs"
doc-scrape-examples = true

[package.metadata.example.headless_renderer]
name = "Headless Renderer"
description = "An application that runs with no window, but renders into image file"
category = "Application"
wasm = false

[[example]]
name = "without_winit"
path = "examples/app/without_winit.rs"
doc-scrape-examples = true

[package.metadata.example.without_winit]
name = "Without Winit"
description = "Create an application without winit (runs single time, no event loop)"
category = "Application"
wasm = false

# Assets
[[example]]
name = "asset_loading"
path = "examples/asset/asset_loading.rs"
doc-scrape-examples = true

[package.metadata.example.asset_loading]
name = "Asset Loading"
description = "Demonstrates various methods to load assets"
category = "Assets"
wasm = false

[[example]]
name = "asset_settings"
path = "examples/asset/asset_settings.rs"
doc-scrape-examples = true

[package.metadata.example.asset_settings]
name = "Asset Settings"
description = "Demonstrates various methods of applying settings when loading an asset"
category = "Assets"
wasm = false

[[example]]
name = "asset_decompression"
path = "examples/asset/asset_decompression.rs"
doc-scrape-examples = true

[package.metadata.example.asset_decompression]
name = "Asset Decompression"
description = "Demonstrates loading a compressed asset"
category = "Assets"
wasm = false

[[example]]
name = "custom_asset"
path = "examples/asset/custom_asset.rs"
doc-scrape-examples = true

[package.metadata.example.custom_asset]
name = "Custom Asset"
description = "Implements a custom asset loader"
category = "Assets"
wasm = true

[[example]]
name = "custom_asset_reader"
path = "examples/asset/custom_asset_reader.rs"
doc-scrape-examples = true

[package.metadata.example.custom_asset_reader]
name = "Custom Asset IO"
description = "Implements a custom AssetReader"
category = "Assets"
wasm = true

[[example]]
name = "embedded_asset"
path = "examples/asset/embedded_asset.rs"
doc-scrape-examples = true

[package.metadata.example.embedded_asset]
name = "Embedded Asset"
description = "Embed an asset in the application binary and load it"
category = "Assets"
wasm = true

[[example]]
name = "extra_asset_source"
path = "examples/asset/extra_source.rs"
doc-scrape-examples = true

[package.metadata.example.extra_asset_source]
name = "Extra asset source"
description = "Load an asset from a non-standard asset source"
category = "Assets"
wasm = true

[[example]]
name = "hot_asset_reloading"
path = "examples/asset/hot_asset_reloading.rs"
doc-scrape-examples = true
required-features = ["file_watcher"]

[package.metadata.example.hot_asset_reloading]
name = "Hot Reloading of Assets"
description = "Demonstrates automatic reloading of assets when modified on disk"
category = "Assets"
wasm = false

[[example]]
name = "asset_processing"
path = "examples/asset/processing/asset_processing.rs"
doc-scrape-examples = true
required-features = ["file_watcher", "asset_processor"]

[package.metadata.example.asset_processing]
name = "Asset Processing"
description = "Demonstrates how to process and load custom assets"
category = "Assets"
wasm = false

[[example]]
name = "repeated_texture"
path = "examples/asset/repeated_texture.rs"
doc-scrape-examples = true

[package.metadata.example.repeated_texture]
name = "Repeated texture configuration"
description = "How to configure the texture to repeat instead of the default clamp to edges"
category = "Assets"
wasm = true

# Assets
[[example]]
name = "multi_asset_sync"
path = "examples/asset/multi_asset_sync.rs"
doc-scrape-examples = true

[package.metadata.example.multi_asset_sync]
name = "Mult-asset synchronization"
description = "Demonstrates how to wait for multiple assets to be loaded."
category = "Assets"
wasm = true

# Async Tasks
[[example]]
name = "async_compute"
path = "examples/async_tasks/async_compute.rs"
doc-scrape-examples = true

[package.metadata.example.async_compute]
name = "Async Compute"
description = "How to use `AsyncComputeTaskPool` to complete longer running tasks"
category = "Async Tasks"
wasm = false

[[example]]
name = "external_source_external_thread"
path = "examples/async_tasks/external_source_external_thread.rs"
doc-scrape-examples = true

[package.metadata.example.external_source_external_thread]
name = "External Source of Data on an External Thread"
description = "How to use an external thread to run an infinite task and communicate with a channel"
category = "Async Tasks"
wasm = false

# Audio
[[example]]
name = "audio"
path = "examples/audio/audio.rs"
doc-scrape-examples = true

[package.metadata.example.audio]
name = "Audio"
description = "Shows how to load and play an audio file"
category = "Audio"
wasm = true

[[example]]
name = "audio_control"
path = "examples/audio/audio_control.rs"
doc-scrape-examples = true

[package.metadata.example.audio_control]
name = "Audio Control"
description = "Shows how to load and play an audio file, and control how it's played"
category = "Audio"
wasm = true

[[example]]
name = "decodable"
path = "examples/audio/decodable.rs"
doc-scrape-examples = true

[package.metadata.example.decodable]
name = "Decodable"
description = "Shows how to create and register a custom audio source by implementing the `Decodable` type."
category = "Audio"
wasm = true

[[example]]
name = "soundtrack"
path = "examples/audio/soundtrack.rs"
doc-scrape-examples = true

[package.metadata.example.soundtrack]
name = "Soundtrack"
description = "Shows how to play different soundtracks based on game state"
category = "Audio"
wasm = true

[[example]]
name = "spatial_audio_2d"
path = "examples/audio/spatial_audio_2d.rs"
doc-scrape-examples = true

[package.metadata.example.spatial_audio_2d]
name = "Spatial Audio 2D"
description = "Shows how to play spatial audio, and moving the emitter in 2D"
category = "Audio"
wasm = true

[[example]]
name = "spatial_audio_3d"
path = "examples/audio/spatial_audio_3d.rs"
doc-scrape-examples = true

[package.metadata.example.spatial_audio_3d]
name = "Spatial Audio 3D"
description = "Shows how to play spatial audio, and moving the emitter in 3D"
category = "Audio"
wasm = true

[[example]]
name = "pitch"
path = "examples/audio/pitch.rs"
doc-scrape-examples = true

[package.metadata.example.pitch]
name = "Pitch"
description = "Shows how to directly play a simple pitch"
category = "Audio"
wasm = true

# Diagnostics
[[example]]
name = "log_diagnostics"
path = "examples/diagnostics/log_diagnostics.rs"
doc-scrape-examples = true

[package.metadata.example.log_diagnostics]
name = "Log Diagnostics"
description = "Add a plugin that logs diagnostics, like frames per second (FPS), to the console"
category = "Diagnostics"
wasm = true

[[example]]
name = "custom_diagnostic"
path = "examples/diagnostics/custom_diagnostic.rs"
doc-scrape-examples = true

[package.metadata.example.custom_diagnostic]
name = "Custom Diagnostic"
description = "Shows how to create a custom diagnostic"
category = "Diagnostics"
wasm = true

# ECS (Entity Component System)
[[example]]
name = "ecs_guide"
path = "examples/ecs/ecs_guide.rs"
doc-scrape-examples = true

[package.metadata.example.ecs_guide]
name = "ECS Guide"
description = "Full guide to Bevy's ECS"
category = "ECS (Entity Component System)"
wasm = false

[package.metadata.example.apply_deferred]
name = "Apply System Buffers"
description = "Show how to use `apply_deferred` system"
category = "ECS (Entity Component System)"
wasm = false

[[example]]
name = "component_change_detection"
path = "examples/ecs/component_change_detection.rs"
doc-scrape-examples = true

[package.metadata.example.component_change_detection]
name = "Component Change Detection"
description = "Change detection on components"
category = "ECS (Entity Component System)"
wasm = false

[[example]]
name = "component_hooks"
path = "examples/ecs/component_hooks.rs"
doc-scrape-examples = true

[package.metadata.example.component_hooks]
name = "Component Hooks"
description = "Define component hooks to manage component lifecycle events"
category = "ECS (Entity Component System)"
wasm = false

[[example]]
name = "custom_schedule"
path = "examples/ecs/custom_schedule.rs"
doc-scrape-examples = true

[package.metadata.example.custom_schedule]
name = "Custom Schedule"
description = "Demonstrates how to add custom schedules"
category = "ECS (Entity Component System)"
wasm = false

[[example]]
name = "custom_query_param"
path = "examples/ecs/custom_query_param.rs"
doc-scrape-examples = true

[package.metadata.example.custom_query_param]
name = "Custom Query Parameters"
description = "Groups commonly used compound queries and query filters into a single type"
category = "ECS (Entity Component System)"
wasm = false

[[example]]
name = "dynamic"
path = "examples/ecs/dynamic.rs"
doc-scrape-examples = true

[package.metadata.example.dynamic]
name = "Dynamic ECS"
description = "Dynamically create components, spawn entities with those components and query those components"
category = "ECS (Entity Component System)"
wasm = false

[[example]]
name = "event"
path = "examples/ecs/event.rs"
doc-scrape-examples = true

[package.metadata.example.event]
name = "Event"
description = "Illustrates event creation, activation, and reception"
category = "ECS (Entity Component System)"
wasm = false

[[example]]
name = "send_and_receive_events"
path = "examples/ecs/send_and_receive_events.rs"
doc-scrape-examples = true

[package.metadata.example.send_and_receive_events]
name = "Send and receive events"
description = "Demonstrates how to send and receive events of the same type in a single system"
category = "ECS (Entity Component System)"
wasm = false

[[example]]
name = "fixed_timestep"
path = "examples/ecs/fixed_timestep.rs"
doc-scrape-examples = true

[package.metadata.example.fixed_timestep]
name = "Fixed Timestep"
description = "Shows how to create systems that run every fixed timestep, rather than every tick"
category = "ECS (Entity Component System)"
wasm = false

[[example]]
name = "generic_system"
path = "examples/ecs/generic_system.rs"
doc-scrape-examples = true

[package.metadata.example.generic_system]
name = "Generic System"
description = "Shows how to create systems that can be reused with different types"
category = "ECS (Entity Component System)"
wasm = false

[[example]]
name = "hierarchy"
path = "examples/ecs/hierarchy.rs"
doc-scrape-examples = true

[package.metadata.example.hierarchy]
name = "Hierarchy"
description = "Creates a hierarchy of parents and children entities"
category = "ECS (Entity Component System)"
wasm = false

[[example]]
name = "iter_combinations"
path = "examples/ecs/iter_combinations.rs"
doc-scrape-examples = true

[package.metadata.example.iter_combinations]
name = "Iter Combinations"
description = "Shows how to iterate over combinations of query results"
category = "ECS (Entity Component System)"
wasm = true

[[example]]
name = "one_shot_systems"
path = "examples/ecs/one_shot_systems.rs"
doc-scrape-examples = true

[package.metadata.example.one_shot_systems]
name = "One Shot Systems"
description = "Shows how to flexibly run systems without scheduling them"
category = "ECS (Entity Component System)"
wasm = false

[[example]]
name = "parallel_query"
path = "examples/ecs/parallel_query.rs"
doc-scrape-examples = true

[package.metadata.example.parallel_query]
name = "Parallel Query"
description = "Illustrates parallel queries with `ParallelIterator`"
category = "ECS (Entity Component System)"
wasm = false

[[example]]
name = "removal_detection"
path = "examples/ecs/removal_detection.rs"
doc-scrape-examples = true

[package.metadata.example.removal_detection]
name = "Removal Detection"
description = "Query for entities that had a specific component removed earlier in the current frame"
category = "ECS (Entity Component System)"
wasm = false

[[example]]
name = "run_conditions"
path = "examples/ecs/run_conditions.rs"
doc-scrape-examples = true

[package.metadata.example.run_conditions]
name = "Run Conditions"
description = "Run systems only when one or multiple conditions are met"
category = "ECS (Entity Component System)"
wasm = false

[[example]]
name = "startup_system"
path = "examples/ecs/startup_system.rs"
doc-scrape-examples = true

[package.metadata.example.startup_system]
name = "Startup System"
description = "Demonstrates a startup system (one that runs once when the app starts up)"
category = "ECS (Entity Component System)"
wasm = false

[[example]]
name = "states"
path = "examples/state/states.rs"
doc-scrape-examples = true
required-features = ["bevy_dev_tools"]

[package.metadata.example.states]
name = "States"
description = "Illustrates how to use States to control transitioning from a Menu state to an InGame state."
category = "State"
wasm = false

[[example]]
name = "sub_states"
path = "examples/state/sub_states.rs"
doc-scrape-examples = true
required-features = ["bevy_dev_tools"]

[package.metadata.example.sub_states]
name = "Sub States"
description = "Using Sub States for hierarchical state handling."
category = "State"
wasm = false

[[example]]
name = "computed_states"
path = "examples/state/computed_states.rs"
doc-scrape-examples = true
required-features = ["bevy_dev_tools"]

[package.metadata.example.computed_states]
name = "Computed States"
description = "Advanced state patterns using Computed States."
category = "State"
wasm = false

[[example]]
name = "custom_transitions"
path = "examples/state/custom_transitions.rs"
doc-scrape-examples = true
required-features = ["bevy_dev_tools"]

[package.metadata.example.custom_transitions]
name = "Custom State Transition Behavior"
description = "Creating and working with custom state transition schedules."
category = "State"
wasm = false

[[example]]
name = "system_piping"
path = "examples/ecs/system_piping.rs"
doc-scrape-examples = true

[package.metadata.example.system_piping]
name = "System Piping"
description = "Pipe the output of one system into a second, allowing you to handle any errors gracefully"
category = "ECS (Entity Component System)"
wasm = false

[[example]]
name = "system_closure"
path = "examples/ecs/system_closure.rs"
doc-scrape-examples = true

[package.metadata.example.system_closure]
name = "System Closure"
description = "Show how to use closures as systems, and how to configure `Local` variables by capturing external state"
category = "ECS (Entity Component System)"
wasm = false

[[example]]
name = "system_param"
path = "examples/ecs/system_param.rs"
doc-scrape-examples = true

[package.metadata.example.system_param]
name = "System Parameter"
description = "Illustrates creating custom system parameters with `SystemParam`"
category = "ECS (Entity Component System)"
wasm = false

[[example]]
name = "system_stepping"
path = "examples/ecs/system_stepping.rs"
doc-scrape-examples = true
required-features = ["bevy_debug_stepping"]

[package.metadata.example.system_stepping]
name = "System Stepping"
description = "Demonstrate stepping through systems in order of execution."
category = "ECS (Entity Component System)"
wasm = false

# Time
[[example]]
name = "time"
path = "examples/time/time.rs"
doc-scrape-examples = true

[package.metadata.example.time]
name = "Time handling"
description = "Explains how Time is handled in ECS"
category = "Time"
wasm = false

[[example]]
name = "virtual_time"
path = "examples/time/virtual_time.rs"
doc-scrape-examples = true

[package.metadata.example.virtual_time]
name = "Virtual time"
description = "Shows how `Time<Virtual>` can be used to pause, resume, slow down and speed up a game."
category = "Time"
wasm = false

[[example]]
name = "timers"
path = "examples/time/timers.rs"
doc-scrape-examples = true

[package.metadata.example.timers]
name = "Timers"
description = "Illustrates ticking `Timer` resources inside systems and handling their state"
category = "Time"
wasm = false


# Games
[[example]]
name = "alien_cake_addict"
path = "examples/games/alien_cake_addict.rs"
doc-scrape-examples = true

[package.metadata.example.alien_cake_addict]
name = "Alien Cake Addict"
description = "Eat the cakes. Eat them all. An example 3D game"
category = "Games"
wasm = true

[[example]]
name = "breakout"
path = "examples/games/breakout.rs"
doc-scrape-examples = true

[package.metadata.example.breakout]
name = "Breakout"
description = "An implementation of the classic game \"Breakout\"."
category = "Games"
wasm = true

[[example]]
name = "contributors"
path = "examples/games/contributors.rs"
doc-scrape-examples = true

[package.metadata.example.contributors]
name = "Contributors"
description = "Displays each contributor as a bouncy bevy-ball!"
category = "Games"
wasm = true

[[example]]
name = "desk_toy"
path = "examples/games/desk_toy.rs"
doc-scrape-examples = true

[package.metadata.example.desk_toy]
name = "Desk Toy"
description = "Bevy logo as a desk toy using transparent windows! Now with Googly Eyes!"
category = "Games"
wasm = false

[[example]]
name = "game_menu"
path = "examples/games/game_menu.rs"
doc-scrape-examples = true

[package.metadata.example.game_menu]
name = "Game Menu"
description = "A simple game menu"
category = "Games"
wasm = true

[[example]]
name = "loading_screen"
path = "examples/games/loading_screen.rs"
doc-scrape-examples = true

[package.metadata.example.loading_screen]
name = "Loading Screen"
description = "Demonstrates how to create a loading screen that waits for all assets to be loaded and render pipelines to be compiled."
category = "Games"
wasm = true

# Input
[[example]]
name = "char_input_events"
path = "examples/input/char_input_events.rs"
doc-scrape-examples = true

[package.metadata.example.char_input_events]
name = "Char Input Events"
description = "Prints out all chars as they are inputted"
category = "Input"
wasm = false

[[example]]
name = "gamepad_input"
path = "examples/input/gamepad_input.rs"
doc-scrape-examples = true

[package.metadata.example.gamepad_input]
name = "Gamepad Input"
description = "Shows handling of gamepad input, connections, and disconnections"
category = "Input"
wasm = false

[[example]]
name = "gamepad_input_events"
path = "examples/input/gamepad_input_events.rs"
doc-scrape-examples = true

[package.metadata.example.gamepad_input_events]
name = "Gamepad Input Events"
description = "Iterates and prints gamepad input and connection events"
category = "Input"
wasm = false

[[example]]
name = "gamepad_rumble"
path = "examples/input/gamepad_rumble.rs"
doc-scrape-examples = true

[package.metadata.example.gamepad_rumble]
name = "Gamepad Rumble"
description = "Shows how to rumble a gamepad using force feedback"
category = "Input"
wasm = false

[[example]]
name = "keyboard_input"
path = "examples/input/keyboard_input.rs"
doc-scrape-examples = true

[package.metadata.example.keyboard_input]
name = "Keyboard Input"
description = "Demonstrates handling a key press/release"
category = "Input"
wasm = false

[[example]]
name = "keyboard_modifiers"
path = "examples/input/keyboard_modifiers.rs"
doc-scrape-examples = true

[package.metadata.example.keyboard_modifiers]
name = "Keyboard Modifiers"
description = "Demonstrates using key modifiers (ctrl, shift)"
category = "Input"
wasm = false

[[example]]
name = "keyboard_input_events"
path = "examples/input/keyboard_input_events.rs"
doc-scrape-examples = true

[package.metadata.example.keyboard_input_events]
name = "Keyboard Input Events"
description = "Prints out all keyboard events"
category = "Input"
wasm = false

[[example]]
name = "mouse_input"
path = "examples/input/mouse_input.rs"
doc-scrape-examples = true

[package.metadata.example.mouse_input]
name = "Mouse Input"
description = "Demonstrates handling a mouse button press/release"
category = "Input"
wasm = false

[[example]]
name = "mouse_input_events"
path = "examples/input/mouse_input_events.rs"
doc-scrape-examples = true

[package.metadata.example.mouse_input_events]
name = "Mouse Input Events"
description = "Prints out all mouse events (buttons, movement, etc.)"
category = "Input"
wasm = false

[[example]]
name = "mouse_grab"
path = "examples/input/mouse_grab.rs"
doc-scrape-examples = true

[package.metadata.example.mouse_grab]
name = "Mouse Grab"
description = "Demonstrates how to grab the mouse, locking the cursor to the app's screen"
category = "Input"
wasm = false

[[example]]
name = "touch_input"
path = "examples/input/touch_input.rs"
doc-scrape-examples = true

[package.metadata.example.touch_input]
name = "Touch Input"
description = "Displays touch presses, releases, and cancels"
category = "Input"
wasm = false

[[example]]
name = "touch_input_events"
path = "examples/input/touch_input_events.rs"
doc-scrape-examples = true

[package.metadata.example.touch_input_events]
name = "Touch Input Events"
description = "Prints out all touch inputs"
category = "Input"
wasm = false

[[example]]
name = "text_input"
path = "examples/input/text_input.rs"
doc-scrape-examples = true

[package.metadata.example.text_input]
name = "Text Input"
description = "Simple text input with IME support"
category = "Input"
wasm = false

# Reflection
[[example]]
name = "reflection"
path = "examples/reflection/reflection.rs"
doc-scrape-examples = true

[package.metadata.example.reflection]
name = "Reflection"
description = "Demonstrates how reflection in Bevy provides a way to dynamically interact with Rust types"
category = "Reflection"
wasm = false

[[example]]
name = "custom_attributes"
path = "examples/reflection/custom_attributes.rs"
doc-scrape-examples = true

[package.metadata.example.custom_attributes]
name = "Custom Attributes"
description = "Registering and accessing custom attributes on reflected types"
category = "Reflection"
wasm = false

[[example]]
name = "dynamic_types"
path = "examples/reflection/dynamic_types.rs"
doc-scrape-examples = true

[package.metadata.example.dynamic_types]
name = "Dynamic Types"
description = "How dynamic types are used with reflection"
category = "Reflection"
wasm = false

[[example]]
name = "function_reflection"
path = "examples/reflection/function_reflection.rs"
doc-scrape-examples = true

[package.metadata.example.function_reflection]
name = "Function Reflection"
description = "Demonstrates how functions can be called dynamically using reflection"
category = "Reflection"
wasm = false

[[example]]
name = "generic_reflection"
path = "examples/reflection/generic_reflection.rs"
doc-scrape-examples = true

[package.metadata.example.generic_reflection]
name = "Generic Reflection"
description = "Registers concrete instances of generic types that may be used with reflection"
category = "Reflection"
wasm = false

[[example]]
name = "reflection_types"
path = "examples/reflection/reflection_types.rs"
doc-scrape-examples = true

[package.metadata.example.reflection_types]
name = "Reflection Types"
description = "Illustrates the various reflection types available"
category = "Reflection"
wasm = false

[[example]]
name = "trait_reflection"
path = "examples/reflection/trait_reflection.rs"
doc-scrape-examples = true

[package.metadata.example.trait_reflection]
name = "Trait Reflection"
description = "Allows reflection with trait objects"
category = "Reflection"
wasm = false

# Scene
[[example]]
name = "scene"
path = "examples/scene/scene.rs"
doc-scrape-examples = true

[package.metadata.example.scene]
name = "Scene"
description = "Demonstrates loading from and saving scenes to files"
category = "Scene"
wasm = false

# Shaders
[[package.metadata.example_category]]
name = "Shaders"
description = """
These examples demonstrate how to implement different shaders in user code.

A shader in its most common usage is a small program that is run by the GPU per-vertex in a mesh (a vertex shader) or per-affected-screen-fragment (a fragment shader.) The GPU executes these programs in a highly parallel way.

There are also compute shaders which are used for more general processing leveraging the GPU's parallelism.
"""

[[example]]
name = "custom_vertex_attribute"
path = "examples/shader/custom_vertex_attribute.rs"
doc-scrape-examples = true

[package.metadata.example.custom_vertex_attribute]
name = "Custom Vertex Attribute"
description = "A shader that reads a mesh's custom vertex attribute"
category = "Shaders"
wasm = true

[[example]]
name = "post_processing"
path = "examples/shader/post_processing.rs"
doc-scrape-examples = true

[package.metadata.example.post_processing]
name = "Post Processing - Custom Render Pass"
description = "A custom post processing effect, using a custom render pass that runs after the main pass"
category = "Shaders"
wasm = true

[[example]]
name = "shader_defs"
path = "examples/shader/shader_defs.rs"
doc-scrape-examples = true

[package.metadata.example.shader_defs]
name = "Shader Defs"
description = "A shader that uses \"shaders defs\" (a bevy tool to selectively toggle parts of a shader)"
category = "Shaders"
wasm = true

[[example]]
name = "shader_material"
path = "examples/shader/shader_material.rs"
doc-scrape-examples = true

[package.metadata.example.shader_material]
name = "Material"
description = "A shader and a material that uses it"
category = "Shaders"
wasm = true

[[example]]
name = "shader_material_2d"
path = "examples/shader/shader_material_2d.rs"
doc-scrape-examples = true

[package.metadata.example.shader_material_2d]
name = "Material"
description = "A shader and a material that uses it on a 2d mesh"
category = "Shaders"
wasm = true

[[example]]
name = "extended_material"
path = "examples/shader/extended_material.rs"
doc-scrape-examples = true

[package.metadata.example.extended_material]
name = "Extended Material"
description = "A custom shader that builds on the standard material"
category = "Shaders"
wasm = true

[[example]]
name = "shader_prepass"
path = "examples/shader/shader_prepass.rs"
doc-scrape-examples = true

[package.metadata.example.shader_prepass]
name = "Material Prepass"
description = "A shader that uses the various textures generated by the prepass"
category = "Shaders"
wasm = false

[[example]]
name = "shader_material_screenspace_texture"
path = "examples/shader/shader_material_screenspace_texture.rs"
doc-scrape-examples = true

[package.metadata.example.shader_material_screenspace_texture]
name = "Material - Screenspace Texture"
description = "A shader that samples a texture with view-independent UV coordinates"
category = "Shaders"
wasm = true

[[example]]
name = "shader_material_glsl"
path = "examples/shader/shader_material_glsl.rs"
doc-scrape-examples = true
required-features = ["shader_format_glsl"]

[package.metadata.example.shader_material_glsl]
name = "Material - GLSL"
description = "A shader that uses the GLSL shading language"
category = "Shaders"
wasm = true

[[example]]
name = "shader_instancing"
path = "examples/shader/shader_instancing.rs"
doc-scrape-examples = true

[package.metadata.example.shader_instancing]
name = "Instancing"
description = "A shader that renders a mesh multiple times in one draw call"
category = "Shaders"
wasm = true

[[example]]
name = "animate_shader"
path = "examples/shader/animate_shader.rs"
doc-scrape-examples = true

[package.metadata.example.animate_shader]
name = "Animated"
description = "A shader that uses dynamic data like the time since startup"
category = "Shaders"
wasm = true

[[example]]
name = "compute_shader_game_of_life"
path = "examples/shader/compute_shader_game_of_life.rs"
doc-scrape-examples = true

[package.metadata.example.compute_shader_game_of_life]
name = "Compute - Game of Life"
description = "A compute shader that simulates Conway's Game of Life"
category = "Shaders"
wasm = false

[[example]]
name = "gpu_readback"
path = "examples/shader/gpu_readback.rs"
doc-scrape-examples = true

[package.metadata.example.gpu_readback]
name = "GPU readback"
description = "A very simple compute shader that writes to a buffer that is read by the cpu"
category = "Shaders"
wasm = false

[[example]]
name = "array_texture"
path = "examples/shader/array_texture.rs"
doc-scrape-examples = true

[package.metadata.example.array_texture]
name = "Array Texture"
description = "A shader that shows how to reuse the core bevy PBR shading functionality in a custom material that obtains the base color from an array texture."
category = "Shaders"
wasm = true

[[example]]
name = "texture_binding_array"
path = "examples/shader/texture_binding_array.rs"
doc-scrape-examples = true

[package.metadata.example.texture_binding_array]
name = "Texture Binding Array (Bindless Textures)"
description = "A shader that shows how to bind and sample multiple textures as a binding array (a.k.a. bindless textures)."
category = "Shaders"
wasm = false

# Stress tests
[[package.metadata.example_category]]
name = "Stress Tests"
description = """
These examples are used to test the performance and stability of various parts of the engine in an isolated way.

Due to the focus on performance it's recommended to run the stress tests in release mode:

```sh
cargo run --release --example <example name>
```
"""

[[example]]
name = "bevymark"
path = "examples/stress_tests/bevymark.rs"
doc-scrape-examples = true

[package.metadata.example.bevymark]
name = "Bevymark"
description = "A heavy sprite rendering workload to benchmark your system with Bevy"
category = "Stress Tests"
wasm = true

[[example]]
name = "many_animated_sprites"
path = "examples/stress_tests/many_animated_sprites.rs"
doc-scrape-examples = true

[package.metadata.example.many_animated_sprites]
name = "Many Animated Sprites"
description = "Displays many animated sprites in a grid arrangement with slight offsets to their animation timers. Used for performance testing."
category = "Stress Tests"
wasm = true

[[example]]
name = "many_buttons"
path = "examples/stress_tests/many_buttons.rs"
doc-scrape-examples = true

[package.metadata.example.many_buttons]
name = "Many Buttons"
description = "Test rendering of many UI elements"
category = "Stress Tests"
wasm = true

[[example]]
name = "many_cubes"
path = "examples/stress_tests/many_cubes.rs"
doc-scrape-examples = true

[package.metadata.example.many_cubes]
name = "Many Cubes"
description = "Simple benchmark to test per-entity draw overhead. Run with the `sphere` argument to test frustum culling"
category = "Stress Tests"
wasm = true

[[example]]
name = "many_gizmos"
path = "examples/stress_tests/many_gizmos.rs"
doc-scrape-examples = true

[package.metadata.example.many_gizmos]
name = "Many Gizmos"
description = "Test rendering of many gizmos"
category = "Stress Tests"
wasm = true

[[example]]
name = "many_foxes"
path = "examples/stress_tests/many_foxes.rs"
doc-scrape-examples = true

[package.metadata.example.many_foxes]
name = "Many Foxes"
description = "Loads an animated fox model and spawns lots of them. Good for testing skinned mesh performance. Takes an unsigned integer argument for the number of foxes to spawn. Defaults to 1000"
category = "Stress Tests"
wasm = true

[[example]]
name = "many_glyphs"
path = "examples/stress_tests/many_glyphs.rs"
doc-scrape-examples = true

[package.metadata.example.many_glyphs]
name = "Many Glyphs"
description = "Simple benchmark to test text rendering."
category = "Stress Tests"
wasm = true

[[example]]
name = "many_lights"
path = "examples/stress_tests/many_lights.rs"
doc-scrape-examples = true

[package.metadata.example.many_lights]
name = "Many Lights"
description = "Simple benchmark to test rendering many point lights. Run with `WGPU_SETTINGS_PRIO=webgl2` to restrict to uniform buffers and max 256 lights"
category = "Stress Tests"
wasm = true

[[example]]
name = "many_sprites"
path = "examples/stress_tests/many_sprites.rs"
doc-scrape-examples = true

[package.metadata.example.many_sprites]
name = "Many Sprites"
description = "Displays many sprites in a grid arrangement! Used for performance testing. Use `--colored` to enable color tinted sprites."
category = "Stress Tests"
wasm = true

[[example]]
name = "transform_hierarchy"
path = "examples/stress_tests/transform_hierarchy.rs"
doc-scrape-examples = true

[package.metadata.example.transform_hierarchy]
name = "Transform Hierarchy"
description = "Various test cases for hierarchy and transform propagation performance"
category = "Stress Tests"
wasm = false

[[example]]
name = "text_pipeline"
path = "examples/stress_tests/text_pipeline.rs"
doc-scrape-examples = true

[package.metadata.example.text_pipeline]
name = "Text Pipeline"
description = "Text Pipeline benchmark"
category = "Stress Tests"
wasm = false

# Tools
[[example]]
name = "scene_viewer"
path = "examples/tools/scene_viewer/main.rs"
doc-scrape-examples = true

[package.metadata.example.scene_viewer]
name = "Scene Viewer"
description = "A simple way to view glTF models with Bevy. Just run `cargo run --release --example scene_viewer /path/to/model.gltf#Scene0`, replacing the path as appropriate. With no arguments it will load the FieldHelmet glTF model from the repository assets subdirectory"
category = "Tools"
wasm = true

[[example]]
name = "gamepad_viewer"
path = "examples/tools/gamepad_viewer.rs"
doc-scrape-examples = true

[package.metadata.example.gamepad_viewer]
name = "Gamepad Viewer"
description = "Shows a visualization of gamepad buttons, sticks, and triggers"
category = "Tools"
wasm = true

[[example]]
name = "nondeterministic_system_order"
path = "examples/ecs/nondeterministic_system_order.rs"
doc-scrape-examples = true

[package.metadata.example.nondeterministic_system_order]
name = "Nondeterministic System Order"
description = "Systems run in parallel, but their order isn't always deterministic. Here's how to detect and fix this."
category = "ECS (Entity Component System)"
wasm = false

[[example]]
name = "observers"
path = "examples/ecs/observers.rs"
doc-scrape-examples = true

[package.metadata.example.observers]
name = "Observers"
description = "Demonstrates observers that react to events (both built-in life-cycle events and custom events)"
category = "ECS (Entity Component System)"
wasm = true

[[example]]
name = "3d_rotation"
path = "examples/transforms/3d_rotation.rs"
doc-scrape-examples = true

[package.metadata.example.3d_rotation]
name = "3D Rotation"
description = "Illustrates how to (constantly) rotate an object around an axis"
category = "Transforms"
wasm = true

[[example]]
name = "align"
path = "examples/transforms/align.rs"
doc-scrape-examples = true

[package.metadata.example.align]
name = "Alignment"
description = "A demonstration of Transform's axis-alignment feature"
category = "Transforms"
wasm = true

[[example]]
name = "scale"
path = "examples/transforms/scale.rs"
doc-scrape-examples = true

[package.metadata.example.scale]
name = "Scale"
description = "Illustrates how to scale an object in each direction"
category = "Transforms"
wasm = true

[[example]]
name = "transform"
path = "examples/transforms/transform.rs"
doc-scrape-examples = true

[package.metadata.example.transform]
name = "Transform"
description = "Shows multiple transformations of objects"
category = "Transforms"
wasm = true

[[example]]
name = "translation"
path = "examples/transforms/translation.rs"
doc-scrape-examples = true

[package.metadata.example.translation]
name = "Translation"
description = "Illustrates how to move an object along an axis"
category = "Transforms"
wasm = true

# UI (User Interface)
[[example]]
name = "borders"
path = "examples/ui/borders.rs"
doc-scrape-examples = true

[package.metadata.example.borders]
name = "Borders"
description = "Demonstrates how to create a node with a border"
category = "UI (User Interface)"
wasm = true

[[example]]
name = "rounded_borders"
path = "examples/ui/rounded_borders.rs"
doc-scrape-examples = true

[package.metadata.example.rounded_borders]
name = "Rounded Borders"
description = "Demonstrates how to create a node with a rounded border"
category = "UI (User Interface)"
wasm = true

[[example]]
name = "button"
path = "examples/ui/button.rs"
doc-scrape-examples = true

[package.metadata.example.button]
name = "Button"
description = "Illustrates creating and updating a button"
category = "UI (User Interface)"
wasm = true

[[example]]
name = "display_and_visibility"
path = "examples/ui/display_and_visibility.rs"
doc-scrape-examples = true

[package.metadata.example.display_and_visibility]
name = "Display and Visibility"
description = "Demonstrates how Display and Visibility work in the UI."
category = "UI (User Interface)"
wasm = true

[[example]]
name = "window_fallthrough"
path = "examples/ui/window_fallthrough.rs"
doc-scrape-examples = true

[package.metadata.example.window_fallthrough]
name = "Window Fallthrough"
description = "Illustrates how to access `winit::window::Window`'s `hittest` functionality."
category = "UI (User Interface)"
wasm = false

[[example]]
name = "font_atlas_debug"
path = "examples/ui/font_atlas_debug.rs"
doc-scrape-examples = true

[package.metadata.example.font_atlas_debug]
name = "Font Atlas Debug"
description = "Illustrates how FontAtlases are populated (used to optimize text rendering internally)"
category = "UI (User Interface)"
wasm = true

[[example]]
name = "overflow"
path = "examples/ui/overflow.rs"
doc-scrape-examples = true

[package.metadata.example.overflow]
name = "Overflow"
description = "Simple example demonstrating overflow behavior"
category = "UI (User Interface)"
wasm = true

[[example]]
name = "overflow_debug"
path = "examples/ui/overflow_debug.rs"
doc-scrape-examples = true

[package.metadata.example.overflow_debug]
name = "Overflow and Clipping Debug"
description = "An example to debug overflow and clipping behavior"
category = "UI (User Interface)"
wasm = true

[[example]]
name = "relative_cursor_position"
path = "examples/ui/relative_cursor_position.rs"
doc-scrape-examples = true

[package.metadata.example.relative_cursor_position]
name = "Relative Cursor Position"
description = "Showcases the RelativeCursorPosition component"
category = "UI (User Interface)"
wasm = true

[[example]]
name = "render_ui_to_texture"
path = "examples/ui/render_ui_to_texture.rs"
doc-scrape-examples = true

[package.metadata.example.render_ui_to_texture]
name = "Render UI to Texture"
description = "An example of rendering UI as a part of a 3D world"
category = "UI (User Interface)"
wasm = true

[[example]]
name = "size_constraints"
path = "examples/ui/size_constraints.rs"
doc-scrape-examples = true

[package.metadata.example.size_constraints]
name = "Size Constraints"
description = "Demonstrates how the to use the size constraints to control the size of a UI node."
category = "UI (User Interface)"
wasm = true

[[example]]
name = "text"
path = "examples/ui/text.rs"
doc-scrape-examples = true

[package.metadata.example.text]
name = "Text"
description = "Illustrates creating and updating text"
category = "UI (User Interface)"
wasm = true

[[example]]
name = "text_debug"
path = "examples/ui/text_debug.rs"
doc-scrape-examples = true

[package.metadata.example.text_debug]
name = "Text Debug"
description = "An example for debugging text layout"
category = "UI (User Interface)"
wasm = true

[[example]]
name = "flex_layout"
path = "examples/ui/flex_layout.rs"
doc-scrape-examples = true

[package.metadata.example.flex_layout]
name = "Flex Layout"
description = "Demonstrates how the AlignItems and JustifyContent properties can be composed to layout nodes and position text"
category = "UI (User Interface)"
wasm = true

[[example]]
name = "text_wrap_debug"
path = "examples/ui/text_wrap_debug.rs"
doc-scrape-examples = true

[package.metadata.example.text_wrap_debug]
name = "Text Wrap Debug"
description = "Demonstrates text wrapping"
category = "UI (User Interface)"
wasm = true

[[example]]
name = "grid"
path = "examples/ui/grid.rs"
doc-scrape-examples = true

[package.metadata.example.grid]
name = "CSS Grid"
description = "An example for CSS Grid layout"

category = "UI (User Interface)"
wasm = true

[[example]]
name = "transparency_ui"
path = "examples/ui/transparency_ui.rs"
doc-scrape-examples = true

[package.metadata.example.transparency_ui]
name = "Transparency UI"
description = "Demonstrates transparency for UI"
category = "UI (User Interface)"
wasm = true

[[example]]
name = "z_index"
path = "examples/ui/z_index.rs"
doc-scrape-examples = true

[package.metadata.example.z_index]
name = "UI Z-Index"
description = "Demonstrates how to control the relative depth (z-position) of UI elements"
category = "UI (User Interface)"
wasm = true

[[example]]
name = "ui"
path = "examples/ui/ui.rs"
doc-scrape-examples = true

[package.metadata.example.ui]
name = "UI"
description = "Illustrates various features of Bevy UI"
category = "UI (User Interface)"
wasm = true

[[example]]
name = "ui_scaling"
path = "examples/ui/ui_scaling.rs"
doc-scrape-examples = true

[package.metadata.example.ui_scaling]
name = "UI Scaling"
description = "Illustrates how to scale the UI"
category = "UI (User Interface)"
wasm = true

[[example]]
name = "ui_texture_atlas"
path = "examples/ui/ui_texture_atlas.rs"
doc-scrape-examples = true

[package.metadata.example.ui_texture_atlas]
name = "UI Texture Atlas"
description = "Illustrates how to use TextureAtlases in UI"
category = "UI (User Interface)"
wasm = true

[[example]]
name = "ui_texture_slice"
path = "examples/ui/ui_texture_slice.rs"
doc-scrape-examples = true

[package.metadata.example.ui_texture_slice]
name = "UI Texture Slice"
description = "Illustrates how to use 9 Slicing in UI"
category = "UI (User Interface)"
wasm = true

[[example]]
name = "ui_texture_atlas_slice"
path = "examples/ui/ui_texture_atlas_slice.rs"
doc-scrape-examples = true

[package.metadata.example.ui_texture_atlas_slice]
name = "UI Texture Atlas Slice"
description = "Illustrates how to use 9 Slicing for TextureAtlases in UI"
category = "UI (User Interface)"
wasm = true

[[example]]
name = "viewport_debug"
path = "examples/ui/viewport_debug.rs"
doc-scrape-examples = true

[package.metadata.example.viewport_debug]
name = "Viewport Debug"
description = "An example for debugging viewport coordinates"
category = "UI (User Interface)"
wasm = true

# Window
[[example]]
name = "clear_color"
path = "examples/window/clear_color.rs"
doc-scrape-examples = true

[package.metadata.example.clear_color]
name = "Clear Color"
description = "Creates a solid color window"
category = "Window"
wasm = true

[[example]]
name = "custom_user_event"
path = "examples/window/custom_user_event.rs"
doc-scrape-examples = true

[package.metadata.example.custom_user_event]
name = "Custom User Event"
description = "Handles custom user events within the event loop"
category = "Window"
wasm = true

[[example]]
name = "low_power"
path = "examples/window/low_power.rs"
doc-scrape-examples = true

[package.metadata.example.low_power]
name = "Low Power"
description = "Demonstrates settings to reduce power use for bevy applications"
category = "Window"
wasm = true

[[example]]
name = "multiple_windows"
path = "examples/window/multiple_windows.rs"
doc-scrape-examples = true

[package.metadata.example.multiple_windows]
name = "Multiple Windows"
description = "Demonstrates creating multiple windows, and rendering to them"
category = "Window"
wasm = false

[[example]]
name = "scale_factor_override"
path = "examples/window/scale_factor_override.rs"
doc-scrape-examples = true

[package.metadata.example.scale_factor_override]
name = "Scale Factor Override"
description = "Illustrates how to customize the default window settings"
category = "Window"
wasm = true

[[example]]
name = "screenshot"
path = "examples/window/screenshot.rs"
doc-scrape-examples = true

[package.metadata.example.screenshot]
name = "Screenshot"
description = "Shows how to save screenshots to disk"
category = "Window"
wasm = true

[[example]]
name = "transparent_window"
path = "examples/window/transparent_window.rs"
doc-scrape-examples = true

[package.metadata.example.transparent_window]
name = "Transparent Window"
description = "Illustrates making the window transparent and hiding the window decoration"
category = "Window"
wasm = false

[[example]]
name = "window_settings"
path = "examples/window/window_settings.rs"
doc-scrape-examples = true

[package.metadata.example.window_settings]
name = "Window Settings"
description = "Demonstrates customizing default window settings"
category = "Window"
wasm = true

[[example]]
name = "resizing"
path = "tests/window/resizing.rs"
doc-scrape-examples = true

[package.metadata.example.resizing]
hidden = true

[[example]]
name = "minimising"
path = "tests/window/minimising.rs"
doc-scrape-examples = true

[package.metadata.example.minimising]
hidden = true

[[example]]
name = "window_resizing"
path = "examples/window/window_resizing.rs"
doc-scrape-examples = true

[[example]]
name = "fallback_image"
path = "examples/shader/fallback_image.rs"
doc-scrape-examples = true

[[example]]
name = "reflection_probes"
path = "examples/3d/reflection_probes.rs"
doc-scrape-examples = true

[package.metadata.example.reflection_probes]
name = "Reflection Probes"
description = "Demonstrates reflection probes"
category = "3D Rendering"
wasm = false

[package.metadata.example.fallback_image]
hidden = true

[package.metadata.example.window_resizing]
name = "Window Resizing"
description = "Demonstrates resizing and responding to resizing a window"
category = "Window"
wasm = true

[[example]]
name = "ui_material"
path = "examples/ui/ui_material.rs"
doc-scrape-examples = true

[package.metadata.example.ui_material]
name = "UI Material"
description = "Demonstrates creating and using custom Ui materials"
category = "UI (User Interface)"
wasm = true

[[example]]
name = "render_primitives"
path = "examples/math/render_primitives.rs"
doc-scrape-examples = true

[package.metadata.example.render_primitives]
name = "Rendering Primitives"
description = "Shows off rendering for all math primitives as both Meshes and Gizmos"
category = "Math"
wasm = true

# Math
[[example]]
name = "sampling_primitives"
path = "examples/math/sampling_primitives.rs"
doc-scrape-examples = true

[package.metadata.example.sampling_primitives]
name = "Sampling Primitives"
description = "Demonstrates all the primitives which can be sampled."
category = "Math"
wasm = true

[[example]]
name = "custom_primitives"
path = "examples/math/custom_primitives.rs"
doc-scrape-examples = true

[package.metadata.example.custom_primitives]
name = "Custom Primitives"
description = "Demonstrates how to add custom primitives and useful traits for them."
category = "Math"
wasm = true

[[example]]
name = "random_sampling"
path = "examples/math/random_sampling.rs"
doc-scrape-examples = true

[package.metadata.example.random_sampling]
name = "Random Sampling"
description = "Demonstrates how to sample random points from mathematical primitives"
category = "Math"
wasm = true

[[example]]
name = "smooth_follow"
path = "examples/math/smooth_follow.rs"
doc-scrape-examples = true

[package.metadata.example.smooth_follow]
name = "Smooth Follow"
description = "Demonstrates how to make an entity smoothly follow another using interpolation"
category = "Math"
wasm = true

# Gizmos
[[example]]
name = "2d_gizmos"
path = "examples/gizmos/2d_gizmos.rs"
doc-scrape-examples = true

[package.metadata.example.2d_gizmos]
name = "2D Gizmos"
description = "A scene showcasing 2D gizmos"
category = "Gizmos"
wasm = true

[[example]]
name = "3d_gizmos"
path = "examples/gizmos/3d_gizmos.rs"
doc-scrape-examples = true

[package.metadata.example.3d_gizmos]
name = "3D Gizmos"
description = "A scene showcasing 3D gizmos"
category = "Gizmos"
wasm = true

[[example]]
name = "axes"
path = "examples/gizmos/axes.rs"
doc-scrape-examples = true

[package.metadata.example.axes]
name = "Axes"
description = "Demonstrates the function of axes gizmos"
category = "Gizmos"
wasm = true

[[example]]
name = "light_gizmos"
path = "examples/gizmos/light_gizmos.rs"
doc-scrape-examples = true

[package.metadata.example.light_gizmos]
name = "Light Gizmos"
description = "A scene showcasing light gizmos"
category = "Gizmos"
wasm = true

[[example]]
name = "fps_overlay"
path = "examples/dev_tools/fps_overlay.rs"
doc-scrape-examples = true
required-features = ["bevy_dev_tools"]

[[example]]
name = "2d_top_down_camera"
path = "examples/camera/2d_top_down_camera.rs"
doc-scrape-examples = true

[package.metadata.example.2d_top_down_camera]
name = "2D top-down camera"
description = "A 2D top-down camera smoothly following player movements"
category = "Camera"
wasm = true

[[example]]
name = "first_person_view_model"
path = "examples/camera/first_person_view_model.rs"
doc-scrape-examples = true

[package.metadata.example.first_person_view_model]
name = "First person view model"
description = "A first-person camera that uses a world model and a view model with different field of views (FOV)"
category = "Camera"
wasm = true

[package.metadata.example.fps_overlay]
name = "FPS overlay"
description = "Demonstrates FPS overlay"
category = "Dev tools"
wasm = true

[[example]]
name = "visibility_range"
path = "examples/3d/visibility_range.rs"
doc-scrape-examples = true

[package.metadata.example.visibility_range]
name = "Visibility range"
description = "Demonstrates visibility ranges"
category = "3D Rendering"
wasm = true

[[example]]
name = "ssr"
path = "examples/3d/ssr.rs"
doc-scrape-examples = true

[package.metadata.example.ssr]
name = "Screen Space Reflections"
description = "Demonstrates screen space reflections with water ripples"
category = "3D Rendering"
wasm = false

[[example]]
name = "color_grading"
path = "examples/3d/color_grading.rs"
doc-scrape-examples = true

[package.metadata.example.color_grading]
name = "Color grading"
description = "Demonstrates color grading"
category = "3D Rendering"
wasm = true

[[example]]
name = "clearcoat"
path = "examples/3d/clearcoat.rs"
doc-scrape-examples = true
required-features = ["pbr_multi_layer_material_textures"]

[package.metadata.example.clearcoat]
name = "Clearcoat"
description = "Demonstrates the clearcoat PBR feature"
category = "3D Rendering"
wasm = false

[[example]]
name = "depth_of_field"
path = "examples/3d/depth_of_field.rs"
doc-scrape-examples = true

[package.metadata.example.depth_of_field]
name = "Depth of field"
description = "Demonstrates depth of field"
category = "3D Rendering"
wasm = false

[[example]]
name = "volumetric_fog"
path = "examples/3d/volumetric_fog.rs"
doc-scrape-examples = true

[package.metadata.example.volumetric_fog]
name = "Volumetric fog"
description = "Demonstrates volumetric fog and lighting"
category = "3D Rendering"
wasm = true

[[example]]
name = "anisotropy"
path = "examples/3d/anisotropy.rs"
doc-scrape-examples = true
required-features = ["jpeg", "pbr_anisotropy_texture"]

[package.metadata.example.anisotropy]
name = "Anisotropy"
description = "Displays an example model with anisotropy"
category = "3D Rendering"
wasm = false

[[example]]
name = "custom_phase_item"
path = "examples/shader/custom_phase_item.rs"
doc-scrape-examples = true

[package.metadata.example.custom_phase_item]
name = "Custom phase item"
description = "Demonstrates how to enqueue custom draw commands in a render phase"
category = "Shaders"
wasm = true

[profile.wasm-release]
inherits = "release"
opt-level = "z"
lto = "fat"
codegen-units = 1

[profile.stress-test]
inherits = "release"
lto = "fat"
panic = "abort"

[package.metadata.docs.rs]
rustdoc-args = ["-Zunstable-options", "--cfg", "docsrs"]
all-features = true
cargo-args = ["-Zunstable-options", "-Zrustdoc-scrape-examples"]<|MERGE_RESOLUTION|>--- conflicted
+++ resolved
@@ -272,7 +272,6 @@
 # X11 display server support
 x11 = ["bevy_internal/x11"]
 
-<<<<<<< HEAD
 # Android native activity support (pick one between this and game activity)
 android-native-activity = ["bevy_internal/android-native-activity"]
 
@@ -282,8 +281,6 @@
 # Enable rendering of font glyphs using subpixel accuracy
 subpixel_glyph_atlas = ["bevy_internal/subpixel_glyph_atlas"]
 
-=======
->>>>>>> c6a89c21
 # Enable systems that allow for automated testing on CI
 bevy_ci_testing = ["bevy_internal/bevy_ci_testing"]
 
