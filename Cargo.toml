--- conflicted
+++ resolved
@@ -472,7 +472,6 @@
 name = "android"
 path = "examples/android/android.rs"
 
-<<<<<<< HEAD
 [[example]]
 name = "run_animation"
 path = "examples/animations/run_animation.rs"
@@ -485,12 +484,11 @@
 # [[example]]
 # name = "material_animation"
 # path = "examples/animations/material_animation.rs"
-=======
+
 # Animation
 [[example]]
 name = "smooth_curves"
 path = "examples/animations/smooth_curves.rs"
->>>>>>> 6693aaf1
 
 [package.metadata.android]
 apk_label = "Bevy Example"
