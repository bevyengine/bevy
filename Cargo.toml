[package]
name = "bevy"
version = "0.1.3"
edition = "2018"
authors = [
    "Bevy Contributors <bevyengine@gmail.com>",
    "Carter Anderson <mcanders1@gmail.com>",
]
description = "A refreshingly simple data-driven game engine and app framework"
homepage = "https://bevyengine.org"
repository = "https://github.com/bevyengine/bevy"
license = "MIT"
keywords = ["game", "engine", "gamedev", "graphics", "bevy"]
categories = ["game-engines", "graphics", "gui", "rendering"]
readme = "README.md"
exclude = ["assets/**/*", "tools/**/*", ".github/**/*", "crates/**/*"]

[features]
default = [
<<<<<<< HEAD
    "bevy_audio", "bevy_gilrs", "bevy_gltf", "bevy_wgpu", "bevy_winit",
    "dynamic_plugins", "png", "hdr", "mp3", "x11"
=======
    "bevy_audio",
    "bevy_gltf",
    "bevy_wgpu",
    "bevy_winit",
    "render",
    "dynamic_plugins",
    "png",
    "hdr",
    "mp3",
    "x11",
>>>>>>> d4c84364
]
profiler = ["bevy_ecs/profiler", "bevy_diagnostic/profiler"]
wgpu_trace = ["bevy_wgpu/trace"]
dynamic_plugins = [
    "bevy_core/dynamic_plugins",
    "bevy_app/dynamic_plugins",
    "bevy_type_registry/dynamic_plugins",
]
# Rendering support
render = ["bevy_pbr", "bevy_render", "bevy_sprite", "bevy_text", "bevy_ui"]
# Image format support for texture loading (PNG and HDR are enabled by default)
png = ["bevy_render/png"]
hdr = ["bevy_render/hdr"]

# Audio format support (MP3 is enabled by default)
mp3 = ["bevy_audio/mp3"]
flac = ["bevy_audio/flac"]
wav = ["bevy_audio/wav"]
vorbis = ["bevy_audio/vorbis"]

serialize = ["bevy_input/serialize"]

# Display server protocol support (X11 is enabled by default)
wayland = ["bevy_winit/wayland"]
x11 = ["bevy_winit/x11"]

[workspace]
members = ["crates/*", "crates/bevy_ecs/hecs"]
exclude = ["benches"]

[dependencies]
# bevy
bevy_app = { path = "crates/bevy_app", version = "0.1" }
bevy_asset = { path = "crates/bevy_asset", version = "0.1" }
bevy_type_registry = { path = "crates/bevy_type_registry", version = "0.1" }
bevy_core = { path = "crates/bevy_core", version = "0.1" }
bevy_diagnostic = { path = "crates/bevy_diagnostic", version = "0.1" }
bevy_ecs = { path = "crates/bevy_ecs", version = "0.1" }
bevy_input = { path = "crates/bevy_input", version = "0.1" }
bevy_math = { path = "crates/bevy_math", version = "0.1" }
bevy_property = { path = "crates/bevy_property", version = "0.1" }
bevy_scene = { path = "crates/bevy_scene", version = "0.1" }
bevy_transform = { path = "crates/bevy_transform", version = "0.1" }
bevy_utils = { path = "crates/bevy_utils", version = "0.1" }
bevy_window = { path = "crates/bevy_window", version = "0.1" }
bevy_tasks = { path = "crates/bevy_tasks", version = "0.1" }
# bevy (optional)
bevy_audio = { path = "crates/bevy_audio", optional = true, version = "0.1" }
bevy_gltf = { path = "crates/bevy_gltf", optional = true, version = "0.1" }
bevy_pbr = { path = "crates/bevy_pbr", optional = true, version = "0.1" }
bevy_render = { path = "crates/bevy_render", optional = true, version = "0.1" }
bevy_sprite = { path = "crates/bevy_sprite", optional = true, version = "0.1" }
bevy_text = { path = "crates/bevy_text", optional = true, version = "0.1" }
bevy_ui = { path = "crates/bevy_ui", optional = true, version = "0.1" }
bevy_wgpu = { path = "crates/bevy_wgpu", optional = true, version = "0.1" }
bevy_winit = { path = "crates/bevy_winit", optional = true, version = "0.1" }
bevy_gilrs = { path = "crates/bevy_gilrs", optional = true, version = "0.1" }

[dev-dependencies]
rand = "0.7.3"
serde = { version = "1", features = ["derive"] }
log = "0.4"

#wasm
console_error_panic_hook = "0.1.6"
console_log = { version = "0.2", features = ["color"] }

[[example]]
name = "hello_world"
path = "examples/hello_world.rs"

[[example]]
name = "sprite"
path = "examples/2d/sprite.rs"

[[example]]
name = "sprite_sheet"
path = "examples/2d/sprite_sheet.rs"

[[example]]
name = "texture_atlas"
path = "examples/2d/texture_atlas.rs"

[[example]]
name = "load_model"
path = "examples/3d/load_model.rs"

[[example]]
name = "msaa"
path = "examples/3d/msaa.rs"

[[example]]
name = "parenting"
path = "examples/3d/parenting.rs"

[[example]]
name = "3d_scene"
path = "examples/3d/3d_scene.rs"

[[example]]
name = "spawner"
path = "examples/3d/spawner.rs"

[[example]]
name = "texture"
path = "examples/3d/texture.rs"

[[example]]
name = "z_sort_debug"
path = "examples/3d/z_sort_debug.rs"

[[example]]
name = "empty_defaults"
path = "examples/app/empty_defaults.rs"

[[example]]
name = "empty"
path = "examples/app/empty.rs"

[[example]]
name = "headless"
path = "examples/app/headless.rs"

[[example]]
name = "plugin"
path = "examples/app/plugin.rs"

[[example]]
name = "return_after_run"
path = "examples/app/return_after_run.rs"

[[example]]
name = "thread_pool_resources"
path = "examples/app/thread_pool_resources.rs"

[[example]]
name = "hot_asset_reloading"
path = "examples/asset/hot_asset_reloading.rs"

[[example]]
name = "asset_loading"
path = "examples/asset/asset_loading.rs"

[[example]]
name = "audio"
path = "examples/audio/audio.rs"

[[example]]
name = "custom_diagnostic"
path = "examples/diagnostics/custom_diagnostic.rs"

[[example]]
name = "print_diagnostics"
path = "examples/diagnostics/print_diagnostics.rs"

[[example]]
name = "event"
path = "examples/ecs/event.rs"

[[example]]
name = "startup_system"
path = "examples/ecs/startup_system.rs"

[[example]]
name = "ecs_guide"
path = "examples/ecs/ecs_guide.rs"

[[example]]
name = "parallel_query"
path = "examples/ecs/parallel_query.rs"

[[example]]
name = "breakout"
path = "examples/game/breakout.rs"

[[example]]
name = "mouse_input"
path = "examples/input/mouse_input.rs"

[[example]]
name = "mouse_input_events"
path = "examples/input/mouse_input_events.rs"

[[example]]
name = "keyboard_input"
path = "examples/input/keyboard_input.rs"

[[example]]
name = "keyboard_input_events"
path = "examples/input/keyboard_input_events.rs"

[[example]]
name = "gamepad_input"
path = "examples/input/gamepad_input.rs"

[[example]]
name = "scene"
path = "examples/scene/scene.rs"

[[example]]
name = "properties"
path = "examples/scene/properties.rs"

[[example]]
name = "shader_custom_material"
path = "examples/shader/shader_custom_material.rs"

[[example]]
name = "shader_defs"
path = "examples/shader/shader_defs.rs"

[[example]]
name = "button"
path = "examples/ui/button.rs"

[[example]]
name = "text"
path = "examples/ui/text.rs"

[[example]]
name = "font_atlas_debug"
path = "examples/ui/font_atlas_debug.rs"

[[example]]
name = "ui"
path = "examples/ui/ui.rs"

[[example]]
name = "clear_color"
path = "examples/window/clear_color.rs"

[[example]]
name = "multiple_windows"
path = "examples/window/multiple_windows.rs"

[[example]]
name = "window_settings"
path = "examples/window/window_settings.rs"

[[example]]
name = "hello_wasm"
path = "examples/wasm/hello_wasm.rs"
required-features = []

[[example]]
name = "headless_wasm"
path = "examples/wasm/headless_wasm.rs"
required-features = []

[[example]]
name = "winit_wasm"
path = "examples/wasm/winit_wasm.rs"
required-features = []<|MERGE_RESOLUTION|>--- conflicted
+++ resolved
@@ -17,11 +17,8 @@
 
 [features]
 default = [
-<<<<<<< HEAD
-    "bevy_audio", "bevy_gilrs", "bevy_gltf", "bevy_wgpu", "bevy_winit",
-    "dynamic_plugins", "png", "hdr", "mp3", "x11"
-=======
     "bevy_audio",
+    "bevy_gilrs",
     "bevy_gltf",
     "bevy_wgpu",
     "bevy_winit",
@@ -31,7 +28,6 @@
     "hdr",
     "mp3",
     "x11",
->>>>>>> d4c84364
 ]
 profiler = ["bevy_ecs/profiler", "bevy_diagnostic/profiler"]
 wgpu_trace = ["bevy_wgpu/trace"]
