--- conflicted
+++ resolved
@@ -415,11 +415,6 @@
 name = "bevymark"
 path = "examples/tools/bevymark.rs"
 
-<<<<<<< HEAD
-[[example]]
-name = "bevymark_pipelined"
-path = "examples/tools/bevymark_pipelined.rs"
-
 # Transforms
 [[example]]
 name = "global_vs_local_translation"
@@ -441,8 +436,6 @@
 name = "translation"
 path = "examples/transforms/translation.rs"
 
-=======
->>>>>>> 34095799
 # UI (User Interface)
 [[example]]
 name = "button"
