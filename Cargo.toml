[package]
name = "bevy"
version = "0.1.3"
edition = "2018"
authors = [
    "Bevy Contributors <bevyengine@gmail.com>",
    "Carter Anderson <mcanders1@gmail.com>",
]
description = "A refreshingly simple data-driven game engine and app framework"
homepage = "https://bevyengine.org"
repository = "https://github.com/bevyengine/bevy"
license = "MIT"
keywords = ["game", "engine", "gamedev", "graphics", "bevy"]
categories = ["game-engines", "graphics", "gui", "rendering"]
readme = "README.md"
exclude = ["assets/**/*", "tools/**/*", ".github/**/*", "crates/**/*"]

[features]
default = [
    "bevy_audio",
    "bevy_gltf",
    "bevy_wgpu",
    "bevy_winit",
<<<<<<< HEAD
    "render",
=======
>>>>>>> e81111c1
    "dynamic_plugins",
    "png",
    "hdr",
    "mp3",
<<<<<<< HEAD
    "x11"
=======
    "x11",
>>>>>>> e81111c1
]
profiler = ["bevy_ecs/profiler", "bevy_diagnostic/profiler"]
wgpu_trace = ["bevy_wgpu/trace"]
dynamic_plugins = [
    "bevy_core/dynamic_plugins",
    "bevy_app/dynamic_plugins",
    "bevy_type_registry/dynamic_plugins",
]
# Rendering support
render = ["bevy_pbr", "bevy_render", "bevy_sprite", "bevy_text", "bevy_ui"]
# Image format support for texture loading (PNG and HDR are enabled by default)
png = ["bevy_render/png"]
hdr = ["bevy_render/hdr"]

# Audio format support (MP3 is enabled by default)
mp3 = ["bevy_audio/mp3"]
flac = ["bevy_audio/flac"]
wav = ["bevy_audio/wav"]
vorbis = ["bevy_audio/vorbis"]

serialize = ["bevy_input/serialize"]

# Display server protocol support (X11 is enabled by default)
wayland = ["bevy_winit/wayland"]
x11 = ["bevy_winit/x11"]

[workspace]
members = ["crates/*", "crates/bevy_ecs/hecs"]
exclude = ["benches"]

[dependencies]
# bevy
bevy_app = { path = "crates/bevy_app", version = "0.1" }
bevy_asset = { path = "crates/bevy_asset", version = "0.1" }
bevy_type_registry = { path = "crates/bevy_type_registry", version = "0.1" }
bevy_core = { path = "crates/bevy_core", version = "0.1" }
bevy_diagnostic = { path = "crates/bevy_diagnostic", version = "0.1" }
bevy_ecs = { path = "crates/bevy_ecs", version = "0.1" }
bevy_input = { path = "crates/bevy_input", version = "0.1" }
bevy_math = { path = "crates/bevy_math", version = "0.1" }
bevy_property = { path = "crates/bevy_property", version = "0.1" }
bevy_scene = { path = "crates/bevy_scene", version = "0.1" }
bevy_transform = { path = "crates/bevy_transform", version = "0.1" }
bevy_utils = { path = "crates/bevy_utils", version = "0.1" }
bevy_window = { path = "crates/bevy_window", version = "0.1" }
bevy_tasks = { path = "crates/bevy_tasks", version = "0.1" }
# bevy (optional)
bevy_audio = { path = "crates/bevy_audio", optional = true, version = "0.1" }
bevy_gltf = { path = "crates/bevy_gltf", optional = true, version = "0.1" }
bevy_pbr = { path = "crates/bevy_pbr", optional = true, version = "0.1" }
bevy_render = { path = "crates/bevy_render", optional = true, version = "0.1" }
bevy_sprite = { path = "crates/bevy_sprite", optional = true, version = "0.1" }
bevy_text = { path = "crates/bevy_text", optional = true, version = "0.1" }
bevy_ui = { path = "crates/bevy_ui", optional = true, version = "0.1" }
bevy_wgpu = { path = "crates/bevy_wgpu", optional = true, version = "0.1" }
bevy_winit = { path = "crates/bevy_winit", optional = true, version = "0.1" }

[dev-dependencies]
<<<<<<< HEAD
rand = "0.7.2"
=======
rand = "0.7.3"
>>>>>>> e81111c1
serde = { version = "1", features = ["derive"] }

[[example]]
name = "hello_world"
path = "examples/hello_world.rs"

[[example]]
name = "sprite"
path = "examples/2d/sprite.rs"

[[example]]
name = "sprite_sheet"
path = "examples/2d/sprite_sheet.rs"

[[example]]
name = "texture_atlas"
path = "examples/2d/texture_atlas.rs"

[[example]]
name = "load_model"
path = "examples/3d/load_model.rs"

[[example]]
name = "msaa"
path = "examples/3d/msaa.rs"

[[example]]
name = "parenting"
path = "examples/3d/parenting.rs"

[[example]]
name = "3d_scene"
path = "examples/3d/3d_scene.rs"

[[example]]
name = "spawner"
path = "examples/3d/spawner.rs"

[[example]]
name = "texture"
path = "examples/3d/texture.rs"

[[example]]
name = "z_sort_debug"
path = "examples/3d/z_sort_debug.rs"

[[example]]
name = "empty_defaults"
path = "examples/app/empty_defaults.rs"

[[example]]
name = "empty"
path = "examples/app/empty.rs"

[[example]]
name = "headless"
path = "examples/app/headless.rs"

[[example]]
name = "plugin"
path = "examples/app/plugin.rs"

[[example]]
name = "return_after_run"
path = "examples/app/return_after_run.rs"

[[example]]
name = "thread_pool_resources"
path = "examples/app/thread_pool_resources.rs"

[[example]]
name = "hot_asset_reloading"
path = "examples/asset/hot_asset_reloading.rs"

[[example]]
name = "asset_loading"
path = "examples/asset/asset_loading.rs"

[[example]]
name = "audio"
path = "examples/audio/audio.rs"

[[example]]
name = "custom_diagnostic"
path = "examples/diagnostics/custom_diagnostic.rs"

[[example]]
name = "print_diagnostics"
path = "examples/diagnostics/print_diagnostics.rs"

[[example]]
name = "event"
path = "examples/ecs/event.rs"

[[example]]
name = "startup_system"
path = "examples/ecs/startup_system.rs"

[[example]]
name = "ecs_guide"
path = "examples/ecs/ecs_guide.rs"

[[example]]
name = "parallel_query"
path = "examples/ecs/parallel_query.rs"

[[example]]
name = "breakout"
path = "examples/game/breakout.rs"

[[example]]
name = "mouse_input"
path = "examples/input/mouse_input.rs"

[[example]]
name = "mouse_input_events"
path = "examples/input/mouse_input_events.rs"

[[example]]
name = "keyboard_input"
path = "examples/input/keyboard_input.rs"

[[example]]
name = "keyboard_input_events"
path = "examples/input/keyboard_input_events.rs"

[[example]]
name = "scene"
path = "examples/scene/scene.rs"

[[example]]
name = "properties"
path = "examples/scene/properties.rs"

[[example]]
name = "shader_custom_material"
path = "examples/shader/shader_custom_material.rs"

[[example]]
name = "shader_defs"
path = "examples/shader/shader_defs.rs"

[[example]]
name = "button"
path = "examples/ui/button.rs"

[[example]]
name = "text"
path = "examples/ui/text.rs"

[[example]]
name = "font_atlas_debug"
path = "examples/ui/font_atlas_debug.rs"

[[example]]
name = "ui"
path = "examples/ui/ui.rs"

[[example]]
name = "clear_color"
path = "examples/window/clear_color.rs"

[[example]]
name = "multiple_windows"
path = "examples/window/multiple_windows.rs"

[[example]]
name = "window_settings"
path = "examples/window/window_settings.rs"<|MERGE_RESOLUTION|>--- conflicted
+++ resolved
@@ -21,19 +21,12 @@
     "bevy_gltf",
     "bevy_wgpu",
     "bevy_winit",
-<<<<<<< HEAD
     "render",
-=======
->>>>>>> e81111c1
     "dynamic_plugins",
     "png",
     "hdr",
     "mp3",
-<<<<<<< HEAD
-    "x11"
-=======
     "x11",
->>>>>>> e81111c1
 ]
 profiler = ["bevy_ecs/profiler", "bevy_diagnostic/profiler"]
 wgpu_trace = ["bevy_wgpu/trace"]
@@ -92,11 +85,7 @@
 bevy_winit = { path = "crates/bevy_winit", optional = true, version = "0.1" }
 
 [dev-dependencies]
-<<<<<<< HEAD
-rand = "0.7.2"
-=======
 rand = "0.7.3"
->>>>>>> e81111c1
 serde = { version = "1", features = ["derive"] }
 
 [[example]]
