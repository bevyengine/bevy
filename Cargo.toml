--- conflicted
+++ resolved
@@ -3252,16 +3252,6 @@
 wasm = false
 
 [[example]]
-<<<<<<< HEAD
-name = "post_processing"
-path = "examples/3d/post_processing.rs"
-doc-scrape-examples = true
-
-[package.metadata.example.post_processing]
-name = "Built-in postprocessing"
-description = "Demonstrates the built-in postprocessing features"
-category = "3D Rendering"
-=======
 name = "custom_phase_item"
 path = "examples/shader/custom_phase_item.rs"
 doc-scrape-examples = true
@@ -3281,7 +3271,17 @@
 name = "Run physics in a fixed timestep"
 description = "Handles input, physics, and rendering in an industry-standard way by using a fixed timestep"
 category = "Movement"
->>>>>>> e512cb60
+wasm = true
+
+[[example]]
+name = "post_processing"
+path = "examples/3d/post_processing.rs"
+doc-scrape-examples = true
+
+[package.metadata.example.post_processing]
+name = "Built-in postprocessing"
+description = "Demonstrates the built-in postprocessing features"
+category = "3D Rendering"
 wasm = true
 
 [profile.wasm-release]
