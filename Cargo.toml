[package]
name = "bevy"
version = "0.5.0"
edition = "2021"
categories = ["game-engines", "graphics", "gui", "rendering"]
description = "A refreshingly simple data-driven game engine and app framework"
exclude = ["assets/**/*", "tools/**/*", ".github/**/*", "crates/**/*"]
homepage = "https://bevyengine.org"
keywords = ["game", "engine", "gamedev", "graphics", "bevy"]
license = "MIT OR Apache-2.0"
readme = "README.md"
repository = "https://github.com/bevyengine/bevy"

[workspace]
exclude = ["benches", "crates/bevy_ecs_compile_fail_tests"]
members = ["crates/*", "pipelined/*", "examples/ios", "tools/ci", "errors"]

[features]
default = [
  "bevy_audio",
  "bevy_core_pipeline",
  "bevy_gilrs",
  "bevy_gltf2",
  "bevy_wgpu",
  "bevy_sprite2",
  "bevy_render2",
  "bevy_pbr2",
  "bevy_winit",
  "render",
  "png",
  "hdr",
  "mp3",
  "x11",
  "filesystem_watcher"
]

# Force dynamic linking, which improves iterative compile times
dynamic = ["bevy_dylib"]

# Rendering support (Also needs the bevy_wgpu feature or a third-party rendering backend)
render = [
  "bevy_internal/bevy_pbr",
  "bevy_internal/bevy_render",
  "bevy_internal/bevy_sprite",
  "bevy_internal/bevy_text",
  "bevy_internal/bevy_ui",
]

# Optional bevy crates
bevy_audio = ["bevy_internal/bevy_audio"]
bevy_dynamic_plugin = ["bevy_internal/bevy_dynamic_plugin"]
bevy_gilrs = ["bevy_internal/bevy_gilrs"]
bevy_gltf = ["bevy_internal/bevy_gltf"]
bevy_wgpu = ["bevy_internal/bevy_wgpu"]
bevy_winit = ["bevy_internal/bevy_winit"]

bevy_core_pipeline = ["bevy_internal/bevy_core_pipeline"]
bevy_render2 = ["bevy_internal/bevy_render2"]
bevy_sprite2 = ["bevy_internal/bevy_sprite2"]
bevy_pbr2 = ["bevy_internal/bevy_pbr2"]
bevy_gltf2 = ["bevy_internal/bevy_gltf2"]

trace_chrome = ["bevy_internal/trace_chrome"]
trace_tracy = ["bevy_internal/trace_tracy"]
trace = ["bevy_internal/trace"]
wgpu_trace = ["bevy_internal/wgpu_trace"]

# Image format support for texture loading (PNG and HDR are enabled by default)
hdr = ["bevy_internal/hdr"]
png = ["bevy_internal/png"]
dds = ["bevy_internal/dds"]
tga = ["bevy_internal/tga"]
jpeg = ["bevy_internal/jpeg"]
bmp = ["bevy_internal/bmp"]

# Audio format support (MP3 is enabled by default)
flac = ["bevy_internal/flac"]
mp3 = ["bevy_internal/mp3"]
vorbis = ["bevy_internal/vorbis"]
wav = ["bevy_internal/wav"]

# Enable watching file system for asset hot reload
filesystem_watcher = ["bevy_internal/filesystem_watcher"]

serialize = ["bevy_internal/serialize"]

# Display server protocol support (X11 is enabled by default)
wayland = ["bevy_internal/wayland"]
x11 = ["bevy_internal/x11"]

# enable rendering of font glyphs using subpixel accuracy
subpixel_glyph_atlas = ["bevy_internal/subpixel_glyph_atlas"]

# enable systems that allow for automated testing on CI
bevy_ci_testing = ["bevy_internal/bevy_ci_testing"]

[dependencies]
bevy_dylib = { path = "crates/bevy_dylib", version = "0.5.0", default-features = false, optional = true }
bevy_internal = { path = "crates/bevy_internal", version = "0.5.0", default-features = false }

[dev-dependencies]
anyhow = "1.0.4"
rand = "0.8.0"
ron = "0.6.2"
serde = { version = "1", features = ["derive"] }
# Needed to poll Task examples
futures-lite = "1.11.3"
crevice = { path = "crates/crevice", version = "0.8.0", features = ["glam"] }

[[example]]
name = "hello_world"
path = "examples/hello_world.rs"

# 2D Rendering
[[example]]
name = "contributors"
path = "examples/2d/contributors.rs"

[[example]]
name = "mesh"
path = "examples/2d/mesh.rs"

[[example]]
name = "many_sprites"
path = "examples/2d/many_sprites.rs"

[[example]]
name = "sprite"
path = "examples/2d/sprite.rs"

[[example]]
name = "sprite_flipping"
path = "examples/2d/sprite_flipping.rs"

[[example]]
name = "sprite_sheet"
path = "examples/2d/sprite_sheet.rs"

[[example]]
name = "text2d"
path = "examples/2d/text2d.rs"

[[example]]
name = "texture_atlas"
path = "examples/2d/texture_atlas.rs"

[[example]]
name = "pipelined_texture_atlas"
path = "examples/2d/pipelined_texture_atlas.rs"

# 3D Rendering
[[example]]
name = "3d_scene"
path = "examples/3d/3d_scene.rs"

[[example]]
name = "3d_scene_pipelined"
path = "examples/3d/3d_scene_pipelined.rs"

[[example]]
name = "many_cubes_pipelined"
path = "examples/3d/many_cubes_pipelined.rs"

[[example]]
name = "cornell_box_pipelined"
path = "examples/3d/cornell_box_pipelined.rs"

[[example]]
name = "load_gltf"
path = "examples/3d/load_gltf.rs"

[[example]]
name = "load_gltf_pipelined"
path = "examples/3d/load_gltf_pipelined.rs"

[[example]]
name = "msaa"
path = "examples/3d/msaa.rs"

[[example]]
name = "msaa_pipelined"
path = "examples/3d/msaa_pipelined.rs"

[[example]]
name = "orthographic"
path = "examples/3d/orthographic.rs"

[[example]]
name = "orthographic_pipelined"
path = "examples/3d/orthographic_pipelined.rs"

[[example]]
name = "parenting"
path = "examples/3d/parenting.rs"

[[example]]
name = "pbr"
path = "examples/3d/pbr.rs"

[[example]]
name = "pbr_pipelined"
path = "examples/3d/pbr_pipelined.rs"

[[example]]
name = "render_to_texture"
path = "examples/3d/render_to_texture.rs"

[[example]]
name = "shadow_biases_pipelined"
path = "examples/3d/shadow_biases_pipelined.rs"

[[example]]
name = "shadow_caster_receiver_pipelined"
path = "examples/3d/shadow_caster_receiver_pipelined.rs"

[[example]]
name = "spawner"
path = "examples/3d/spawner.rs"

[[example]]
name = "texture"
path = "examples/3d/texture.rs"

[[example]]
name = "texture_pipelined"
path = "examples/3d/texture_pipelined.rs"

[[example]]
name = "update_gltf_scene"
path = "examples/3d/update_gltf_scene.rs"

[[example]]
name = "wireframe"
path = "examples/3d/wireframe.rs"

[[example]]
name = "z_sort_debug"
path = "examples/3d/z_sort_debug.rs"

# Application
[[example]]
name = "custom_loop"
path = "examples/app/custom_loop.rs"

[[example]]
name = "drag_and_drop"
path = "examples/app/drag_and_drop.rs"

[[example]]
name = "empty"
path = "examples/app/empty.rs"

[[example]]
name = "empty_defaults"
path = "examples/app/empty_defaults.rs"

[[example]]
name = "headless"
path = "examples/app/headless.rs"

[[example]]
name = "logs"
path = "examples/app/logs.rs"

[[example]]
name = "plugin"
path = "examples/app/plugin.rs"

[[example]]
name = "plugin_group"
path = "examples/app/plugin_group.rs"

[[example]]
name = "return_after_run"
path = "examples/app/return_after_run.rs"

[[example]]
name = "thread_pool_resources"
path = "examples/app/thread_pool_resources.rs"

# Assets
[[example]]
name = "asset_loading"
path = "examples/asset/asset_loading.rs"

[[example]]
name = "custom_asset"
path = "examples/asset/custom_asset.rs"

[[example]]
name = "custom_asset_io"
path = "examples/asset/custom_asset_io.rs"

[[example]]
name = "hot_asset_reloading"
path = "examples/asset/hot_asset_reloading.rs"

# Async Tasks
[[example]]
name = "async_compute"
path = "examples/async_tasks/async_compute.rs"

# Audio
[[example]]
name = "audio"
path = "examples/audio/audio.rs"

# Diagnostics
[[example]]
name = "log_diagnostics"
path = "examples/diagnostics/log_diagnostics.rs"

[[example]]
name = "custom_diagnostic"
path = "examples/diagnostics/custom_diagnostic.rs"

# ECS (Entity Component System)
[[example]]
name = "ecs_guide"
path = "examples/ecs/ecs_guide.rs"

[[example]]
name = "component_change_detection"
path = "examples/ecs/component_change_detection.rs"

[[example]]
name = "event"
path = "examples/ecs/event.rs"

[[example]]
name = "fixed_timestep"
path = "examples/ecs/fixed_timestep.rs"

[[example]]
name = "hierarchy"
path = "examples/ecs/hierarchy.rs"

[[example]]
name = "iter_combinations"
path = "examples/ecs/iter_combinations.rs"

[[example]]
name = "parallel_query"
path = "examples/ecs/parallel_query.rs"

[[example]]
name = "removal_detection"
path = "examples/ecs/removal_detection.rs"

[[example]]
name = "startup_system"
path = "examples/ecs/startup_system.rs"

[[example]]
name = "state"
path = "examples/ecs/state.rs"

[[example]]
name = "system_chaining"
path = "examples/ecs/system_chaining.rs"

[[example]]
name = "system_param"
path = "examples/ecs/system_param.rs"

[[example]]
name = "system_sets"
path = "examples/ecs/system_sets.rs"

[[example]]
name = "timers"
path = "examples/ecs/timers.rs"

# Games
[[example]]
name = "alien_cake_addict"
path = "examples/game/alien_cake_addict.rs"

[[example]]
name = "breakout"
path = "examples/game/breakout.rs"

# Input
[[example]]
name = "char_input_events"
path = "examples/input/char_input_events.rs"

[[example]]
name = "gamepad_input"
path = "examples/input/gamepad_input.rs"

[[example]]
name = "gamepad_input_events"
path = "examples/input/gamepad_input_events.rs"

[[example]]
name = "keyboard_input"
path = "examples/input/keyboard_input.rs"

[[example]]
name = "keyboard_modifiers"
path = "examples/input/keyboard_modifiers.rs"

[[example]]
name = "keyboard_input_events"
path = "examples/input/keyboard_input_events.rs"

[[example]]
name = "mouse_input"
path = "examples/input/mouse_input.rs"

[[example]]
name = "mouse_input_events"
path = "examples/input/mouse_input_events.rs"

[[example]]
name = "touch_input"
path = "examples/input/touch_input.rs"

[[example]]
name = "touch_input_events"
path = "examples/input/touch_input_events.rs"

# Reflection
[[example]]
name = "reflection"
path = "examples/reflection/reflection.rs"

[[example]]
name = "generic_reflection"
path = "examples/reflection/generic_reflection.rs"

[[example]]
name = "reflection_types"
path = "examples/reflection/reflection_types.rs"

[[example]]
name = "trait_reflection"
path = "examples/reflection/trait_reflection.rs"

# Scene
[[example]]
name = "scene"
path = "examples/scene/scene.rs"

# Shaders
[[example]]
name = "animate_shader"
path = "examples/shader/animate_shader.rs"

[[example]]
name = "array_texture"
path = "examples/shader/array_texture.rs"

[[example]]
name = "hot_shader_reloading"
path = "examples/shader/hot_shader_reloading.rs"

[[example]]
name = "mesh_custom_attribute"
path = "examples/shader/mesh_custom_attribute.rs"

[[example]]
name = "shader_custom_material"
path = "examples/shader/shader_custom_material.rs"

[[example]]
name = "shader_defs"
path = "examples/shader/shader_defs.rs"

[[example]]
name = "custom_shader_pipelined"
path = "examples/shader/custom_shader_pipelined.rs"

[[example]]
name = "shader_defs_pipelined"
path = "examples/shader/shader_defs_pipelined.rs"

# Tools
[[example]]
name = "bevymark"
path = "examples/tools/bevymark.rs"

<<<<<<< HEAD
# Transforms
[[example]]
name = "global_vs_local_translation"
path = "examples/transforms/global_vs_local_translation.rs"

[[example]]
name = "rotation"
path = "examples/transforms/rotation.rs"

[[example]]
name = "scale"
path = "examples/transforms/scale.rs"

[[example]]
name = "transform"
path = "examples/transforms/transform.rs"

[[example]]
name = "translation"
path = "examples/transforms/translation.rs"
=======
[[example]]
name = "bevymark_pipelined"
path = "examples/tools/bevymark_pipelined.rs"
>>>>>>> ccee6584

# UI (User Interface)
[[example]]
name = "button"
path = "examples/ui/button.rs"

[[example]]
name = "font_atlas_debug"
path = "examples/ui/font_atlas_debug.rs"

[[example]]
name = "text"
path = "examples/ui/text.rs"

[[example]]
name = "text_debug"
path = "examples/ui/text_debug.rs"

[[example]]
name = "ui"
path = "examples/ui/ui.rs"

# Window
[[example]]
name = "clear_color"
path = "examples/window/clear_color.rs"

[[example]]
name = "clear_color_pipelined"
path = "examples/window/clear_color_pipelined.rs"

[[example]]
name = "multiple_windows"
path = "examples/window/multiple_windows.rs"

[[example]]
name = "scale_factor_override"
path = "examples/window/scale_factor_override.rs"

[[example]]
name = "window_settings"
path = "examples/window/window_settings.rs"

# WASM
[[example]]
name = "hello_wasm"
path = "examples/wasm/hello_wasm.rs"
required-features = []

[[example]]
name = "assets_wasm"
path = "examples/wasm/assets_wasm.rs"
required-features = ["bevy_winit"]

[[example]]
name = "headless_wasm"
path = "examples/wasm/headless_wasm.rs"
required-features = []

[[example]]
name = "winit_wasm"
path = "examples/wasm/winit_wasm.rs"
required-features = ["bevy_winit"]

# Android
[[example]]
crate-type = ["cdylib"]
name = "android"
path = "examples/android/android.rs"

[package.metadata.android]
apk_label = "Bevy Example"
assets = "assets"
res = "assets/android-res"
icon = "@mipmap/ic_launcher"
build_targets = ["aarch64-linux-android", "armv7-linux-androideabi"]
min_sdk_version = 16
target_sdk_version = 29<|MERGE_RESOLUTION|>--- conflicted
+++ resolved
@@ -481,7 +481,10 @@
 name = "bevymark"
 path = "examples/tools/bevymark.rs"
 
-<<<<<<< HEAD
+[[example]]
+name = "bevymark_pipelined"
+path = "examples/tools/bevymark_pipelined.rs"
+
 # Transforms
 [[example]]
 name = "global_vs_local_translation"
@@ -502,11 +505,6 @@
 [[example]]
 name = "translation"
 path = "examples/transforms/translation.rs"
-=======
-[[example]]
-name = "bevymark_pipelined"
-path = "examples/tools/bevymark_pipelined.rs"
->>>>>>> ccee6584
 
 # UI (User Interface)
 [[example]]
