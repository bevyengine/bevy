[package]
name = "bevy"
version = "0.18.0-dev"
edition = "2024"
categories = ["game-engines", "graphics", "gui", "rendering"]
description = "A refreshingly simple data-driven game engine and app framework"
exclude = ["assets/", "tools/", ".github/", "crates/", "examples/wasm/assets/"]
homepage = "https://bevy.org"
keywords = ["game", "engine", "gamedev", "graphics", "bevy"]
license = "MIT OR Apache-2.0"
repository = "https://github.com/bevyengine/bevy"
documentation = "https://docs.rs/bevy"
rust-version = "1.89.0"

[workspace]
resolver = "2"
members = [
  # All of Bevy's official crates are within the `crates` folder!
  "crates/*",
  # Several crates with macros have "compile fail" tests nested inside them, also known as UI
  # tests, that verify diagnostic output does not accidentally change.
  # TODO: Use a glob pattern once they are fixed in `dependabot-core`
  # TODO: See https://github.com/bevyengine/bevy/issues/17876 for context.
  "crates/bevy_derive/compile_fail",
  "crates/bevy_ecs/compile_fail",
  "crates/bevy_reflect/compile_fail",
  # Examples of compiling Bevy for mobile platforms.
  "examples/mobile",
  # Examples of using Bevy on no_std platforms.
  "examples/no_std/*",
  # Examples of compiling Bevy with automatic reflect type registration for platforms without `inventory` support.
  "examples/reflection/auto_register_static",
  # Benchmarks
  "benches",
  # Internal tools that are not published.
  "tools/*",
  # Bevy's error codes. This is a crate so we can automatically check all of the code blocks.
  "errors",
]
exclude = [
  # Integration tests are not part of the workspace
  "tests-integration",
]

[workspace.lints.clippy]
doc_markdown = "warn"
manual_let_else = "warn"
match_same_arms = "warn"
redundant_closure_for_method_calls = "warn"
redundant_else = "warn"
semicolon_if_nothing_returned = "warn"
type_complexity = "allow"
undocumented_unsafe_blocks = "warn"
unwrap_or_default = "warn"
needless_lifetimes = "allow"
too_many_arguments = "allow"
nonstandard_macro_braces = "warn"
print_stdout = "warn"
print_stderr = "warn"

ptr_as_ptr = "warn"
ptr_cast_constness = "warn"
ref_as_ptr = "warn"

# see: https://github.com/bevyengine/bevy/pull/15375#issuecomment-2366966219
too_long_first_doc_paragraph = "allow"

std_instead_of_core = "warn"
std_instead_of_alloc = "warn"
alloc_instead_of_core = "warn"

allow_attributes = "warn"
allow_attributes_without_reason = "warn"

[workspace.lints.rust]
missing_docs = "warn"
unexpected_cfgs = { level = "warn", check-cfg = ['cfg(docsrs_dep)'] }
unsafe_code = "deny"
unsafe_op_in_unsafe_fn = "warn"
unused_qualifications = "warn"

# Unfortunately, cargo does not currently support overriding workspace lints
# inside a particular crate. See https://github.com/rust-lang/cargo/issues/13157
#
# We require an override for cases like `std_instead_of_core`, which are intended
# for the library contributors and not for how users should consume Bevy.
# To ensure examples aren't subject to these lints, below is a duplication of the
# workspace lints, with the "overrides" applied.
#
# [lints]
# workspace = true

[lints.clippy]
doc_markdown = "warn"
manual_let_else = "warn"
match_same_arms = "warn"
redundant_closure_for_method_calls = "warn"
redundant_else = "warn"
semicolon_if_nothing_returned = "warn"
type_complexity = "allow"
undocumented_unsafe_blocks = "warn"
unwrap_or_default = "warn"
needless_lifetimes = "allow"
too_many_arguments = "allow"
nonstandard_macro_braces = "warn"

ptr_as_ptr = "warn"
ptr_cast_constness = "warn"
ref_as_ptr = "warn"

too_long_first_doc_paragraph = "allow"

std_instead_of_core = "allow"
std_instead_of_alloc = "allow"
alloc_instead_of_core = "allow"

allow_attributes = "warn"
allow_attributes_without_reason = "warn"

[lints.rust]
missing_docs = "warn"
unexpected_cfgs = { level = "warn", check-cfg = ['cfg(docsrs_dep)'] }
unsafe_code = "deny"
unsafe_op_in_unsafe_fn = "warn"
unused_qualifications = "warn"

[features]
default = ["2d", "3d", "ui"]

# PROFILE: The default 2D Bevy experience. This includes the core Bevy framework, 2D functionality, Bevy UI, scenes, audio, and picking.
2d = [
  "default_app",
  "default_platform",
  "2d_api",
  "2d_bevy_render",
  "ui",
  "scene",
  "audio",
  "picking",
]

# PROFILE: The default 3D Bevy experience. This includes the core Bevy framework, 3D functionality, Bevy UI, scenes, audio, and picking.
3d = [
  "default_app",
  "default_platform",
  "3d_api",
  "3d_bevy_render",
  "ui",
  "scene",
  "audio",
  "picking",
]

# PROFILE: The default Bevy UI experience.  This includes the core Bevy framework, Bevy UI, scenes, audio, and picking.
ui = [
  "default_app",
  "default_platform",
  "ui_api",
  "ui_bevy_render",
  "scene",
  "audio",
  "picking",
]

# COLLECTION: Enable this feature during development to improve the development experience. This adds features like asset hot-reloading and debugging tools. This should not be enabled for published apps!
dev = [
  "debug",          # TODO: rename this to something more specific ... this is a "debug ECS names" feature
  "bevy_dev_tools",
  "file_watcher",
]

# COLLECTION: Features used to build audio Bevy apps.
audio = ["bevy_audio", "vorbis"]

# COLLECTION: Features used to compose Bevy scenes.
scene = ["bevy_scene"]

# COLLECTION: Enables picking functionality
picking = ["bevy_picking", "mesh_picking", "sprite_picking", "ui_picking"]

# COLLECTION: The core pieces that most apps need. This serves as a baseline feature set for other higher level feature collections (such as "2d" and "3d"). It is also useful as a baseline feature set for scenarios like headless apps that require no rendering (ex: command line tools, servers, etc).
default_app = [
  "async_executor",
  "bevy_asset",
  "bevy_input_focus",
  "bevy_log",
  "bevy_state",
  "bevy_window",
  "custom_cursor",
  "reflect_auto_register",
]

# COLLECTION: These are platform support features, such as OS support/features, windowing and input backends, etc.
default_platform = [
  "std",
  "android-game-activity",
  "android_shared_stdcxx",
  "bevy_gilrs",
  "bevy_winit",
  "default_font",
  "multi_threaded",
  "webgl2",
  "x11",
  "wayland",
  "sysinfo_plugin",
]

# COLLECTION: Default scene definition features. Note that this does not include an actual renderer, such as bevy_render (Bevy's default render backend).
common_api = [
  "bevy_animation",
  "bevy_camera",
  "bevy_color",
  "bevy_gizmos",
  "bevy_image",
  "bevy_mesh",
  "bevy_shader",
  "bevy_text",
  "hdr",
  "png",
]

# COLLECTION: Features used to build 2D Bevy apps (does not include a render backend). You generally don't need to worry about this unless you are using a custom renderer.
2d_api = ["common_api", "bevy_sprite"]

# COLLECTION: Bevy's built-in 2D renderer, built on top of `bevy_render`.
2d_bevy_render = [
  "2d_api",
  "bevy_render",
  "bevy_core_pipeline",
  "bevy_post_process",
  "bevy_sprite_render",
  "bevy_gizmos_render",
]

# COLLECTION: Features used to build 3D Bevy apps (does not include a render backend). You generally don't need to worry about this unless you are using a custom renderer.
3d_api = [
  "common_api",
  "bevy_light",
  "bevy_mikktspace",
  "ktx2",
  "morph_animation",
  "morph",
  "smaa_luts",
  "tonemapping_luts",
  "zstd_rust",
]

# COLLECTION: Bevy's built-in 3D renderer, built on top of `bevy_render`.
3d_bevy_render = [
  "3d_api",
  "bevy_render",
  "bevy_core_pipeline",
  "bevy_gizmos_render",
  "bevy_anti_alias",
  "bevy_gltf",
  "bevy_pbr",
  "bevy_post_process",
  "gltf_animation",
]

# COLLECTION: Features used to build UI Bevy apps (does not include a render backend). You generally don't need to worry about this unless you are using a custom renderer.
ui_api = ["default_app", "common_api", "bevy_ui"]

# COLLECTION: Bevy's built-in UI renderer, built on top of `bevy_render`.
ui_bevy_render = [
  "ui_api",
  "bevy_render",
  "bevy_core_pipeline",
  "bevy_ui_render",
]

# COLLECTION: Recommended defaults for no_std applications
default_no_std = ["libm", "critical-section", "bevy_color", "bevy_state"]

# Provides an implementation for picking meshes
mesh_picking = ["bevy_internal/mesh_picking"]

# Provides an implementation for picking sprites
sprite_picking = ["bevy_internal/sprite_picking"]

# Provides an implementation for picking UI
ui_picking = ["bevy_internal/ui_picking"]

# Provides a debug overlay for bevy UI
bevy_ui_debug = ["bevy_internal/bevy_ui_debug"]

# Force dynamic linking, which improves iterative compile times
dynamic_linking = ["dep:bevy_dylib", "bevy_internal/dynamic_linking"]

# Enables system information diagnostic plugin
sysinfo_plugin = ["bevy_internal/sysinfo_plugin"]

# Provides animation functionality
bevy_animation = ["bevy_internal/bevy_animation"]

# Provides asset functionality
bevy_asset = ["bevy_internal/bevy_asset"]

# Provides audio functionality
bevy_audio = ["bevy_internal/bevy_audio"]

# Provides shared color types and operations
bevy_color = ["bevy_internal/bevy_color"]

# Provides cameras and other basic render pipeline features
bevy_core_pipeline = ["bevy_internal/bevy_core_pipeline"]

# Provides post process effects such as depth of field, bloom, chromatic aberration.
bevy_post_process = ["bevy_internal/bevy_post_process"]

# Provides various anti aliasing solutions
bevy_anti_alias = ["bevy_internal/bevy_anti_alias"]

# Adds gamepad support
bevy_gilrs = ["bevy_internal/bevy_gilrs"]

# [glTF](https://www.khronos.org/gltf/) support
bevy_gltf = ["bevy_internal/bevy_gltf"]

# Adds PBR rendering
bevy_pbr = ["bevy_internal/bevy_pbr"]

# Provides picking functionality
bevy_picking = ["bevy_internal/bevy_picking"]

# Provides rendering functionality
bevy_render = ["bevy_internal/bevy_render"]

# Provides scene functionality
bevy_scene = ["bevy_internal/bevy_scene"]

# Provides raytraced lighting (experimental)
bevy_solari = ["bevy_internal/bevy_solari"]

# Provides sprite functionality
bevy_sprite = ["bevy_internal/bevy_sprite"]

# Provides sprite rendering functionality
bevy_sprite_render = ["bevy_internal/bevy_sprite_render"]

# Provides text functionality
bevy_text = ["bevy_internal/bevy_text"]

# A custom ECS-driven UI framework
bevy_ui = ["bevy_internal/bevy_ui"]

# Provides rendering functionality for bevy_ui
bevy_ui_render = ["bevy_internal/bevy_ui_render"]

# Windowing layer
bevy_window = ["bevy_internal/bevy_window"]

# winit window and input backend
bevy_winit = ["bevy_internal/bevy_winit"]

# Load and access image data. Usually added by an image format
bevy_image = ["bevy_internal/bevy_image"]

# Provides a mesh format and some primitive meshing routines.
bevy_mesh = ["bevy_internal/bevy_mesh"]

# Provides vertex tangent generation for use with bevy_mesh.
bevy_mikktspace = ["bevy_internal/bevy_mikktspace"]

# Provides camera and visibility types, as well as culling primitives.
bevy_camera = ["bevy_internal/bevy_camera"]

# Provides light types such as point lights, directional lights, spotlights.
bevy_light = ["bevy_internal/bevy_light"]

# Provides shaders usable through asset handles.
bevy_shader = ["bevy_internal/bevy_shader"]

# Adds support for gizmos
bevy_gizmos = ["bevy_internal/bevy_gizmos"]

# Adds support for rendering gizmos
bevy_gizmos_render = ["bevy_internal/bevy_gizmos_render"]

# Provides a collection of developer tools
bevy_dev_tools = ["bevy_internal/bevy_dev_tools"]

# Provides a collection of prebuilt camera controllers
bevy_camera_controller = ["bevy_internal/bevy_camera_controller"]

# Enables the free cam from bevy_camera_controller
free_camera = ["bevy_internal/free_camera"]

# Enables the pan camera from bevy_camera_controller
pan_camera = ["bevy_internal/pan_camera"]

# Enable the Bevy Remote Protocol
bevy_remote = ["bevy_internal/bevy_remote"]

# Enable integration with `tracing` and `log`
bevy_log = ["bevy_internal/bevy_log"]

# Enable input focus subsystem
bevy_input_focus = ["bevy_internal/bevy_input_focus"]

# Experimental headless widget collection for Bevy UI.
experimental_bevy_ui_widgets = ["bevy_internal/bevy_ui_widgets"]

# Feathers widget collection.
experimental_bevy_feathers = [
  "bevy_internal/bevy_feathers",
  "experimental_bevy_ui_widgets",
]

# Enable passthrough loading for SPIR-V shaders (Only supported on Vulkan, shader capabilities and extensions must agree with the platform implementation)
spirv_shader_passthrough = ["bevy_internal/spirv_shader_passthrough"]

# Statically linked DXC shader compiler for DirectX 12
statically-linked-dxc = ["bevy_internal/statically-linked-dxc"]

# Forces the wgpu instance to be initialized using the raw Vulkan HAL, enabling additional configuration
raw_vulkan_init = ["bevy_internal/raw_vulkan_init"]

# Tracing support, saving a file in Chrome Tracing format
trace_chrome = ["trace", "bevy_internal/trace_chrome"]

# Tracing support, exposing a port for Tracy
trace_tracy = ["trace", "bevy_internal/trace_tracy"]

# Tracing support, with memory profiling, exposing a port for Tracy
trace_tracy_memory = ["bevy_internal/trace_tracy_memory"]

# Tracing support
trace = ["bevy_internal/trace", "dep:tracing"]

# Basis Universal compressed texture support
basis-universal = ["bevy_internal/basis-universal"]

# Enables compressed KTX2 UASTC texture output on the asset processor
compressed_image_saver = ["bevy_internal/compressed_image_saver"]

# BMP image format support
bmp = ["bevy_internal/bmp"]

# DDS compressed texture support
dds = ["bevy_internal/dds"]

# EXR image format support
exr = ["bevy_internal/exr"]

# Farbfeld image format support
ff = ["bevy_internal/ff"]

# GIF image format support
gif = ["bevy_internal/gif"]

# HDR image format support
hdr = ["bevy_internal/hdr"]

# KTX2 compressed texture support
ktx2 = ["bevy_internal/ktx2"]

# ICO image format support
ico = ["bevy_internal/ico"]

# JPEG image format support
jpeg = ["bevy_internal/jpeg"]

# PNG image format support
png = ["bevy_internal/png"]

# PNM image format support, includes pam, pbm, pgm and ppm
pnm = ["bevy_internal/pnm"]

# QOI image format support
qoi = ["bevy_internal/qoi"]

# TGA image format support
tga = ["bevy_internal/tga"]

# TIFF image format support
tiff = ["bevy_internal/tiff"]

# WebP image format support
webp = ["bevy_internal/webp"]

# For KTX2 supercompression
zlib = ["bevy_internal/zlib"]

# For KTX2 Zstandard decompression using pure rust [ruzstd](https://crates.io/crates/ruzstd). This is the safe default. For maximum performance, use "zstd_c".
zstd_rust = ["bevy_internal/zstd_rust"]

# For KTX2 Zstandard decompression using [zstd](https://crates.io/crates/zstd). This is a faster backend, but uses unsafe C bindings. For the safe option, stick to the default backend with "zstd_rust".
zstd_c = ["bevy_internal/zstd_c"]

# FLAC audio format support
flac = ["bevy_internal/flac"]

# MP3 audio format support
mp3 = ["bevy_internal/mp3"]

# OGG/VORBIS audio format support
vorbis = ["bevy_internal/vorbis"]

# WAV audio format support
wav = ["bevy_internal/wav"]

# AAC audio format support (through symphonia)
symphonia-aac = ["bevy_internal/symphonia-aac"]

# AAC, FLAC, MP3, MP4, OGG/VORBIS, and WAV audio formats support (through symphonia)
symphonia-all = ["bevy_internal/symphonia-all"]

# FLAC audio format support (through symphonia)
symphonia-flac = ["bevy_internal/symphonia-flac"]

# MP4 audio format support (through symphonia)
symphonia-isomp4 = ["bevy_internal/symphonia-isomp4"]

# OGG/VORBIS audio format support (through symphonia)
symphonia-vorbis = ["bevy_internal/symphonia-vorbis"]

# WAV audio format support (through symphonia)
symphonia-wav = ["bevy_internal/symphonia-wav"]

# Enable serialization support through serde
serialize = ["bevy_internal/serialize"]

# Enables multithreaded parallelism in the engine. Disabling it forces all engine tasks to run on a single thread.
multi_threaded = ["bevy_internal/multi_threaded"]

# Use async-io's implementation of block_on instead of futures-lite's implementation. This is preferred if your application uses async-io.
async-io = ["bevy_internal/async-io"]

# Wayland display server support
wayland = ["bevy_internal/wayland"]

# X11 display server support
x11 = ["bevy_internal/x11"]

# Android NativeActivity support. Legacy, should be avoided for most new Android games.
android-native-activity = ["bevy_internal/android-native-activity"]

# Android GameActivity support. Default, choose between this and `android-native-activity`.
android-game-activity = ["bevy_internal/android-game-activity"]

# Enable systems that allow for automated testing on CI
bevy_ci_testing = ["bevy_internal/bevy_ci_testing"]

# Enable glTF animation loading
gltf_animation = ["bevy_internal/gltf_animation"]

# Enables support for morph target weights in bevy_mesh
morph = ["bevy_internal/morph"]

# Enables bevy_mesh and bevy_animation morph weight support
morph_animation = ["bevy_internal/morph_animation"]

# Enable using a shared stdlib for cxx on Android
android_shared_stdcxx = ["bevy_internal/android_shared_stdcxx"]

# Enable detailed trace event logging. These trace events are expensive even when off, thus they require compile time opt-in
detailed_trace = ["bevy_internal/detailed_trace"]

# Include tonemapping Look Up Tables KTX2 files. If everything is pink, you need to enable this feature or change the `Tonemapping` method for your `Camera2d` or `Camera3d`.
tonemapping_luts = ["bevy_internal/tonemapping_luts"]

# Include SMAA Look Up Tables KTX2 Files
smaa_luts = ["bevy_internal/smaa_luts"]

# Include spatio-temporal blue noise KTX2 file used by generated environment maps, Solari and atmosphere
bluenoise_texture = ["bevy_internal/bluenoise_texture"]

# NVIDIA Deep Learning Super Sampling
dlss = ["bevy_internal/dlss"]

# Forcibly disable DLSS so that cargo build --all-features works without the DLSS SDK being installed. Not meant for users.
force_disable_dlss = ["bevy_internal/force_disable_dlss"]

# Enable AccessKit on Unix backends (currently only works with experimental screen readers and forks.)
accesskit_unix = ["bevy_internal/accesskit_unix"]

# Enable assertions to check the validity of parameters passed to glam
glam_assert = ["bevy_internal/glam_assert"]

# Enable assertions in debug builds to check the validity of parameters passed to glam
debug_glam_assert = ["bevy_internal/debug_glam_assert"]

# Include a default font, containing only ASCII characters, at the cost of a 20kB binary size increase
default_font = ["bevy_internal/default_font"]

# Enable support for shaders in GLSL
shader_format_glsl = ["bevy_internal/shader_format_glsl"]

# Enable support for shaders in SPIR-V
shader_format_spirv = ["bevy_internal/shader_format_spirv"]

# Enable support for shaders in WESL
shader_format_wesl = ["bevy_internal/shader_format_wesl"]

# Enable support for transmission-related textures in the `StandardMaterial`, at the risk of blowing past the global, per-shader texture limit on older/lower-end GPUs
pbr_transmission_textures = ["bevy_internal/pbr_transmission_textures"]

# Enable support for Clustered Decals
pbr_clustered_decals = ["bevy_internal/pbr_clustered_decals"]

# Enable support for Light Textures
pbr_light_textures = ["bevy_internal/pbr_light_textures"]

# Enable support for multi-layer material textures in the `StandardMaterial`, at the risk of blowing past the global, per-shader texture limit on older/lower-end GPUs
pbr_multi_layer_material_textures = [
  "bevy_internal/pbr_multi_layer_material_textures",
]

# Enable support for anisotropy texture in the `StandardMaterial`, at the risk of blowing past the global, per-shader texture limit on older/lower-end GPUs
pbr_anisotropy_texture = ["bevy_internal/pbr_anisotropy_texture"]

# Enable support for PCSS, at the risk of blowing past the global, per-shader sampler limit on older/lower-end GPUs
experimental_pbr_pcss = ["bevy_internal/experimental_pbr_pcss"]

# Enable support for specular textures in the `StandardMaterial`, at the risk of blowing past the global, per-shader texture limit on older/lower-end GPUs
pbr_specular_textures = ["bevy_internal/pbr_specular_textures"]

# Enable some limitations to be able to use WebGL2. Please refer to the [WebGL2 and WebGPU](https://github.com/bevyengine/bevy/tree/latest/examples#webgl2-and-webgpu) section of the examples README for more information on how to run Wasm builds with WebGPU.
webgl2 = ["bevy_internal/webgl"]

# Enable support for WebGPU in Wasm. When enabled, this feature will override the `webgl2` feature and you won't be able to run Wasm builds with WebGL2, only with WebGPU.
webgpu = ["bevy_internal/webgpu"]

# Enables the built-in asset processor for processed assets.
asset_processor = ["bevy_internal/asset_processor"]

# Enables watching the filesystem for Bevy Asset hot-reloading
file_watcher = ["bevy_internal/file_watcher"]

# Enables watching in memory asset providers for Bevy Asset hot-reloading
embedded_watcher = ["bevy_internal/embedded_watcher"]

# Enables downloading assets from HTTP sources. Warning: there are security implications. Read the docs on WebAssetPlugin.
http = ["bevy_internal/http"]

# Enables downloading assets from HTTPS sources. Warning: there are security implications. Read the docs on WebAssetPlugin.
https = ["bevy_internal/https"]

# Enable caching downloaded assets on the filesystem. NOTE: this cache currently never invalidates entries!
web_asset_cache = ["bevy_internal/web_asset_cache"]

# Enable stepping-based debugging of Bevy systems
bevy_debug_stepping = [
  "bevy_internal/bevy_debug_stepping",
  "bevy_internal/debug",
]

# Enables the meshlet renderer for dense high-poly scenes (experimental)
meshlet = ["bevy_internal/meshlet"]

# Enables processing meshes into meshlet meshes for bevy_pbr
meshlet_processor = ["bevy_internal/meshlet_processor"]

# Enable built in global state machines
bevy_state = ["bevy_internal/bevy_state"]

# Enables source location tracking for change detection and spawning/despawning, which can assist with debugging
track_location = ["bevy_internal/track_location"]

# Enable function reflection
reflect_functions = ["bevy_internal/reflect_functions"]

# Enables bevy_reflect to access documentation comments of rust code at runtime
reflect_documentation = ["bevy_internal/reflect_documentation"]

# Enable automatic reflect registration
reflect_auto_register = ["bevy_internal/reflect_auto_register"]

# Enable automatic reflect registration without inventory. See `reflect::load_type_registrations` for more info.
reflect_auto_register_static = ["bevy_internal/reflect_auto_register_static"]

# Enable winit custom cursor support
custom_cursor = ["bevy_internal/custom_cursor"]

# Experimental support for nodes that are ignored for UI layouting
ghost_nodes = ["bevy_internal/ghost_nodes"]

# Uses `async-executor` as a task execution backend.
async_executor = ["std", "bevy_internal/async_executor"]

# Allows access to the `std` crate.
std = ["bevy_internal/std"]

# `critical-section` provides the building blocks for synchronization primitives on all platforms, including `no_std`.
critical-section = ["bevy_internal/critical-section"]

# Uses the `libm` maths library instead of the one provided in `std` and `core`.
libm = ["bevy_internal/libm"]

# Enables use of browser APIs. Note this is currently only applicable on `wasm32` architectures.
web = ["bevy_internal/web"]

# Enable hotpatching of Bevy systems
hotpatching = ["bevy_internal/hotpatching"]

# Enable collecting debug information about systems and components to help with diagnostics
debug = ["bevy_internal/debug"]

[dependencies]
bevy_internal = { path = "crates/bevy_internal", version = "0.18.0-dev", default-features = false }
tracing = { version = "0.1", default-features = false, optional = true }

# Wasm does not support dynamic linking.
[target.'cfg(not(target_family = "wasm"))'.dependencies]
bevy_dylib = { path = "crates/bevy_dylib", version = "0.18.0-dev", default-features = false, optional = true }

[dev-dependencies]
rand = "0.9.0"
rand_chacha = "0.9.0"
ron = "0.12"
flate2 = "1.0"
serde = { version = "1", features = ["derive"] }
serde_json = "1.0.140"
bytemuck = "1"
# The following explicit dependencies are needed for proc macros to work inside of examples as they are part of the bevy crate itself.
bevy_animation = { path = "crates/bevy_animation", version = "0.18.0-dev", default-features = false }
bevy_asset = { path = "crates/bevy_asset", version = "0.18.0-dev", default-features = false }
bevy_ecs = { path = "crates/bevy_ecs", version = "0.18.0-dev", default-features = false }
bevy_gizmos = { path = "crates/bevy_gizmos", version = "0.18.0-dev", default-features = false }
bevy_image = { path = "crates/bevy_image", version = "0.18.0-dev", default-features = false }
bevy_reflect = { path = "crates/bevy_reflect", version = "0.18.0-dev", default-features = false }
bevy_render = { path = "crates/bevy_render", version = "0.18.0-dev", default-features = false }
bevy_state = { path = "crates/bevy_state", version = "0.18.0-dev", default-features = false }
# Needed to poll Task examples
futures-lite = "2.0.1"
futures-timer = { version = "3", features = ["wasm-bindgen", "gloo-timers"] }
crossbeam-channel = "0.5.0"
argh = "0.1.12"
thiserror = "2.0"
event-listener = "5.3.0"
anyhow = "1"
accesskit = "0.21"
nonmax = "0.5"

[target.'cfg(not(target_family = "wasm"))'.dev-dependencies]
ureq = { version = "3.0.8", features = ["json"] }

[target.'cfg(target_arch = "wasm32")'.dev-dependencies]
getrandom = { version = "0.3", default-features = false, features = [
  "wasm_js",
] }
wasm-bindgen = { version = "0.2" }
web-sys = { version = "0.3", features = ["Window"] }

[[example]]
name = "context_menu"
path = "examples/usage/context_menu.rs"
doc-scrape-examples = true

[package.metadata.example.context_menu]
name = "Context Menu"
description = "Example of a context menu"
category = "Usage"
wasm = true

[[example]]
name = "hello_world"
path = "examples/hello_world.rs"
doc-scrape-examples = true

[package.metadata.example.hello_world]
hidden = true

# 2D Rendering
[[example]]
name = "bloom_2d"
path = "examples/2d/bloom_2d.rs"
doc-scrape-examples = true

[package.metadata.example.bloom_2d]
name = "2D Bloom"
description = "Illustrates bloom post-processing in 2d"
category = "2D Rendering"
wasm = true

[[example]]
name = "move_sprite"
path = "examples/2d/move_sprite.rs"
doc-scrape-examples = true

[package.metadata.example.move_sprite]
name = "Move Sprite"
description = "Changes the transform of a sprite"
category = "2D Rendering"
wasm = true

[[example]]
name = "2d_viewport_to_world"
path = "examples/2d/2d_viewport_to_world.rs"
doc-scrape-examples = true

[package.metadata.example.2d_viewport_to_world]
name = "2D Viewport To World"
description = "Demonstrates how to use the `Camera::viewport_to_world_2d` method with a dynamic viewport and camera."
category = "2D Rendering"
wasm = true

[[example]]
name = "rotation"
path = "examples/2d/rotation.rs"
doc-scrape-examples = true

[package.metadata.example.rotation]
name = "2D Rotation"
description = "Demonstrates rotating entities in 2D with quaternions"
category = "2D Rendering"
wasm = true

[[example]]
name = "mesh2d"
path = "examples/2d/mesh2d.rs"
doc-scrape-examples = true

[package.metadata.example.mesh2d]
name = "Mesh 2D"
description = "Renders a 2d mesh"
category = "2D Rendering"
wasm = true

[[example]]
name = "mesh2d_arcs"
path = "examples/2d/mesh2d_arcs.rs"
doc-scrape-examples = true

[package.metadata.example.mesh2d_arcs]
name = "Arc 2D Meshes"
description = "Demonstrates UV-mapping of the circular segment and sector primitives"
category = "2D Rendering"
wasm = true

[[example]]
name = "mesh2d_manual"
path = "examples/2d/mesh2d_manual.rs"
doc-scrape-examples = true

[package.metadata.example.mesh2d_manual]
name = "Manual Mesh 2D"
description = "Renders a custom mesh \"manually\" with \"mid-level\" renderer apis"
category = "2D Rendering"
wasm = true

[[example]]
name = "mesh2d_vertex_color_texture"
path = "examples/2d/mesh2d_vertex_color_texture.rs"
doc-scrape-examples = true

[package.metadata.example.mesh2d_vertex_color_texture]
name = "Mesh 2D With Vertex Colors"
description = "Renders a 2d mesh with vertex color attributes"
category = "2D Rendering"
wasm = true

[[example]]
name = "2d_shapes"
path = "examples/2d/2d_shapes.rs"
doc-scrape-examples = true

[package.metadata.example.2d_shapes]
name = "2D Shapes"
description = "Renders simple 2D primitive shapes like circles and polygons"
category = "2D Rendering"
wasm = true

[[example]]
name = "cpu_draw"
path = "examples/2d/cpu_draw.rs"
doc-scrape-examples = true

[package.metadata.example.cpu_draw]
name = "CPU Drawing"
description = "Manually read/write the pixels of a texture"
category = "2D Rendering"
wasm = true

[[example]]
name = "sprite"
path = "examples/2d/sprite.rs"
doc-scrape-examples = true

[package.metadata.example.sprite]
name = "Sprite"
description = "Renders a sprite"
category = "2D Rendering"
wasm = true

[[example]]
name = "sprite_animation"
path = "examples/2d/sprite_animation.rs"
doc-scrape-examples = true

[package.metadata.example.sprite_animation]
name = "Sprite Animation"
description = "Animates a sprite in response to an event"
category = "2D Rendering"
wasm = true

[[example]]
name = "sprite_scale"
path = "examples/2d/sprite_scale.rs"
doc-scrape-examples = true

[package.metadata.example.sprite_scale]
name = "Sprite Scale"
description = "Shows how a sprite can be scaled into a rectangle while keeping the aspect ratio"
category = "2D Rendering"
wasm = true

[[example]]
name = "sprite_flipping"
path = "examples/2d/sprite_flipping.rs"
doc-scrape-examples = true

[package.metadata.example.sprite_flipping]
name = "Sprite Flipping"
description = "Renders a sprite flipped along an axis"
category = "2D Rendering"
wasm = true

[[example]]
name = "sprite_sheet"
path = "examples/2d/sprite_sheet.rs"
doc-scrape-examples = true

[package.metadata.example.sprite_sheet]
name = "Sprite Sheet"
description = "Renders an animated sprite"
category = "2D Rendering"
wasm = true

[[example]]
name = "sprite_tile"
path = "examples/2d/sprite_tile.rs"
doc-scrape-examples = true

[package.metadata.example.sprite_tile]
name = "Sprite Tile"
description = "Renders a sprite tiled in a grid"
category = "2D Rendering"
wasm = true

[[example]]
name = "sprite_slice"
path = "examples/2d/sprite_slice.rs"
doc-scrape-examples = true

[package.metadata.example.sprite_slice]
name = "Sprite Slice"
description = "Showcases slicing sprites into sections that can be scaled independently via the 9-patch technique"
category = "2D Rendering"
wasm = true

[[example]]
name = "text2d"
path = "examples/2d/text2d.rs"
doc-scrape-examples = true

[package.metadata.example.text2d]
name = "Text 2D"
description = "Generates text in 2D"
category = "2D Rendering"
wasm = true

[[example]]
name = "multi_window_text"
path = "examples/window/multi_window_text.rs"
doc-scrape-examples = true

[package.metadata.example.multi_window_text]
name = "Multi-Window Text"
description = "Renders text to multiple windows with different scale factors using both Text and Text2d"
category = "2D Rendering"
wasm = true

[[example]]
name = "texture_atlas"
path = "examples/2d/texture_atlas.rs"
doc-scrape-examples = true

[package.metadata.example.texture_atlas]
name = "Texture Atlas"
description = "Generates a texture atlas (sprite sheet) from individual sprites"
category = "2D Rendering"
# Loading asset folders is not supported in Wasm, but required to create the atlas.
wasm = false

[[example]]
name = "tilemap_chunk"
path = "examples/2d/tilemap_chunk.rs"
doc-scrape-examples = true

[package.metadata.example.tilemap_chunk]
name = "Tilemap Chunk"
description = "Renders a tilemap chunk"
category = "2D Rendering"
wasm = true

[[example]]
name = "transparency_2d"
path = "examples/2d/transparency_2d.rs"
doc-scrape-examples = true

[package.metadata.example.transparency_2d]
name = "Transparency in 2D"
description = "Demonstrates transparency in 2d"
category = "2D Rendering"
wasm = true

[[example]]
name = "mesh2d_alpha_mode"
path = "examples/2d/mesh2d_alpha_mode.rs"
doc-scrape-examples = true

[package.metadata.example.mesh2d_alpha_mode]
name = "Mesh2d Alpha Mode"
description = "Used to test alpha modes with mesh2d"
category = "2D Rendering"
wasm = true

[[example]]
name = "mesh2d_repeated_texture"
path = "examples/2d/mesh2d_repeated_texture.rs"
doc-scrape-examples = true

[package.metadata.example.mesh2d_repeated_texture]
name = "Mesh2d Repeated Texture"
description = "Showcase of using `uv_transform` on the `ColorMaterial` of a `Mesh2d`"
category = "2D Rendering"
wasm = true

[[example]]
name = "pixel_grid_snap"
path = "examples/2d/pixel_grid_snap.rs"
doc-scrape-examples = true

[package.metadata.example.pixel_grid_snap]
name = "Pixel Grid Snapping"
description = "Shows how to create graphics that snap to the pixel grid by rendering to a texture in 2D"
category = "2D Rendering"
wasm = true

[[example]]
name = "bounding_2d"
path = "examples/math/bounding_2d.rs"
doc-scrape-examples = true

[package.metadata.example.bounding_2d]
name = "Bounding Volume Intersections (2D)"
description = "Showcases bounding volumes and intersection tests"
category = "Math"
wasm = true

[[example]]
name = "wireframe_2d"
path = "examples/2d/wireframe_2d.rs"
doc-scrape-examples = true

[package.metadata.example.wireframe_2d]
name = "2D Wireframe"
description = "Showcases wireframes for 2d meshes"
category = "2D Rendering"
# PolygonMode::Line wireframes are not supported by WebGL
wasm = false

# 3D Rendering
[[example]]
name = "3d_scene"
path = "examples/3d/3d_scene.rs"
doc-scrape-examples = true

[package.metadata.example.3d_scene]
name = "3D Scene"
description = "Simple 3D scene with basic shapes and lighting"
category = "3D Rendering"
wasm = true

[[example]]
name = "3d_shapes"
path = "examples/3d/3d_shapes.rs"
doc-scrape-examples = true

[package.metadata.example.3d_shapes]
name = "3D Shapes"
description = "A scene showcasing the built-in 3D shapes"
category = "3D Rendering"
wasm = true

[[example]]
name = "3d_viewport_to_world"
path = "examples/3d/3d_viewport_to_world.rs"
doc-scrape-examples = true

[package.metadata.example.3d_viewport_to_world]
name = "3D Viewport To World"
description = "Demonstrates how to use the `Camera::viewport_to_world` method"
category = "3D Rendering"
wasm = true

[[example]]
name = "animated_material"
path = "examples/3d/animated_material.rs"
doc-scrape-examples = true

[package.metadata.example.animated_material]
name = "Animated Material"
description = "Shows how to animate material properties"
category = "3D Rendering"
wasm = true

[[example]]
name = "generate_custom_mesh"
path = "examples/3d/generate_custom_mesh.rs"
doc-scrape-examples = true

[package.metadata.example.generate_custom_mesh]
name = "Generate Custom Mesh"
description = "Simple showcase of how to generate a custom mesh with a custom texture"
category = "3D Rendering"
wasm = true

[[example]]
name = "anti_aliasing"
path = "examples/3d/anti_aliasing.rs"
doc-scrape-examples = true

[package.metadata.example.anti_aliasing]
name = "Anti-aliasing"
description = "Compares different anti-aliasing techniques supported by Bevy"
category = "3D Rendering"
# TAA not supported by WebGL
wasm = false

[[example]]
name = "atmospheric_fog"
path = "examples/3d/atmospheric_fog.rs"
doc-scrape-examples = true

[package.metadata.example.atmospheric_fog]
name = "Atmospheric Fog"
description = "A scene showcasing the atmospheric fog effect"
category = "3D Rendering"
wasm = true

[[example]]
name = "atmosphere"
path = "examples/3d/atmosphere.rs"
doc-scrape-examples = true

[package.metadata.example.atmosphere]
name = "Atmosphere"
description = "A scene showcasing pbr atmospheric scattering"
category = "3D Rendering"
wasm = true

[[example]]
name = "fog"
path = "examples/3d/fog.rs"
doc-scrape-examples = true

[package.metadata.example.fog]
name = "Fog"
description = "A scene showcasing the distance fog effect"
category = "3D Rendering"
wasm = true

[[example]]
name = "auto_exposure"
path = "examples/3d/auto_exposure.rs"
doc-scrape-examples = true

[package.metadata.example.auto_exposure]
name = "Auto Exposure"
description = "A scene showcasing auto exposure"
category = "3D Rendering"
# Requires compute shaders, which are not supported by WebGL.
wasm = false

[[example]]
name = "blend_modes"
path = "examples/3d/blend_modes.rs"
doc-scrape-examples = true

[package.metadata.example.blend_modes]
name = "Blend Modes"
description = "Showcases different blend modes"
category = "3D Rendering"
wasm = true

[[example]]
name = "lighting"
path = "examples/3d/lighting.rs"
doc-scrape-examples = true

[package.metadata.example.lighting]
name = "Lighting"
description = "Illustrates various lighting options in a simple scene"
category = "3D Rendering"
wasm = true

[[example]]
name = "lines"
path = "examples/3d/lines.rs"
doc-scrape-examples = true

[package.metadata.example.lines]
name = "Lines"
description = "Create a custom material to draw 3d lines"
category = "3D Rendering"
# Wasm does not support the `POLYGON_MODE_LINE` feature.
wasm = false

[[example]]
name = "ssao"
path = "examples/3d/ssao.rs"
doc-scrape-examples = true

[package.metadata.example.ssao]
name = "Screen Space Ambient Occlusion"
description = "A scene showcasing screen space ambient occlusion"
category = "3D Rendering"
# Requires compute shaders, which are not supported by WebGL.
wasm = false

[[example]]
name = "spotlight"
path = "examples/3d/spotlight.rs"
doc-scrape-examples = true

[package.metadata.example.spotlight]
name = "Spotlight"
description = "Illustrates spot lights"
category = "3D Rendering"
wasm = true

[[example]]
name = "bloom_3d"
path = "examples/3d/bloom_3d.rs"
doc-scrape-examples = true

[package.metadata.example.bloom_3d]
name = "3D Bloom"
description = "Illustrates bloom configuration using HDR and emissive materials"
category = "3D Rendering"
wasm = true

[[example]]
name = "decal"
path = "examples/3d/decal.rs"
doc-scrape-examples = true
required-features = ["free_camera"]

[package.metadata.example.decal]
name = "Decal"
description = "Decal rendering"
category = "3D Rendering"
wasm = true

[[example]]
name = "deferred_rendering"
path = "examples/3d/deferred_rendering.rs"
doc-scrape-examples = true

[package.metadata.example.deferred_rendering]
name = "Deferred Rendering"
description = "Renders meshes with both forward and deferred pipelines"
category = "3D Rendering"
wasm = true

[[example]]
name = "motion_blur"
path = "examples/3d/motion_blur.rs"
doc-scrape-examples = true

[package.metadata.example.motion_blur]
name = "Motion Blur"
description = "Demonstrates per-pixel motion blur"
category = "3D Rendering"
wasm = true

[[example]]
name = "order_independent_transparency"
path = "examples/3d/order_independent_transparency.rs"
doc-scrape-examples = true

[package.metadata.example.order_independent_transparency]
name = "Order Independent Transparency"
description = "Demonstrates how to use OIT"
category = "3D Rendering"
# Not supported by WebGL
wasm = false

[[example]]
name = "tonemapping"
path = "examples/3d/tonemapping.rs"
doc-scrape-examples = true

[package.metadata.example.tonemapping]
name = "Tonemapping"
description = "Compares tonemapping options"
category = "3D Rendering"
wasm = true

[[example]]
name = "orthographic"
path = "examples/3d/orthographic.rs"
doc-scrape-examples = true

[package.metadata.example.orthographic]
name = "Orthographic View"
description = "Shows how to create a 3D orthographic view (for isometric-look in games or CAD applications)"
category = "3D Rendering"
wasm = true

[[example]]
name = "parenting"
path = "examples/3d/parenting.rs"
doc-scrape-examples = true

[package.metadata.example.parenting]
name = "Parenting"
description = "Demonstrates parent->child relationships and relative transformations"
category = "3D Rendering"
wasm = true

[[example]]
name = "pbr"
path = "examples/3d/pbr.rs"
doc-scrape-examples = true

[package.metadata.example.pbr]
name = "Physically Based Rendering"
description = "Demonstrates use of Physically Based Rendering (PBR) properties"
category = "3D Rendering"
wasm = true

[[example]]
name = "parallax_mapping"
path = "examples/3d/parallax_mapping.rs"
doc-scrape-examples = true

[package.metadata.example.parallax_mapping]
name = "Parallax Mapping"
description = "Demonstrates use of a normal map and depth map for parallax mapping"
category = "3D Rendering"
wasm = true

[[example]]
name = "render_to_texture"
path = "examples/3d/render_to_texture.rs"
doc-scrape-examples = true

[package.metadata.example.render_to_texture]
name = "Render to Texture"
description = "Shows how to render to a texture, useful for mirrors, UI, or exporting images"
category = "3D Rendering"
wasm = true

[[example]]
name = "shadow_biases"
path = "examples/3d/shadow_biases.rs"
doc-scrape-examples = true
required-features = ["free_camera"]

[package.metadata.example.shadow_biases]
name = "Shadow Biases"
description = "Demonstrates how shadow biases affect shadows in a 3d scene"
category = "3D Rendering"
wasm = true

[[example]]
name = "shadow_caster_receiver"
path = "examples/3d/shadow_caster_receiver.rs"
doc-scrape-examples = true

[package.metadata.example.shadow_caster_receiver]
name = "Shadow Caster and Receiver"
description = "Demonstrates how to prevent meshes from casting/receiving shadows in a 3d scene"
category = "3D Rendering"
wasm = true

[[example]]
name = "skybox"
path = "examples/3d/skybox.rs"
doc-scrape-examples = true
required-features = ["free_camera"]

[package.metadata.example.skybox]
name = "Skybox"
description = "Load a cubemap texture onto a cube like a skybox and cycle through different compressed texture formats."
category = "3D Rendering"
wasm = true

[[example]]
name = "solari"
path = "examples/3d/solari.rs"
doc-scrape-examples = true
required-features = ["bevy_solari", "https", "free_camera"]

[package.metadata.example.solari]
name = "Solari"
description = "Demonstrates realtime dynamic raytraced lighting using Bevy Solari."
category = "3D Rendering"
wasm = false                                                                        # Raytracing is not supported on the web

[[example]]
name = "spherical_area_lights"
path = "examples/3d/spherical_area_lights.rs"
doc-scrape-examples = true

[package.metadata.example.spherical_area_lights]
name = "Spherical Area Lights"
description = "Demonstrates how point light radius values affect light behavior"
category = "3D Rendering"
wasm = true

[[example]]
name = "split_screen"
path = "examples/3d/split_screen.rs"
doc-scrape-examples = true

[package.metadata.example.split_screen]
name = "Split Screen"
description = "Demonstrates how to render two cameras to the same window to accomplish \"split screen\""
category = "3D Rendering"
wasm = true

[[example]]
name = "texture"
path = "examples/3d/texture.rs"
doc-scrape-examples = true

[package.metadata.example.texture]
name = "Texture"
description = "Shows configuration of texture materials"
category = "3D Rendering"
wasm = true

[[example]]
name = "transparency_3d"
path = "examples/3d/transparency_3d.rs"
doc-scrape-examples = true

[package.metadata.example.transparency_3d]
name = "Transparency in 3D"
description = "Demonstrates transparency in 3d"
category = "3D Rendering"
wasm = true

[[example]]
name = "transmission"
path = "examples/3d/transmission.rs"
doc-scrape-examples = true

[package.metadata.example.transmission]
name = "Transmission"
description = "Showcases light transmission in the PBR material"
category = "3D Rendering"
wasm = true

[[example]]
name = "two_passes"
path = "examples/3d/two_passes.rs"
doc-scrape-examples = true

[package.metadata.example.two_passes]
name = "Two Passes"
description = "Renders two 3d passes to the same window from different perspectives"
category = "3D Rendering"
wasm = true

[[example]]
name = "vertex_colors"
path = "examples/3d/vertex_colors.rs"
doc-scrape-examples = true

[package.metadata.example.vertex_colors]
name = "Vertex Colors"
description = "Shows the use of vertex colors"
category = "3D Rendering"
wasm = true

[[example]]
name = "wireframe"
path = "examples/3d/wireframe.rs"
doc-scrape-examples = true

[package.metadata.example.wireframe]
name = "Wireframe"
description = "Showcases wireframe rendering"
category = "3D Rendering"
# Not supported on WebGL
wasm = false

[[example]]
name = "irradiance_volumes"
path = "examples/3d/irradiance_volumes.rs"
doc-scrape-examples = true

[package.metadata.example.irradiance_volumes]
name = "Irradiance Volumes"
description = "Demonstrates irradiance volumes"
category = "3D Rendering"
# On WebGL and WebGPU, the number of texture bindings is too low
# See <https://github.com/bevyengine/bevy/issues/11885>
wasm = false

[[example]]
name = "meshlet"
path = "examples/3d/meshlet.rs"
doc-scrape-examples = true
required-features = ["meshlet", "https", "free_camera"]

[package.metadata.example.meshlet]
name = "Meshlet"
description = "Meshlet rendering for dense high-poly scenes (experimental)"
category = "3D Rendering"
# Requires compute shaders and WGPU extensions, not supported by WebGL nor WebGPU.
wasm = false

[[example]]
name = "mesh_ray_cast"
path = "examples/3d/mesh_ray_cast.rs"
doc-scrape-examples = true

[package.metadata.example.mesh_ray_cast]
name = "Mesh Ray Cast"
description = "Demonstrates ray casting with the `MeshRayCast` system parameter"
category = "3D Rendering"
wasm = true

[[example]]
name = "lightmaps"
path = "examples/3d/lightmaps.rs"
doc-scrape-examples = true

[package.metadata.example.lightmaps]
name = "Lightmaps"
description = "Rendering a scene with baked lightmaps"
category = "3D Rendering"
wasm = true

[[example]]
name = "no_prepass"
path = "tests/3d/no_prepass.rs"
doc-scrape-examples = true

[package.metadata.example.no_prepass]
hidden = true

# Animation
[[example]]
name = "animation_events"
path = "examples/animation/animation_events.rs"
doc-scrape-examples = true

[package.metadata.example.animation_events]
name = "Animation Events"
description = "Demonstrate how to use animation events"
category = "Animation"
wasm = true

[[example]]
name = "animated_mesh"
path = "examples/animation/animated_mesh.rs"
doc-scrape-examples = true

[package.metadata.example.animated_mesh]
name = "Animated Mesh"
description = "Plays an animation on a skinned glTF model of a fox"
category = "Animation"
wasm = true

[[example]]
name = "animated_mesh_control"
path = "examples/animation/animated_mesh_control.rs"
doc-scrape-examples = true

[package.metadata.example.animated_mesh_control]
name = "Animated Mesh Control"
description = "Plays an animation from a skinned glTF with keyboard controls"
category = "Animation"
wasm = true

[[example]]
name = "animated_mesh_events"
path = "examples/animation/animated_mesh_events.rs"
doc-scrape-examples = true

[package.metadata.example.animated_mesh_events]
name = "Animated Mesh Events"
description = "Plays an animation from a skinned glTF with events"
category = "Animation"
wasm = true

[[example]]
name = "animation_graph"
path = "examples/animation/animation_graph.rs"
doc-scrape-examples = true

[package.metadata.example.animation_graph]
name = "Animation Graph"
description = "Blends multiple animations together with a graph"
category = "Animation"
wasm = true

[[example]]
name = "morph_targets"
path = "examples/animation/morph_targets.rs"
doc-scrape-examples = true

[package.metadata.example.morph_targets]
name = "Morph Targets"
description = "Plays an animation from a glTF file with meshes with morph targets"
category = "Animation"
wasm = true

[[example]]
name = "animated_transform"
path = "examples/animation/animated_transform.rs"
doc-scrape-examples = true

[package.metadata.example.animated_transform]
name = "Animated Transform"
description = "Create and play an animation defined by code that operates on the `Transform` component"
category = "Animation"
wasm = true

[[example]]
name = "color_animation"
path = "examples/animation/color_animation.rs"
doc-scrape-examples = true

[package.metadata.example.color_animation]
name = "Color animation"
description = "Demonstrates how to animate colors using mixing and splines in different color spaces"
category = "Animation"
wasm = true

[[example]]
name = "eased_motion"
path = "examples/animation/eased_motion.rs"
doc-scrape-examples = true

[package.metadata.example.eased_motion]
name = "Eased Motion"
description = "Demonstrates the application of easing curves to animate an object"
category = "Animation"
wasm = true

[[example]]
name = "easing_functions"
path = "examples/animation/easing_functions.rs"
doc-scrape-examples = true

[package.metadata.example.easing_functions]
name = "Easing Functions"
description = "Showcases the built-in easing functions"
category = "Animation"
wasm = true

[[example]]
name = "custom_skinned_mesh"
path = "examples/animation/custom_skinned_mesh.rs"
doc-scrape-examples = true

[package.metadata.example.custom_skinned_mesh]
name = "Custom Skinned Mesh"
description = "Skinned mesh example with mesh and joints data defined in code"
category = "Animation"
wasm = true

# Application
[[example]]
name = "custom_loop"
path = "examples/app/custom_loop.rs"
doc-scrape-examples = true

[package.metadata.example.custom_loop]
name = "Custom Loop"
description = "Demonstrates how to create a custom runner (to update an app manually)"
category = "Application"
# Doesn't render anything, doesn't create a canvas
wasm = false

[[example]]
name = "drag_and_drop"
path = "examples/app/drag_and_drop.rs"
doc-scrape-examples = true

[package.metadata.example.drag_and_drop]
name = "Drag and Drop"
description = "An example that shows how to handle drag and drop in an app"
category = "Application"
# Browser drag and drop is not supported
wasm = false

[[example]]
name = "empty"
path = "examples/app/empty.rs"
doc-scrape-examples = true

[package.metadata.example.empty]
name = "Empty"
description = "An empty application (does nothing)"
category = "Application"
# Doesn't render anything, doesn't create a canvas
wasm = false

[[example]]
name = "empty_defaults"
path = "examples/app/empty_defaults.rs"
doc-scrape-examples = true

[package.metadata.example.empty_defaults]
name = "Empty with Defaults"
description = "An empty application with default plugins"
category = "Application"
wasm = true

[[example]]
name = "headless"
path = "examples/app/headless.rs"
doc-scrape-examples = true
required-features = ["bevy_log"]

[package.metadata.example.headless]
name = "Headless"
description = "An application that runs without default plugins"
category = "Application"
# Doesn't render anything, doesn't create a canvas
wasm = false

[[example]]
name = "logs"
path = "examples/app/logs.rs"
doc-scrape-examples = true

[package.metadata.example.logs]
name = "Logs"
description = "Illustrate how to use generate log output"
category = "Application"
wasm = true

[[example]]
name = "log_layers"
path = "examples/app/log_layers.rs"
doc-scrape-examples = true

[package.metadata.example.log_layers]
name = "Log layers"
description = "Illustrate how to add custom log layers"
category = "Application"
# Accesses `time`, which is not available on the web
# Also doesn't render anything
wasm = false

[[example]]
name = "log_layers_ecs"
path = "examples/app/log_layers_ecs.rs"
doc-scrape-examples = true

[package.metadata.example.log_layers_ecs]
name = "Advanced log layers"
description = "Illustrate how to transfer data between log layers and Bevy's ECS"
category = "Application"
# Doesn't render anything, doesn't create a canvas
wasm = false

[[example]]
name = "plugin"
path = "examples/app/plugin.rs"
doc-scrape-examples = true

[package.metadata.example.plugin]
name = "Plugin"
description = "Demonstrates the creation and registration of a custom plugin"
category = "Application"
wasm = true

[[example]]
name = "plugin_group"
path = "examples/app/plugin_group.rs"
doc-scrape-examples = true

[package.metadata.example.plugin_group]
name = "Plugin Group"
description = "Demonstrates the creation and registration of a custom plugin group"
category = "Application"
wasm = true

[[example]]
name = "return_after_run"
path = "examples/app/return_after_run.rs"
doc-scrape-examples = true

[package.metadata.example.return_after_run]
name = "Return after Run"
description = "Show how to return to main after the Bevy app has exited"
category = "Application"
wasm = false

[[example]]
name = "thread_pool_resources"
path = "examples/app/thread_pool_resources.rs"
doc-scrape-examples = true

[package.metadata.example.thread_pool_resources]
name = "Thread Pool Resources"
description = "Creates and customizes the internal thread pool"
category = "Application"
wasm = false

[[example]]
name = "no_renderer"
path = "examples/app/no_renderer.rs"
doc-scrape-examples = true

[package.metadata.example.no_renderer]
name = "No Renderer"
description = "An application that runs with default plugins and displays an empty window, but without an actual renderer"
category = "Application"
wasm = false

[[example]]
name = "headless_renderer"
path = "examples/app/headless_renderer.rs"
doc-scrape-examples = true

[package.metadata.example.headless_renderer]
name = "Headless Renderer"
description = "An application that runs with no window, but renders into image file"
category = "Application"
wasm = false

[[example]]
name = "without_winit"
path = "examples/app/without_winit.rs"
doc-scrape-examples = true

[package.metadata.example.without_winit]
name = "Without Winit"
description = "Create an application without winit (runs single time, no event loop)"
category = "Application"
wasm = false

# Assets
[[example]]
name = "alter_mesh"
path = "examples/asset/alter_mesh.rs"
doc-scrape-examples = true

[package.metadata.example.alter_mesh]
name = "Alter Mesh"
description = "Shows how to modify the underlying asset of a Mesh after spawning."
category = "Assets"
wasm = false

[[example]]
name = "alter_sprite"
path = "examples/asset/alter_sprite.rs"
doc-scrape-examples = true

[package.metadata.example.alter_sprite]
name = "Alter Sprite"
description = "Shows how to modify texture assets after spawning."
category = "Assets"
wasm = false

[[example]]
name = "asset_loading"
path = "examples/asset/asset_loading.rs"
doc-scrape-examples = true

[package.metadata.example.asset_loading]
name = "Asset Loading"
description = "Demonstrates various methods to load assets"
category = "Assets"
wasm = false

[[example]]
name = "asset_settings"
path = "examples/asset/asset_settings.rs"
doc-scrape-examples = true

[package.metadata.example.asset_settings]
name = "Asset Settings"
description = "Demonstrates various methods of applying settings when loading an asset"
category = "Assets"
wasm = false

[[example]]
name = "asset_decompression"
path = "examples/asset/asset_decompression.rs"
doc-scrape-examples = true

[package.metadata.example.asset_decompression]
name = "Asset Decompression"
description = "Demonstrates loading a compressed asset"
category = "Assets"
wasm = false

[[example]]
name = "custom_asset"
path = "examples/asset/custom_asset.rs"
doc-scrape-examples = true

[package.metadata.example.custom_asset]
name = "Custom Asset"
description = "Implements a custom asset loader"
category = "Assets"
wasm = true

[[example]]
name = "custom_asset_reader"
path = "examples/asset/custom_asset_reader.rs"
doc-scrape-examples = true

[package.metadata.example.custom_asset_reader]
name = "Custom Asset IO"
description = "Implements a custom AssetReader"
category = "Assets"
# Incompatible with the asset path patching of the example-showcase tool
wasm = false

[[example]]
name = "embedded_asset"
path = "examples/asset/embedded_asset.rs"
doc-scrape-examples = true

[package.metadata.example.embedded_asset]
name = "Embedded Asset"
description = "Embed an asset in the application binary and load it"
category = "Assets"
wasm = true

[[example]]
name = "extra_asset_source"
path = "examples/asset/extra_source.rs"
doc-scrape-examples = true

[package.metadata.example.extra_asset_source]
name = "Extra Asset Source"
description = "Load an asset from a non-standard asset source"
category = "Assets"
# Uses non-standard asset path
wasm = false

[[example]]
name = "web_asset"
path = "examples/asset/web_asset.rs"
doc-scrape-examples = true
required-features = ["https"]

[package.metadata.example.web_asset]
name = "Web Asset"
description = "Load an asset from the web"
category = "Assets"
wasm = true

[[example]]
name = "hot_asset_reloading"
path = "examples/asset/hot_asset_reloading.rs"
doc-scrape-examples = true
required-features = ["file_watcher"]

[package.metadata.example.hot_asset_reloading]
name = "Hot Reloading of Assets"
description = "Demonstrates automatic reloading of assets when modified on disk"
category = "Assets"
wasm = false

[[example]]
name = "asset_processing"
path = "examples/asset/processing/asset_processing.rs"
doc-scrape-examples = true
required-features = ["file_watcher", "asset_processor"]

[package.metadata.example.asset_processing]
name = "Asset Processing"
description = "Demonstrates how to process and load custom assets"
category = "Assets"
wasm = false

[[example]]
name = "repeated_texture"
path = "examples/asset/repeated_texture.rs"
doc-scrape-examples = true

[package.metadata.example.repeated_texture]
name = "Repeated texture configuration"
description = "How to configure the texture to repeat instead of the default clamp to edges"
category = "Assets"
wasm = true

# Assets
[[example]]
name = "multi_asset_sync"
path = "examples/asset/multi_asset_sync.rs"
doc-scrape-examples = true

[package.metadata.example.multi_asset_sync]
name = "Multi-asset synchronization"
description = "Demonstrates how to wait for multiple assets to be loaded."
category = "Assets"
wasm = true

# Async Tasks
[[example]]
name = "async_compute"
path = "examples/async_tasks/async_compute.rs"
doc-scrape-examples = true

[package.metadata.example.async_compute]
name = "Async Compute"
description = "How to use `AsyncComputeTaskPool` to complete longer running tasks"
category = "Async Tasks"
wasm = false

[[example]]
name = "async_channel_pattern"
path = "examples/async_tasks/async_channel_pattern.rs"
doc-scrape-examples = true

[package.metadata.example.async_channel_pattern]
name = "Async Channel Pattern"
description = "An example showing how to offload work to background async tasks using channels for communication."
category = "Async Tasks"
wasm = true

[[example]]
name = "external_source_external_thread"
path = "examples/async_tasks/external_source_external_thread.rs"
doc-scrape-examples = true

[package.metadata.example.external_source_external_thread]
name = "External Source of Data on an External Thread"
description = "How to use an external thread to run an infinite task and communicate with a channel"
category = "Async Tasks"
wasm = false

# Audio
[[example]]
name = "audio"
path = "examples/audio/audio.rs"
doc-scrape-examples = true

[package.metadata.example.audio]
name = "Audio"
description = "Shows how to load and play an audio file"
category = "Audio"
wasm = true

[[example]]
name = "audio_control"
path = "examples/audio/audio_control.rs"
doc-scrape-examples = true

[package.metadata.example.audio_control]
name = "Audio Control"
description = "Shows how to load and play an audio file, and control how it's played"
category = "Audio"
wasm = true

[[example]]
name = "decodable"
path = "examples/audio/decodable.rs"
doc-scrape-examples = true

[package.metadata.example.decodable]
name = "Decodable"
description = "Shows how to create and register a custom audio source by implementing the `Decodable` type."
category = "Audio"
wasm = true

[[example]]
name = "soundtrack"
path = "examples/audio/soundtrack.rs"
doc-scrape-examples = true

[package.metadata.example.soundtrack]
name = "Soundtrack"
description = "Shows how to play different soundtracks based on game state"
category = "Audio"
wasm = true

[[example]]
name = "spatial_audio_2d"
path = "examples/audio/spatial_audio_2d.rs"
doc-scrape-examples = true

[package.metadata.example.spatial_audio_2d]
name = "Spatial Audio 2D"
description = "Shows how to play spatial audio, and moving the emitter in 2D"
category = "Audio"
wasm = true

[[example]]
name = "spatial_audio_3d"
path = "examples/audio/spatial_audio_3d.rs"
doc-scrape-examples = true

[package.metadata.example.spatial_audio_3d]
name = "Spatial Audio 3D"
description = "Shows how to play spatial audio, and moving the emitter in 3D"
category = "Audio"
wasm = true

[[example]]
name = "pitch"
path = "examples/audio/pitch.rs"
doc-scrape-examples = true

[package.metadata.example.pitch]
name = "Pitch"
description = "Shows how to directly play a simple pitch"
category = "Audio"
wasm = true

# Diagnostics
[[example]]
name = "log_diagnostics"
path = "examples/diagnostics/log_diagnostics.rs"
doc-scrape-examples = true

[package.metadata.example.log_diagnostics]
name = "Log Diagnostics"
description = "Add a plugin that logs diagnostics, like frames per second (FPS), to the console"
category = "Diagnostics"
wasm = true

[[example]]
name = "custom_diagnostic"
path = "examples/diagnostics/custom_diagnostic.rs"
doc-scrape-examples = true

[package.metadata.example.custom_diagnostic]
name = "Custom Diagnostic"
description = "Shows how to create a custom diagnostic"
category = "Diagnostics"
wasm = true

[[example]]
name = "enabling_disabling_diagnostic"
path = "examples/diagnostics/enabling_disabling_diagnostic.rs"
doc-scrape-examples = true

[package.metadata.example.enabling_disabling_diagnostic]
name = "Enabling/disabling diagnostic"
description = "Shows how to disable/re-enable a Diagnostic during runtime"
category = "Diagnostics"
wasm = true

# ECS (Entity Component System)
[[example]]
name = "ecs_guide"
path = "examples/ecs/ecs_guide.rs"
doc-scrape-examples = true

[package.metadata.example.ecs_guide]
name = "ECS Guide"
description = "Full guide to Bevy's ECS"
category = "ECS (Entity Component System)"
wasm = false

[[example]]
name = "change_detection"
path = "examples/ecs/change_detection.rs"
doc-scrape-examples = true
required-features = ["track_location"]

[package.metadata.example.change_detection]
name = "Change Detection"
description = "Change detection on components and resources"
category = "ECS (Entity Component System)"
wasm = false

[[example]]
name = "component_hooks"
path = "examples/ecs/component_hooks.rs"
doc-scrape-examples = true

[package.metadata.example.component_hooks]
name = "Component Hooks"
description = "Define component hooks to manage component lifecycle events"
category = "ECS (Entity Component System)"
wasm = false

[[example]]
name = "custom_schedule"
path = "examples/ecs/custom_schedule.rs"
doc-scrape-examples = true

[package.metadata.example.custom_schedule]
name = "Custom Schedule"
description = "Demonstrates how to add custom schedules"
category = "ECS (Entity Component System)"
wasm = false

[[example]]
name = "custom_query_param"
path = "examples/ecs/custom_query_param.rs"
doc-scrape-examples = true

[package.metadata.example.custom_query_param]
name = "Custom Query Parameters"
description = "Groups commonly used compound queries and query filters into a single type"
category = "ECS (Entity Component System)"
wasm = false

[[example]]
name = "dynamic"
path = "examples/ecs/dynamic.rs"
doc-scrape-examples = true
required-features = ["debug"]

[package.metadata.example.dynamic]
name = "Dynamic ECS"
description = "Dynamically create components, spawn entities with those components and query those components"
category = "ECS (Entity Component System)"
wasm = false

[[example]]
name = "message"
path = "examples/ecs/message.rs"
doc-scrape-examples = true

[package.metadata.example.message]
name = "Message"
description = "Illustrates message creation, activation, and reception"
category = "ECS (Entity Component System)"
wasm = false

[[example]]
name = "send_and_receive_messages"
path = "examples/ecs/send_and_receive_messages.rs"
doc-scrape-examples = true

[package.metadata.example.send_and_receive_messages]
name = "Send and receive messages"
description = "Demonstrates how to send and receive messages of the same type in a single system"
category = "ECS (Entity Component System)"
wasm = false

[[example]]
name = "entity_disabling"
path = "examples/ecs/entity_disabling.rs"
doc-scrape-examples = true

[package.metadata.example.entity_disabling]
name = "Entity disabling"
description = "Demonstrates how to hide entities from the ECS without deleting them"
category = "ECS (Entity Component System)"
wasm = true

[[example]]
name = "fixed_timestep"
path = "examples/ecs/fixed_timestep.rs"
doc-scrape-examples = true

[package.metadata.example.fixed_timestep]
name = "Fixed Timestep"
description = "Shows how to create systems that run every fixed timestep, rather than every tick"
category = "ECS (Entity Component System)"
wasm = false

[[example]]
name = "generic_system"
path = "examples/ecs/generic_system.rs"
doc-scrape-examples = true

[package.metadata.example.generic_system]
name = "Generic System"
description = "Shows how to create systems that can be reused with different types"
category = "ECS (Entity Component System)"
wasm = false

[[example]]
name = "hierarchy"
path = "examples/ecs/hierarchy.rs"
doc-scrape-examples = true

[package.metadata.example.hierarchy]
name = "Hierarchy"
description = "Creates a hierarchy of parents and children entities"
category = "ECS (Entity Component System)"
wasm = false

[[example]]
name = "immutable_components"
path = "examples/ecs/immutable_components.rs"
doc-scrape-examples = true

[package.metadata.example.immutable_components]
name = "Immutable Components"
description = "Demonstrates the creation and utility of immutable components"
category = "ECS (Entity Component System)"
wasm = false

[[example]]
name = "iter_combinations"
path = "examples/ecs/iter_combinations.rs"
doc-scrape-examples = true

[package.metadata.example.iter_combinations]
name = "Iter Combinations"
description = "Shows how to iterate over combinations of query results"
category = "ECS (Entity Component System)"
wasm = true

[[example]]
name = "one_shot_systems"
path = "examples/ecs/one_shot_systems.rs"
doc-scrape-examples = true

[package.metadata.example.one_shot_systems]
name = "One Shot Systems"
description = "Shows how to flexibly run systems without scheduling them"
category = "ECS (Entity Component System)"
wasm = false

[[example]]
name = "parallel_query"
path = "examples/ecs/parallel_query.rs"
doc-scrape-examples = true

[package.metadata.example.parallel_query]
name = "Parallel Query"
description = "Illustrates parallel queries with `ParallelIterator`"
category = "ECS (Entity Component System)"
wasm = false

[[example]]
name = "relationships"
path = "examples/ecs/relationships.rs"
doc-scrape-examples = true

[package.metadata.example.relationships]
name = "Relationships"
description = "Define and work with custom relationships between entities"
category = "ECS (Entity Component System)"
wasm = false

[[example]]
name = "removal_detection"
path = "examples/ecs/removal_detection.rs"
doc-scrape-examples = true

[package.metadata.example.removal_detection]
name = "Removal Detection"
description = "Query for entities that had a specific component removed earlier in the current frame"
category = "ECS (Entity Component System)"
wasm = false

[[example]]
name = "run_conditions"
path = "examples/ecs/run_conditions.rs"
doc-scrape-examples = true

[package.metadata.example.run_conditions]
name = "Run Conditions"
description = "Run systems only when one or multiple conditions are met"
category = "ECS (Entity Component System)"
wasm = false

[[example]]
name = "fallible_params"
path = "examples/ecs/fallible_params.rs"
doc-scrape-examples = true

[package.metadata.example.fallible_params]
name = "Fallible System Parameters"
description = "Systems are skipped if their parameters cannot be acquired"
category = "ECS (Entity Component System)"
wasm = false

[[example]]
name = "error_handling"
path = "examples/ecs/error_handling.rs"
doc-scrape-examples = true
required-features = ["mesh_picking"]

[package.metadata.example.error_handling]
name = "Error handling"
description = "How to return and handle errors across the ECS"
category = "ECS (Entity Component System)"
wasm = false

[[example]]
name = "startup_system"
path = "examples/ecs/startup_system.rs"
doc-scrape-examples = true

[package.metadata.example.startup_system]
name = "Startup System"
description = "Demonstrates a startup system (one that runs once when the app starts up)"
category = "ECS (Entity Component System)"
wasm = false

[[example]]
name = "states"
path = "examples/state/states.rs"
doc-scrape-examples = true

[package.metadata.example.states]
name = "States"
description = "Illustrates how to use States to control transitioning from a Menu state to an InGame state."
category = "State"
wasm = false

[[example]]
name = "sub_states"
path = "examples/state/sub_states.rs"
doc-scrape-examples = true
required-features = ["bevy_dev_tools"]

[package.metadata.example.sub_states]
name = "Sub States"
description = "Using Sub States for hierarchical state handling."
category = "State"
wasm = false

[[example]]
name = "computed_states"
path = "examples/state/computed_states.rs"
doc-scrape-examples = true
required-features = ["bevy_dev_tools"]

[package.metadata.example.computed_states]
name = "Computed States"
description = "Advanced state patterns using Computed States."
category = "State"
wasm = false

[[example]]
name = "custom_transitions"
path = "examples/state/custom_transitions.rs"
doc-scrape-examples = true
required-features = ["bevy_dev_tools"]

[package.metadata.example.custom_transitions]
name = "Custom State Transition Behavior"
description = "Creating and working with custom state transition schedules."
category = "State"
wasm = false

[[example]]
name = "system_piping"
path = "examples/ecs/system_piping.rs"
doc-scrape-examples = true

[package.metadata.example.system_piping]
name = "System Piping"
description = "Pipe the output of one system into a second, allowing you to handle any errors gracefully"
category = "ECS (Entity Component System)"
wasm = false

[[example]]
name = "state_scoped"
path = "examples/ecs/state_scoped.rs"
doc-scrape-examples = true

[package.metadata.example.state_scoped]
name = "State Scoped"
description = "Shows how to spawn entities that are automatically despawned either when entering or exiting specific game states."
category = "ECS (Entity Component System)"
wasm = false

[[example]]
name = "system_closure"
path = "examples/ecs/system_closure.rs"
doc-scrape-examples = true

[package.metadata.example.system_closure]
name = "System Closure"
description = "Show how to use closures as systems, and how to configure `Local` variables by capturing external state"
category = "ECS (Entity Component System)"
wasm = false

[[example]]
name = "system_param"
path = "examples/ecs/system_param.rs"
doc-scrape-examples = true

[package.metadata.example.system_param]
name = "System Parameter"
description = "Illustrates creating custom system parameters with `SystemParam`"
category = "ECS (Entity Component System)"
wasm = false

[[example]]
name = "system_stepping"
path = "examples/ecs/system_stepping.rs"
doc-scrape-examples = true
required-features = ["bevy_debug_stepping"]

[package.metadata.example.system_stepping]
name = "System Stepping"
description = "Demonstrate stepping through systems in order of execution."
category = "ECS (Entity Component System)"
wasm = false

# Time
[[example]]
name = "time"
path = "examples/time/time.rs"
doc-scrape-examples = true

[package.metadata.example.time]
name = "Time handling"
description = "Explains how Time is handled in ECS"
category = "Time"
wasm = false

[[example]]
name = "virtual_time"
path = "examples/time/virtual_time.rs"
doc-scrape-examples = true

[package.metadata.example.virtual_time]
name = "Virtual time"
description = "Shows how `Time<Virtual>` can be used to pause, resume, slow down and speed up a game."
category = "Time"
wasm = false

[[example]]
name = "timers"
path = "examples/time/timers.rs"
doc-scrape-examples = true

[package.metadata.example.timers]
name = "Timers"
description = "Illustrates ticking `Timer` resources inside systems and handling their state"
category = "Time"
wasm = false


# Games
[[example]]
name = "alien_cake_addict"
path = "examples/games/alien_cake_addict.rs"
doc-scrape-examples = true

[package.metadata.example.alien_cake_addict]
name = "Alien Cake Addict"
description = "Eat the cakes. Eat them all. An example 3D game"
category = "Games"
wasm = true

[[example]]
name = "breakout"
path = "examples/games/breakout.rs"
doc-scrape-examples = true

[package.metadata.example.breakout]
name = "Breakout"
description = "An implementation of the classic game \"Breakout\"."
category = "Games"
wasm = true

[[example]]
name = "contributors"
path = "examples/games/contributors.rs"
doc-scrape-examples = true

[package.metadata.example.contributors]
name = "Contributors"
description = "Displays each contributor as a bouncy bevy-ball!"
category = "Games"
wasm = true

[[example]]
name = "desk_toy"
path = "examples/games/desk_toy.rs"
doc-scrape-examples = true

[package.metadata.example.desk_toy]
name = "Desk Toy"
description = "Bevy logo as a desk toy using transparent windows! Now with Googly Eyes!"
category = "Games"
wasm = false

[[example]]
name = "game_menu"
path = "examples/games/game_menu.rs"
doc-scrape-examples = true

[package.metadata.example.game_menu]
name = "Game Menu"
description = "A simple game menu"
category = "Games"
wasm = true

[[example]]
name = "loading_screen"
path = "examples/games/loading_screen.rs"
doc-scrape-examples = true

[package.metadata.example.loading_screen]
name = "Loading Screen"
description = "Demonstrates how to create a loading screen that waits for all assets to be loaded and render pipelines to be compiled."
category = "Games"
wasm = true

# Input
[[example]]
name = "char_input_events"
path = "examples/input/char_input_events.rs"
doc-scrape-examples = true

[package.metadata.example.char_input_events]
name = "Char Input Events"
description = "Prints out all chars as they are inputted"
category = "Input"
wasm = false

[[example]]
name = "gamepad_input"
path = "examples/input/gamepad_input.rs"
doc-scrape-examples = true

[package.metadata.example.gamepad_input]
name = "Gamepad Input"
description = "Shows handling of gamepad input, connections, and disconnections"
category = "Input"
wasm = false

[[example]]
name = "gamepad_input_events"
path = "examples/input/gamepad_input_events.rs"
doc-scrape-examples = true

[package.metadata.example.gamepad_input_events]
name = "Gamepad Input Events"
description = "Iterates and prints gamepad input and connection events"
category = "Input"
wasm = false

[[example]]
name = "gamepad_rumble"
path = "examples/input/gamepad_rumble.rs"
doc-scrape-examples = true

[package.metadata.example.gamepad_rumble]
name = "Gamepad Rumble"
description = "Shows how to rumble a gamepad using force feedback"
category = "Input"
wasm = false

[[example]]
name = "keyboard_input"
path = "examples/input/keyboard_input.rs"
doc-scrape-examples = true

[package.metadata.example.keyboard_input]
name = "Keyboard Input"
description = "Demonstrates handling a key press/release"
category = "Input"
wasm = false

[[example]]
name = "keyboard_modifiers"
path = "examples/input/keyboard_modifiers.rs"
doc-scrape-examples = true

[package.metadata.example.keyboard_modifiers]
name = "Keyboard Modifiers"
description = "Demonstrates using key modifiers (ctrl, shift)"
category = "Input"
wasm = false

[[example]]
name = "keyboard_input_events"
path = "examples/input/keyboard_input_events.rs"
doc-scrape-examples = true

[package.metadata.example.keyboard_input_events]
name = "Keyboard Input Events"
description = "Prints out all keyboard events"
category = "Input"
wasm = false

[[example]]
name = "mouse_input"
path = "examples/input/mouse_input.rs"
doc-scrape-examples = true

[package.metadata.example.mouse_input]
name = "Mouse Input"
description = "Demonstrates handling a mouse button press/release"
category = "Input"
wasm = false

[[example]]
name = "mouse_input_events"
path = "examples/input/mouse_input_events.rs"
doc-scrape-examples = true

[package.metadata.example.mouse_input_events]
name = "Mouse Input Events"
description = "Prints out all mouse events (buttons, movement, etc.)"
category = "Input"
wasm = false

[[example]]
name = "mouse_grab"
path = "examples/input/mouse_grab.rs"
doc-scrape-examples = true

[package.metadata.example.mouse_grab]
name = "Mouse Grab"
description = "Demonstrates how to grab the mouse, locking the cursor to the app's screen"
category = "Input"
wasm = false

[[example]]
name = "touch_input"
path = "examples/input/touch_input.rs"
doc-scrape-examples = true

[package.metadata.example.touch_input]
name = "Touch Input"
description = "Displays touch presses, releases, and cancels"
category = "Input"
wasm = false

[[example]]
name = "touch_input_events"
path = "examples/input/touch_input_events.rs"
doc-scrape-examples = true

[package.metadata.example.touch_input_events]
name = "Touch Input Events"
description = "Prints out all touch inputs"
category = "Input"
wasm = false

[[example]]
name = "text_input"
path = "examples/input/text_input.rs"
doc-scrape-examples = true

[package.metadata.example.text_input]
name = "Text Input"
description = "Simple text input with IME support"
category = "Input"
wasm = false

# Reflection
[[example]]
name = "reflection"
path = "examples/reflection/reflection.rs"
doc-scrape-examples = true

[package.metadata.example.reflection]
name = "Reflection"
description = "Demonstrates how reflection in Bevy provides a way to dynamically interact with Rust types"
category = "Reflection"
wasm = false

[[example]]
name = "serialization"
path = "examples/reflection/serialization.rs"
doc-scrape-examples = true

[package.metadata.example.serialization]
name = "Serialization"
description = "Demonstrates serialization and deserialization using reflection without serde's Serialize/Deserialize traits"
category = "Reflection"
wasm = false

[[example]]
name = "custom_attributes"
path = "examples/reflection/custom_attributes.rs"
doc-scrape-examples = true

[package.metadata.example.custom_attributes]
name = "Custom Attributes"
description = "Registering and accessing custom attributes on reflected types"
category = "Reflection"
wasm = false

[[example]]
name = "dynamic_types"
path = "examples/reflection/dynamic_types.rs"
doc-scrape-examples = true

[package.metadata.example.dynamic_types]
name = "Dynamic Types"
description = "How dynamic types are used with reflection"
category = "Reflection"
wasm = false

[[example]]
name = "function_reflection"
path = "examples/reflection/function_reflection.rs"
doc-scrape-examples = true
required-features = ["reflect_functions"]

[package.metadata.example.function_reflection]
name = "Function Reflection"
description = "Demonstrates how functions can be called dynamically using reflection"
category = "Reflection"
wasm = false

[[example]]
name = "generic_reflection"
path = "examples/reflection/generic_reflection.rs"
doc-scrape-examples = true

[package.metadata.example.generic_reflection]
name = "Generic Reflection"
description = "Registers concrete instances of generic types that may be used with reflection"
category = "Reflection"
wasm = false

[[example]]
name = "reflection_types"
path = "examples/reflection/reflection_types.rs"
doc-scrape-examples = true

[package.metadata.example.reflection_types]
name = "Reflection Types"
description = "Illustrates the various reflection types available"
category = "Reflection"
wasm = false

[[example]]
name = "type_data"
path = "examples/reflection/type_data.rs"
# Causes an ICE on docs.rs
doc-scrape-examples = false

[package.metadata.example.type_data]
name = "Type Data"
description = "Demonstrates how to create and use type data"
category = "Reflection"
wasm = false

[[example]]
name = "auto_register_static"
path = "examples/reflection/auto_register_static/src/lib.rs"
doc-scrape-examples = true

[package.metadata.example.auto_register_static]
name = "Automatic types registration"
description = "Demonstrates how to set up automatic reflect types registration for platforms without `inventory` support"
category = "Reflection"
wasm = false

# Scene
[[example]]
name = "scene"
path = "examples/scene/scene.rs"
doc-scrape-examples = true

[package.metadata.example.scene]
name = "Scene"
description = "Demonstrates loading from and saving scenes to files"
category = "Scene"
wasm = false

# Shaders
[[package.metadata.example_category]]
name = "Shaders"
description = """
These examples demonstrate how to implement different shaders in user code.

A shader in its most common usage is a small program that is run by the GPU per-vertex in a mesh (a vertex shader) or per-affected-screen-fragment (a fragment shader.) The GPU executes these programs in a highly parallel way.

There are also compute shaders which are used for more general processing leveraging the GPU's parallelism.
"""

[[example]]
name = "shader_defs"
path = "examples/shader/shader_defs.rs"
doc-scrape-examples = true

[package.metadata.example.shader_defs]
name = "Shader Defs"
description = "A shader that uses \"shaders defs\" (a bevy tool to selectively toggle parts of a shader)"
category = "Shaders"
wasm = true

[[example]]
name = "shader_material"
path = "examples/shader/shader_material.rs"
doc-scrape-examples = true

[package.metadata.example.shader_material]
name = "Material"
description = "A shader and a material that uses it"
category = "Shaders"
wasm = true

[[example]]
name = "shader_material_2d"
path = "examples/shader/shader_material_2d.rs"
doc-scrape-examples = true

[package.metadata.example.shader_material_2d]
name = "Material"
description = "A shader and a material that uses it on a 2d mesh"
category = "Shaders"
wasm = true

[[example]]
name = "extended_material"
path = "examples/shader/extended_material.rs"
doc-scrape-examples = true

[package.metadata.example.extended_material]
name = "Extended Material"
description = "A custom shader that builds on the standard material"
category = "Shaders"
wasm = true

[[example]]
name = "shader_prepass"
path = "examples/shader/shader_prepass.rs"
doc-scrape-examples = true

[package.metadata.example.shader_prepass]
name = "Material Prepass"
description = "A shader that uses the various textures generated by the prepass"
category = "Shaders"
wasm = false

[[example]]
name = "shader_material_screenspace_texture"
path = "examples/shader/shader_material_screenspace_texture.rs"
doc-scrape-examples = true

[package.metadata.example.shader_material_screenspace_texture]
name = "Material - Screenspace Texture"
description = "A shader that samples a texture with view-independent UV coordinates"
category = "Shaders"
wasm = true

[[example]]
name = "shader_material_glsl"
path = "examples/shader/shader_material_glsl.rs"
doc-scrape-examples = true
required-features = ["shader_format_glsl"]

[package.metadata.example.shader_material_glsl]
name = "Material - GLSL"
description = "A shader that uses the GLSL shading language"
category = "Shaders"
wasm = true

[[example]]
name = "shader_material_wesl"
path = "examples/shader/shader_material_wesl.rs"
doc-scrape-examples = true
required-features = ["shader_format_wesl"]

[package.metadata.example.shader_material_wesl]
name = "Material - WESL"
description = "A shader that uses WESL"
category = "Shaders"
wasm = true

[[example]]
name = "automatic_instancing"
path = "examples/shader/automatic_instancing.rs"
doc-scrape-examples = true

[package.metadata.example.automatic_instancing]
name = "Instancing"
description = "Shows that multiple instances of a cube are automatically instanced in one draw call"
category = "Shaders"
wasm = true

[[example]]
name = "animate_shader"
path = "examples/shader/animate_shader.rs"
doc-scrape-examples = true

[package.metadata.example.animate_shader]
name = "Animated"
description = "A shader that uses dynamic data like the time since startup"
category = "Shaders"
wasm = true

[[example]]
name = "compute_shader_game_of_life"
path = "examples/shader/compute_shader_game_of_life.rs"
doc-scrape-examples = true

[package.metadata.example.compute_shader_game_of_life]
name = "Compute - Game of Life"
description = "A compute shader that simulates Conway's Game of Life"
category = "Shaders"
wasm = false

[[example]]
name = "gpu_readback"
path = "examples/shader/gpu_readback.rs"
doc-scrape-examples = true

[package.metadata.example.gpu_readback]
name = "GPU readback"
description = "A very simple compute shader that writes to a buffer that is read by the cpu"
category = "Shaders"
wasm = false

[[example]]
name = "array_texture"
path = "examples/shader/array_texture.rs"
doc-scrape-examples = true

[package.metadata.example.array_texture]
name = "Array Texture"
description = "A shader that shows how to reuse the core bevy PBR shading functionality in a custom material that obtains the base color from an array texture."
category = "Shaders"
wasm = true

[[example]]
name = "storage_buffer"
path = "examples/shader/storage_buffer.rs"
doc-scrape-examples = true

[package.metadata.example.storage_buffer]
name = "Storage Buffer"
description = "A shader that shows how to bind a storage buffer using a custom material."
category = "Shaders"
wasm = true

# Shaders advanced
[[package.metadata.example_category]]
name = "Shaders - advanced"
description = """
These examples demonstrate how to use the lower level rendering apis exposed from bevy.

These are generally simplified examples of bevy's own rendering infrastructure.
"""

[[example]]
name = "custom_vertex_attribute"
path = "examples/shader_advanced/custom_vertex_attribute.rs"
doc-scrape-examples = true

[package.metadata.example.custom_vertex_attribute]
name = "Custom Vertex Attribute"
description = "A shader that reads a mesh's custom vertex attribute"
category = "Shaders"
wasm = true

[[example]]
name = "custom_post_processing"
path = "examples/shader_advanced/custom_post_processing.rs"
doc-scrape-examples = true

[package.metadata.example.custom_post_processing]
name = "Post Processing - Custom Render Pass"
description = "A custom post processing effect, using a custom render pass that runs after the main pass"
category = "Shaders"
wasm = true

[[example]]
name = "custom_shader_instancing"
path = "examples/shader_advanced/custom_shader_instancing.rs"
doc-scrape-examples = true

[package.metadata.example.custom_shader_instancing]
name = "Instancing"
description = "A shader that renders a mesh multiple times in one draw call using low level rendering api"
category = "Shaders"
wasm = true

[[example]]
name = "custom_render_phase"
path = "examples/shader_advanced/custom_render_phase.rs"
doc-scrape-examples = true

[package.metadata.example.custom_render_phase]
name = "Custom Render Phase"
description = "Shows how to make a complete render phase"
category = "Shaders"
wasm = true

[[example]]
name = "manual_material"
path = "examples/shader_advanced/manual_material.rs"
doc-scrape-examples = true

[package.metadata.example.manual_material]
name = "Manual Material Implementation"
description = "Demonstrates how to implement a material manually using the mid-level render APIs"
category = "Shader Advanced"
wasm = true

[[example]]
name = "texture_binding_array"
path = "examples/shader_advanced/texture_binding_array.rs"
doc-scrape-examples = true

[package.metadata.example.texture_binding_array]
name = "Texture Binding Array (Bindless Textures)"
description = "A shader that shows how to bind and sample multiple textures as a binding array (a.k.a. bindless textures)."
category = "Shaders"
wasm = false

[[example]]
name = "specialized_mesh_pipeline"
path = "examples/shader_advanced/specialized_mesh_pipeline.rs"
doc-scrape-examples = true

[package.metadata.example.specialized_mesh_pipeline]
name = "Specialized Mesh Pipeline"
description = "Demonstrates how to write a specialized mesh pipeline"
category = "Shaders"
wasm = true

# Stress tests
[[package.metadata.example_category]]
name = "Stress Tests"
description = """
These examples are used to test the performance and stability of various parts of the engine in an isolated way.

Due to the focus on performance it's recommended to run the stress tests in release mode:

```sh
cargo run --release --example <example name>
```
"""

[[example]]
name = "bevymark"
path = "examples/stress_tests/bevymark.rs"
doc-scrape-examples = true

[package.metadata.example.bevymark]
name = "Bevymark"
description = "A heavy sprite rendering workload to benchmark your system with Bevy"
category = "Stress Tests"
wasm = true

[[example]]
name = "many_animated_sprites"
path = "examples/stress_tests/many_animated_sprites.rs"
doc-scrape-examples = true

[package.metadata.example.many_animated_sprites]
name = "Many Animated Sprites"
description = "Displays many animated sprites in a grid arrangement with slight offsets to their animation timers. Used for performance testing."
category = "Stress Tests"
wasm = true

[[example]]
name = "many_buttons"
path = "examples/stress_tests/many_buttons.rs"
doc-scrape-examples = true

[package.metadata.example.many_buttons]
name = "Many Buttons"
description = "Test rendering of many UI elements"
category = "Stress Tests"
wasm = true

[[example]]
name = "many_gradients"
path = "examples/stress_tests/many_gradients.rs"
doc-scrape-examples = true

[package.metadata.example.many_gradients]
name = "Many Gradients"
description = "Stress test for gradient rendering performance"
category = "Stress Tests"
wasm = true

[[example]]
name = "many_cameras_lights"
path = "examples/stress_tests/many_cameras_lights.rs"
doc-scrape-examples = true

[package.metadata.example.many_cameras_lights]
name = "Many Cameras & Lights"
description = "Test rendering of many cameras and lights"
category = "Stress Tests"
wasm = true

[[example]]
name = "many_components"
path = "examples/stress_tests/many_components.rs"
doc-scrape-examples = true

[package.metadata.example.many_components]
name = "Many Components (and Entities and Systems)"
description = "Test large ECS systems"
category = "Stress Tests"
wasm = false

[[example]]
name = "many_cubes"
path = "examples/stress_tests/many_cubes.rs"
doc-scrape-examples = true

[package.metadata.example.many_cubes]
name = "Many Cubes"
description = "Simple benchmark to test per-entity draw overhead. Run with the `sphere` argument to test frustum culling"
category = "Stress Tests"
wasm = true

[[example]]
name = "many_gizmos"
path = "examples/stress_tests/many_gizmos.rs"
doc-scrape-examples = true

[package.metadata.example.many_gizmos]
name = "Many Gizmos"
description = "Test rendering of many gizmos"
category = "Stress Tests"
wasm = true

[[example]]
name = "many_foxes"
path = "examples/stress_tests/many_foxes.rs"
doc-scrape-examples = true

[package.metadata.example.many_foxes]
name = "Many Foxes"
description = "Loads an animated fox model and spawns lots of them. Good for testing skinned mesh performance. Takes an unsigned integer argument for the number of foxes to spawn. Defaults to 1000"
category = "Stress Tests"
wasm = true

[[example]]
name = "many_glyphs"
path = "examples/stress_tests/many_glyphs.rs"
doc-scrape-examples = true

[package.metadata.example.many_glyphs]
name = "Many Glyphs"
description = "Simple benchmark to test text rendering."
category = "Stress Tests"
wasm = true

[[example]]
name = "many_lights"
path = "examples/stress_tests/many_lights.rs"
doc-scrape-examples = true

[package.metadata.example.many_lights]
name = "Many Lights"
description = "Simple benchmark to test rendering many point lights. Run with `WGPU_SETTINGS_PRIO=webgl2` to restrict to uniform buffers and max 256 lights"
category = "Stress Tests"
wasm = true

[[example]]
name = "many_sprites"
path = "examples/stress_tests/many_sprites.rs"
doc-scrape-examples = true

[package.metadata.example.many_sprites]
name = "Many Sprites"
description = "Displays many sprites in a grid arrangement! Used for performance testing. Use `--colored` to enable color tinted sprites."
category = "Stress Tests"
wasm = true

[[example]]
name = "many_text2d"
path = "examples/stress_tests/many_text2d.rs"
doc-scrape-examples = true

[package.metadata.example.many_text2d]
name = "Many Text2d"
description = "Displays many Text2d! Used for performance testing."
category = "Stress Tests"
wasm = true

[[example]]
name = "many_materials"
path = "examples/stress_tests/many_materials.rs"
doc-scrape-examples = true

[package.metadata.example.many_materials]
name = "Many Animated Materials"
description = "Benchmark to test rendering many animated materials"
category = "Stress Tests"
wasm = true

[[example]]
name = "transform_hierarchy"
path = "examples/stress_tests/transform_hierarchy.rs"
doc-scrape-examples = true

[package.metadata.example.transform_hierarchy]
name = "Transform Hierarchy"
description = "Various test cases for hierarchy and transform propagation performance"
category = "Stress Tests"
wasm = false

[[example]]
name = "text_pipeline"
path = "examples/stress_tests/text_pipeline.rs"
doc-scrape-examples = true

[package.metadata.example.text_pipeline]
name = "Text Pipeline"
description = "Text Pipeline benchmark"
category = "Stress Tests"
wasm = false

# Tools
[[example]]
name = "scene_viewer"
path = "examples/tools/scene_viewer/main.rs"
doc-scrape-examples = true
required-features = ["free_camera"]

[package.metadata.example.scene_viewer]
name = "Scene Viewer"
description = "A simple way to view glTF models with Bevy. Just run `cargo run --release --example scene_viewer /path/to/model.gltf#Scene0`, replacing the path as appropriate. With no arguments it will load the FieldHelmet glTF model from the repository assets subdirectory"
category = "Tools"
wasm = true

[[example]]
name = "gamepad_viewer"
path = "examples/tools/gamepad_viewer.rs"
doc-scrape-examples = true

[package.metadata.example.gamepad_viewer]
name = "Gamepad Viewer"
description = "Shows a visualization of gamepad buttons, sticks, and triggers"
category = "Tools"
wasm = true

[[example]]
name = "nondeterministic_system_order"
path = "examples/ecs/nondeterministic_system_order.rs"
doc-scrape-examples = true

[package.metadata.example.nondeterministic_system_order]
name = "Nondeterministic System Order"
description = "Systems run in parallel, but their order isn't always deterministic. Here's how to detect and fix this."
category = "ECS (Entity Component System)"
wasm = false

[[example]]
name = "observers"
path = "examples/ecs/observers.rs"
doc-scrape-examples = true

[package.metadata.example.observers]
name = "Observers"
description = "Demonstrates observers that react to events (both built-in life-cycle events and custom events)"
category = "ECS (Entity Component System)"
wasm = true

[[example]]
name = "observer_propagation"
path = "examples/ecs/observer_propagation.rs"
doc-scrape-examples = true

[package.metadata.example.observer_propagation]
name = "Observer Propagation"
description = "Demonstrates event propagation with observers"
category = "ECS (Entity Component System)"
wasm = true

[[example]]
name = "3d_rotation"
path = "examples/transforms/3d_rotation.rs"
doc-scrape-examples = true

[package.metadata.example.3d_rotation]
name = "3D Rotation"
description = "Illustrates how to (constantly) rotate an object around an axis"
category = "Transforms"
wasm = true

[[example]]
name = "align"
path = "examples/transforms/align.rs"
doc-scrape-examples = true

[package.metadata.example.align]
name = "Alignment"
description = "A demonstration of Transform's axis-alignment feature"
category = "Transforms"
wasm = true

[[example]]
name = "scale"
path = "examples/transforms/scale.rs"
doc-scrape-examples = true

[package.metadata.example.scale]
name = "Scale"
description = "Illustrates how to scale an object in each direction"
category = "Transforms"
wasm = true

[[example]]
name = "transform"
path = "examples/transforms/transform.rs"
doc-scrape-examples = true

[package.metadata.example.transform]
name = "Transform"
description = "Shows multiple transformations of objects"
category = "Transforms"
wasm = true

[[example]]
name = "translation"
path = "examples/transforms/translation.rs"
doc-scrape-examples = true

[package.metadata.example.translation]
name = "Translation"
description = "Illustrates how to move an object along an axis"
category = "Transforms"
wasm = true

# UI (User Interface)
[[example]]
name = "anchor_layout"
path = "examples/ui/anchor_layout.rs"
doc-scrape-examples = true

[package.metadata.example.anchor_layout]
name = "Anchor Layout"
description = "Shows an 'anchor layout' style of ui layout"
category = "UI (User Interface)"
wasm = true

[[example]]
name = "borders"
path = "examples/ui/borders.rs"
doc-scrape-examples = true

[package.metadata.example.borders]
name = "Borders"
description = "Demonstrates how to create a node with a border"
category = "UI (User Interface)"
wasm = true

[[example]]
name = "box_shadow"
path = "examples/ui/box_shadow.rs"
doc-scrape-examples = true

[package.metadata.example.box_shadow]
name = "Box Shadow"
description = "Demonstrates how to create a node with a shadow"
category = "UI (User Interface)"
wasm = true

[[example]]
name = "button"
path = "examples/ui/button.rs"
doc-scrape-examples = true

[package.metadata.example.button]
name = "Button"
description = "Illustrates creating and updating a button"
category = "UI (User Interface)"
wasm = true

[[example]]
name = "ui_drag_and_drop"
path = "examples/ui/ui_drag_and_drop.rs"
doc-scrape-examples = true

[package.metadata.example.ui_drag_and_drop]
name = "UI Drag and Drop"
description = "Demonstrates dragging and dropping UI nodes"
category = "UI (User Interface)"
wasm = true

[[example]]
name = "display_and_visibility"
path = "examples/ui/display_and_visibility.rs"
doc-scrape-examples = true

[package.metadata.example.display_and_visibility]
name = "Display and Visibility"
description = "Demonstrates how Display and Visibility work in the UI."
category = "UI (User Interface)"
wasm = true

[[example]]
name = "window_fallthrough"
path = "examples/ui/window_fallthrough.rs"
doc-scrape-examples = true

[package.metadata.example.window_fallthrough]
name = "Window Fallthrough"
description = "Illustrates how to access `winit::window::Window`'s `hittest` functionality."
category = "UI (User Interface)"
wasm = false

[[example]]
name = "vertical_slider"
path = "examples/ui/vertical_slider.rs"
doc-scrape-examples = true
required-features = ["experimental_bevy_ui_widgets"]

[package.metadata.example.vertical_slider]
name = "Vertical Slider"
description = "Simple example showing vertical and horizontal slider widgets with snap behavior and value labels"
category = "UI (User Interface)"
wasm = true

[[example]]
name = "font_atlas_debug"
path = "examples/ui/font_atlas_debug.rs"
doc-scrape-examples = true

[package.metadata.example.font_atlas_debug]
name = "Font Atlas Debug"
description = "Illustrates how FontAtlases are populated (used to optimize text rendering internally)"
category = "UI (User Interface)"
wasm = true

[[example]]
name = "overflow"
path = "examples/ui/overflow.rs"
doc-scrape-examples = true

[package.metadata.example.overflow]
name = "Overflow"
description = "Simple example demonstrating overflow behavior"
category = "UI (User Interface)"
wasm = true

[[example]]
name = "overflow_clip_margin"
path = "examples/ui/overflow_clip_margin.rs"
doc-scrape-examples = true

[package.metadata.example.overflow_clip_margin]
name = "Overflow Clip Margin"
description = "Simple example demonstrating the OverflowClipMargin style property"
category = "UI (User Interface)"
wasm = true


[[example]]
name = "overflow_debug"
path = "examples/ui/overflow_debug.rs"
doc-scrape-examples = true

[package.metadata.example.overflow_debug]
name = "Overflow and Clipping Debug"
description = "An example to debug overflow and clipping behavior"
category = "UI (User Interface)"
wasm = true

[[example]]
name = "relative_cursor_position"
path = "examples/ui/relative_cursor_position.rs"
doc-scrape-examples = true

[package.metadata.example.relative_cursor_position]
name = "Relative Cursor Position"
description = "Showcases the RelativeCursorPosition component"
category = "UI (User Interface)"
wasm = true

[[example]]
name = "render_ui_to_texture"
path = "examples/ui/render_ui_to_texture.rs"
doc-scrape-examples = true

[package.metadata.example.render_ui_to_texture]
name = "Render UI to Texture"
description = "An example of rendering UI as a part of a 3D world"
category = "UI (User Interface)"
wasm = true

[[example]]
name = "size_constraints"
path = "examples/ui/size_constraints.rs"
doc-scrape-examples = true

[package.metadata.example.size_constraints]
name = "Size Constraints"
description = "Demonstrates how the to use the size constraints to control the size of a UI node."
category = "UI (User Interface)"
wasm = true

[[example]]
name = "strikethrough_and_underline"
path = "examples/ui/strikethrough_and_underline.rs"
doc-scrape-examples = true

[package.metadata.example.strikethrough_and_underline]
name = "Strikethrough and Underline"
description = "Demonstrates how to display text with strikethrough and underline."
category = "UI (User Interface)"
wasm = true

[[example]]
name = "text"
path = "examples/ui/text.rs"
doc-scrape-examples = true

[package.metadata.example.text]
name = "Text"
description = "Illustrates creating and updating text"
category = "UI (User Interface)"
wasm = true

[[example]]
name = "text_background_colors"
path = "examples/ui/text_background_colors.rs"
doc-scrape-examples = true

[package.metadata.example.text_background_colors]
name = "Text Background Colors"
description = "Demonstrates text background colors"
category = "UI (User Interface)"
wasm = true

[[example]]
name = "text_debug"
path = "examples/ui/text_debug.rs"
doc-scrape-examples = true

[package.metadata.example.text_debug]
name = "Text Debug"
description = "An example for debugging text layout"
category = "UI (User Interface)"
wasm = true

[[example]]
name = "flex_layout"
path = "examples/ui/flex_layout.rs"
doc-scrape-examples = true

[package.metadata.example.flex_layout]
name = "Flex Layout"
description = "Demonstrates how the AlignItems and JustifyContent properties can be composed to layout nodes and position text"
category = "UI (User Interface)"
wasm = true

[[example]]
name = "text_wrap_debug"
path = "examples/ui/text_wrap_debug.rs"
doc-scrape-examples = true

[package.metadata.example.text_wrap_debug]
name = "Text Wrap Debug"
description = "Demonstrates text wrapping"
category = "UI (User Interface)"
wasm = true

[[example]]
name = "ghost_nodes"
path = "examples/ui/ghost_nodes.rs"
doc-scrape-examples = true
required-features = ["ghost_nodes"]

[package.metadata.example.ghost_nodes]
name = "Ghost Nodes"
description = "Demonstrates the use of Ghost Nodes to skip entities in the UI layout hierarchy"
category = "UI (User Interface)"
wasm = true

[[example]]
name = "grid"
path = "examples/ui/grid.rs"
doc-scrape-examples = true

[package.metadata.example.grid]
name = "CSS Grid"
description = "An example for CSS Grid layout"
category = "UI (User Interface)"
wasm = true

[[example]]
name = "gradients"
path = "examples/ui/gradients.rs"
doc-scrape-examples = true

[package.metadata.example.gradients]
name = "Gradients"
description = "An example demonstrating gradients"
category = "UI (User Interface)"
wasm = true

[[example]]
name = "stacked_gradients"
path = "examples/ui/stacked_gradients.rs"
doc-scrape-examples = true

[package.metadata.example.stacked_gradients]
name = "Stacked Gradients"
description = "An example demonstrating stacked gradients"
category = "UI (User Interface)"
wasm = true

[[example]]
name = "scroll"
path = "examples/ui/scroll.rs"
doc-scrape-examples = true

[package.metadata.example.scroll]
name = "Scroll"
description = "Demonstrates scrolling UI containers"
category = "UI (User Interface)"
wasm = true

[[example]]
name = "transparency_ui"
path = "examples/ui/transparency_ui.rs"
doc-scrape-examples = true

[package.metadata.example.transparency_ui]
name = "Transparency UI"
description = "Demonstrates transparency for UI"
category = "UI (User Interface)"
wasm = true

[[example]]
name = "z_index"
path = "examples/ui/z_index.rs"
doc-scrape-examples = true

[package.metadata.example.z_index]
name = "UI Z-Index"
description = "Demonstrates how to control the relative depth (z-position) of UI elements"
category = "UI (User Interface)"
wasm = true

[[example]]
name = "virtual_keyboard"
path = "examples/ui/virtual_keyboard.rs"
doc-scrape-examples = true
required-features = ["experimental_bevy_feathers"]

[package.metadata.example.virtual_keyboard]
name = "Virtual Keyboard"
description = "Example demonstrating a virtual keyboard widget"
category = "UI (User Interface)"
wasm = true

[[example]]
name = "ui_scaling"
path = "examples/ui/ui_scaling.rs"
doc-scrape-examples = true

[package.metadata.example.ui_scaling]
name = "UI Scaling"
description = "Illustrates how to scale the UI"
category = "UI (User Interface)"
wasm = true

[[example]]
name = "ui_texture_atlas"
path = "examples/ui/ui_texture_atlas.rs"
doc-scrape-examples = true

[package.metadata.example.ui_texture_atlas]
name = "UI Texture Atlas"
description = "Illustrates how to use TextureAtlases in UI"
category = "UI (User Interface)"
wasm = true

[[example]]
name = "ui_texture_slice"
path = "examples/ui/ui_texture_slice.rs"
doc-scrape-examples = true

[package.metadata.example.ui_texture_slice]
name = "UI Texture Slice"
description = "Illustrates how to use 9 Slicing in UI"
category = "UI (User Interface)"
wasm = true

[[example]]
name = "ui_texture_slice_flip_and_tile"
path = "examples/ui/ui_texture_slice_flip_and_tile.rs"
doc-scrape-examples = true

[package.metadata.example.ui_texture_slice_flip_and_tile]
name = "UI Texture Slice Flipping and Tiling"
description = "Illustrates how to flip and tile images with 9 Slicing in UI"
category = "UI (User Interface)"
wasm = true

[[example]]
name = "ui_texture_atlas_slice"
path = "examples/ui/ui_texture_atlas_slice.rs"
doc-scrape-examples = true

[package.metadata.example.ui_texture_atlas_slice]
name = "UI Texture Atlas Slice"
description = "Illustrates how to use 9 Slicing for TextureAtlases in UI"
category = "UI (User Interface)"
wasm = true

[[example]]
name = "ui_transform"
path = "examples/ui/ui_transform.rs"
doc-scrape-examples = true

[package.metadata.example.ui_transform]
name = "UI Transform"
description = "An example demonstrating how to translate, rotate and scale UI elements."
category = "UI (User Interface)"
wasm = true

[[example]]
name = "ui_target_camera"
path = "examples/ui/ui_target_camera.rs"
doc-scrape-examples = true

[package.metadata.example.ui_target_camera]
name = "UI Target Camera"
description = "Demonstrates how to use `UiTargetCamera` and camera ordering."
category = "UI (User Interface)"
wasm = true

[[example]]
name = "viewport_debug"
path = "examples/ui/viewport_debug.rs"
doc-scrape-examples = true

[package.metadata.example.viewport_debug]
name = "Viewport Debug"
description = "An example for debugging viewport coordinates"
category = "UI (User Interface)"
wasm = false

[[example]]
name = "viewport_node"
path = "examples/ui/viewport_node.rs"
doc-scrape-examples = true

[package.metadata.example.viewport_node]
name = "Viewport Node"
description = "Demonstrates how to create a viewport node with picking support"
category = "UI (User Interface)"
wasm = true

# Window
[[example]]
name = "clear_color"
path = "examples/window/clear_color.rs"
doc-scrape-examples = true

[package.metadata.example.clear_color]
name = "Clear Color"
description = "Creates a solid color window"
category = "Window"
wasm = true

[[example]]
name = "custom_cursor_image"
path = "examples/window/custom_cursor_image.rs"
doc-scrape-examples = true
required-features = ["custom_cursor"]

[package.metadata.example.custom_cursor_image]
name = "Custom Cursor Image"
description = "Demonstrates creating an animated custom cursor from an image"
category = "Window"
wasm = true

[[example]]
name = "custom_user_event"
path = "examples/window/custom_user_event.rs"
doc-scrape-examples = true

[package.metadata.example.custom_user_event]
name = "Custom User Event"
description = "Handles custom user events within the event loop"
category = "Window"
wasm = true

[[example]]
name = "low_power"
path = "examples/window/low_power.rs"
doc-scrape-examples = true

[package.metadata.example.low_power]
name = "Low Power"
description = "Demonstrates settings to reduce power use for bevy applications"
category = "Window"
wasm = true

[[example]]
name = "multiple_windows"
path = "examples/window/multiple_windows.rs"
doc-scrape-examples = true

[package.metadata.example.multiple_windows]
name = "Multiple Windows"
description = "Demonstrates creating multiple windows, and rendering to them"
category = "Window"
wasm = false

[[example]]
name = "scale_factor_override"
path = "examples/window/scale_factor_override.rs"
doc-scrape-examples = true

[package.metadata.example.scale_factor_override]
name = "Scale Factor Override"
description = "Illustrates how to customize the default window settings"
category = "Window"
wasm = true

[[example]]
name = "screenshot"
path = "examples/window/screenshot.rs"
doc-scrape-examples = true

[package.metadata.example.screenshot]
name = "Screenshot"
description = "Shows how to save screenshots to disk"
category = "Window"
wasm = true

[[example]]
name = "transparent_window"
path = "examples/window/transparent_window.rs"
doc-scrape-examples = true

[package.metadata.example.transparent_window]
name = "Transparent Window"
description = "Illustrates making the window transparent and hiding the window decoration"
category = "Window"
wasm = false

[[example]]
name = "window_settings"
path = "examples/window/window_settings.rs"
doc-scrape-examples = true

[package.metadata.example.window_settings]
name = "Window Settings"
description = "Demonstrates customizing default window settings"
category = "Window"
wasm = true

[[example]]
name = "window_drag_move"
path = "examples/window/window_drag_move.rs"
doc-scrape-examples = true

[package.metadata.example.window_drag_move]
name = "Window Drag Move"
description = "Demonstrates drag move and drag resize without window decoration"
category = "Window"
wasm = false

[[example]]
name = "ambiguity_detection"
path = "tests/ecs/ambiguity_detection.rs"
doc-scrape-examples = true

[package.metadata.example.ambiguity_detection]
hidden = true

[[example]]
name = "resizing"
path = "tests/window/resizing.rs"
doc-scrape-examples = true

[package.metadata.example.resizing]
hidden = true

[[example]]
name = "minimizing"
path = "tests/window/minimizing.rs"
doc-scrape-examples = true

[package.metadata.example.minimizing]
hidden = true

[[example]]
name = "desktop_request_redraw"
path = "tests/window/desktop_request_redraw.rs"
doc-scrape-examples = true
required-features = ["bevy_dev_tools"]

[package.metadata.example.desktop_request_redraw]
hidden = true

[[example]]
name = "window_resizing"
path = "examples/window/window_resizing.rs"
doc-scrape-examples = true

[[example]]
name = "fallback_image"
path = "examples/shader/fallback_image.rs"
doc-scrape-examples = true

[[example]]
name = "reflection_probes"
path = "examples/3d/reflection_probes.rs"
doc-scrape-examples = true

[package.metadata.example.reflection_probes]
name = "Reflection Probes"
description = "Demonstrates reflection probes"
category = "3D Rendering"
wasm = false

[package.metadata.example.fallback_image]
hidden = true

[package.metadata.example.window_resizing]
name = "Window Resizing"
description = "Demonstrates resizing and responding to resizing a window"
category = "Window"
wasm = true

[[example]]
name = "drag_to_scroll"
path = "examples/ui/drag_to_scroll.rs"
doc-scrape-examples = true

[package.metadata.example.drag_to_scroll]
name = "Drag to Scroll"
description = "This example tests scale factor, dragging and scrolling"
category = "UI (User Interface)"
wasm = true

[[example]]
name = "ui_material"
path = "examples/ui/ui_material.rs"
doc-scrape-examples = true

[package.metadata.example.ui_material]
name = "UI Material"
description = "Demonstrates creating and using custom Ui materials"
category = "UI (User Interface)"
wasm = true

[[example]]
name = "cubic_splines"
path = "examples/math/cubic_splines.rs"
doc-scrape-examples = true

[package.metadata.example.cubic_splines]
name = "Cubic Splines"
description = "Exhibits different modes of constructing cubic curves using splines"
category = "Math"
wasm = true

[[example]]
name = "render_primitives"
path = "examples/math/render_primitives.rs"
doc-scrape-examples = true

[package.metadata.example.render_primitives]
name = "Rendering Primitives"
description = "Shows off rendering for all math primitives as both Meshes and Gizmos"
category = "Math"
wasm = true

# Math
[[example]]
name = "sampling_primitives"
path = "examples/math/sampling_primitives.rs"
doc-scrape-examples = true

[package.metadata.example.sampling_primitives]
name = "Sampling Primitives"
description = "Demonstrates all the primitives which can be sampled."
category = "Math"
wasm = true

[[example]]
name = "custom_primitives"
path = "examples/math/custom_primitives.rs"
doc-scrape-examples = true

[package.metadata.example.custom_primitives]
name = "Custom Primitives"
description = "Demonstrates how to add custom primitives and useful traits for them."
category = "Math"
wasm = true

[[example]]
name = "random_sampling"
path = "examples/math/random_sampling.rs"
doc-scrape-examples = true

[package.metadata.example.random_sampling]
name = "Random Sampling"
description = "Demonstrates how to sample random points from mathematical primitives"
category = "Math"
wasm = true

[[example]]
name = "smooth_follow"
path = "examples/movement/smooth_follow.rs"
doc-scrape-examples = true

[package.metadata.example.smooth_follow]
name = "Smooth Follow"
description = "Demonstrates how to make an entity smoothly follow another using interpolation"
category = "Math"
wasm = true

# Gizmos
[[example]]
name = "2d_gizmos"
path = "examples/gizmos/2d_gizmos.rs"
doc-scrape-examples = true

[package.metadata.example.2d_gizmos]
name = "2D Gizmos"
description = "A scene showcasing 2D gizmos"
category = "Gizmos"
wasm = true

[[example]]
name = "3d_gizmos"
path = "examples/gizmos/3d_gizmos.rs"
doc-scrape-examples = true
required-features = ["free_camera"]

[package.metadata.example.3d_gizmos]
name = "3D Gizmos"
description = "A scene showcasing 3D gizmos"
category = "Gizmos"
wasm = true

[[example]]
name = "axes"
path = "examples/gizmos/axes.rs"
doc-scrape-examples = true

[package.metadata.example.axes]
name = "Axes"
description = "Demonstrates the function of axes gizmos"
category = "Gizmos"
wasm = true

[[example]]
name = "light_gizmos"
path = "examples/gizmos/light_gizmos.rs"
doc-scrape-examples = true

[package.metadata.example.light_gizmos]
name = "Light Gizmos"
description = "A scene showcasing light gizmos"
category = "Gizmos"
wasm = true

[[example]]
name = "custom_gltf_vertex_attribute"
path = "examples/gltf/custom_gltf_vertex_attribute.rs"
doc-scrape-examples = true

[package.metadata.example.custom_gltf_vertex_attribute]
name = "Custom glTF vertex attribute 2D"
description = "Renders a glTF mesh in 2D with a custom vertex attribute"
category = "glTF"
wasm = true

[[example]]
name = "edit_material_on_gltf"
path = "examples/gltf/edit_material_on_gltf.rs"
doc-scrape-examples = true

[package.metadata.example.edit_material_on_gltf]
name = "Edit glTF Material"
description = "Showcases changing materials of a glTF after Scene spawn"
category = "glTF"
wasm = true

[[example]]
name = "gltf_skinned_mesh"
path = "examples/gltf/gltf_skinned_mesh.rs"
doc-scrape-examples = true

[package.metadata.example.gltf_skinned_mesh]
name = "glTF Skinned Mesh"
description = "Skinned mesh example with mesh and joints data loaded from a glTF file"
category = "glTF"
wasm = true

[[example]]
name = "load_gltf"
path = "examples/gltf/load_gltf.rs"
doc-scrape-examples = true

[package.metadata.example.load_gltf]
name = "Load glTF"
description = "Loads and renders a glTF file as a scene"
category = "glTF"
wasm = true

[[example]]
name = "load_gltf_extras"
path = "examples/gltf/load_gltf_extras.rs"
doc-scrape-examples = true

[package.metadata.example.load_gltf_extras]
name = "Load glTF extras"
description = "Loads and renders a glTF file as a scene, including the gltf extras"
category = "glTF"
wasm = true

[[example]]
name = "query_gltf_primitives"
path = "examples/gltf/query_gltf_primitives.rs"
doc-scrape-examples = true

[package.metadata.example.query_gltf_primitives]
name = "Query glTF primitives"
description = "Query primitives in a glTF scene"
category = "glTF"
wasm = true

[[example]]
name = "update_gltf_scene"
path = "examples/gltf/update_gltf_scene.rs"
doc-scrape-examples = true

[package.metadata.example.update_gltf_scene]
name = "Update glTF Scene"
description = "Update a scene from a glTF file, either by spawning the scene as a child of another entity, or by accessing the entities of the scene"
category = "glTF"
wasm = true

[[example]]
name = "fps_overlay"
path = "examples/dev_tools/fps_overlay.rs"
doc-scrape-examples = true
required-features = ["bevy_dev_tools"]

[[example]]
name = "2d_top_down_camera"
path = "examples/camera/2d_top_down_camera.rs"
doc-scrape-examples = true

[package.metadata.example.2d_top_down_camera]
name = "2D top-down camera"
description = "A 2D top-down camera smoothly following player movements"
category = "Camera"
wasm = true

[[example]]
name = "custom_projection"
path = "examples/camera/custom_projection.rs"
doc-scrape-examples = true

[package.metadata.example.custom_projection]
name = "Custom Projection"
description = "Shows how to create custom camera projections."
category = "Camera"
wasm = true

[[example]]
name = "first_person_view_model"
path = "examples/camera/first_person_view_model.rs"
doc-scrape-examples = true

[package.metadata.example.first_person_view_model]
name = "First person view model"
description = "A first-person camera that uses a world model and a view model with different field of views (FOV)"
category = "Camera"
wasm = true

[[example]]
name = "free_camera_controller"
path = "examples/camera/free_camera_controller.rs"
doc-scrape-examples = true
required-features = ["free_camera"]

[package.metadata.example.free_camera_controller]
name = "Free Camera controller"
description = "Demonstrates the FreeCamera controller for 3D scenes."
category = "Camera"
wasm = true

[[example]]
name = "projection_zoom"
path = "examples/camera/projection_zoom.rs"
doc-scrape-examples = true

[package.metadata.example.projection_zoom]
name = "Projection Zoom"
description = "Shows how to zoom orthographic and perspective projection cameras."
category = "Camera"
wasm = true

[[example]]
name = "camera_orbit"
path = "examples/camera/camera_orbit.rs"
doc-scrape-examples = true

[package.metadata.example.camera_orbit]
name = "Camera Orbit"
description = "Shows how to orbit a static scene using pitch, yaw, and roll."
category = "Camera"
wasm = true

[[example]]
name = "2d_screen_shake"
path = "examples/camera/2d_screen_shake.rs"
doc-scrape-examples = true

[package.metadata.example.2d_screen_shake]
name = "Screen Shake"
description = "A simple 2D screen shake effect"
category = "Camera"
wasm = true

[[example]]
name = "2d_on_ui"
path = "examples/camera/2d_on_ui.rs"
doc-scrape-examples = true

[package.metadata.example.2d_on_ui]
name = "2D on Bevy UI"
description = "Shows how to render 2D objects on top of Bevy UI"
category = "Camera"
wasm = true

[package.metadata.example.fps_overlay]
name = "FPS overlay"
description = "Demonstrates FPS overlay"
category = "Dev tools"
wasm = true

[[example]]
name = "visibility_range"
path = "examples/3d/visibility_range.rs"
doc-scrape-examples = true

[package.metadata.example.visibility_range]
name = "Visibility range"
description = "Demonstrates visibility ranges"
category = "3D Rendering"
wasm = true

[[example]]
name = "ssr"
path = "examples/3d/ssr.rs"
doc-scrape-examples = true

[package.metadata.example.ssr]
name = "Screen Space Reflections"
description = "Demonstrates screen space reflections with water ripples"
category = "3D Rendering"
wasm = false

[[example]]
name = "camera_sub_view"
path = "examples/3d/camera_sub_view.rs"
doc-scrape-examples = true

[package.metadata.example.camera_sub_view]
name = "Camera sub view"
description = "Demonstrates using different sub view effects on a camera"
category = "3D Rendering"
wasm = true

[[example]]
name = "color_grading"
path = "examples/3d/color_grading.rs"
doc-scrape-examples = true

[package.metadata.example.color_grading]
name = "Color grading"
description = "Demonstrates color grading"
category = "3D Rendering"
wasm = true

[[example]]
name = "clearcoat"
path = "examples/3d/clearcoat.rs"
doc-scrape-examples = true
required-features = ["pbr_multi_layer_material_textures"]

[package.metadata.example.clearcoat]
name = "Clearcoat"
description = "Demonstrates the clearcoat PBR feature"
category = "3D Rendering"
wasm = false

[[example]]
name = "depth_of_field"
path = "examples/3d/depth_of_field.rs"
doc-scrape-examples = true

[package.metadata.example.depth_of_field]
name = "Depth of field"
description = "Demonstrates depth of field"
category = "3D Rendering"
wasm = false

[[example]]
name = "volumetric_fog"
path = "examples/3d/volumetric_fog.rs"
doc-scrape-examples = true

[package.metadata.example.volumetric_fog]
name = "Volumetric fog"
description = "Demonstrates volumetric fog and lighting"
category = "3D Rendering"
wasm = true

[[example]]
name = "client"
path = "examples/remote/client.rs"
doc-scrape-examples = true
required-features = ["bevy_remote"]

[package.metadata.example.client]
name = "client"
description = "A simple command line client that can control Bevy apps via the BRP"
category = "Remote Protocol"
wasm = false

[[example]]
name = "server"
path = "examples/remote/server.rs"
doc-scrape-examples = true
required-features = ["bevy_remote"]

[package.metadata.example.server]
name = "server"
description = "A Bevy app that you can connect to with the BRP and edit"
category = "Remote Protocol"
wasm = false

[[example]]
name = "anisotropy"
path = "examples/3d/anisotropy.rs"
doc-scrape-examples = true
required-features = ["jpeg", "pbr_anisotropy_texture"]

[package.metadata.example.anisotropy]
name = "Anisotropy"
description = "Displays an example model with anisotropy"
category = "3D Rendering"
wasm = false

[[example]]
name = "custom_phase_item"
path = "examples/shader_advanced/custom_phase_item.rs"
doc-scrape-examples = true

[package.metadata.example.custom_phase_item]
name = "Custom phase item"
description = "Demonstrates how to enqueue custom draw commands in a render phase"
category = "Shaders"
wasm = true

[[example]]
name = "fog_volumes"
path = "examples/3d/fog_volumes.rs"
doc-scrape-examples = true

[package.metadata.example.fog_volumes]
name = "Fog volumes"
description = "Demonstrates fog volumes"
category = "3D Rendering"
wasm = false

[[example]]
name = "scrolling_fog"
path = "examples/3d/scrolling_fog.rs"
doc-scrape-examples = true

[package.metadata.example.scrolling_fog]
name = "Scrolling fog"
description = "Demonstrates how to create the effect of fog moving in the wind"
category = "3D Rendering"
wasm = false

[[example]]
name = "physics_in_fixed_timestep"
path = "examples/movement/physics_in_fixed_timestep.rs"
doc-scrape-examples = true

[package.metadata.example.physics_in_fixed_timestep]
name = "Run physics in a fixed timestep"
description = "Handles input, physics, and rendering in an industry-standard way by using a fixed timestep"
category = "Movement"
wasm = true

[[example]]
name = "post_processing"
path = "examples/3d/post_processing.rs"
doc-scrape-examples = true

[package.metadata.example.post_processing]
name = "Built-in postprocessing"
description = "Demonstrates the built-in postprocessing features"
category = "3D Rendering"
wasm = true

[[example]]
name = "rotate_environment_map"
path = "examples/3d/rotate_environment_map.rs"
doc-scrape-examples = true
required-features = ["pbr_multi_layer_material_textures"]

[package.metadata.example.rotate_environment_map]
name = "Rotate Environment Map"
description = "Demonstrates how to rotate the skybox and the environment map simultaneously"
category = "3D Rendering"
wasm = false

[[example]]
name = "mesh_picking"
path = "examples/picking/mesh_picking.rs"
doc-scrape-examples = true
required-features = ["mesh_picking"]

[package.metadata.example.mesh_picking]
name = "Mesh Picking"
description = "Demonstrates picking meshes"
category = "Picking"
wasm = true

[[example]]
name = "simple_picking"
path = "examples/picking/simple_picking.rs"
doc-scrape-examples = true
required-features = ["bevy_picking"]

[package.metadata.example.simple_picking]
name = "Showcases simple picking events and usage"
description = "Demonstrates how to use picking events to spawn simple objects"
category = "Picking"
wasm = true

[[example]]
name = "sprite_picking"
path = "examples/picking/sprite_picking.rs"
doc-scrape-examples = true
required-features = ["sprite_picking"]

[package.metadata.example.sprite_picking]
name = "Sprite Picking"
description = "Demonstrates picking sprites and sprite atlases"
category = "Picking"
wasm = true

[[example]]
name = "debug_picking"
path = "examples/picking/debug_picking.rs"
doc-scrape-examples = true
required-features = ["bevy_dev_tools"]

[package.metadata.example.debug_picking]
name = "Picking Debug Tools"
description = "Demonstrates picking debug overlay"
category = "Picking"
wasm = true

[[example]]
name = "animation_masks"
path = "examples/animation/animation_masks.rs"
doc-scrape-examples = true

[package.metadata.example.animation_masks]
name = "Animation Masks"
description = "Demonstrates animation masks"
category = "Animation"
wasm = true

[[example]]
name = "pcss"
path = "examples/3d/pcss.rs"
doc-scrape-examples = true
required-features = ["experimental_pbr_pcss"]

[package.metadata.example.pcss]
name = "Percentage-closer soft shadows"
description = "Demonstrates percentage-closer soft shadows (PCSS)"
category = "3D Rendering"
wasm = false

[[example]]
name = "mixed_lighting"
path = "examples/3d/mixed_lighting.rs"
doc-scrape-examples = true
required-features = ["jpeg"]

[package.metadata.example.mixed_lighting]
name = "Mixed lighting"
description = "Demonstrates how to combine baked and dynamic lighting"
category = "3D Rendering"
wasm = true

[[example]]
name = "animated_ui"
path = "examples/animation/animated_ui.rs"
doc-scrape-examples = true

[package.metadata.example.animated_ui]
name = "Animated UI"
description = "Shows how to use animation clips to animate UI properties"
category = "Animation"
wasm = true

[[example]]
name = "shader_material_bindless"
path = "examples/shader/shader_material_bindless.rs"
doc-scrape-examples = true

[package.metadata.example.shader_material_bindless]
name = "Material - Bindless"
description = "Demonstrates how to make materials that use bindless textures"
category = "Shaders"
wasm = true

[[example]]
name = "specular_tint"
path = "examples/3d/specular_tint.rs"
doc-scrape-examples = true
required-features = ["pbr_specular_textures"]

[package.metadata.example.specular_tint]
name = "Specular Tint"
description = "Demonstrates specular tints and maps"
category = "3D Rendering"
wasm = true

[[example]]
name = "test_invalid_skinned_mesh"
path = "tests/3d/test_invalid_skinned_mesh.rs"
doc-scrape-examples = true

[package.metadata.example.test_invalid_skinned_mesh]
hidden = true

[profile.wasm-release]
inherits = "release"
opt-level = "z"
lto = "fat"
codegen-units = 1

[profile.stress-test]
inherits = "release"
lto = "fat"
panic = "abort"

[package.metadata.docs.rs]
# This cfg is needed so that #[doc(fake_variadic)] is correctly propagated for
# impls for re-exported traits. See https://github.com/rust-lang/cargo/issues/8811
# for details on why this is needed. Since dependencies don't expect to be built
# with `--cfg docsrs` (and thus fail to compile) we use a different cfg.
rustc-args = ["--cfg", "docsrs_dep"]
rustdoc-args = [
  "-Zunstable-options",
  "--generate-link-to-definition",
  # Embed tags to the top of documentation pages for common Bevy traits
  # that are implemented by the current type, like `Component` or `Resource`.
  # This makes it easier to see at a glance what types are used for.
  "--html-after-content",
  "docs-rs/trait-tags.html",
]
all-features = true
cargo-args = ["-Zunstable-options", "-Zrustdoc-scrape-examples"]

[[example]]
name = "monitor_info"
path = "examples/window/monitor_info.rs"
doc-scrape-examples = true

[package.metadata.example.monitor_info]
name = "Monitor info"
description = "Displays information about available monitors (displays)."
category = "Window"
wasm = false

# Testbed
[[example]]
name = "testbed_2d"
path = "examples/testbed/2d.rs"
doc-scrape-examples = true

[package.metadata.example.testbed_2d]
hidden = true

[[example]]
name = "testbed_3d"
path = "examples/testbed/3d.rs"
doc-scrape-examples = true

[package.metadata.example.testbed_3d]
hidden = true

[[example]]
name = "testbed_ui"
path = "examples/testbed/ui.rs"
doc-scrape-examples = true

[package.metadata.example.testbed_ui]
hidden = true

[[example]]
name = "testbed_full_ui"
path = "examples/testbed/full_ui.rs"
doc-scrape-examples = true
required-features = ["experimental_bevy_ui_widgets"]

[package.metadata.example.testbed_full_ui]
hidden = true

[[example]]
name = "tab_navigation"
path = "examples/ui/tab_navigation.rs"
doc-scrape-examples = true

[package.metadata.example.tab_navigation]
name = "Tab Navigation"
description = "Demonstration of Tab Navigation between UI elements"
category = "UI (User Interface)"
wasm = true

[[example]]
name = "directional_navigation"
path = "examples/ui/directional_navigation.rs"
doc-scrape-examples = true

[package.metadata.example.directional_navigation]
name = "Directional Navigation"
description = "Demonstration of Directional Navigation between UI elements"
category = "UI (User Interface)"
wasm = true

[[example]]
name = "auto_directional_navigation"
path = "examples/ui/auto_directional_navigation.rs"
doc-scrape-examples = true

[package.metadata.example.auto_directional_navigation]
name = "Automatic Directional Navigation"
description = "Demonstration of automatic directional navigation graph generation based on UI element positions"
category = "UI (User Interface)"
wasm = true

[[example]]
name = "clustered_decals"
path = "examples/3d/clustered_decals.rs"
doc-scrape-examples = true
required-features = ["pbr_clustered_decals"]

[package.metadata.example.clustered_decals]
name = "Clustered Decals"
description = "Demonstrates clustered decals"
category = "3D Rendering"
wasm = false

[[example]]
name = "light_textures"
path = "examples/3d/light_textures.rs"
doc-scrape-examples = true
required-features = ["pbr_light_textures"]

[package.metadata.example.light_textures]
name = "Light Textures"
description = "Demonstrates light textures"
category = "3D Rendering"
wasm = false

[[example]]
name = "occlusion_culling"
path = "examples/3d/occlusion_culling.rs"
doc-scrape-examples = true

[package.metadata.example.occlusion_culling]
name = "Occlusion Culling"
description = "Demonstration of Occlusion Culling"
category = "3D Rendering"
wasm = false

[[example]]
name = "widgets"
path = "examples/helpers/widgets.rs"
doc-scrape-examples = true
crate-type = ["lib"]

[package.metadata.example.widgets]
name = "Widgets"
description = "Example UI Widgets"
category = "Helpers"
wasm = true

[[example]]
name = "no_std_library"
path = "examples/no_std/library/src/lib.rs"
doc-scrape-examples = true
crate-type = ["lib"]

[package.metadata.example.no_std_library]
name = "`no_std` Compatible Library"
description = "Example library compatible with `std` and `no_std` targets"
category = "Embedded"
wasm = true

[[example]]
name = "extended_material_bindless"
path = "examples/shader/extended_material_bindless.rs"
doc-scrape-examples = true

[package.metadata.example.extended_material_bindless]
name = "Extended Bindless Material"
description = "Demonstrates bindless `ExtendedMaterial`"
category = "Shaders"
wasm = false

[[example]]
name = "cooldown"
path = "examples/usage/cooldown.rs"
doc-scrape-examples = true

[package.metadata.example.cooldown]
name = "Cooldown"
description = "Example for cooldown on button clicks"
category = "Usage"
wasm = true

[[example]]
name = "hotpatching_systems"
path = "examples/ecs/hotpatching_systems.rs"
doc-scrape-examples = true
required-features = ["hotpatching"]

[package.metadata.example.hotpatching_systems]
name = "Hotpatching Systems"
description = "Demonstrates how to hotpatch systems"
category = "ECS (Entity Component System)"
wasm = false

[[example]]
name = "standard_widgets"
path = "examples/ui/standard_widgets.rs"
doc-scrape-examples = true
required-features = ["experimental_bevy_ui_widgets"]

[package.metadata.example.standard_widgets]
name = "Standard Widgets"
description = "Demonstrates use of core (headless) widgets in Bevy UI"
category = "UI (User Interface)"
wasm = true

[[example]]
name = "standard_widgets_observers"
path = "examples/ui/standard_widgets_observers.rs"
doc-scrape-examples = true
required-features = ["experimental_bevy_ui_widgets"]

[package.metadata.example.standard_widgets_observers]
name = "Standard Widgets (w/Observers)"
description = "Demonstrates use of core (headless) widgets in Bevy UI, with Observers"
category = "UI (User Interface)"
wasm = true

[[example]]
name = "scrollbars"
path = "examples/ui/scrollbars.rs"
doc-scrape-examples = true
required-features = ["experimental_bevy_ui_widgets"]

[package.metadata.example.scrollbars]
name = "Scrollbars"
description = "Demonstrates use of core scrollbar in Bevy UI"
category = "UI (User Interface)"
wasm = true

[[example]]
name = "feathers"
path = "examples/ui/feathers.rs"
doc-scrape-examples = true
required-features = ["experimental_bevy_feathers"]

[package.metadata.example.feathers]
name = "Feathers Widgets"
description = "Gallery of Feathers Widgets"
category = "UI (User Interface)"
wasm = true

[[example]]
name = "render_depth_to_texture"
path = "examples/shader_advanced/render_depth_to_texture.rs"
doc-scrape-examples = true

[package.metadata.example.render_depth_to_texture]
name = "Render Depth to Texture"
description = "Demonstrates how to use depth-only cameras"
category = "Shaders"
wasm = true

[[example]]
name = "pan_camera_controller"
path = "examples/camera/pan_camera_controller.rs"
doc-scrape-examples = true
required-features = ["pan_camera"]

[package.metadata.example.pan_camera_controller]
name = "Pan Camera"
description = "Example Pan-Camera Styled Camera Controller for 2D scenes"
category = "Camera"
wasm = true

[[example]]
<<<<<<< HEAD
name = "contiguous_query"
path = "examples/ecs/contiguous_query.rs"
doc-scrape-examples = true

[package.metadata.example.contiguous_query]
name = "Contiguous Query"
description = "Demonstrates contiguous queries"
category = "ECS (Entity Component System)"
=======
name = "clustered_decal_maps"
path = "examples/3d/clustered_decal_maps.rs"
doc-scrape-examples = true
required-features = ["pbr_clustered_decals", "https"]

[package.metadata.example.clustered_decal_maps]
name = "Clustered Decal Maps"
description = "Demonstrates normal and metallic-roughness maps of decals"
category = "3D Rendering"
>>>>>>> 953a1cd7
wasm = false<|MERGE_RESOLUTION|>--- conflicted
+++ resolved
@@ -4902,7 +4902,6 @@
 wasm = true
 
 [[example]]
-<<<<<<< HEAD
 name = "contiguous_query"
 path = "examples/ecs/contiguous_query.rs"
 doc-scrape-examples = true
@@ -4911,7 +4910,9 @@
 name = "Contiguous Query"
 description = "Demonstrates contiguous queries"
 category = "ECS (Entity Component System)"
-=======
+wasm = false
+
+[[example]]
 name = "clustered_decal_maps"
 path = "examples/3d/clustered_decal_maps.rs"
 doc-scrape-examples = true
@@ -4921,5 +4922,4 @@
 name = "Clustered Decal Maps"
 description = "Demonstrates normal and metallic-roughness maps of decals"
 category = "3D Rendering"
->>>>>>> 953a1cd7
 wasm = false