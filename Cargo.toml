--- conflicted
+++ resolved
@@ -2916,7 +2916,17 @@
 wasm = true
 
 [[example]]
-<<<<<<< HEAD
+name = "color_grading"
+path = "examples/3d/color_grading.rs"
+doc-scrape-examples = true
+
+[package.metadata.example.color_grading]
+name = "Color grading"
+description = "Demonstrates color grading"
+category = "3D Rendering"
+wasm = true
+
+[[example]]
 name = "clearcoat"
 path = "examples/3d/clearcoat.rs"
 doc-scrape-examples = true
@@ -2927,17 +2937,6 @@
 description = "Demonstrates the clearcoat PBR feature"
 category = "3D Rendering"
 wasm = false
-=======
-name = "color_grading"
-path = "examples/3d/color_grading.rs"
-doc-scrape-examples = true
-
-[package.metadata.example.color_grading]
-name = "Color grading"
-description = "Demonstrates color grading"
-category = "3D Rendering"
-wasm = true
->>>>>>> 32cd0c5d
 
 [profile.wasm-release]
 inherits = "release"
