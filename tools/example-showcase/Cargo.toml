--- conflicted
+++ resolved
@@ -8,12 +8,7 @@
 [dependencies]
 xshell = "0.2"
 clap = { version = "4.0", features = ["derive"] }
-<<<<<<< HEAD
-ron = "0.10"
 toml_edit = { version = "0.23.2", default-features = false, features = [
-=======
-toml_edit = { version = "0.22.7", default-features = false, features = [
->>>>>>> 8e52194d
   "parse",
 ] }
 pbr = "1.1"
