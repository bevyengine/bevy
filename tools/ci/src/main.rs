//! CI script used for Bevy.

use bitflags::bitflags;
use core::panic;
use std::collections::BTreeMap;
use xshell::{cmd, Cmd, Shell};

bitflags! {
    #[derive(Clone, Copy, Debug, PartialEq, Eq, PartialOrd, Ord)]
    struct Check: u32 {
        const FORMAT = 0b00000001;
        const CLIPPY = 0b00000010;
        const COMPILE_FAIL = 0b00000100;
        const TEST = 0b00001000;
        const DOC_TEST = 0b00010000;
        const DOC_CHECK = 0b00100000;
        const BENCH_CHECK = 0b01000000;
        const EXAMPLE_CHECK = 0b10000000;
        const COMPILE_CHECK = 0b100000000;
        const CFG_CHECK = 0b1000000000;
    }
}

bitflags! {
    #[derive(Clone, Copy, Debug, PartialEq, Eq)]
    struct Flag: u32 {
        const KEEP_GOING = 0b00000001;
    }
}

// None of the CI tests require any information at runtime other than the options that have been set,
// which is why all of these are 'static; we could easily update this to use more flexible types.
struct CITest<'a> {
    command: Cmd<'a>,                            // The command to execute
    failure_message: &'static str,               // The message to display if it fails
    subdir: Option<&'static str>,                // The subdirectory path to run the command within
    env_vars: Vec<(&'static str, &'static str)>, // Environment variables that need to be set before the command runs
}

fn main() {
    // When run locally, results may differ from actual CI runs triggered by
    // .github/workflows/ci.yml
    // - Official CI runs latest stable
    // - Local runs use whatever the default Rust is locally

    let arguments = [
        ("lints", Check::FORMAT | Check::CLIPPY),
        ("test", Check::TEST),
        ("doc", Check::DOC_TEST | Check::DOC_CHECK),
        (
            "compile",
            Check::COMPILE_FAIL | Check::BENCH_CHECK | Check::EXAMPLE_CHECK | Check::COMPILE_CHECK,
        ),
        ("format", Check::FORMAT),
        ("clippy", Check::CLIPPY),
        ("compile-fail", Check::COMPILE_FAIL),
        ("bench-check", Check::BENCH_CHECK),
        ("example-check", Check::EXAMPLE_CHECK),
        ("cfg-check", Check::CFG_CHECK),
        ("doc-check", Check::DOC_CHECK),
        ("doc-test", Check::DOC_TEST),
    ];

    let flag_arguments = [("--keep-going", Flag::KEEP_GOING)];

    let (mut checks, mut flags) = (Check::empty(), Flag::empty());
    for arg in std::env::args().skip(1) {
        if let Some((_, flag)) = flag_arguments.iter().find(|(flag_arg, _)| *flag_arg == arg) {
            flags.insert(*flag);
            continue;
        }
        if let Some((_, check)) = arguments.iter().find(|(check_arg, _)| *check_arg == arg) {
            checks.insert(*check);
            continue;
        }
        println!(
            "Invalid argument: {arg:?}.\nEnter one of: {}.",
            arguments[1..]
                .iter()
                .map(|(s, _)| s)
                .fold(arguments[0].0.to_owned(), |c, v| c + ", " + v)
        );
        return;
    }

    // If no checks are specified, run every check
    if checks.is_empty() {
        checks = Check::all();
    }

    let sh = Shell::new().unwrap();

    // Each check contains a 'battery' (vector) that can include more than one command, but almost all of them
    // just contain a single command.
    let mut test_suite: BTreeMap<Check, Vec<CITest>> = BTreeMap::new();

    if checks.contains(Check::FORMAT) {
        // See if any code needs to be formatted
        test_suite.insert(
            Check::FORMAT,
            vec![CITest {
                command: cmd!(sh, "cargo fmt --all -- --check"),
                failure_message: "Please run 'cargo fmt --all' to format your code.",
                subdir: None,
                env_vars: vec![],
            }],
        );
    }

    if checks.contains(Check::CLIPPY) {
        // See if clippy has any complaints.
        // - Type complexity must be ignored because we use huge templates for queries
        test_suite.insert(
            Check::CLIPPY,
            vec![CITest {
                command: cmd!(
                    sh,
                    "cargo clippy --workspace --all-targets --all-features -- -Dwarnings"
                ),
                failure_message: "Please fix clippy errors in output above.",
                subdir: None,
                env_vars: vec![],
            }],
        );
    }

    if checks.contains(Check::COMPILE_FAIL) {
        let mut args = vec!["--target-dir", "../../target"];
        if flags.contains(Flag::KEEP_GOING) {
            args.push("--no-fail-fast");
        }

        // ECS Compile Fail Tests
        // Run UI tests (they do not get executed with the workspace tests)
        // - See crates/bevy_ecs_compile_fail_tests/README.md

        // (These must be cloned because of move semantics in `cmd!`)
        let args_clone = args.clone();

        test_suite.insert(Check::COMPILE_FAIL, vec![CITest {
            command: cmd!(sh, "cargo test {args_clone...}"),
            failure_message: "Compiler errors of the ECS compile fail tests seem to be different than expected! Check locally and compare rust versions.",
            subdir: Some("crates/bevy_ecs_compile_fail_tests"),
            env_vars: vec![],
        }]);

        // Reflect Compile Fail Tests
        // Run tests (they do not get executed with the workspace tests)
        // - See crates/bevy_reflect_compile_fail_tests/README.md
        let args_clone = args.clone();

        test_suite.entry(Check::COMPILE_FAIL).and_modify(|tests| tests.push( CITest {
            command: cmd!(sh, "cargo test {args_clone...}"),
            failure_message: "Compiler errors of the Reflect compile fail tests seem to be different than expected! Check locally and compare rust versions.",
            subdir: Some("crates/bevy_reflect_compile_fail_tests"),
            env_vars: vec![],
        }));

        // Macro Compile Fail Tests
        // Run tests (they do not get executed with the workspace tests)
        // - See crates/bevy_macros_compile_fail_tests/README.md
        let args_clone = args.clone();

        test_suite.entry(Check::COMPILE_FAIL).and_modify(|tests| tests.push( CITest {
            command: cmd!(sh, "cargo test {args_clone...}"),
            failure_message: "Compiler errors of the macros compile fail tests seem to be different than expected! Check locally and compare rust versions.",
            subdir: Some("crates/bevy_macros_compile_fail_tests"),
            env_vars: vec![],
        }));
    }

    if checks.contains(Check::TEST) {
        // Run tests (except doc tests and without building examples)
        let mut args = vec!["--workspace", "--lib", "--bins", "--tests", "--benches"];
        if flags.contains(Flag::KEEP_GOING) {
            args.push("--no-fail-fast");
        }

        test_suite.insert(
            Check::TEST,
            vec![CITest {
                command: cmd!(sh, "cargo test {args...}"),
                failure_message: "Please fix failing tests in output above.",
                subdir: None,
                env_vars: vec![],
            }],
        );
    }

    if checks.contains(Check::DOC_TEST) {
        // Run doc tests
        let mut args = vec!["--workspace", "--doc"];
        if flags.contains(Flag::KEEP_GOING) {
            args.push("--no-fail-fast");
        }

        test_suite.insert(
            Check::DOC_TEST,
            vec![CITest {
                command: cmd!(sh, "cargo test {args...}"),
                failure_message: "Please fix failing doc-tests in output above.",
                subdir: None,
                env_vars: vec![],
            }],
        );
    }

    if checks.contains(Check::DOC_CHECK) {
        // Check that building docs work and does not emit warnings
        // std::env::set_var("RUSTDOCFLAGS", "-D warnings");

        let mut args = vec![
            "--workspace",
            "--all-features",
            "--no-deps",
            "--document-private-items",
        ];
        if flags.contains(Flag::KEEP_GOING) {
            args.push("--keep-going");
        }

        test_suite.insert(
            Check::DOC_CHECK,
            vec![CITest {
                command: cmd!(sh, "cargo doc {args...}"),
                failure_message: "Please fix doc warnings in output above.",
                subdir: None,
                env_vars: vec![("RUSTDOCFLAGS", "-D warnings")],
            }],
        );
    }

    if checks.contains(Check::BENCH_CHECK) {
        // Check that benches are building
        let mut args = vec!["--benches", "--target-dir", "../target"];
        if flags.contains(Flag::KEEP_GOING) {
            args.push("--keep-going");
        }

        test_suite.insert(
            Check::BENCH_CHECK,
            vec![CITest {
                command: cmd!(sh, "cargo check {args...}"),
                failure_message: "Failed to check the benches.",
                subdir: Some("benches"),
                env_vars: vec![],
            }],
        );
    }

    if checks.contains(Check::EXAMPLE_CHECK) {
        // Build examples and check they compile
        let mut args = vec!["--workspace", "--examples"];
        if flags.contains(Flag::KEEP_GOING) {
            args.push("--keep-going");
        }

        test_suite.insert(
            Check::EXAMPLE_CHECK,
            vec![CITest {
                command: cmd!(sh, "cargo check {args...}"),
                failure_message: "Please fix compiler errors for examples in output above.",
                subdir: None,
                env_vars: vec![],
            }],
        );
    }

    if checks.contains(Check::COMPILE_CHECK) {
        // Build bevy and check that it compiles
        let mut args = vec!["--workspace"];
        if flags.contains(Flag::KEEP_GOING) {
            args.push("--keep-going");
        }

        test_suite.insert(
            Check::COMPILE_CHECK,
            vec![CITest {
                command: cmd!(sh, "cargo check {args...}"),
                failure_message: "Please fix compiler errors in output above.",
                subdir: None,
                env_vars: vec![],
            }],
        );
    }

    if checks.contains(Check::CFG_CHECK) {
        // Check cfg and imports
<<<<<<< HEAD
        let mut args = vec!["Zcheck-cfg", "--workspace"];
        if flags.contains(Flag::KEEP_GOING) {
            args.push("--keep-going");
        }

        test_suite.insert(
            Check::CFG_CHECK,
            vec![CITest {
                command: cmd!(sh, "cargo +nightly check {args...}"),
                failure_message: "Please fix failing cfg checks in output above.",
                subdir: None,
                env_vars: vec![("RUSTFLAGS", "-D warnings")],
            }],
        );
    }

    // Actually run the tests:

    let mut failed_checks: Check = Check::empty();
    let mut failure_message: String = String::new();

    // In KEEP_GOING-mode, we save all errors until the end; otherwise, we just
    // panic with the given message for test failure.
    fn fail(
        current_check: Check,
        failure_message: &'static str,
        failed_checks: &mut Check,
        existing_fail_message: &mut String,
        flags: &Flag,
    ) {
        if flags.contains(Flag::KEEP_GOING) {
            failed_checks.insert(current_check);
            if !existing_fail_message.is_empty() {
                existing_fail_message.push('\n');
            }
            existing_fail_message.push_str(failure_message);
        } else {
            panic!("{failure_message}");
        }
    }

    for (check, battery) in test_suite.into_iter() {
        for ci_test in battery {
            // Ensure that necessary environment variables are set
            for (k, v) in ci_test.env_vars {
                std::env::set_var(k, v);
            }

            // If the CI test is to be executed in a subdirectory, we move there before running the command
            let _hook = ci_test.subdir.map(|path| sh.push_dir(path));

            // Actually run the test
            if ci_test.command.run().is_err() {
                fail(
                    check,
                    ci_test.failure_message,
                    &mut failed_checks,
                    &mut failure_message,
                    &flags,
                )
            }
            // ^ This must run while `_hook` is in scope; it is dropped at the end of the inner loop iteration.
        }
    }

    if !failed_checks.is_empty() {
        panic!(
            "One or more CI checks failed.\n
            {failure_message}"
        );
=======
        std::env::set_var("RUSTFLAGS", "-D warnings");
        cmd!(sh, "cargo +nightly check -Zcheck-cfg --workspace")
            .run()
            .expect("Please fix failing cfg checks in output above.");
>>>>>>> f9cc91d5
    }
}<|MERGE_RESOLUTION|>--- conflicted
+++ resolved
@@ -286,8 +286,7 @@
 
     if checks.contains(Check::CFG_CHECK) {
         // Check cfg and imports
-<<<<<<< HEAD
-        let mut args = vec!["Zcheck-cfg", "--workspace"];
+        let mut args = vec!["-Zcheck-cfg", "--workspace"];
         if flags.contains(Flag::KEEP_GOING) {
             args.push("--keep-going");
         }
@@ -357,11 +356,5 @@
             "One or more CI checks failed.\n
             {failure_message}"
         );
-=======
-        std::env::set_var("RUSTFLAGS", "-D warnings");
-        cmd!(sh, "cargo +nightly check -Zcheck-cfg --workspace")
-            .run()
-            .expect("Please fix failing cfg checks in output above.");
->>>>>>> f9cc91d5
     }
 }