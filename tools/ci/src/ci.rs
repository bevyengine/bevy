--- conflicted
+++ resolved
@@ -73,20 +73,12 @@
             None => {
                 // Note that we are running the subcommands directly rather than using any aliases
                 let mut cmds = vec![];
-<<<<<<< HEAD
-                cmds.append(&mut commands::FormatCommand::default().prepare(sh, flags));
-                cmds.append(&mut commands::ClippyCommand::default().prepare(sh, flags));
-                cmds.append(&mut commands::TestCommand::default().prepare(sh, flags));
-                cmds.append(&mut commands::TestRenderAssetsCommand::default().prepare(sh, flags));
-                cmds.append(&mut commands::TestCheckCommand::default().prepare(sh, flags));
-                cmds.append(&mut commands::IntegrationTestCommand::default().prepare(sh, flags));
-=======
                 cmds.append(&mut commands::FormatCommand::default().prepare(sh, args));
                 cmds.append(&mut commands::ClippyCommand::default().prepare(sh, args));
                 cmds.append(&mut commands::TestCommand::default().prepare(sh, args));
+                cmds.append(&mut commands::TestRenderAssetsCommand::default().prepare(sh, args));
                 cmds.append(&mut commands::TestCheckCommand::default().prepare(sh, args));
                 cmds.append(&mut commands::IntegrationTestCommand::default().prepare(sh, args));
->>>>>>> 410ca480
                 cmds.append(
                     &mut commands::IntegrationTestCheckCommand::default().prepare(sh, args),
                 );
@@ -134,26 +126,6 @@
 impl Prepare for Commands {
     fn prepare<'a>(&self, sh: &'a xshell::Shell, args: Args) -> Vec<PreparedCommand<'a>> {
         match self {
-<<<<<<< HEAD
-            Commands::Lints(subcommand) => subcommand.prepare(sh, flags),
-            Commands::Doc(subcommand) => subcommand.prepare(sh, flags),
-            Commands::Compile(subcommand) => subcommand.prepare(sh, flags),
-
-            Commands::Format(subcommand) => subcommand.prepare(sh, flags),
-            Commands::Clippy(subcommand) => subcommand.prepare(sh, flags),
-            Commands::Test(subcommand) => subcommand.prepare(sh, flags),
-            Commands::TestRenderAssets(subcommand) => subcommand.prepare(sh, flags),
-            Commands::TestCheck(subcommand) => subcommand.prepare(sh, flags),
-            Commands::IntegrationTest(subcommand) => subcommand.prepare(sh, flags),
-            Commands::IntegrationTestCheck(subcommand) => subcommand.prepare(sh, flags),
-            Commands::IntegrationTestClean(subcommand) => subcommand.prepare(sh, flags),
-            Commands::DocCheck(subcommand) => subcommand.prepare(sh, flags),
-            Commands::DocTest(subcommand) => subcommand.prepare(sh, flags),
-            Commands::CompileCheck(subcommand) => subcommand.prepare(sh, flags),
-            Commands::CompileFail(subcommand) => subcommand.prepare(sh, flags),
-            Commands::BenchCheck(subcommand) => subcommand.prepare(sh, flags),
-            Commands::ExampleCheck(subcommand) => subcommand.prepare(sh, flags),
-=======
             Commands::Lints(subcommand) => subcommand.prepare(sh, args),
             Commands::Doc(subcommand) => subcommand.prepare(sh, args),
             Commands::Compile(subcommand) => subcommand.prepare(sh, args),
@@ -161,6 +133,7 @@
             Commands::Format(subcommand) => subcommand.prepare(sh, args),
             Commands::Clippy(subcommand) => subcommand.prepare(sh, args),
             Commands::Test(subcommand) => subcommand.prepare(sh, args),
+            Commands::TestRenderAssets(subcommand) => subcommand.prepare(sh, args),
             Commands::TestCheck(subcommand) => subcommand.prepare(sh, args),
             Commands::IntegrationTest(subcommand) => subcommand.prepare(sh, args),
             Commands::IntegrationTestCheck(subcommand) => subcommand.prepare(sh, args),
@@ -171,7 +144,6 @@
             Commands::CompileFail(subcommand) => subcommand.prepare(sh, args),
             Commands::BenchCheck(subcommand) => subcommand.prepare(sh, args),
             Commands::ExampleCheck(subcommand) => subcommand.prepare(sh, args),
->>>>>>> 410ca480
         }
     }
 }