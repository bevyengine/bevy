use crate::{args::Args, Prepare, PreparedCommand};
use argh::FromArgs;
use xshell::cmd;

/// Runs all tests (except for doc tests).
#[derive(FromArgs, Default)]
#[argh(subcommand, name = "test")]
pub struct TestCommand {}

impl Prepare for TestCommand {
    fn prepare<'a>(&self, sh: &'a xshell::Shell, args: Args) -> Vec<PreparedCommand<'a>> {
        let no_fail_fast = args.keep_going();
        let jobs = args.build_jobs();
        let test_threads = args.test_threads();

<<<<<<< HEAD
        vec![
            PreparedCommand::new::<Self>(
                cmd!(
                    sh,
                    // `--benches` runs each benchmark once in order to verify that they behave
                    // correctly and do not panic.
                    "cargo test --workspace --lib --bins --benches {no_fail_fast}"
                ),
                "Please fix failing tests in output above.",
=======
        vec![PreparedCommand::new::<Self>(
            cmd!(
                sh,
                // `--benches` runs each benchmark once in order to verify that they behave
                // correctly and do not panic.
                "cargo test --workspace --lib --bins --tests --benches {no_fail_fast...} {jobs...} -- {test_threads...}"
>>>>>>> 410ca480
            ),
            PreparedCommand::new::<Self>(
                cmd!(
                    sh,
                    "cargo test --tests {no_fail_fast} -- --skip check_mesh --skip check_standard_material"
                ),
                "Please fix failing tests in output above.",
            ),
        ]
    }
}<|MERGE_RESOLUTION|>--- conflicted
+++ resolved
@@ -13,29 +13,20 @@
         let jobs = args.build_jobs();
         let test_threads = args.test_threads();
 
-<<<<<<< HEAD
         vec![
             PreparedCommand::new::<Self>(
                 cmd!(
                     sh,
                     // `--benches` runs each benchmark once in order to verify that they behave
                     // correctly and do not panic.
-                    "cargo test --workspace --lib --bins --benches {no_fail_fast}"
+                    "cargo test --workspace --lib --bins --benches {no_fail_fast...} {jobs...} -- {test_threads...}"
                 ),
                 "Please fix failing tests in output above.",
-=======
-        vec![PreparedCommand::new::<Self>(
-            cmd!(
-                sh,
-                // `--benches` runs each benchmark once in order to verify that they behave
-                // correctly and do not panic.
-                "cargo test --workspace --lib --bins --tests --benches {no_fail_fast...} {jobs...} -- {test_threads...}"
->>>>>>> 410ca480
             ),
             PreparedCommand::new::<Self>(
                 cmd!(
                     sh,
-                    "cargo test --tests {no_fail_fast} -- --skip check_mesh --skip check_standard_material"
+                    "cargo test --tests {no_fail_fast...} -- --skip check_mesh --skip check_standard_material"
                 ),
                 "Please fix failing tests in output above.",
             ),
