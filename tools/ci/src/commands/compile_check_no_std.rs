use crate::{Flag, Prepare, PreparedCommand};
use argh::FromArgs;
use xshell::cmd;

/// Checks that the project compiles for a `no_std` target.
/// Note that this tool will attempt to install the target via rustup.
/// This can be skipped by passing the "--skip-install" flag.
#[derive(FromArgs)]
#[argh(subcommand, name = "compile-check-no-std")]
pub struct CompileCheckNoStdCommand {
    /// the target to check against.
    /// Defaults to "x86_64-unknown-none"
    #[argh(option, default = "Self::default().target")]
    target: String,
    /// skip attempting the installation of the target.
    #[argh(switch)]
    skip_install: bool,
}

impl Default for CompileCheckNoStdCommand {
    fn default() -> Self {
        Self {
            target: String::from("x86_64-unknown-none"),
            skip_install: false,
        }
    }
}

impl Prepare for CompileCheckNoStdCommand {
    fn prepare<'a>(&self, sh: &'a xshell::Shell, _flags: Flag) -> Vec<PreparedCommand<'a>> {
        let target = self.target.as_str();
        let mut commands = Vec::new();

        if !self.skip_install {
            commands.push(PreparedCommand::new::<Self>(
                cmd!(sh, "rustup target add {target}"),
                "Unable to add the required target via rustup, is it spelled correctly?",
            ));
        }

        commands.push(PreparedCommand::new::<Self>(
            cmd!(
                sh,
                "cargo check -p bevy_ptr --no-default-features --target {target}"
            ),
            "Please fix compiler errors in output above for bevy_ptr no_std compatibility.",
        ));

        commands.push(PreparedCommand::new::<Self>(
            cmd!(
                sh,
                "cargo check -p bevy_utils --no-default-features --target {target}"
            ),
            "Please fix compiler errors in output above for bevy_utils no_std compatibility.",
        ));

        commands.push(PreparedCommand::new::<Self>(
            cmd!(
                sh,
                "cargo check -p bevy_mikktspace --no-default-features --features libm --target {target}"
            ),
            "Please fix compiler errors in output above for bevy_mikktspace no_std compatibility.",
        ));

        commands.push(PreparedCommand::new::<Self>(
            cmd!(
                sh,
                "cargo check -p bevy_reflect --no-default-features --target {target}"
            ),
            "Please fix compiler errors in output above for bevy_reflect no_std compatibility.",
        ));

        commands.push(PreparedCommand::new::<Self>(
            cmd!(
                sh,
                "cargo check -p bevy_math --no-default-features --features libm --target {target}"
            ),
            "Please fix compiler errors in output above for bevy_math no_std compatibility.",
        ));

        commands.push(PreparedCommand::new::<Self>(
            cmd!(
                sh,
                "cargo check -p bevy_color --no-default-features --features libm --target {target}"
            ),
            "Please fix compiler errors in output above for bevy_color no_std compatibility.",
        ));

        commands.push(PreparedCommand::new::<Self>(
            cmd!(
                sh,
                "cargo check -p bevy_tasks --no-default-features --features edge_executor,critical-section --target {target}"
            ),
            "Please fix compiler errors in output above for bevy_tasks no_std compatibility.",
        ));

        commands.push(PreparedCommand::new::<Self>(
            cmd!(
                sh,
                "cargo check -p bevy_ecs --no-default-features --features edge_executor,critical-section,bevy_debug_stepping,bevy_reflect --target {target}"
            ),
            "Please fix compiler errors in output above for bevy_ecs no_std compatibility.",
        ));

        commands.push(PreparedCommand::new::<Self>(
            cmd!(
                sh,
                "cargo check -p bevy_app --no-default-features --features bevy_reflect --target {target}"
            ),
            "Please fix compiler errors in output above for bevy_app no_std compatibility.",
        ));

        commands.push(PreparedCommand::new::<Self>(
            cmd!(
                sh,
                "cargo check -p bevy_hierarchy --no-default-features --features bevy_app,reflect --target {target}"
            ),
            "Please fix compiler errors in output above for bevy_hierarchy no_std compatibility.",
        ));

        commands.push(PreparedCommand::new::<Self>(
            cmd!(
                sh,
                "cargo check -p bevy_input --no-default-features --features libm,serialize,bevy_reflect --target {target}"
            ),
            "Please fix compiler errors in output above for bevy_input no_std compatibility.",
        ));

        commands.push(PreparedCommand::new::<Self>(
            cmd!(
                sh,
                "cargo check -p bevy_state --no-default-features --features bevy_reflect,bevy_app,bevy_hierarchy --target {target}"
            ),
            "Please fix compiler errors in output above for bevy_state no_std compatibility.",
        ));

        commands.push(PreparedCommand::new::<Self>(
            cmd!(
                sh,
<<<<<<< HEAD
                "cargo check -p bevy_window --no-default-features --features libm,bevy_reflect,serialize --target {target}"
            ),
            "Please fix compiler errors in output above for bevy_state no_std compatibility.",
=======
                "cargo check -p bevy_transform --no-default-features --features bevy-support,serialize,libm --target {target}"
            ),
            "Please fix compiler errors in output above for bevy_transform no_std compatibility.",
>>>>>>> d2f61e24
        ));

        commands
    }
}<|MERGE_RESOLUTION|>--- conflicted
+++ resolved
@@ -137,15 +137,18 @@
         commands.push(PreparedCommand::new::<Self>(
             cmd!(
                 sh,
-<<<<<<< HEAD
                 "cargo check -p bevy_window --no-default-features --features libm,bevy_reflect,serialize --target {target}"
             ),
             "Please fix compiler errors in output above for bevy_state no_std compatibility.",
-=======
+        ));
+
+
+        commands.push(PreparedCommand::new::<Self>(
+            cmd!(
+                sh,
                 "cargo check -p bevy_transform --no-default-features --features bevy-support,serialize,libm --target {target}"
             ),
             "Please fix compiler errors in output above for bevy_transform no_std compatibility.",
->>>>>>> d2f61e24
         ));
 
         commands
