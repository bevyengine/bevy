# if crate A depends on crate B, B must come before A in this list
crates=(
    bevy_utils
    bevy_ptr
    bevy_macro_utils
    bevy_derive
    bevy_math
    bevy_tasks
    bevy_reflect/bevy_reflect_derive
    bevy_reflect
    bevy_ecs/macros
    bevy_ecs
    bevy_app
    bevy_time
    bevy_log
    bevy_dynamic_plugin
    bevy_asset
    bevy_audio
    bevy_core
    bevy_diagnostic
    bevy_hierarchy
    bevy_transform
    bevy_window
<<<<<<< HEAD
    bevy_crevice/bevy-crevice-derive
    bevy_crevice
    bevy_render/macros
=======
    bevy_encase_derive
>>>>>>> a764d44f
    bevy_render
    bevy_core_pipeline
    bevy_input
    bevy_gilrs
    bevy_animation
    bevy_pbr
    bevy_gltf
    bevy_scene
    bevy_sprite
    bevy_text
    bevy_ui
    bevy_winit
    bevy_internal
    bevy_dylib
)

cd crates
for crate in "${crates[@]}"
do
  echo "Publishing ${crate}"
  (cd "$crate"; cargo publish --no-verify)
  sleep 20
done

cd ..
cargo publish<|MERGE_RESOLUTION|>--- conflicted
+++ resolved
@@ -21,13 +21,8 @@
     bevy_hierarchy
     bevy_transform
     bevy_window
-<<<<<<< HEAD
-    bevy_crevice/bevy-crevice-derive
-    bevy_crevice
+    bevy_encase_derive
     bevy_render/macros
-=======
-    bevy_encase_derive
->>>>>>> a764d44f
     bevy_render
     bevy_core_pipeline
     bevy_input
