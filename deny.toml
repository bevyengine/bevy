[advisories]
db-path = "~/.cargo/advisory-db"
db-urls = ["https://github.com/rustsec/advisory-db"]
vulnerability = "deny"
unmaintained = "deny"
yanked = "deny"
notice = "deny"
ignore = [
    "RUSTSEC-2020-0056", # from gilrs v0.8.1 - unmaintained - https://github.com/koute/stdweb/issues/403
    "RUSTSEC-2020-0095", # from crevice dev dependency - unmaintained - https://github.com/johannhof/difference.rs/issues/45
]

[licenses]
unlicensed = "deny"
copyleft = "deny"
allow = [
    "MIT",
    "Apache-2.0",
    "BSD-3-Clause",
    "ISC",
    "Zlib",
    "0BSD",
    "BSD-2-Clause",
    "CC0-1.0",
]
default = "deny"

[[licenses.clarify]]
name = "stretch"
expression = "MIT"
license-files = []

[bans]
multiple-versions = "deny"
wildcards = "deny"
highlight = "all"
# Certain crates/versions that will be skipped when doing duplicate detection.
skip = [
<<<<<<< HEAD
    { name = "ahash", version = "0.4" },
    { name = "android_log-sys", version = "0.1" },
    { name = "cfg-if", version = "0.1" },             # https://github.com/rustwasm/console_error_panic_hook/pull/18
    { name = "core-foundation", version = "0.6" },
    { name = "core-foundation", version = "0.7" },
    { name = "core-foundation-sys", version = "0.6" },
    { name = "core-foundation-sys", version = "0.7" },
    { name = "core-graphics", version = "0.19" },
    { name = "fixedbitset", version = "0.2" },
    { name = "hashbrown", version = "0.9" },
    { name = "jni", version = "0.18.0" },
    { name = "jni", version = "0.19.0" },
    { name = "libm", version = "0.1" },
    { name = "mach", version = "0.2" },
    { name = "ndk", version = "0.2" },
    { name = "ndk-glue", version = "0.2" },
    { name = "num_enum", version = "0.4" },
    { name = "num_enum_derive", version = "0.4" },
    { name = "proc-macro-crate", version = "0.1" },
    { name = "stdweb", version = "0.1" },
=======
    { name = "cfg-if", version = "0.1" },               # from winit v0.26.0
    { name = "core-foundation", version = "0.6" },      # from gilrs v0.8.1
    { name = "core-foundation", version = "0.7" },      # from winit v0.26.0
    { name = "core-foundation-sys", version = "0.6" },  # from gilrs v0.8.1
    { name = "core-foundation-sys", version = "0.7" },  # from winit v0.26.0
    { name = "core-graphics", version = "0.19" },       # from winit v0.26.0
    { name = "mach", version = "0.2" },                 # from gilrs v0.8.1
    { name = "mio", version = "0.7" },                  # from notify v5.0.0-pre.11
    { name = "ndk", version = "0.5" },                  # from winit v0.26.1
    { name = "ndk-glue", version = "0.5" },             # from winit v0.26.1
    { name = "ndk-sys", version = "0.2" },              # from winit v0.26.1
    { name = "stdweb", version = "0.1" },               # from rodio v0.15.0
>>>>>>> c4e88fe4
]

[sources]
unknown-registry = "deny"
unknown-git = "deny"
allow-registry = ["https://github.com/rust-lang/crates.io-index"]
allow-git = []<|MERGE_RESOLUTION|>--- conflicted
+++ resolved
@@ -36,28 +36,6 @@
 highlight = "all"
 # Certain crates/versions that will be skipped when doing duplicate detection.
 skip = [
-<<<<<<< HEAD
-    { name = "ahash", version = "0.4" },
-    { name = "android_log-sys", version = "0.1" },
-    { name = "cfg-if", version = "0.1" },             # https://github.com/rustwasm/console_error_panic_hook/pull/18
-    { name = "core-foundation", version = "0.6" },
-    { name = "core-foundation", version = "0.7" },
-    { name = "core-foundation-sys", version = "0.6" },
-    { name = "core-foundation-sys", version = "0.7" },
-    { name = "core-graphics", version = "0.19" },
-    { name = "fixedbitset", version = "0.2" },
-    { name = "hashbrown", version = "0.9" },
-    { name = "jni", version = "0.18.0" },
-    { name = "jni", version = "0.19.0" },
-    { name = "libm", version = "0.1" },
-    { name = "mach", version = "0.2" },
-    { name = "ndk", version = "0.2" },
-    { name = "ndk-glue", version = "0.2" },
-    { name = "num_enum", version = "0.4" },
-    { name = "num_enum_derive", version = "0.4" },
-    { name = "proc-macro-crate", version = "0.1" },
-    { name = "stdweb", version = "0.1" },
-=======
     { name = "cfg-if", version = "0.1" },               # from winit v0.26.0
     { name = "core-foundation", version = "0.6" },      # from gilrs v0.8.1
     { name = "core-foundation", version = "0.7" },      # from winit v0.26.0
@@ -70,7 +48,6 @@
     { name = "ndk-glue", version = "0.5" },             # from winit v0.26.1
     { name = "ndk-sys", version = "0.2" },              # from winit v0.26.1
     { name = "stdweb", version = "0.1" },               # from rodio v0.15.0
->>>>>>> c4e88fe4
 ]
 
 [sources]
