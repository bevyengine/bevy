use anyhow::Result;
use bevy_asset::{
    AssetIoError, AssetLoader, AssetPath, BoxedFuture, Handle, LoadContext, LoadedAsset,
};
use bevy_core::Name;
use bevy_ecs::world::World;
use bevy_log::warn;
use bevy_math::{Mat4, Vec3};
use bevy_pbr2::{AlphaMode, PbrBundle, StandardMaterial};
use bevy_render2::{
    camera::{
        Camera, CameraPlugin, CameraProjection, OrthographicProjection, PerspectiveProjection,
    },
    color::Color,
    mesh::{Indices, Mesh, VertexAttributeValues},
    primitives::Aabb,
    texture::{Image, ImageType, TextureError},
};
use bevy_scene::Scene;
use bevy_transform::{
    hierarchy::{BuildWorldChildren, WorldChildBuilder},
    prelude::{GlobalTransform, Transform},
};
use gltf::{
    mesh::Mode,
    texture::{MagFilter, MinFilter, WrappingMode},
    Material, Primitive,
};
use std::{
    collections::{HashMap, HashSet},
    path::Path,
};
use thiserror::Error;
use wgpu::{AddressMode, FilterMode, PrimitiveTopology, SamplerDescriptor, TextureFormat};

use crate::{Gltf, GltfNode};

/// An error that occurs when loading a glTF file.
#[derive(Error, Debug)]
pub enum GltfError {
    #[error("unsupported primitive mode")]
    UnsupportedPrimitive { mode: Mode },
    #[error("invalid glTF file: {0}")]
    Gltf(#[from] gltf::Error),
    #[error("binary blob is missing")]
    MissingBlob,
    #[error("failed to decode base64 mesh data")]
    Base64Decode(#[from] base64::DecodeError),
    #[error("unsupported buffer format")]
    BufferFormatUnsupported,
    #[error("invalid image mime type: {0}")]
    InvalidImageMimeType(String),
    #[error("You may need to add the feature for the file format: {0}")]
    ImageError(#[from] TextureError),
    #[error("failed to load an asset path: {0}")]
    AssetIoError(#[from] AssetIoError),
}

/// Loads glTF files with all of their data as their corresponding bevy representations.
#[derive(Default)]
pub struct GltfLoader;

impl AssetLoader for GltfLoader {
    fn load<'a>(
        &'a self,
        bytes: &'a [u8],
        load_context: &'a mut LoadContext,
    ) -> BoxedFuture<'a, Result<()>> {
        Box::pin(async move { Ok(load_gltf(bytes, load_context).await?) })
    }

    fn extensions(&self) -> &[&str] {
        &["gltf", "glb"]
    }
}

/// Loads an entire glTF file.
async fn load_gltf<'a, 'b>(
    bytes: &'a [u8],
    load_context: &'a mut LoadContext<'b>,
) -> Result<(), GltfError> {
    let gltf = gltf::Gltf::from_slice(bytes)?;
    let buffer_data = load_buffers(&gltf, load_context, load_context.path()).await?;

    let mut materials = vec![];
    let mut named_materials = HashMap::new();
    let mut linear_textures = HashSet::new();
    for material in gltf.materials() {
        let handle = load_material(&material, load_context);
        if let Some(name) = material.name() {
            named_materials.insert(name.to_string(), handle.clone());
        }
        materials.push(handle);
        if let Some(texture) = material.normal_texture() {
            linear_textures.insert(texture.texture().index());
        }
        if let Some(texture) = material.occlusion_texture() {
            linear_textures.insert(texture.texture().index());
        }
        if let Some(texture) = material
            .pbr_metallic_roughness()
            .metallic_roughness_texture()
        {
            linear_textures.insert(texture.texture().index());
        }
    }

    let mut meshes = vec![];
    let mut named_meshes = HashMap::new();
    for mesh in gltf.meshes() {
        let mut primitives = vec![];
        for primitive in mesh.primitives() {
            let primitive_label = primitive_label(&mesh, &primitive);
            let reader = primitive.reader(|buffer| Some(&buffer_data[buffer.index()]));
            let primitive_topology = get_primitive_topology(primitive.mode())?;

            let mut mesh = Mesh::new(primitive_topology);

            if let Some(vertex_attribute) = reader
                .read_positions()
                .map(|v| VertexAttributeValues::Float32x3(v.collect()))
            {
                mesh.set_attribute(Mesh::ATTRIBUTE_POSITION, vertex_attribute);
            }

            if let Some(vertex_attribute) = reader
                .read_normals()
                .map(|v| VertexAttributeValues::Float32x3(v.collect()))
            {
                mesh.set_attribute(Mesh::ATTRIBUTE_NORMAL, vertex_attribute);
            }

            if let Some(vertex_attribute) = reader
                .read_tangents()
                .map(|v| VertexAttributeValues::Float32x4(v.collect()))
            {
                mesh.set_attribute(Mesh::ATTRIBUTE_TANGENT, vertex_attribute);
            }

            if let Some(vertex_attribute) = reader
                .read_tex_coords(0)
                .map(|v| VertexAttributeValues::Float32x2(v.into_f32().collect()))
            {
                mesh.set_attribute(Mesh::ATTRIBUTE_UV_0, vertex_attribute);
            } else {
                let len = mesh.count_vertices();
                let uvs = vec![[0.0, 0.0]; len];
                bevy_log::debug!("missing `TEXCOORD_0` vertex attribute, loading zeroed out UVs");
                mesh.set_attribute(Mesh::ATTRIBUTE_UV_0, uvs);
            }

            // if let Some(vertex_attribute) = reader
            //     .read_colors(0)
            //     .map(|v| VertexAttributeValues::Float32x4(v.into_rgba_f32().collect()))
            // {
            //     mesh.set_attribute(Mesh::ATTRIBUTE_COLOR, vertex_attribute);
            // }

            if let Some(indices) = reader.read_indices() {
                mesh.set_indices(Some(Indices::U32(indices.into_u32().collect())));
            };

            if mesh.attribute(Mesh::ATTRIBUTE_NORMAL).is_none() {
                let vertex_count_before = mesh.count_vertices();
                mesh.duplicate_vertices();
                mesh.compute_flat_normals();
                let vertex_count_after = mesh.count_vertices();

                if vertex_count_before != vertex_count_after {
                    bevy_log::debug!("Missing vertex normals in indexed geometry, computing them as flat. Vertex count increased from {} to {}", vertex_count_before, vertex_count_after);
                } else {
                    bevy_log::debug!(
                        "Missing vertex normals in indexed geometry, computing them as flat."
                    );
                }
            }

            let mesh = load_context.set_labeled_asset(&primitive_label, LoadedAsset::new(mesh));
            primitives.push(super::GltfPrimitive {
                mesh,
                material: primitive
                    .material()
                    .index()
                    .and_then(|i| materials.get(i).cloned()),
            });
        }
        let handle = load_context.set_labeled_asset(
            &mesh_label(&mesh),
            LoadedAsset::new(super::GltfMesh { primitives }),
        );
        if let Some(name) = mesh.name() {
            named_meshes.insert(name.to_string(), handle.clone());
        }
        meshes.push(handle);
    }

    let mut nodes_intermediate = vec![];
    let mut named_nodes_intermediate = HashMap::new();
    for node in gltf.nodes() {
        let node_label = node_label(&node);
        nodes_intermediate.push((
            node_label,
            GltfNode {
                children: vec![],
                mesh: node
                    .mesh()
                    .map(|mesh| mesh.index())
                    .and_then(|i| meshes.get(i).cloned()),
                transform: match node.transform() {
                    gltf::scene::Transform::Matrix { matrix } => {
                        Transform::from_matrix(bevy_math::Mat4::from_cols_array_2d(&matrix))
                    }
                    gltf::scene::Transform::Decomposed {
                        translation,
                        rotation,
                        scale,
                    } => Transform {
                        translation: bevy_math::Vec3::from(translation),
                        rotation: bevy_math::Quat::from_vec4(rotation.into()),
                        scale: bevy_math::Vec3::from(scale),
                    },
                },
            },
            node.children()
                .map(|child| child.index())
                .collect::<Vec<_>>(),
        ));
        if let Some(name) = node.name() {
            named_nodes_intermediate.insert(name, node.index());
        }
    }
    let nodes = resolve_node_hierarchy(nodes_intermediate)
        .into_iter()
        .map(|(label, node)| load_context.set_labeled_asset(&label, LoadedAsset::new(node)))
        .collect::<Vec<bevy_asset::Handle<GltfNode>>>();
    let named_nodes = named_nodes_intermediate
        .into_iter()
        .filter_map(|(name, index)| {
            nodes
                .get(index)
                .map(|handle| (name.to_string(), handle.clone()))
        })
        .collect();

    // TODO: use the threaded impl on wasm once wasm thread pool doesn't deadlock on it
    #[cfg(target_arch = "wasm32")]
    for gltf_texture in gltf.textures() {
        let (texture, label) =
            load_texture(gltf_texture, &buffer_data, &linear_textures, &load_context).await?;
        load_context.set_labeled_asset(&label, LoadedAsset::new(texture));
    }

    #[cfg(not(target_arch = "wasm32"))]
    load_context
        .task_pool()
        .scope(|scope| {
            gltf.textures().for_each(|gltf_texture| {
                let linear_textures = &linear_textures;
                let load_context: &LoadContext = load_context;
                let buffer_data = &buffer_data;
                scope.spawn(async move {
                    load_texture(gltf_texture, buffer_data, linear_textures, load_context).await
                });
            });
        })
        .into_iter()
        .filter_map(|res| {
            if let Err(err) = res.as_ref() {
                warn!("Error loading glTF texture: {}", err);
            }
            res.ok()
        })
        .for_each(|(texture, label)| {
            load_context.set_labeled_asset(&label, LoadedAsset::new(texture));
        });

    let mut scenes = vec![];
    let mut named_scenes = HashMap::new();
    for scene in gltf.scenes() {
        let mut err = None;
        let mut world = World::default();
        world
            .spawn()
            .insert_bundle((Transform::identity(), GlobalTransform::identity()))
            .with_children(|parent| {
                for node in scene.nodes() {
                    let result = load_node(&node, parent, load_context, &buffer_data);
                    if result.is_err() {
                        err = Some(result);
                        return;
                    }
                }
            });
        if let Some(Err(err)) = err {
            return Err(err);
        }
        let scene_handle = load_context
            .set_labeled_asset(&scene_label(&scene), LoadedAsset::new(Scene::new(world)));

        if let Some(name) = scene.name() {
            named_scenes.insert(name.to_string(), scene_handle.clone());
        }
        scenes.push(scene_handle);
    }

    load_context.set_default_asset(LoadedAsset::new(Gltf {
        default_scene: gltf
            .default_scene()
            .and_then(|scene| scenes.get(scene.index()))
            .cloned(),
        scenes,
        named_scenes,
        meshes,
        named_meshes,
        materials,
        named_materials,
        nodes,
        named_nodes,
    }));

    Ok(())
}

/// Loads a glTF texture as a bevy [`Image`] and returns it together with its label.
async fn load_texture<'a>(
    gltf_texture: gltf::Texture<'a>,
    buffer_data: &[Vec<u8>],
    linear_textures: &HashSet<usize>,
    load_context: &LoadContext<'a>,
) -> Result<(Image, String), GltfError> {
    let mut texture = match gltf_texture.source().source() {
        gltf::image::Source::View { view, mime_type } => {
            let start = view.offset() as usize;
            let end = (view.offset() + view.length()) as usize;
            let buffer = &buffer_data[view.buffer().index()][start..end];
            Image::from_buffer(buffer, ImageType::MimeType(mime_type))?
        }
        gltf::image::Source::Uri { uri, mime_type } => {
            let uri = percent_encoding::percent_decode_str(uri)
                .decode_utf8()
                .unwrap();
            let uri = uri.as_ref();
            let (bytes, image_type) = match DataUri::parse(uri) {
                Ok(data_uri) => (data_uri.decode()?, ImageType::MimeType(data_uri.mime_type)),
                Err(()) => {
                    let parent = load_context.path().parent().unwrap();
                    let image_path = parent.join(uri);
                    let bytes = load_context.read_asset_bytes(image_path.clone()).await?;

                    let extension = Path::new(uri).extension().unwrap().to_str().unwrap();
                    let image_type = ImageType::Extension(extension);

                    (bytes, image_type)
                }
            };

            Image::from_buffer(
                &bytes,
                mime_type
                    .map(|mt| ImageType::MimeType(mt))
                    .unwrap_or(image_type),
            )?
        }
    };
    texture.sampler_descriptor = texture_sampler(&gltf_texture);
    if (linear_textures).contains(&gltf_texture.index()) {
        texture.texture_descriptor.format = TextureFormat::Rgba8Unorm;
    }

    Ok((texture, texture_label(&gltf_texture)))
}

/// Loads a glTF material as a bevy [`StandardMaterial`] and returns it.
fn load_material(material: &Material, load_context: &mut LoadContext) -> Handle<StandardMaterial> {
    let material_label = material_label(material);

    let pbr = material.pbr_metallic_roughness();

    let color = pbr.base_color_factor();
    let base_color_texture = if let Some(info) = pbr.base_color_texture() {
        // TODO: handle info.tex_coord() (the *set* index for the right texcoords)
        let label = texture_label(&info.texture());
        let path = AssetPath::new_ref(load_context.path(), Some(&label));
        Some(load_context.get_handle(path))
    } else {
        None
    };

    let normal_map_texture: Option<Handle<Image>> =
        if let Some(normal_texture) = material.normal_texture() {
            // TODO: handle normal_texture.scale
            // TODO: handle normal_texture.tex_coord() (the *set* index for the right texcoords)
            let label = texture_label(&normal_texture.texture());
            let path = AssetPath::new_ref(load_context.path(), Some(&label));
            Some(load_context.get_handle(path))
        } else {
            None
        };

    let metallic_roughness_texture = if let Some(info) = pbr.metallic_roughness_texture() {
        // TODO: handle info.tex_coord() (the *set* index for the right texcoords)
        let label = texture_label(&info.texture());
        let path = AssetPath::new_ref(load_context.path(), Some(&label));
        Some(load_context.get_handle(path))
    } else {
        None
    };

    let occlusion_texture = if let Some(occlusion_texture) = material.occlusion_texture() {
        // TODO: handle occlusion_texture.tex_coord() (the *set* index for the right texcoords)
        // TODO: handle occlusion_texture.strength() (a scalar multiplier for occlusion strength)
        let label = texture_label(&occlusion_texture.texture());
        let path = AssetPath::new_ref(load_context.path(), Some(&label));
        Some(load_context.get_handle(path))
    } else {
        None
    };

    let emissive = material.emissive_factor();
    let emissive_texture = if let Some(info) = material.emissive_texture() {
        // TODO: handle occlusion_texture.tex_coord() (the *set* index for the right texcoords)
        // TODO: handle occlusion_texture.strength() (a scalar multiplier for occlusion strength)
        let label = texture_label(&info.texture());
        let path = AssetPath::new_ref(load_context.path(), Some(&label));
        Some(load_context.get_handle(path))
    } else {
        None
    };

    load_context.set_labeled_asset(
        &material_label,
        LoadedAsset::new(StandardMaterial {
            base_color: Color::rgba(color[0], color[1], color[2], color[3]),
            base_color_texture,
            perceptual_roughness: pbr.roughness_factor(),
            metallic: pbr.metallic_factor(),
            metallic_roughness_texture,
            normal_map_texture,
            double_sided: material.double_sided(),
            occlusion_texture,
            emissive: Color::rgba(emissive[0], emissive[1], emissive[2], 1.0),
            emissive_texture,
            unlit: material.unlit(),
            alpha_mode: alpha_mode(material),
            ..Default::default()
        }),
    )
}

/// Loads a glTF node.
fn load_node(
    gltf_node: &gltf::Node,
    world_builder: &mut WorldChildBuilder,
    load_context: &mut LoadContext,
    buffer_data: &[Vec<u8>],
) -> Result<(), GltfError> {
    let transform = gltf_node.transform();
    let mut gltf_error = None;
    let mut node = world_builder.spawn_bundle((
        Transform::from_matrix(Mat4::from_cols_array_2d(&transform.matrix())),
        GlobalTransform::identity(),
    ));

    if let Some(name) = gltf_node.name() {
        node.insert(Name::new(name.to_string()));
    }

    // create camera node
    if let Some(camera) = gltf_node.camera() {
        // node.insert(VisibleEntities {
        //     ..Default::default()
        // });

        match camera.projection() {
            gltf::camera::Projection::Orthographic(orthographic) => {
                let xmag = orthographic.xmag();
                let ymag = orthographic.ymag();
                let orthographic_projection: OrthographicProjection = OrthographicProjection {
                    left: -xmag,
                    right: xmag,
                    top: ymag,
                    bottom: -ymag,
                    far: orthographic.zfar(),
                    near: orthographic.znear(),
                    ..Default::default()
                };

                node.insert(Camera {
                    name: Some(CameraPlugin::CAMERA_2D.to_owned()),
                    projection_matrix: orthographic_projection.get_projection_matrix(),
                    ..Default::default()
                });
                node.insert(orthographic_projection);
            }
            gltf::camera::Projection::Perspective(perspective) => {
                let mut perspective_projection: PerspectiveProjection = PerspectiveProjection {
                    fov: perspective.yfov(),
                    near: perspective.znear(),
                    ..Default::default()
                };
                if let Some(zfar) = perspective.zfar() {
                    perspective_projection.far = zfar;
                }
                if let Some(aspect_ratio) = perspective.aspect_ratio() {
                    perspective_projection.aspect_ratio = aspect_ratio;
                }
                node.insert(Camera {
                    name: Some(CameraPlugin::CAMERA_3D.to_owned()),
                    projection_matrix: perspective_projection.get_projection_matrix(),
                    ..Default::default()
                });
                node.insert(perspective_projection);
            }
        }
    }

    node.with_children(|parent| {
        if let Some(mesh) = gltf_node.mesh() {
            // append primitives
            for primitive in mesh.primitives() {
                let material = primitive.material();
                let material_label = material_label(&material);

                // This will make sure we load the default material now since it would not have been
                // added when iterating over all the gltf materials (since the default material is
                // not explicitly listed in the gltf).
                if !load_context.has_labeled_asset(&material_label) {
                    load_material(&material, load_context);
                }

                let primitive_label = primitive_label(&mesh, &primitive);
                let mesh_asset_path =
                    AssetPath::new_ref(load_context.path(), Some(&primitive_label));
                let material_asset_path =
                    AssetPath::new_ref(load_context.path(), Some(&material_label));

                let bounds = primitive.bounding_box();
                parent
                    .spawn_bundle(PbrBundle {
                        mesh: load_context.get_handle(mesh_asset_path),
                        material: load_context.get_handle(material_asset_path),
                        ..Default::default()
                    })
                    .insert(Aabb::from_min_max(
                        Vec3::from_slice(&bounds.min),
                        Vec3::from_slice(&bounds.max),
                    ));
            }
        }

        // append other nodes
        for child in gltf_node.children() {
            if let Err(err) = load_node(&child, parent, load_context, buffer_data) {
                gltf_error = Some(err);
                return;
            }
        }
    });
    if let Some(err) = gltf_error {
        Err(err)
    } else {
        Ok(())
    }
}

/// Returns the label for the `mesh`.
fn mesh_label(mesh: &gltf::Mesh) -> String {
    format!("Mesh{}", mesh.index())
}

/// Returns the label for the `mesh` and `primitive`.
fn primitive_label(mesh: &gltf::Mesh, primitive: &Primitive) -> String {
    format!("Mesh{}/Primitive{}", mesh.index(), primitive.index())
}

/// Returns the label for the `material`.
fn material_label(material: &gltf::Material) -> String {
    if let Some(index) = material.index() {
        format!("Material{}", index)
    } else {
        "MaterialDefault".to_string()
    }
}

/// Returns the label for the `texture`.
fn texture_label(texture: &gltf::Texture) -> String {
    format!("Texture{}", texture.index())
}

/// Returns the label for the `node`.
fn node_label(node: &gltf::Node) -> String {
    format!("Node{}", node.index())
}

/// Returns the label for the `scene`.
fn scene_label(scene: &gltf::Scene) -> String {
    format!("Scene{}", scene.index())
}

/// Extracts the texture sampler data from the glTF texture.
fn texture_sampler<'a>(texture: &gltf::Texture) -> SamplerDescriptor<'a> {
    let gltf_sampler = texture.sampler();

    SamplerDescriptor {
        address_mode_u: texture_address_mode(&gltf_sampler.wrap_s()),
        address_mode_v: texture_address_mode(&gltf_sampler.wrap_t()),

        mag_filter: gltf_sampler
            .mag_filter()
            .map(|mf| match mf {
                MagFilter::Nearest => FilterMode::Nearest,
                MagFilter::Linear => FilterMode::Linear,
            })
            .unwrap_or(SamplerDescriptor::default().mag_filter),

        min_filter: gltf_sampler
            .min_filter()
            .map(|mf| match mf {
                MinFilter::Nearest
                | MinFilter::NearestMipmapNearest
                | MinFilter::NearestMipmapLinear => FilterMode::Nearest,
                MinFilter::Linear
                | MinFilter::LinearMipmapNearest
                | MinFilter::LinearMipmapLinear => FilterMode::Linear,
            })
            .unwrap_or(SamplerDescriptor::default().min_filter),

        mipmap_filter: gltf_sampler
            .min_filter()
            .map(|mf| match mf {
                MinFilter::Nearest
                | MinFilter::Linear
                | MinFilter::NearestMipmapNearest
                | MinFilter::LinearMipmapNearest => FilterMode::Nearest,
                MinFilter::NearestMipmapLinear | MinFilter::LinearMipmapLinear => {
                    FilterMode::Linear
                }
            })
            .unwrap_or(SamplerDescriptor::default().mipmap_filter),

        ..Default::default()
    }
}

/// Maps the texture address mode form glTF to wgpu.
fn texture_address_mode(gltf_address_mode: &gltf::texture::WrappingMode) -> AddressMode {
    match gltf_address_mode {
        WrappingMode::ClampToEdge => AddressMode::ClampToEdge,
        WrappingMode::Repeat => AddressMode::Repeat,
        WrappingMode::MirroredRepeat => AddressMode::MirrorRepeat,
    }
}

/// Maps the primitive_topology form glTF to wgpu.
fn get_primitive_topology(mode: Mode) -> Result<PrimitiveTopology, GltfError> {
    match mode {
        Mode::Points => Ok(PrimitiveTopology::PointList),
        Mode::Lines => Ok(PrimitiveTopology::LineList),
        Mode::LineStrip => Ok(PrimitiveTopology::LineStrip),
        Mode::Triangles => Ok(PrimitiveTopology::TriangleList),
        Mode::TriangleStrip => Ok(PrimitiveTopology::TriangleStrip),
        mode => Err(GltfError::UnsupportedPrimitive { mode }),
    }
}

<<<<<<< HEAD
/// Loads the raw glTF buffer data for a specific glTF file.
=======
fn alpha_mode(material: &Material) -> AlphaMode {
    match material.alpha_mode() {
        gltf::material::AlphaMode::Opaque => AlphaMode::Opaque,
        gltf::material::AlphaMode::Mask => AlphaMode::Mask(material.alpha_cutoff().unwrap_or(0.5)),
        gltf::material::AlphaMode::Blend => AlphaMode::Blend,
    }
}

>>>>>>> 213839f5
async fn load_buffers(
    gltf: &gltf::Gltf,
    load_context: &LoadContext<'_>,
    asset_path: &Path,
) -> Result<Vec<Vec<u8>>, GltfError> {
    const VALID_MIME_TYPES: &[&str] = &["application/octet-stream", "application/gltf-buffer"];

    let mut buffer_data = Vec::new();
    for buffer in gltf.buffers() {
        match buffer.source() {
            gltf::buffer::Source::Uri(uri) => {
                let uri = percent_encoding::percent_decode_str(uri)
                    .decode_utf8()
                    .unwrap();
                let uri = uri.as_ref();
                let buffer_bytes = match DataUri::parse(uri) {
                    Ok(data_uri) if VALID_MIME_TYPES.contains(&data_uri.mime_type) => {
                        data_uri.decode()?
                    }
                    Ok(_) => return Err(GltfError::BufferFormatUnsupported),
                    Err(()) => {
                        // TODO: Remove this and add dep
                        let buffer_path = asset_path.parent().unwrap().join(uri);
                        let buffer_bytes = load_context.read_asset_bytes(buffer_path).await?;
                        buffer_bytes
                    }
                };
                buffer_data.push(buffer_bytes);
            }
            gltf::buffer::Source::Bin => {
                if let Some(blob) = gltf.blob.as_deref() {
                    buffer_data.push(blob.into());
                } else {
                    return Err(GltfError::MissingBlob);
                }
            }
        }
    }

    Ok(buffer_data)
}

fn resolve_node_hierarchy(
    nodes_intermediate: Vec<(String, GltfNode, Vec<usize>)>,
) -> Vec<(String, GltfNode)> {
    let mut max_steps = nodes_intermediate.len();
    let mut nodes_step = nodes_intermediate
        .into_iter()
        .enumerate()
        .map(|(i, (label, node, children))| (i, label, node, children))
        .collect::<Vec<_>>();
    let mut nodes = std::collections::HashMap::<usize, (String, GltfNode)>::new();
    while max_steps > 0 && !nodes_step.is_empty() {
        if let Some((index, label, node, _)) = nodes_step
            .iter()
            .find(|(_, _, _, children)| children.is_empty())
            .cloned()
        {
            nodes.insert(index, (label, node));
            for (_, _, node, children) in nodes_step.iter_mut() {
                if let Some((i, _)) = children
                    .iter()
                    .enumerate()
                    .find(|(_, child_index)| **child_index == index)
                {
                    children.remove(i);

                    if let Some((_, child_node)) = nodes.get(&index) {
                        node.children.push(child_node.clone())
                    }
                }
            }
            nodes_step = nodes_step
                .into_iter()
                .filter(|(i, _, _, _)| *i != index)
                .collect()
        }
        max_steps -= 1;
    }

    let mut nodes_to_sort = nodes.into_iter().collect::<Vec<_>>();
    nodes_to_sort.sort_by_key(|(i, _)| *i);
    nodes_to_sort
        .into_iter()
        .map(|(_, resolved)| resolved)
        .collect()
}

struct DataUri<'a> {
    mime_type: &'a str,
    base64: bool,
    data: &'a str,
}

fn split_once(input: &str, delimiter: char) -> Option<(&str, &str)> {
    let mut iter = input.splitn(2, delimiter);
    Some((iter.next()?, iter.next()?))
}

impl<'a> DataUri<'a> {
    fn parse(uri: &'a str) -> Result<DataUri<'a>, ()> {
        let uri = uri.strip_prefix("data:").ok_or(())?;
        let (mime_type, data) = split_once(uri, ',').ok_or(())?;

        let (mime_type, base64) = match mime_type.strip_suffix(";base64") {
            Some(mime_type) => (mime_type, true),
            None => (mime_type, false),
        };

        Ok(DataUri {
            mime_type,
            base64,
            data,
        })
    }

    fn decode(&self) -> Result<Vec<u8>, base64::DecodeError> {
        if self.base64 {
            base64::decode(self.data)
        } else {
            Ok(self.data.as_bytes().to_owned())
        }
    }
}

#[cfg(test)]
mod test {
    use super::resolve_node_hierarchy;
    use crate::GltfNode;

    impl GltfNode {
        fn empty() -> Self {
            GltfNode {
                children: vec![],
                mesh: None,
                transform: bevy_transform::prelude::Transform::identity(),
            }
        }
    }
    #[test]
    fn node_hierarchy_single_node() {
        let result = resolve_node_hierarchy(vec![("l1".to_string(), GltfNode::empty(), vec![])]);

        assert_eq!(result.len(), 1);
        assert_eq!(result[0].0, "l1");
        assert_eq!(result[0].1.children.len(), 0);
    }

    #[test]
    fn node_hierarchy_no_hierarchy() {
        let result = resolve_node_hierarchy(vec![
            ("l1".to_string(), GltfNode::empty(), vec![]),
            ("l2".to_string(), GltfNode::empty(), vec![]),
        ]);

        assert_eq!(result.len(), 2);
        assert_eq!(result[0].0, "l1");
        assert_eq!(result[0].1.children.len(), 0);
        assert_eq!(result[1].0, "l2");
        assert_eq!(result[1].1.children.len(), 0);
    }

    #[test]
    fn node_hierarchy_simple_hierarchy() {
        let result = resolve_node_hierarchy(vec![
            ("l1".to_string(), GltfNode::empty(), vec![1]),
            ("l2".to_string(), GltfNode::empty(), vec![]),
        ]);

        assert_eq!(result.len(), 2);
        assert_eq!(result[0].0, "l1");
        assert_eq!(result[0].1.children.len(), 1);
        assert_eq!(result[1].0, "l2");
        assert_eq!(result[1].1.children.len(), 0);
    }

    #[test]
    fn node_hierarchy_hierarchy() {
        let result = resolve_node_hierarchy(vec![
            ("l1".to_string(), GltfNode::empty(), vec![1]),
            ("l2".to_string(), GltfNode::empty(), vec![2]),
            ("l3".to_string(), GltfNode::empty(), vec![3, 4, 5]),
            ("l4".to_string(), GltfNode::empty(), vec![6]),
            ("l5".to_string(), GltfNode::empty(), vec![]),
            ("l6".to_string(), GltfNode::empty(), vec![]),
            ("l7".to_string(), GltfNode::empty(), vec![]),
        ]);

        assert_eq!(result.len(), 7);
        assert_eq!(result[0].0, "l1");
        assert_eq!(result[0].1.children.len(), 1);
        assert_eq!(result[1].0, "l2");
        assert_eq!(result[1].1.children.len(), 1);
        assert_eq!(result[2].0, "l3");
        assert_eq!(result[2].1.children.len(), 3);
        assert_eq!(result[3].0, "l4");
        assert_eq!(result[3].1.children.len(), 1);
        assert_eq!(result[4].0, "l5");
        assert_eq!(result[4].1.children.len(), 0);
        assert_eq!(result[5].0, "l6");
        assert_eq!(result[5].1.children.len(), 0);
        assert_eq!(result[6].0, "l7");
        assert_eq!(result[6].1.children.len(), 0);
    }

    #[test]
    fn node_hierarchy_cyclic() {
        let result = resolve_node_hierarchy(vec![
            ("l1".to_string(), GltfNode::empty(), vec![1]),
            ("l2".to_string(), GltfNode::empty(), vec![0]),
        ]);

        assert_eq!(result.len(), 0);
    }

    #[test]
    fn node_hierarchy_missing_node() {
        let result = resolve_node_hierarchy(vec![
            ("l1".to_string(), GltfNode::empty(), vec![2]),
            ("l2".to_string(), GltfNode::empty(), vec![]),
        ]);

        assert_eq!(result.len(), 1);
        assert_eq!(result[0].0, "l2");
        assert_eq!(result[0].1.children.len(), 0);
    }
}<|MERGE_RESOLUTION|>--- conflicted
+++ resolved
@@ -663,9 +663,6 @@
     }
 }
 
-<<<<<<< HEAD
-/// Loads the raw glTF buffer data for a specific glTF file.
-=======
 fn alpha_mode(material: &Material) -> AlphaMode {
     match material.alpha_mode() {
         gltf::material::AlphaMode::Opaque => AlphaMode::Opaque,
@@ -674,7 +671,7 @@
     }
 }
 
->>>>>>> 213839f5
+/// Loads the raw glTF buffer data for a specific glTF file.
 async fn load_buffers(
     gltf: &gltf::Gltf,
     load_context: &LoadContext<'_>,
