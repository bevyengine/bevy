pub mod visibility;
pub mod window;

pub use visibility::*;
use wgpu::{Extent3d, TextureDescriptor, TextureDimension, TextureFormat, TextureUsages};
pub use window::*;

use crate::{
    camera::{ExtractedCamera, ExtractedCameraNames},
    render_resource::{DynamicUniformVec, Texture, TextureView},
    renderer::{RenderDevice, RenderQueue},
    texture::{BevyDefault, TextureCache},
    RenderApp, RenderStage,
};
use bevy_app::{App, Plugin};
use bevy_ecs::prelude::*;
use bevy_math::{Mat4, Vec3};
use bevy_transform::components::GlobalTransform;
use crevice::std140::AsStd140;

pub struct ViewPlugin;

impl Plugin for ViewPlugin {
    fn build(&self, app: &mut App) {
        app.init_resource::<Msaa>().add_plugin(VisibilityPlugin);

        app.sub_app(RenderApp)
            .init_resource::<ViewUniforms>()
            .add_system_to_stage(RenderStage::Extract, extract_msaa)
            .add_system_to_stage(RenderStage::Prepare, prepare_view_uniforms)
            .add_system_to_stage(
                RenderStage::Prepare,
                prepare_view_targets.after(WindowSystem::Prepare),
            );
    }
}

<<<<<<< HEAD
#[derive(Component)]
=======
#[derive(Clone)]
pub struct Msaa {
    /// The number of samples to run for Multi-Sample Anti-Aliasing. Higher numbers result in
    /// smoother edges. Note that WGPU currently only supports 1 or 4 samples.
    /// Ultimately we plan on supporting whatever is natively supported on a given device.
    /// Check out this issue for more info: https://github.com/gfx-rs/wgpu/issues/1832
    pub samples: u32,
}

impl Default for Msaa {
    fn default() -> Self {
        Self { samples: 4 }
    }
}

pub fn extract_msaa(mut commands: Commands, msaa: Res<Msaa>) {
    // NOTE: windows.is_changed() handles cases where a window was resized
    commands.insert_resource(msaa.clone());
}

>>>>>>> 9a4cc42b
pub struct ExtractedView {
    pub projection: Mat4,
    pub transform: GlobalTransform,
    pub width: u32,
    pub height: u32,
}

#[derive(Clone, AsStd140)]
pub struct ViewUniform {
    view_proj: Mat4,
    projection: Mat4,
    world_position: Vec3,
}

#[derive(Default)]
pub struct ViewUniforms {
    pub uniforms: DynamicUniformVec<ViewUniform>,
}

#[derive(Component)]
pub struct ViewUniformOffset {
    pub offset: u32,
}

pub struct ViewTarget {
    pub view: TextureView,
    pub sampled_target: Option<TextureView>,
}

pub struct ViewDepthTexture {
    pub texture: Texture,
    pub view: TextureView,
}

fn prepare_view_uniforms(
    mut commands: Commands,
    render_device: Res<RenderDevice>,
    render_queue: Res<RenderQueue>,
    mut view_uniforms: ResMut<ViewUniforms>,
    views: Query<(Entity, &ExtractedView)>,
) {
    view_uniforms.uniforms.clear();
    for (entity, camera) in views.iter() {
        let projection = camera.projection;
        let view_uniforms = ViewUniformOffset {
            offset: view_uniforms.uniforms.push(ViewUniform {
                view_proj: projection * camera.transform.compute_matrix().inverse(),
                projection,
                world_position: camera.transform.translation,
            }),
        };

        commands.entity(entity).insert(view_uniforms);
    }

    view_uniforms
        .uniforms
        .write_buffer(&render_device, &render_queue);
}

fn prepare_view_targets(
    mut commands: Commands,
    camera_names: Res<ExtractedCameraNames>,
    windows: Res<ExtractedWindows>,
    msaa: Res<Msaa>,
    render_device: Res<RenderDevice>,
    mut texture_cache: ResMut<TextureCache>,
    cameras: Query<&ExtractedCamera>,
) {
    for entity in camera_names.entities.values().copied() {
        let camera = if let Ok(camera) = cameras.get(entity) {
            camera
        } else {
            continue;
        };
        let window = if let Some(window) = windows.get(&camera.window_id) {
            window
        } else {
            continue;
        };
        let swap_chain_texture = if let Some(texture) = &window.swap_chain_texture {
            texture
        } else {
            continue;
        };
        let sampled_target = if msaa.samples > 1 {
            let sampled_texture = texture_cache.get(
                &render_device,
                TextureDescriptor {
                    label: Some("sampled_color_attachment_texture"),
                    size: Extent3d {
                        width: window.physical_width,
                        height: window.physical_height,
                        depth_or_array_layers: 1,
                    },
                    mip_level_count: 1,
                    sample_count: msaa.samples,
                    dimension: TextureDimension::D2,
                    format: TextureFormat::bevy_default(),
                    usage: TextureUsages::RENDER_ATTACHMENT,
                },
            );
            Some(sampled_texture.default_view.clone())
        } else {
            None
        };

        commands.entity(entity).insert(ViewTarget {
            view: swap_chain_texture.clone(),
            sampled_target,
        });
    }
}<|MERGE_RESOLUTION|>--- conflicted
+++ resolved
@@ -35,9 +35,6 @@
     }
 }
 
-<<<<<<< HEAD
-#[derive(Component)]
-=======
 #[derive(Clone)]
 pub struct Msaa {
     /// The number of samples to run for Multi-Sample Anti-Aliasing. Higher numbers result in
@@ -58,7 +55,6 @@
     commands.insert_resource(msaa.clone());
 }
 
->>>>>>> 9a4cc42b
 pub struct ExtractedView {
     pub projection: Mat4,
     pub transform: GlobalTransform,
