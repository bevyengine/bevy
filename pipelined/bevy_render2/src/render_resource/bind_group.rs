use bevy_reflect::Uuid;
use std::{ops::Deref, sync::Arc};

/// A [`BindGroup`] identifier.
#[derive(Copy, Clone, Hash, Eq, PartialEq, Debug)]
pub struct BindGroupId(Uuid);

/// Bind groups are responsible for binding render resources (e.g. buffers, textures, samplers)
/// to a [`TrackedRenderPass`](crate::render_phase::TrackedRenderPass).
/// This makes them accessible in the pipeline (shaders) as uniforms.
///
/// May be converted from and dereferences to a wgpu [`BindGroup`](wgpu::BindGroup).
/// Can be created via [`RenderDevice::create_bind_group`](crate::renderer::RenderDevice::create_bind_group).
#[derive(Clone, Debug)]
pub struct BindGroup {
    id: BindGroupId,
    value: Arc<wgpu::BindGroup>,
}

impl BindGroup {
    /// Returns the [`BindGroupId`].
    #[inline]
    pub fn id(&self) -> BindGroupId {
        self.id
    }
<<<<<<< HEAD

    /// Returns the wgpu [`BindGroup`](wgpu::BindGroup)
    #[inline]
    pub fn value(&self) -> &wgpu::BindGroup {
        &self.value
    }
=======
>>>>>>> c5af1335
}

impl From<wgpu::BindGroup> for BindGroup {
    fn from(value: wgpu::BindGroup) -> Self {
        BindGroup {
            id: BindGroupId(Uuid::new_v4()),
            value: Arc::new(value),
        }
    }
}

impl Deref for BindGroup {
    type Target = wgpu::BindGroup;

    #[inline]
    fn deref(&self) -> &Self::Target {
        &self.value
    }
}<|MERGE_RESOLUTION|>--- conflicted
+++ resolved
@@ -23,15 +23,6 @@
     pub fn id(&self) -> BindGroupId {
         self.id
     }
-<<<<<<< HEAD
-
-    /// Returns the wgpu [`BindGroup`](wgpu::BindGroup)
-    #[inline]
-    pub fn value(&self) -> &wgpu::BindGroup {
-        &self.value
-    }
-=======
->>>>>>> c5af1335
 }
 
 impl From<wgpu::BindGroup> for BindGroup {
