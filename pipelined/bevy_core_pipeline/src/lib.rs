--- conflicted
+++ resolved
@@ -168,12 +168,6 @@
     }
 }
 
-<<<<<<< HEAD
-#[derive(Component)]
-pub struct ViewDepthTexture {
-    pub texture: Texture,
-    pub view: TextureView,
-=======
 impl EntityPhaseItem for Transparent3d {
     #[inline]
     fn entity(&self) -> Entity {
@@ -186,7 +180,6 @@
     fn cached_pipeline(&self) -> CachedPipelineId {
         self.pipeline
     }
->>>>>>> 9a4cc42b
 }
 
 pub fn extract_clear_color(clear_color: Res<ClearColor>, mut render_world: ResMut<RenderWorld>) {
