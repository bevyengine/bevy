--- conflicted
+++ resolved
@@ -1,7 +1,3 @@
-<<<<<<< HEAD
-use bevy_ecs::prelude::Component;
-use bevy_render2::{camera::OrthographicProjection, color::Color};
-=======
 use bevy_ecs::prelude::*;
 use bevy_math::Mat4;
 use bevy_render2::{
@@ -13,7 +9,6 @@
 use bevy_transform::components::GlobalTransform;
 
 use crate::{CubeMapFace, CubemapVisibleEntities, CUBE_MAP_FACES};
->>>>>>> 9a4cc42b
 
 /// A light that emits light in all directions from a central point.
 ///
@@ -171,10 +166,7 @@
 #[derive(Component)]
 pub struct NotShadowCaster;
 /// Add this component to make a `Mesh` not receive shadows
-<<<<<<< HEAD
 #[derive(Component)]
-pub struct NotShadowReceiver;
-=======
 pub struct NotShadowReceiver;
 
 #[derive(Debug, Hash, PartialEq, Eq, Clone, SystemLabel)]
@@ -349,5 +341,4 @@
         // TODO: check for big changes in visible entities len() vs capacity() (ex: 2x) and resize
         // to prevent holding unneeded memory
     }
-}
->>>>>>> 9a4cc42b
+}